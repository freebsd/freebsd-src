--- conflicted
+++ resolved
@@ -353,21 +353,16 @@
 };
 
 void
-<<<<<<< HEAD
-lmp_print(const u_char *pptr, register u_int len)
-{
-	if (!invoke_dissector((void *)_lmp_print,
-	    len, 0, 0, 0, 0, gndo, pptr, NULL, NULL, NULL))
-		_lmp_print(pptr, len);
-}
-=======
 lmp_print(netdissect_options *ndo,
           register const u_char *pptr, register u_int len) {
->>>>>>> f49c5d52
+	if (!invoke_dissector((void *)_lmp_print,
+	    len, 0, 0, 0, 0, ndo, pptr, NULL, NULL, NULL))
+		_lmp_print(ndo, pptr, len);
+}
 
 void
-_lmp_print(const u_char *pptr, register u_int len)
-{
+_lmp_print(netdissect_options *ndo,
+          register const u_char *pptr, register u_int len) {
     const struct lmp_common_header *lmp_com_header;
     const struct lmp_object_header *lmp_obj_header;
     const u_char *tptr,*obj_tptr;
