/*
 * Copyright (c) 1998-2007 The TCPDUMP project
 *
 * Redistribution and use in source and binary forms, with or without
 * modification, are permitted provided that: (1) source code
 * distributions retain the above copyright notice and this paragraph
 * in its entirety, and (2) distributions including binary code include
 * the above copyright notice and this paragraph in its entirety in
 * the documentation or other materials provided with the distribution.
 * THIS SOFTWARE IS PROVIDED ``AS IS'' AND
 * WITHOUT ANY EXPRESS OR IMPLIED WARRANTIES, INCLUDING, WITHOUT
 * LIMITATION, THE IMPLIED WARRANTIES OF MERCHANTABILITY AND FITNESS
 * FOR A PARTICULAR PURPOSE.
 *
 * Original code by Hannes Gredler (hannes@juniper.net)
 */

#define NETDISSECT_REWORKED
#ifdef HAVE_CONFIG_H
#include "config.h"
#endif

#include <tcpdump-stdinc.h>

#include "interface.h"
#include "extract.h"
#include "addrtoname.h"
#include "ethertype.h"
#include "gmpls.h"
#include "af.h"
#include "signature.h"

/*
 * RFC 2205 common header
 *
 *               0             1              2             3
 *        +-------------+-------------+-------------+-------------+
 *        | Vers | Flags|  Msg Type   |       RSVP Checksum       |
 *        +-------------+-------------+-------------+-------------+
 *        |  Send_TTL   | (Reserved)  |        RSVP Length        |
 *        +-------------+-------------+-------------+-------------+
 *
 */

struct rsvp_common_header {
    uint8_t version_flags;
    uint8_t msg_type;
    uint8_t checksum[2];
    uint8_t ttl;
    uint8_t reserved;
    uint8_t length[2];
};

/*
 * RFC2205 object header
 *
 *
 *               0             1              2             3
 *        +-------------+-------------+-------------+-------------+
 *        |       Length (bytes)      |  Class-Num  |   C-Type    |
 *        +-------------+-------------+-------------+-------------+
 *        |                                                       |
 *        //                  (Object contents)                   //
 *        |                                                       |
 *        +-------------+-------------+-------------+-------------+
 */

struct rsvp_object_header {
    uint8_t length[2];
    uint8_t class_num;
    uint8_t ctype;
};

#define RSVP_VERSION            1
#define	RSVP_EXTRACT_VERSION(x) (((x)&0xf0)>>4)
#define	RSVP_EXTRACT_FLAGS(x)   ((x)&0x0f)

#define	RSVP_MSGTYPE_PATH       1
#define	RSVP_MSGTYPE_RESV       2
#define	RSVP_MSGTYPE_PATHERR    3
#define	RSVP_MSGTYPE_RESVERR    4
#define	RSVP_MSGTYPE_PATHTEAR   5
#define	RSVP_MSGTYPE_RESVTEAR   6
#define	RSVP_MSGTYPE_RESVCONF   7
#define RSVP_MSGTYPE_AGGREGATE  12
#define RSVP_MSGTYPE_ACK        13
#define RSVP_MSGTYPE_HELLO_OLD  14      /* ancient Hellos */
#define RSVP_MSGTYPE_SREFRESH   15
#define	RSVP_MSGTYPE_HELLO      20

static const struct tok rsvp_msg_type_values[] = {
    { RSVP_MSGTYPE_PATH,	"Path" },
    { RSVP_MSGTYPE_RESV,	"Resv" },
    { RSVP_MSGTYPE_PATHERR,	"PathErr" },
    { RSVP_MSGTYPE_RESVERR,	"ResvErr" },
    { RSVP_MSGTYPE_PATHTEAR,	"PathTear" },
    { RSVP_MSGTYPE_RESVTEAR,	"ResvTear" },
    { RSVP_MSGTYPE_RESVCONF,	"ResvConf" },
    { RSVP_MSGTYPE_AGGREGATE,	"Aggregate" },
    { RSVP_MSGTYPE_ACK,	        "Acknowledgement" },
    { RSVP_MSGTYPE_HELLO_OLD,	"Hello (Old)" },
    { RSVP_MSGTYPE_SREFRESH,	"Refresh" },
    { RSVP_MSGTYPE_HELLO,	"Hello" },
    { 0, NULL}
};

static const struct tok rsvp_header_flag_values[] = {
    { 0x01,	              "Refresh reduction capable" }, /* rfc2961 */
    { 0, NULL}
};

#define	RSVP_OBJ_SESSION            1   /* rfc2205 */
#define	RSVP_OBJ_RSVP_HOP           3   /* rfc2205, rfc3473 */
#define	RSVP_OBJ_INTEGRITY          4   /* rfc2747 */
#define	RSVP_OBJ_TIME_VALUES        5   /* rfc2205 */
#define	RSVP_OBJ_ERROR_SPEC         6
#define	RSVP_OBJ_SCOPE              7
#define	RSVP_OBJ_STYLE              8   /* rfc2205 */
#define	RSVP_OBJ_FLOWSPEC           9   /* rfc2215 */
#define	RSVP_OBJ_FILTERSPEC         10  /* rfc2215 */
#define	RSVP_OBJ_SENDER_TEMPLATE    11
#define	RSVP_OBJ_SENDER_TSPEC       12  /* rfc2215 */
#define	RSVP_OBJ_ADSPEC             13  /* rfc2215 */
#define	RSVP_OBJ_POLICY_DATA        14
#define	RSVP_OBJ_CONFIRM            15  /* rfc2205 */
#define	RSVP_OBJ_LABEL              16  /* rfc3209 */
#define	RSVP_OBJ_LABEL_REQ          19  /* rfc3209 */
#define	RSVP_OBJ_ERO                20  /* rfc3209 */
#define	RSVP_OBJ_RRO                21  /* rfc3209 */
#define	RSVP_OBJ_HELLO              22  /* rfc3209 */
#define	RSVP_OBJ_MESSAGE_ID         23  /* rfc2961 */
#define	RSVP_OBJ_MESSAGE_ID_ACK     24  /* rfc2961 */
#define	RSVP_OBJ_MESSAGE_ID_LIST    25  /* rfc2961 */
#define	RSVP_OBJ_RECOVERY_LABEL     34  /* rfc3473 */
#define	RSVP_OBJ_UPSTREAM_LABEL     35  /* rfc3473 */
#define	RSVP_OBJ_LABEL_SET          36  /* rfc3473 */
#define	RSVP_OBJ_PROTECTION         37  /* rfc3473 */
#define RSVP_OBJ_S2L                50  /* rfc4875 */
#define	RSVP_OBJ_DETOUR             63  /* draft-ietf-mpls-rsvp-lsp-fastreroute-07 */
#define	RSVP_OBJ_CLASSTYPE          66  /* rfc4124 */
#define RSVP_OBJ_CLASSTYPE_OLD      125 /* draft-ietf-tewg-diff-te-proto-07 */
#define	RSVP_OBJ_SUGGESTED_LABEL    129 /* rfc3473 */
#define	RSVP_OBJ_ACCEPT_LABEL_SET   130 /* rfc3473 */
#define	RSVP_OBJ_RESTART_CAPABILITY 131 /* rfc3473 */
#define	RSVP_OBJ_NOTIFY_REQ         195 /* rfc3473 */
#define	RSVP_OBJ_ADMIN_STATUS       196 /* rfc3473 */
#define	RSVP_OBJ_PROPERTIES         204 /* juniper proprietary */
#define	RSVP_OBJ_FASTREROUTE        205 /* draft-ietf-mpls-rsvp-lsp-fastreroute-07 */
#define	RSVP_OBJ_SESSION_ATTRIBUTE  207 /* rfc3209 */
#define RSVP_OBJ_GENERALIZED_UNI    229 /* OIF RSVP extensions UNI 1.0 Signaling, Rel. 2 */
#define RSVP_OBJ_CALL_ID            230 /* rfc3474 */
#define RSVP_OBJ_CALL_OPS           236 /* rfc3474 */

static const struct tok rsvp_obj_values[] = {
    { RSVP_OBJ_SESSION,            "Session" },
    { RSVP_OBJ_RSVP_HOP,           "RSVP Hop" },
    { RSVP_OBJ_INTEGRITY,          "Integrity" },
    { RSVP_OBJ_TIME_VALUES,        "Time Values" },
    { RSVP_OBJ_ERROR_SPEC,         "Error Spec" },
    { RSVP_OBJ_SCOPE,              "Scope" },
    { RSVP_OBJ_STYLE,              "Style" },
    { RSVP_OBJ_FLOWSPEC,           "Flowspec" },
    { RSVP_OBJ_FILTERSPEC,         "FilterSpec" },
    { RSVP_OBJ_SENDER_TEMPLATE,    "Sender Template" },
    { RSVP_OBJ_SENDER_TSPEC,       "Sender TSpec" },
    { RSVP_OBJ_ADSPEC,             "Adspec" },
    { RSVP_OBJ_POLICY_DATA,        "Policy Data" },
    { RSVP_OBJ_CONFIRM,            "Confirm" },
    { RSVP_OBJ_LABEL,              "Label" },
    { RSVP_OBJ_LABEL_REQ,          "Label Request" },
    { RSVP_OBJ_ERO,                "ERO" },
    { RSVP_OBJ_RRO,                "RRO" },
    { RSVP_OBJ_HELLO,              "Hello" },
    { RSVP_OBJ_MESSAGE_ID,         "Message ID" },
    { RSVP_OBJ_MESSAGE_ID_ACK,     "Message ID Ack" },
    { RSVP_OBJ_MESSAGE_ID_LIST,    "Message ID List" },
    { RSVP_OBJ_RECOVERY_LABEL,     "Recovery Label" },
    { RSVP_OBJ_UPSTREAM_LABEL,     "Upstream Label" },
    { RSVP_OBJ_LABEL_SET,          "Label Set" },
    { RSVP_OBJ_ACCEPT_LABEL_SET,   "Acceptable Label Set" },
    { RSVP_OBJ_DETOUR,             "Detour" },
    { RSVP_OBJ_CLASSTYPE,          "Class Type" },
    { RSVP_OBJ_CLASSTYPE_OLD,      "Class Type (old)" },
    { RSVP_OBJ_SUGGESTED_LABEL,    "Suggested Label" },
    { RSVP_OBJ_PROPERTIES,         "Properties" },
    { RSVP_OBJ_FASTREROUTE,        "Fast Re-Route" },
    { RSVP_OBJ_SESSION_ATTRIBUTE,  "Session Attribute" },
    { RSVP_OBJ_GENERALIZED_UNI,    "Generalized UNI" },
    { RSVP_OBJ_CALL_ID,            "Call-ID" },
    { RSVP_OBJ_CALL_OPS,           "Call Capability" },
    { RSVP_OBJ_RESTART_CAPABILITY, "Restart Capability" },
    { RSVP_OBJ_NOTIFY_REQ,         "Notify Request" },
    { RSVP_OBJ_PROTECTION,         "Protection" },
    { RSVP_OBJ_ADMIN_STATUS,       "Administrative Status" },
    { RSVP_OBJ_S2L,                "Sub-LSP to LSP" },
    { 0, NULL}
};

#define	RSVP_CTYPE_IPV4        1
#define	RSVP_CTYPE_IPV6        2
#define	RSVP_CTYPE_TUNNEL_IPV4 7
#define	RSVP_CTYPE_TUNNEL_IPV6 8
#define	RSVP_CTYPE_UNI_IPV4    11 /* OIF RSVP extensions UNI 1.0 Signaling Rel. 2 */
#define RSVP_CTYPE_1           1
#define RSVP_CTYPE_2           2
#define RSVP_CTYPE_3           3
#define RSVP_CTYPE_4           4
#define RSVP_CTYPE_12         12
#define RSVP_CTYPE_13         13
#define RSVP_CTYPE_14         14

/*
 * the ctypes are not globally unique so for
 * translating it to strings we build a table based
 * on objects offsetted by the ctype
 */

static const struct tok rsvp_ctype_values[] = {
    { 256*RSVP_OBJ_RSVP_HOP+RSVP_CTYPE_IPV4,	             "IPv4" },
    { 256*RSVP_OBJ_RSVP_HOP+RSVP_CTYPE_IPV6,	             "IPv6" },
    { 256*RSVP_OBJ_RSVP_HOP+RSVP_CTYPE_3,	             "IPv4 plus opt. TLVs" },
    { 256*RSVP_OBJ_RSVP_HOP+RSVP_CTYPE_4,	             "IPv6 plus opt. TLVs" },
    { 256*RSVP_OBJ_NOTIFY_REQ+RSVP_CTYPE_IPV4,	             "IPv4" },
    { 256*RSVP_OBJ_NOTIFY_REQ+RSVP_CTYPE_IPV6,	             "IPv6" },
    { 256*RSVP_OBJ_CONFIRM+RSVP_CTYPE_IPV4,	             "IPv4" },
    { 256*RSVP_OBJ_CONFIRM+RSVP_CTYPE_IPV6,	             "IPv6" },
    { 256*RSVP_OBJ_TIME_VALUES+RSVP_CTYPE_1,	             "1" },
    { 256*RSVP_OBJ_FLOWSPEC+RSVP_CTYPE_1,	             "obsolete" },
    { 256*RSVP_OBJ_FLOWSPEC+RSVP_CTYPE_2,	             "IntServ" },
    { 256*RSVP_OBJ_SENDER_TSPEC+RSVP_CTYPE_2,	             "IntServ" },
    { 256*RSVP_OBJ_ADSPEC+RSVP_CTYPE_2,	                     "IntServ" },
    { 256*RSVP_OBJ_FILTERSPEC+RSVP_CTYPE_IPV4,	             "IPv4" },
    { 256*RSVP_OBJ_FILTERSPEC+RSVP_CTYPE_IPV6,	             "IPv6" },
    { 256*RSVP_OBJ_FILTERSPEC+RSVP_CTYPE_3,	             "IPv6 Flow-label" },
    { 256*RSVP_OBJ_FILTERSPEC+RSVP_CTYPE_TUNNEL_IPV4,	     "Tunnel IPv4" },
    { 256*RSVP_OBJ_FILTERSPEC+RSVP_CTYPE_12,                 "IPv4 P2MP LSP Tunnel" },
    { 256*RSVP_OBJ_FILTERSPEC+RSVP_CTYPE_13,                 "IPv6 P2MP LSP Tunnel" },
    { 256*RSVP_OBJ_SESSION+RSVP_CTYPE_IPV4,	             "IPv4" },
    { 256*RSVP_OBJ_SESSION+RSVP_CTYPE_IPV6,	             "IPv6" },
    { 256*RSVP_OBJ_SESSION+RSVP_CTYPE_TUNNEL_IPV4,           "Tunnel IPv4" },
    { 256*RSVP_OBJ_SESSION+RSVP_CTYPE_UNI_IPV4,              "UNI IPv4" },
    { 256*RSVP_OBJ_SESSION+RSVP_CTYPE_13,                    "IPv4 P2MP LSP Tunnel" },
    { 256*RSVP_OBJ_SESSION+RSVP_CTYPE_14,                    "IPv6 P2MP LSP Tunnel" },
    { 256*RSVP_OBJ_SENDER_TEMPLATE+RSVP_CTYPE_IPV4,          "IPv4" },
    { 256*RSVP_OBJ_SENDER_TEMPLATE+RSVP_CTYPE_IPV6,          "IPv6" },
    { 256*RSVP_OBJ_SENDER_TEMPLATE+RSVP_CTYPE_TUNNEL_IPV4,   "Tunnel IPv4" },
    { 256*RSVP_OBJ_SENDER_TEMPLATE+RSVP_CTYPE_12,            "IPv4 P2MP LSP Tunnel" },
    { 256*RSVP_OBJ_SENDER_TEMPLATE+RSVP_CTYPE_13,            "IPv6 P2MP LSP Tunnel" },
    { 256*RSVP_OBJ_MESSAGE_ID+RSVP_CTYPE_1,                  "1" },
    { 256*RSVP_OBJ_MESSAGE_ID_ACK+RSVP_CTYPE_1,              "Message id ack" },
    { 256*RSVP_OBJ_MESSAGE_ID_ACK+RSVP_CTYPE_2,              "Message id nack" },
    { 256*RSVP_OBJ_MESSAGE_ID_LIST+RSVP_CTYPE_1,             "1" },
    { 256*RSVP_OBJ_STYLE+RSVP_CTYPE_1,                       "1" },
    { 256*RSVP_OBJ_HELLO+RSVP_CTYPE_1,                       "Hello Request" },
    { 256*RSVP_OBJ_HELLO+RSVP_CTYPE_2,                       "Hello Ack" },
    { 256*RSVP_OBJ_LABEL_REQ+RSVP_CTYPE_1,	             "without label range" },
    { 256*RSVP_OBJ_LABEL_REQ+RSVP_CTYPE_2,	             "with ATM label range" },
    { 256*RSVP_OBJ_LABEL_REQ+RSVP_CTYPE_3,                   "with FR label range" },
    { 256*RSVP_OBJ_LABEL_REQ+RSVP_CTYPE_4,                   "Generalized Label" },
    { 256*RSVP_OBJ_LABEL+RSVP_CTYPE_1,                       "Label" },
    { 256*RSVP_OBJ_LABEL+RSVP_CTYPE_2,                       "Generalized Label" },
    { 256*RSVP_OBJ_LABEL+RSVP_CTYPE_3,                       "Waveband Switching" },
    { 256*RSVP_OBJ_SUGGESTED_LABEL+RSVP_CTYPE_1,             "Label" },
    { 256*RSVP_OBJ_SUGGESTED_LABEL+RSVP_CTYPE_2,             "Generalized Label" },
    { 256*RSVP_OBJ_SUGGESTED_LABEL+RSVP_CTYPE_3,             "Waveband Switching" },
    { 256*RSVP_OBJ_UPSTREAM_LABEL+RSVP_CTYPE_1,              "Label" },
    { 256*RSVP_OBJ_UPSTREAM_LABEL+RSVP_CTYPE_2,              "Generalized Label" },
    { 256*RSVP_OBJ_UPSTREAM_LABEL+RSVP_CTYPE_3,              "Waveband Switching" },
    { 256*RSVP_OBJ_RECOVERY_LABEL+RSVP_CTYPE_1,              "Label" },
    { 256*RSVP_OBJ_RECOVERY_LABEL+RSVP_CTYPE_2,              "Generalized Label" },
    { 256*RSVP_OBJ_RECOVERY_LABEL+RSVP_CTYPE_3,              "Waveband Switching" },
    { 256*RSVP_OBJ_ERO+RSVP_CTYPE_IPV4,                      "IPv4" },
    { 256*RSVP_OBJ_RRO+RSVP_CTYPE_IPV4,                      "IPv4" },
    { 256*RSVP_OBJ_ERROR_SPEC+RSVP_CTYPE_IPV4,               "IPv4" },
    { 256*RSVP_OBJ_ERROR_SPEC+RSVP_CTYPE_IPV6,               "IPv6" },
    { 256*RSVP_OBJ_ERROR_SPEC+RSVP_CTYPE_3,                  "IPv4 plus opt. TLVs" },
    { 256*RSVP_OBJ_ERROR_SPEC+RSVP_CTYPE_4,                  "IPv6 plus opt. TLVs" },
    { 256*RSVP_OBJ_RESTART_CAPABILITY+RSVP_CTYPE_1,          "IPv4" },
    { 256*RSVP_OBJ_SESSION_ATTRIBUTE+RSVP_CTYPE_TUNNEL_IPV4, "Tunnel IPv4" },
    { 256*RSVP_OBJ_FASTREROUTE+RSVP_CTYPE_TUNNEL_IPV4,       "Tunnel IPv4" }, /* old style*/
    { 256*RSVP_OBJ_FASTREROUTE+RSVP_CTYPE_1,                 "1" }, /* new style */
    { 256*RSVP_OBJ_DETOUR+RSVP_CTYPE_TUNNEL_IPV4,            "Tunnel IPv4" },
    { 256*RSVP_OBJ_PROPERTIES+RSVP_CTYPE_1,                  "1" },
    { 256*RSVP_OBJ_ADMIN_STATUS+RSVP_CTYPE_1,                "1" },
    { 256*RSVP_OBJ_CLASSTYPE+RSVP_CTYPE_1,                   "1" },
    { 256*RSVP_OBJ_CLASSTYPE_OLD+RSVP_CTYPE_1,               "1" },
    { 256*RSVP_OBJ_LABEL_SET+RSVP_CTYPE_1,                   "1" },
    { 256*RSVP_OBJ_GENERALIZED_UNI+RSVP_CTYPE_1,             "1" },
    { 256*RSVP_OBJ_S2L+RSVP_CTYPE_IPV4,                      "IPv4 sub-LSP" },
    { 256*RSVP_OBJ_S2L+RSVP_CTYPE_IPV6,                      "IPv6 sub-LSP" },
    { 0, NULL}
};

struct rsvp_obj_integrity_t {
    uint8_t flags;
    uint8_t res;
    uint8_t key_id[6];
    uint8_t sequence[8];
    uint8_t digest[16];
};

static const struct tok rsvp_obj_integrity_flag_values[] = {
    { 0x80, "Handshake" },
    { 0, NULL}
};

struct rsvp_obj_frr_t {
    uint8_t setup_prio;
    uint8_t hold_prio;
    uint8_t hop_limit;
    uint8_t flags;
    uint8_t bandwidth[4];
    uint8_t include_any[4];
    uint8_t exclude_any[4];
    uint8_t include_all[4];
};


#define RSVP_OBJ_XRO_MASK_SUBOBJ(x)   ((x)&0x7f)
#define RSVP_OBJ_XRO_MASK_LOOSE(x)    ((x)&0x80)

#define	RSVP_OBJ_XRO_RES       0
#define	RSVP_OBJ_XRO_IPV4      1
#define	RSVP_OBJ_XRO_IPV6      2
#define	RSVP_OBJ_XRO_LABEL     3
#define	RSVP_OBJ_XRO_ASN       32
#define	RSVP_OBJ_XRO_MPLS      64

static const struct tok rsvp_obj_xro_values[] = {
    { RSVP_OBJ_XRO_RES,	      "Reserved" },
    { RSVP_OBJ_XRO_IPV4,      "IPv4 prefix" },
    { RSVP_OBJ_XRO_IPV6,      "IPv6 prefix" },
    { RSVP_OBJ_XRO_LABEL,     "Label" },
    { RSVP_OBJ_XRO_ASN,       "Autonomous system number" },
    { RSVP_OBJ_XRO_MPLS,      "MPLS label switched path termination" },
    { 0, NULL}
};

/* draft-ietf-mpls-rsvp-lsp-fastreroute-07.txt */
static const struct tok rsvp_obj_rro_flag_values[] = {
    { 0x01,	              "Local protection available" },
    { 0x02,                   "Local protection in use" },
    { 0x04,                   "Bandwidth protection" },
    { 0x08,                   "Node protection" },
    { 0, NULL}
};

/* RFC3209 */
static const struct tok rsvp_obj_rro_label_flag_values[] = {
    { 0x01,                   "Global" },
    { 0, NULL}
};

static const struct tok rsvp_resstyle_values[] = {
    { 17,	              "Wildcard Filter" },
    { 10,                     "Fixed Filter" },
    { 18,                     "Shared Explicit" },
    { 0, NULL}
};

#define RSVP_OBJ_INTSERV_GUARANTEED_SERV 2
#define RSVP_OBJ_INTSERV_CONTROLLED_LOAD 5

static const struct tok rsvp_intserv_service_type_values[] = {
    { 1,                                "Default/Global Information" },
    { RSVP_OBJ_INTSERV_GUARANTEED_SERV, "Guaranteed Service" },
    { RSVP_OBJ_INTSERV_CONTROLLED_LOAD,	"Controlled Load" },
    { 0, NULL}
};

static const struct tok rsvp_intserv_parameter_id_values[] = {
    { 4,                     "IS hop cnt" },
    { 6,                     "Path b/w estimate" },
    { 8,                     "Minimum path latency" },
    { 10,                    "Composed MTU" },
    { 127,                   "Token Bucket TSpec" },
    { 130,                   "Guaranteed Service RSpec" },
    { 133,                   "End-to-end composed value for C" },
    { 134,                   "End-to-end composed value for D" },
    { 135,                   "Since-last-reshaping point composed C" },
    { 136,                   "Since-last-reshaping point composed D" },
    { 0, NULL}
};

static const struct tok rsvp_session_attribute_flag_values[] = {
    { 0x01,	              "Local Protection" },
    { 0x02,                   "Label Recording" },
    { 0x04,                   "SE Style" },
    { 0x08,                   "Bandwidth protection" }, /* RFC4090 */
    { 0x10,                   "Node protection" },      /* RFC4090 */
    { 0, NULL}
};

static const struct tok rsvp_obj_prop_tlv_values[] = {
    { 0x01,                   "Cos" },
    { 0x02,                   "Metric 1" },
    { 0x04,                   "Metric 2" },
    { 0x08,                   "CCC Status" },
    { 0x10,                   "Path Type" },
    { 0, NULL}
};

#define RSVP_OBJ_ERROR_SPEC_CODE_ROUTING 24
#define RSVP_OBJ_ERROR_SPEC_CODE_NOTIFY  25
#define RSVP_OBJ_ERROR_SPEC_CODE_DIFFSERV_TE 28
#define RSVP_OBJ_ERROR_SPEC_CODE_DIFFSERV_TE_OLD 125

static const struct tok rsvp_obj_error_code_values[] = {
    { RSVP_OBJ_ERROR_SPEC_CODE_ROUTING, "Routing Problem" },
    { RSVP_OBJ_ERROR_SPEC_CODE_NOTIFY,  "Notify Error" },
    { RSVP_OBJ_ERROR_SPEC_CODE_DIFFSERV_TE, "Diffserv TE Error" },
    { RSVP_OBJ_ERROR_SPEC_CODE_DIFFSERV_TE_OLD, "Diffserv TE Error (Old)" },
    { 0, NULL}
};

static const struct tok rsvp_obj_error_code_routing_values[] = {
    { 1,                      "Bad EXPLICIT_ROUTE object" },
    { 2,                      "Bad strict node" },
    { 3,                      "Bad loose node" },
    { 4,                      "Bad initial subobject" },
    { 5,                      "No route available toward destination" },
    { 6,                      "Unacceptable label value" },
    { 7,                      "RRO indicated routing loops" },
    { 8,                      "non-RSVP-capable router in the path" },
    { 9,                      "MPLS label allocation failure" },
    { 10,                     "Unsupported L3PID" },
    { 0, NULL}
};

static const struct tok rsvp_obj_error_code_diffserv_te_values[] = {
    { 1,                      "Unexpected CT object" },
    { 2,                      "Unsupported CT" },
    { 3,                      "Invalid CT value" },
    { 4,                      "CT/setup priority do not form a configured TE-Class" },
    { 5,                      "CT/holding priority do not form a configured TE-Class" },
    { 6,                      "CT/setup priority and CT/holding priority do not form a configured TE-Class" },
    { 7,                      "Inconsistency between signaled PSC and signaled CT" },
    { 8,                      "Inconsistency between signaled PHBs and signaled CT" },
   { 0, NULL}
};

/* rfc3473 / rfc 3471 */
static const struct tok rsvp_obj_admin_status_flag_values[] = {
    { 0x80000000, "Reflect" },
    { 0x00000004, "Testing" },
    { 0x00000002, "Admin-down" },
    { 0x00000001, "Delete-in-progress" },
    { 0, NULL}
};

/* label set actions - rfc3471 */
#define LABEL_SET_INCLUSIVE_LIST  0
#define LABEL_SET_EXCLUSIVE_LIST  1
#define LABEL_SET_INCLUSIVE_RANGE 2
#define LABEL_SET_EXCLUSIVE_RANGE 3

static const struct tok rsvp_obj_label_set_action_values[] = {
    { LABEL_SET_INCLUSIVE_LIST, "Inclusive list" },
    { LABEL_SET_EXCLUSIVE_LIST, "Exclusive list" },
    { LABEL_SET_INCLUSIVE_RANGE, "Inclusive range" },
    { LABEL_SET_EXCLUSIVE_RANGE, "Exclusive range" },
    { 0, NULL}
};

/* OIF RSVP extensions UNI 1.0 Signaling, release 2 */
#define RSVP_GEN_UNI_SUBOBJ_SOURCE_TNA_ADDRESS	    1
#define RSVP_GEN_UNI_SUBOBJ_DESTINATION_TNA_ADDRESS 2
#define RSVP_GEN_UNI_SUBOBJ_DIVERSITY		    3
#define RSVP_GEN_UNI_SUBOBJ_EGRESS_LABEL            4
#define RSVP_GEN_UNI_SUBOBJ_SERVICE_LEVEL           5

static const struct tok rsvp_obj_generalized_uni_values[] = {
    { RSVP_GEN_UNI_SUBOBJ_SOURCE_TNA_ADDRESS, "Source TNA address" },
    { RSVP_GEN_UNI_SUBOBJ_DESTINATION_TNA_ADDRESS, "Destination TNA address" },
    { RSVP_GEN_UNI_SUBOBJ_DIVERSITY, "Diversity" },
    { RSVP_GEN_UNI_SUBOBJ_EGRESS_LABEL, "Egress label" },
    { RSVP_GEN_UNI_SUBOBJ_SERVICE_LEVEL, "Service level" },
    { 0, NULL}
};

/*
 * this is a dissector for all the intserv defined
 * specs as defined per rfc2215
 * it is called from various rsvp objects;
 * returns the amount of bytes being processed
 */
static int
rsvp_intserv_print(netdissect_options *ndo,
                   const u_char *tptr, u_short obj_tlen)
{
    int parameter_id,parameter_length;
    union {
	float f;
	uint32_t i;
    } bw;

    if (obj_tlen < 4)
        return 0;
    parameter_id = *(tptr);
    parameter_length = EXTRACT_16BITS(tptr+2)<<2; /* convert wordcount to bytecount */

    ND_PRINT((ndo, "\n\t      Parameter ID: %s (%u), length: %u, Flags: [0x%02x]",
           tok2str(rsvp_intserv_parameter_id_values,"unknown",parameter_id),
           parameter_id,
           parameter_length,
           *(tptr + 1)));

    if (obj_tlen < parameter_length+4)
        return 0;
    switch(parameter_id) { /* parameter_id */

    case 4:
       /*
        * +-+-+-+-+-+-+-+-+-+-+-+-+-+-+-+-+-+-+-+-+-+-+-+-+-+-+-+-+-+-+-+-+
        * |    4 (e)      |    (f)        |           1 (g)               |
        * +-+-+-+-+-+-+-+-+-+-+-+-+-+-+-+-+-+-+-+-+-+-+-+-+-+-+-+-+-+-+-+-+
        * |        IS hop cnt (32-bit unsigned integer)                   |
        * +-+-+-+-+-+-+-+-+-+-+-+-+-+-+-+-+-+-+-+-+-+-+-+-+-+-+-+-+-+-+-+-+
        */
        if (parameter_length == 4)
            ND_PRINT((ndo, "\n\t\tIS hop count: %u", EXTRACT_32BITS(tptr + 4)));
        break;

    case 6:
       /*
        * +-+-+-+-+-+-+-+-+-+-+-+-+-+-+-+-+-+-+-+-+-+-+-+-+-+-+-+-+-+-+-+-+
        * |    6 (h)      |    (i)        |           1 (j)               |
        * +-+-+-+-+-+-+-+-+-+-+-+-+-+-+-+-+-+-+-+-+-+-+-+-+-+-+-+-+-+-+-+-+
        * |  Path b/w estimate  (32-bit IEEE floating point number)       |
        * +-+-+-+-+-+-+-+-+-+-+-+-+-+-+-+-+-+-+-+-+-+-+-+-+-+-+-+-+-+-+-+-+
        */
        if (parameter_length == 4) {
            bw.i = EXTRACT_32BITS(tptr+4);
            ND_PRINT((ndo, "\n\t\tPath b/w estimate: %.10g Mbps", bw.f / 125000));
        }
        break;

    case 8:
       /*
        * +-+-+-+-+-+-+-+-+-+-+-+-+-+-+-+-+-+-+-+-+-+-+-+-+-+-+-+-+-+-+-+-+
        * |     8 (k)     |    (l)        |           1 (m)               |
        * +-+-+-+-+-+-+-+-+-+-+-+-+-+-+-+-+-+-+-+-+-+-+-+-+-+-+-+-+-+-+-+-+
        * |        Minimum path latency (32-bit integer)                  |
        * +-+-+-+-+-+-+-+-+-+-+-+-+-+-+-+-+-+-+-+-+-+-+-+-+-+-+-+-+-+-+-+-+
        */
        if (parameter_length == 4) {
            ND_PRINT((ndo, "\n\t\tMinimum path latency: "));
            if (EXTRACT_32BITS(tptr+4) == 0xffffffff)
                ND_PRINT((ndo, "don't care"));
            else
                ND_PRINT((ndo, "%u", EXTRACT_32BITS(tptr + 4)));
        }
        break;

    case 10:

       /*
        * +-+-+-+-+-+-+-+-+-+-+-+-+-+-+-+-+-+-+-+-+-+-+-+-+-+-+-+-+-+-+-+-+
        * |     10 (n)    |      (o)      |           1 (p)               |
        * +-+-+-+-+-+-+-+-+-+-+-+-+-+-+-+-+-+-+-+-+-+-+-+-+-+-+-+-+-+-+-+-+
        * |      Composed MTU (32-bit unsigned integer)                   |
        * +-+-+-+-+-+-+-+-+-+-+-+-+-+-+-+-+-+-+-+-+-+-+-+-+-+-+-+-+-+-+-+-+
        */
        if (parameter_length == 4)
            ND_PRINT((ndo, "\n\t\tComposed MTU: %u bytes", EXTRACT_32BITS(tptr + 4)));
        break;
    case 127:
       /*
        * +-+-+-+-+-+-+-+-+-+-+-+-+-+-+-+-+-+-+-+-+-+-+-+-+-+-+-+-+-+-+-+-+
        * |   127 (e)     |    0 (f)      |             5 (g)             |
        * +-+-+-+-+-+-+-+-+-+-+-+-+-+-+-+-+-+-+-+-+-+-+-+-+-+-+-+-+-+-+-+-+
        * |  Token Bucket Rate [r] (32-bit IEEE floating point number)    |
        * +-+-+-+-+-+-+-+-+-+-+-+-+-+-+-+-+-+-+-+-+-+-+-+-+-+-+-+-+-+-+-+-+
        * |  Token Bucket Size [b] (32-bit IEEE floating point number)    |
        * +-+-+-+-+-+-+-+-+-+-+-+-+-+-+-+-+-+-+-+-+-+-+-+-+-+-+-+-+-+-+-+-+
        * |  Peak Data Rate [p] (32-bit IEEE floating point number)       |
        * +-+-+-+-+-+-+-+-+-+-+-+-+-+-+-+-+-+-+-+-+-+-+-+-+-+-+-+-+-+-+-+-+
        * |  Minimum Policed Unit [m] (32-bit integer)                    |
        * +-+-+-+-+-+-+-+-+-+-+-+-+-+-+-+-+-+-+-+-+-+-+-+-+-+-+-+-+-+-+-+-+
        * |  Maximum Packet Size [M]  (32-bit integer)                    |
        * +-+-+-+-+-+-+-+-+-+-+-+-+-+-+-+-+-+-+-+-+-+-+-+-+-+-+-+-+-+-+-+-+
        */

        if (parameter_length == 20) {
            bw.i = EXTRACT_32BITS(tptr+4);
            ND_PRINT((ndo, "\n\t\tToken Bucket Rate: %.10g Mbps", bw.f / 125000));
            bw.i = EXTRACT_32BITS(tptr+8);
            ND_PRINT((ndo, "\n\t\tToken Bucket Size: %.10g bytes", bw.f));
            bw.i = EXTRACT_32BITS(tptr+12);
            ND_PRINT((ndo, "\n\t\tPeak Data Rate: %.10g Mbps", bw.f / 125000));
            ND_PRINT((ndo, "\n\t\tMinimum Policed Unit: %u bytes", EXTRACT_32BITS(tptr + 16)));
            ND_PRINT((ndo, "\n\t\tMaximum Packet Size: %u bytes", EXTRACT_32BITS(tptr + 20)));
        }
        break;

    case 130:
       /*
        * +-+-+-+-+-+-+-+-+-+-+-+-+-+-+-+-+-+-+-+-+-+-+-+-+-+-+-+-+-+-+-+-+
        * |     130 (h)   |    0 (i)      |            2 (j)              |
        * +-+-+-+-+-+-+-+-+-+-+-+-+-+-+-+-+-+-+-+-+-+-+-+-+-+-+-+-+-+-+-+-+
        * |  Rate [R]  (32-bit IEEE floating point number)                |
        * +-+-+-+-+-+-+-+-+-+-+-+-+-+-+-+-+-+-+-+-+-+-+-+-+-+-+-+-+-+-+-+-+
        * |  Slack Term [S]  (32-bit integer)                             |
        * +-+-+-+-+-+-+-+-+-+-+-+-+-+-+-+-+-+-+-+-+-+-+-+-+-+-+-+-+-+-+-+-+
        */

        if (parameter_length == 8) {
            bw.i = EXTRACT_32BITS(tptr+4);
            ND_PRINT((ndo, "\n\t\tRate: %.10g Mbps", bw.f / 125000));
            ND_PRINT((ndo, "\n\t\tSlack Term: %u", EXTRACT_32BITS(tptr + 8)));
        }
        break;

    case 133:
    case 134:
    case 135:
    case 136:
        if (parameter_length == 4)
            ND_PRINT((ndo, "\n\t\tValue: %u", EXTRACT_32BITS(tptr + 4)));
        break;

    default:
        if (ndo->ndo_vflag <= 1)
            print_unknown_data(ndo, tptr + 4, "\n\t\t", parameter_length);
    }
    return (parameter_length+4); /* header length 4 bytes */
}

static int
rsvp_obj_print(netdissect_options *ndo,
                const u_char *pptr
#ifndef HAVE_LIBCRYPTO
_U_
#endif
, u_int plen
#ifndef HAVE_LIBCRYPTO
_U_
#endif
, const u_char *tptr,
                const char *ident, u_int tlen)
{
    const struct rsvp_object_header *rsvp_obj_header;
    const u_char *obj_tptr;
    union {
        const struct rsvp_obj_integrity_t *rsvp_obj_integrity;
        const struct rsvp_obj_frr_t *rsvp_obj_frr;
    } obj_ptr;

    u_short rsvp_obj_len,rsvp_obj_ctype,obj_tlen,intserv_serv_tlen;
    int hexdump,processed,padbytes,error_code,error_value,i,sigcheck;
    union {
	float f;
	uint32_t i;
    } bw;
    uint8_t namelen;

    u_int action, subchannel;

    while(tlen>=sizeof(struct rsvp_object_header)) {
        /* did we capture enough for fully decoding the object header ? */
        ND_TCHECK2(*tptr, sizeof(struct rsvp_object_header));

        rsvp_obj_header = (const struct rsvp_object_header *)tptr;
        rsvp_obj_len=EXTRACT_16BITS(rsvp_obj_header->length);
        rsvp_obj_ctype=rsvp_obj_header->ctype;

        if(rsvp_obj_len % 4) {
            ND_PRINT((ndo, "%sERROR: object header size %u not a multiple of 4", ident, rsvp_obj_len));
            return -1;
        }
        if(rsvp_obj_len < sizeof(struct rsvp_object_header)) {
            ND_PRINT((ndo, "%sERROR: object header too short %u < %lu", ident, rsvp_obj_len,
                   (unsigned long)sizeof(const struct rsvp_object_header)));
            return -1;
        }

        ND_PRINT((ndo, "%s%s Object (%u) Flags: [%s",
               ident,
               tok2str(rsvp_obj_values,
                       "Unknown",
                       rsvp_obj_header->class_num),
               rsvp_obj_header->class_num,
               ((rsvp_obj_header->class_num) & 0x80) ? "ignore" : "reject"));

        if (rsvp_obj_header->class_num > 128)
            ND_PRINT((ndo, " %s",
                   ((rsvp_obj_header->class_num) & 0x40) ? "and forward" : "silently"));

        ND_PRINT((ndo, " if unknown], Class-Type: %s (%u), length: %u",
               tok2str(rsvp_ctype_values,
                       "Unknown",
                       ((rsvp_obj_header->class_num)<<8)+rsvp_obj_ctype),
               rsvp_obj_ctype,
               rsvp_obj_len));

        if(tlen < rsvp_obj_len) {
            ND_PRINT((ndo, "%sERROR: object goes past end of objects TLV", ident));
            return -1;
        }

        obj_tptr=tptr+sizeof(struct rsvp_object_header);
        obj_tlen=rsvp_obj_len-sizeof(struct rsvp_object_header);

        /* did we capture enough for fully decoding the object ? */
        if (!ND_TTEST2(*tptr, rsvp_obj_len))
            return -1;
        hexdump=FALSE;

        switch(rsvp_obj_header->class_num) {
        case RSVP_OBJ_SESSION:
            switch(rsvp_obj_ctype) {
            case RSVP_CTYPE_IPV4:
                if (obj_tlen < 8)
                    return -1;
                ND_PRINT((ndo, "%s  IPv4 DestAddress: %s, Protocol ID: 0x%02x",
                       ident,
                       ipaddr_string(ndo, obj_tptr),
                       *(obj_tptr + sizeof(struct in_addr))));
                ND_PRINT((ndo, "%s  Flags: [0x%02x], DestPort %u",
                       ident,
                       *(obj_tptr+5),
                       EXTRACT_16BITS(obj_tptr + 6)));
                obj_tlen-=8;
                obj_tptr+=8;
                break;
#ifdef INET6
            case RSVP_CTYPE_IPV6:
                if (obj_tlen < 20)
                    return -1;
                ND_PRINT((ndo, "%s  IPv6 DestAddress: %s, Protocol ID: 0x%02x",
                       ident,
                       ip6addr_string(ndo, obj_tptr),
                       *(obj_tptr + sizeof(struct in6_addr))));
                ND_PRINT((ndo, "%s  Flags: [0x%02x], DestPort %u",
                       ident,
                       *(obj_tptr+sizeof(struct in6_addr)+1),
                       EXTRACT_16BITS(obj_tptr + sizeof(struct in6_addr) + 2)));
                obj_tlen-=20;
                obj_tptr+=20;
                break;

            case RSVP_CTYPE_TUNNEL_IPV6:
                if (obj_tlen < 36)
                    return -1;
                ND_PRINT((ndo, "%s  IPv6 Tunnel EndPoint: %s, Tunnel ID: 0x%04x, Extended Tunnel ID: %s",
                       ident,
                       ip6addr_string(ndo, obj_tptr),
                       EXTRACT_16BITS(obj_tptr+18),
                       ip6addr_string(ndo, obj_tptr + 20)));
                obj_tlen-=36;
                obj_tptr+=36;
                break;

            case RSVP_CTYPE_14: /* IPv6 p2mp LSP Tunnel */
                if (obj_tlen < 26)
                    return -1;
                ND_PRINT((ndo, "%s  IPv6 P2MP LSP ID: 0x%08x, Tunnel ID: 0x%04x, Extended Tunnel ID: %s",
                       ident,
                       EXTRACT_32BITS(obj_tptr),
                       EXTRACT_16BITS(obj_tptr+6),
                       ip6addr_string(ndo, obj_tptr + 8)));
                obj_tlen-=26;
                obj_tptr+=26;
                break;
#endif
            case RSVP_CTYPE_13: /* IPv4 p2mp LSP Tunnel */
                if (obj_tlen < 12)
                    return -1;
                ND_PRINT((ndo, "%s  IPv4 P2MP LSP ID: %s, Tunnel ID: 0x%04x, Extended Tunnel ID: %s",
                       ident,
                       ipaddr_string(ndo, obj_tptr),
                       EXTRACT_16BITS(obj_tptr+6),
                       ipaddr_string(ndo, obj_tptr + 8)));
                obj_tlen-=12;
                obj_tptr+=12;
                break;
            case RSVP_CTYPE_TUNNEL_IPV4:
            case RSVP_CTYPE_UNI_IPV4:
                if (obj_tlen < 12)
                    return -1;
                ND_PRINT((ndo, "%s  IPv4 Tunnel EndPoint: %s, Tunnel ID: 0x%04x, Extended Tunnel ID: %s",
                       ident,
                       ipaddr_string(ndo, obj_tptr),
                       EXTRACT_16BITS(obj_tptr+6),
                       ipaddr_string(ndo, obj_tptr + 8)));
                obj_tlen-=12;
                obj_tptr+=12;
                break;
            default:
                hexdump=TRUE;
            }
            break;

        case RSVP_OBJ_CONFIRM:
            switch(rsvp_obj_ctype) {
            case RSVP_CTYPE_IPV4:
                if (obj_tlen < sizeof(struct in_addr))
                    return -1;
                ND_PRINT((ndo, "%s  IPv4 Receiver Address: %s",
                       ident,
                       ipaddr_string(ndo, obj_tptr)));
                obj_tlen-=sizeof(struct in_addr);
                obj_tptr+=sizeof(struct in_addr);
                break;
#ifdef INET6
            case RSVP_CTYPE_IPV6:
                if (obj_tlen < sizeof(struct in6_addr))
                    return -1;
                ND_PRINT((ndo, "%s  IPv6 Receiver Address: %s",
                       ident,
                       ip6addr_string(ndo, obj_tptr)));
                obj_tlen-=sizeof(struct in6_addr);
                obj_tptr+=sizeof(struct in6_addr);
                break;
#endif
            default:
                hexdump=TRUE;
            }
            break;

        case RSVP_OBJ_NOTIFY_REQ:
            switch(rsvp_obj_ctype) {
            case RSVP_CTYPE_IPV4:
                if (obj_tlen < sizeof(struct in_addr))
                    return -1;
                ND_PRINT((ndo, "%s  IPv4 Notify Node Address: %s",
                       ident,
                       ipaddr_string(ndo, obj_tptr)));
                obj_tlen-=sizeof(struct in_addr);
                obj_tptr+=sizeof(struct in_addr);
                break;
#ifdef INET6
            case RSVP_CTYPE_IPV6:
                if (obj_tlen < sizeof(struct in6_addr))
                    return-1;
                ND_PRINT((ndo, "%s  IPv6 Notify Node Address: %s",
                       ident,
                       ip6addr_string(ndo, obj_tptr)));
                obj_tlen-=sizeof(struct in6_addr);
                obj_tptr+=sizeof(struct in6_addr);
                break;
#endif
            default:
                hexdump=TRUE;
            }
            break;

        case RSVP_OBJ_SUGGESTED_LABEL: /* fall through */
        case RSVP_OBJ_UPSTREAM_LABEL:  /* fall through */
        case RSVP_OBJ_RECOVERY_LABEL:  /* fall through */
        case RSVP_OBJ_LABEL:
            switch(rsvp_obj_ctype) {
            case RSVP_CTYPE_1:
                while(obj_tlen >= 4 ) {
                    ND_PRINT((ndo, "%s  Label: %u", ident, EXTRACT_32BITS(obj_tptr)));
                    obj_tlen-=4;
                    obj_tptr+=4;
                }
                break;
            case RSVP_CTYPE_2:
                if (obj_tlen < 4)
                    return-1;
                ND_PRINT((ndo, "%s  Generalized Label: %u",
                       ident,
                       EXTRACT_32BITS(obj_tptr)));
                obj_tlen-=4;
                obj_tptr+=4;
                break;
            case RSVP_CTYPE_3:
                if (obj_tlen < 12)
                    return-1;
                ND_PRINT((ndo, "%s  Waveband ID: %u%s  Start Label: %u, Stop Label: %u",
                       ident,
                       EXTRACT_32BITS(obj_tptr),
                       ident,
                       EXTRACT_32BITS(obj_tptr+4),
                       EXTRACT_32BITS(obj_tptr + 8)));
                obj_tlen-=12;
                obj_tptr+=12;
                break;
            default:
                hexdump=TRUE;
            }
            break;

        case RSVP_OBJ_STYLE:
            switch(rsvp_obj_ctype) {
            case RSVP_CTYPE_1:
                if (obj_tlen < 4)
                    return-1;
                ND_PRINT((ndo, "%s  Reservation Style: %s, Flags: [0x%02x]",
                       ident,
                       tok2str(rsvp_resstyle_values,
                               "Unknown",
                               EXTRACT_24BITS(obj_tptr+1)),
                       *(obj_tptr)));
                obj_tlen-=4;
                obj_tptr+=4;
                break;
            default:
                hexdump=TRUE;
            }
            break;

        case RSVP_OBJ_SENDER_TEMPLATE:
            switch(rsvp_obj_ctype) {
            case RSVP_CTYPE_IPV4:
                if (obj_tlen < 8)
                    return-1;
                ND_PRINT((ndo, "%s  Source Address: %s, Source Port: %u",
                       ident,
                       ipaddr_string(ndo, obj_tptr),
                       EXTRACT_16BITS(obj_tptr + 6)));
                obj_tlen-=8;
                obj_tptr+=8;
                break;
#ifdef INET6
            case RSVP_CTYPE_IPV6:
                if (obj_tlen < 20)
                    return-1;
                ND_PRINT((ndo, "%s  Source Address: %s, Source Port: %u",
                       ident,
                       ip6addr_string(ndo, obj_tptr),
                       EXTRACT_16BITS(obj_tptr + 18)));
                obj_tlen-=20;
                obj_tptr+=20;
                break;
            case RSVP_CTYPE_13: /* IPv6 p2mp LSP tunnel */
                if (obj_tlen < 40)
                    return-1;
                ND_PRINT((ndo, "%s  IPv6 Tunnel Sender Address: %s, LSP ID: 0x%04x"
                       "%s  Sub-Group Originator ID: %s, Sub-Group ID: 0x%04x",
                       ident,
                       ip6addr_string(ndo, obj_tptr),
                       EXTRACT_16BITS(obj_tptr+18),
                       ident,
                       ip6addr_string(ndo, obj_tptr+20),
                       EXTRACT_16BITS(obj_tptr + 38)));
                obj_tlen-=40;
                obj_tptr+=40;
                break;
#endif
            case RSVP_CTYPE_TUNNEL_IPV4:
                if (obj_tlen < 8)
                    return-1;
                ND_PRINT((ndo, "%s  IPv4 Tunnel Sender Address: %s, LSP-ID: 0x%04x",
                       ident,
                       ipaddr_string(ndo, obj_tptr),
                       EXTRACT_16BITS(obj_tptr + 6)));
                obj_tlen-=8;
                obj_tptr+=8;
                break;
            case RSVP_CTYPE_12: /* IPv4 p2mp LSP tunnel */
                if (obj_tlen < 16)
                    return-1;
                ND_PRINT((ndo, "%s  IPv4 Tunnel Sender Address: %s, LSP ID: 0x%04x"
                       "%s  Sub-Group Originator ID: %s, Sub-Group ID: 0x%04x",
                       ident,
                       ipaddr_string(ndo, obj_tptr),
                       EXTRACT_16BITS(obj_tptr+6),
                       ident,
                       ipaddr_string(ndo, obj_tptr+8),
                       EXTRACT_16BITS(obj_tptr + 12)));
                obj_tlen-=16;
                obj_tptr+=16;
                break;
            default:
                hexdump=TRUE;
            }
            break;

        case RSVP_OBJ_LABEL_REQ:
            switch(rsvp_obj_ctype) {
            case RSVP_CTYPE_1:
                while(obj_tlen >= 4 ) {
                    ND_PRINT((ndo, "%s  L3 Protocol ID: %s",
                           ident,
                           tok2str(ethertype_values,
                                   "Unknown Protocol (0x%04x)",
                                   EXTRACT_16BITS(obj_tptr + 2))));
                    obj_tlen-=4;
                    obj_tptr+=4;
                }
                break;
            case RSVP_CTYPE_2:
                if (obj_tlen < 12)
                    return-1;
                ND_PRINT((ndo, "%s  L3 Protocol ID: %s",
                       ident,
                       tok2str(ethertype_values,
                               "Unknown Protocol (0x%04x)",
                               EXTRACT_16BITS(obj_tptr + 2))));
                ND_PRINT((ndo, ",%s merge capability",((*(obj_tptr + 4)) & 0x80) ? "no" : "" ));
                ND_PRINT((ndo, "%s  Minimum VPI/VCI: %u/%u",
                       ident,
                       (EXTRACT_16BITS(obj_tptr+4))&0xfff,
                       (EXTRACT_16BITS(obj_tptr + 6)) & 0xfff));
                ND_PRINT((ndo, "%s  Maximum VPI/VCI: %u/%u",
                       ident,
                       (EXTRACT_16BITS(obj_tptr+8))&0xfff,
                       (EXTRACT_16BITS(obj_tptr + 10)) & 0xfff));
                obj_tlen-=12;
                obj_tptr+=12;
                break;
            case RSVP_CTYPE_3:
                if (obj_tlen < 12)
                    return-1;
                ND_PRINT((ndo, "%s  L3 Protocol ID: %s",
                       ident,
                       tok2str(ethertype_values,
                               "Unknown Protocol (0x%04x)",
                               EXTRACT_16BITS(obj_tptr + 2))));
                ND_PRINT((ndo, "%s  Minimum/Maximum DLCI: %u/%u, %s%s bit DLCI",
                       ident,
                       (EXTRACT_32BITS(obj_tptr+4))&0x7fffff,
                       (EXTRACT_32BITS(obj_tptr+8))&0x7fffff,
                       (((EXTRACT_16BITS(obj_tptr+4)>>7)&3) == 0 ) ? "10" : "",
                       (((EXTRACT_16BITS(obj_tptr + 4) >> 7) & 3) == 2 ) ? "23" : ""));
                obj_tlen-=12;
                obj_tptr+=12;
                break;
            case RSVP_CTYPE_4:
                if (obj_tlen < 4)
                    return-1;
                ND_PRINT((ndo, "%s  LSP Encoding Type: %s (%u)",
                       ident,
                       tok2str(gmpls_encoding_values,
                               "Unknown",
                               *obj_tptr),
		       *obj_tptr));
                ND_PRINT((ndo, "%s  Switching Type: %s (%u), Payload ID: %s (0x%04x)",
                       ident,
                       tok2str(gmpls_switch_cap_values,
                               "Unknown",
                               *(obj_tptr+1)),
		       *(obj_tptr+1),
                       tok2str(gmpls_payload_values,
                               "Unknown",
                               EXTRACT_16BITS(obj_tptr+2)),
		       EXTRACT_16BITS(obj_tptr + 2)));
                obj_tlen-=4;
                obj_tptr+=4;
                break;
            default:
                hexdump=TRUE;
            }
            break;

        case RSVP_OBJ_RRO:
        case RSVP_OBJ_ERO:
            switch(rsvp_obj_ctype) {
            case RSVP_CTYPE_IPV4:
                while(obj_tlen >= 4 ) {
                    ND_PRINT((ndo, "%s  Subobject Type: %s, length %u",
                           ident,
                           tok2str(rsvp_obj_xro_values,
                                   "Unknown %u",
                                   RSVP_OBJ_XRO_MASK_SUBOBJ(*obj_tptr)),
                           *(obj_tptr + 1)));

                    if (*(obj_tptr+1) == 0) { /* prevent infinite loops */
                        ND_PRINT((ndo, "%s  ERROR: zero length ERO subtype", ident));
                        break;
                    }

                    switch(RSVP_OBJ_XRO_MASK_SUBOBJ(*obj_tptr)) {
                    case RSVP_OBJ_XRO_IPV4:
                        ND_PRINT((ndo, ", %s, %s/%u, Flags: [%s]",
                               RSVP_OBJ_XRO_MASK_LOOSE(*obj_tptr) ? "Loose" : "Strict",
                               ipaddr_string(ndo, obj_tptr+2),
                               *(obj_tptr+6),
                               bittok2str(rsvp_obj_rro_flag_values,
                                   "none",
                                   *(obj_tptr + 7)))); /* rfc3209 says that this field is rsvd. */
                    break;
                    case RSVP_OBJ_XRO_LABEL:
                        ND_PRINT((ndo, ", Flags: [%s] (%#x), Class-Type: %s (%u), %u",
                               bittok2str(rsvp_obj_rro_label_flag_values,
                                   "none",
                                   *(obj_tptr+2)),
                               *(obj_tptr+2),
                               tok2str(rsvp_ctype_values,
                                       "Unknown",
                                       *(obj_tptr+3) + 256*RSVP_OBJ_RRO),
                               *(obj_tptr+3),
                               EXTRACT_32BITS(obj_tptr + 4)));
                    }
                    obj_tlen-=*(obj_tptr+1);
                    obj_tptr+=*(obj_tptr+1);
                }
                break;
            default:
                hexdump=TRUE;
            }
            break;

        case RSVP_OBJ_HELLO:
            switch(rsvp_obj_ctype) {
            case RSVP_CTYPE_1:
            case RSVP_CTYPE_2:
                if (obj_tlen < 8)
                    return-1;
                ND_PRINT((ndo, "%s  Source Instance: 0x%08x, Destination Instance: 0x%08x",
                       ident,
                       EXTRACT_32BITS(obj_tptr),
                       EXTRACT_32BITS(obj_tptr + 4)));
                obj_tlen-=8;
                obj_tptr+=8;
                break;
            default:
                hexdump=TRUE;
            }
            break;

        case RSVP_OBJ_RESTART_CAPABILITY:
            switch(rsvp_obj_ctype) {
            case RSVP_CTYPE_1:
                if (obj_tlen < 8)
                    return-1;
                ND_PRINT((ndo, "%s  Restart  Time: %ums, Recovery Time: %ums",
                       ident,
                       EXTRACT_32BITS(obj_tptr),
                       EXTRACT_32BITS(obj_tptr + 4)));
                obj_tlen-=8;
                obj_tptr+=8;
                break;
            default:
                hexdump=TRUE;
            }
            break;

        case RSVP_OBJ_SESSION_ATTRIBUTE:
            switch(rsvp_obj_ctype) {
            case RSVP_CTYPE_TUNNEL_IPV4:
                if (obj_tlen < 4)
                    return-1;
                namelen = *(obj_tptr+3);
                if (obj_tlen < 4+namelen)
                    return-1;
                ND_PRINT((ndo, "%s  Session Name: ", ident));
                for (i = 0; i < namelen; i++)
                    safeputchar(ndo, *(obj_tptr + 4 + i));
                ND_PRINT((ndo, "%s  Setup Priority: %u, Holding Priority: %u, Flags: [%s] (%#x)",
                       ident,
                       (int)*obj_tptr,
                       (int)*(obj_tptr+1),
                       bittok2str(rsvp_session_attribute_flag_values,
                                  "none",
                                  *(obj_tptr+2)),
                       *(obj_tptr + 2)));
                obj_tlen-=4+*(obj_tptr+3);
                obj_tptr+=4+*(obj_tptr+3);
                break;
            default:
                hexdump=TRUE;
            }
            break;

	case RSVP_OBJ_GENERALIZED_UNI:
            switch(rsvp_obj_ctype) {
		int subobj_type,af,subobj_len,total_subobj_len;

            case RSVP_CTYPE_1:

                if (obj_tlen < 4)
                    return-1;

		/* read variable length subobjects */
		total_subobj_len = obj_tlen;
                while(total_subobj_len > 0) {
                    subobj_len  = EXTRACT_16BITS(obj_tptr);
                    subobj_type = (EXTRACT_16BITS(obj_tptr+2))>>8;
                    af = (EXTRACT_16BITS(obj_tptr+2))&0x00FF;

                    ND_PRINT((ndo, "%s  Subobject Type: %s (%u), AF: %s (%u), length: %u",
                           ident,
                           tok2str(rsvp_obj_generalized_uni_values, "Unknown", subobj_type),
                           subobj_type,
                           tok2str(af_values, "Unknown", af), af,
                           subobj_len));

                    switch(subobj_type) {
                    case RSVP_GEN_UNI_SUBOBJ_SOURCE_TNA_ADDRESS:
                    case RSVP_GEN_UNI_SUBOBJ_DESTINATION_TNA_ADDRESS:

                        switch(af) {
                        case AFNUM_INET:
                            if (subobj_len < 8)
                                return -1;
                            ND_PRINT((ndo, "%s    UNI IPv4 TNA address: %s",
                                   ident, ipaddr_string(ndo, obj_tptr + 4)));
                            break;
#ifdef INET6
                        case AFNUM_INET6:
                            if (subobj_len < 20)
                                return -1;
                            ND_PRINT((ndo, "%s    UNI IPv6 TNA address: %s",
                                   ident, ip6addr_string(ndo, obj_tptr + 4)));
                            break;
#endif
                        case AFNUM_NSAP:
                            if (subobj_len) {
                                /* unless we have a TLV parser lets just hexdump */
                                hexdump=TRUE;
                            }
                            break;
                        }
                        break;

                    case RSVP_GEN_UNI_SUBOBJ_DIVERSITY:
                        if (subobj_len) {
                            /* unless we have a TLV parser lets just hexdump */
                            hexdump=TRUE;
                        }
                        break;

                    case RSVP_GEN_UNI_SUBOBJ_EGRESS_LABEL:
                        if (subobj_len < 16) {
                            return -1;
                        }

                        ND_PRINT((ndo, "%s    U-bit: %x, Label type: %u, Logical port id: %u, Label: %u",
                               ident,
                               ((EXTRACT_32BITS(obj_tptr+4))>>31),
                               ((EXTRACT_32BITS(obj_tptr+4))&0xFF),
                               EXTRACT_32BITS(obj_tptr+8),
                               EXTRACT_32BITS(obj_tptr + 12)));
                        break;

                    case RSVP_GEN_UNI_SUBOBJ_SERVICE_LEVEL:
                        if (subobj_len < 8) {
                            return -1;
                        }

                        ND_PRINT((ndo, "%s    Service level: %u",
                               ident, (EXTRACT_32BITS(obj_tptr + 4)) >> 24));
                        break;

                    default:
                        hexdump=TRUE;
                        break;
                    }
                    total_subobj_len-=subobj_len;
                    obj_tptr+=subobj_len;
                    obj_tlen+=subobj_len;
		}

                if (total_subobj_len) {
                    /* unless we have a TLV parser lets just hexdump */
                    hexdump=TRUE;
                }
                break;

            default:
                hexdump=TRUE;
            }
            break;

        case RSVP_OBJ_RSVP_HOP:
            switch(rsvp_obj_ctype) {
            case RSVP_CTYPE_3: /* fall through - FIXME add TLV parser */
            case RSVP_CTYPE_IPV4:
                if (obj_tlen < 8)
                    return-1;
                ND_PRINT((ndo, "%s  Previous/Next Interface: %s, Logical Interface Handle: 0x%08x",
                       ident,
                       ipaddr_string(ndo, obj_tptr),
                       EXTRACT_32BITS(obj_tptr + 4)));
                obj_tlen-=8;
                obj_tptr+=8;
                if (obj_tlen)
                    hexdump=TRUE; /* unless we have a TLV parser lets just hexdump */
                break;
#ifdef INET6
            case RSVP_CTYPE_4: /* fall through - FIXME add TLV parser */
            case RSVP_CTYPE_IPV6:
                if (obj_tlen < 20)
                    return-1;
                ND_PRINT((ndo, "%s  Previous/Next Interface: %s, Logical Interface Handle: 0x%08x",
                       ident,
                       ip6addr_string(ndo, obj_tptr),
                       EXTRACT_32BITS(obj_tptr + 16)));
                obj_tlen-=20;
                obj_tptr+=20;
                hexdump=TRUE; /* unless we have a TLV parser lets just hexdump */
                break;
#endif
            default:
                hexdump=TRUE;
            }
            break;

        case RSVP_OBJ_TIME_VALUES:
            switch(rsvp_obj_ctype) {
            case RSVP_CTYPE_1:
                if (obj_tlen < 4)
                    return-1;
                ND_PRINT((ndo, "%s  Refresh Period: %ums",
                       ident,
                       EXTRACT_32BITS(obj_tptr)));
                obj_tlen-=4;
                obj_tptr+=4;
                break;
            default:
                hexdump=TRUE;
            }
            break;

        /* those three objects do share the same semantics */
        case RSVP_OBJ_SENDER_TSPEC:
        case RSVP_OBJ_ADSPEC:
        case RSVP_OBJ_FLOWSPEC:
            switch(rsvp_obj_ctype) {
            case RSVP_CTYPE_2:
                if (obj_tlen < 4)
                    return-1;
                ND_PRINT((ndo, "%s  Msg-Version: %u, length: %u",
                       ident,
                       (*obj_tptr & 0xf0) >> 4,
                       EXTRACT_16BITS(obj_tptr + 2) << 2));
                obj_tptr+=4; /* get to the start of the service header */
                obj_tlen-=4;

                while (obj_tlen >= 4) {
                    intserv_serv_tlen=EXTRACT_16BITS(obj_tptr+2)<<2;
                    ND_PRINT((ndo, "%s  Service Type: %s (%u), break bit %s set, Service length: %u",
                           ident,
                           tok2str(rsvp_intserv_service_type_values,"unknown",*(obj_tptr)),
                           *(obj_tptr),
                           (*(obj_tptr+1)&0x80) ? "" : "not",
                           intserv_serv_tlen));

                    obj_tptr+=4; /* get to the start of the parameter list */
                    obj_tlen-=4;

                    while (intserv_serv_tlen>=4) {
                        processed = rsvp_intserv_print(ndo, obj_tptr, obj_tlen);
                        if (processed == 0)
                            break;
                        obj_tlen-=processed;
                        intserv_serv_tlen-=processed;
                        obj_tptr+=processed;
                    }
                }
                break;
            default:
                hexdump=TRUE;
            }
            break;

        case RSVP_OBJ_FILTERSPEC:
            switch(rsvp_obj_ctype) {
            case RSVP_CTYPE_IPV4:
                if (obj_tlen < 8)
                    return-1;
                ND_PRINT((ndo, "%s  Source Address: %s, Source Port: %u",
                       ident,
                       ipaddr_string(ndo, obj_tptr),
                       EXTRACT_16BITS(obj_tptr + 6)));
                obj_tlen-=8;
                obj_tptr+=8;
                break;
#ifdef INET6
            case RSVP_CTYPE_IPV6:
                if (obj_tlen < 20)
                    return-1;
                ND_PRINT((ndo, "%s  Source Address: %s, Source Port: %u",
                       ident,
                       ip6addr_string(ndo, obj_tptr),
                       EXTRACT_16BITS(obj_tptr + 18)));
                obj_tlen-=20;
                obj_tptr+=20;
                break;
            case RSVP_CTYPE_3:
                if (obj_tlen < 20)
                    return-1;
                ND_PRINT((ndo, "%s  Source Address: %s, Flow Label: %u",
                       ident,
                       ip6addr_string(ndo, obj_tptr),
                       EXTRACT_24BITS(obj_tptr + 17)));
                obj_tlen-=20;
                obj_tptr+=20;
                break;
            case RSVP_CTYPE_TUNNEL_IPV6:
                if (obj_tlen < 20)
                    return-1;
                ND_PRINT((ndo, "%s  Source Address: %s, LSP-ID: 0x%04x",
                       ident,
                       ipaddr_string(ndo, obj_tptr),
                       EXTRACT_16BITS(obj_tptr + 18)));
                obj_tlen-=20;
                obj_tptr+=20;
                break;
            case RSVP_CTYPE_13: /* IPv6 p2mp LSP tunnel */
                if (obj_tlen < 40)
                    return-1;
                ND_PRINT((ndo, "%s  IPv6 Tunnel Sender Address: %s, LSP ID: 0x%04x"
                       "%s  Sub-Group Originator ID: %s, Sub-Group ID: 0x%04x",
                       ident,
                       ip6addr_string(ndo, obj_tptr),
                       EXTRACT_16BITS(obj_tptr+18),
                       ident,
                       ip6addr_string(ndo, obj_tptr+20),
                       EXTRACT_16BITS(obj_tptr + 38)));
                obj_tlen-=40;
                obj_tptr+=40;
                break;
#endif
            case RSVP_CTYPE_TUNNEL_IPV4:
                if (obj_tlen < 8)
                    return-1;
                ND_PRINT((ndo, "%s  Source Address: %s, LSP-ID: 0x%04x",
                       ident,
                       ipaddr_string(ndo, obj_tptr),
                       EXTRACT_16BITS(obj_tptr + 6)));
                obj_tlen-=8;
                obj_tptr+=8;
                break;
            case RSVP_CTYPE_12: /* IPv4 p2mp LSP tunnel */
                if (obj_tlen < 16)
                    return-1;
                ND_PRINT((ndo, "%s  IPv4 Tunnel Sender Address: %s, LSP ID: 0x%04x"
                       "%s  Sub-Group Originator ID: %s, Sub-Group ID: 0x%04x",
                       ident,
                       ipaddr_string(ndo, obj_tptr),
                       EXTRACT_16BITS(obj_tptr+6),
                       ident,
                       ipaddr_string(ndo, obj_tptr+8),
                       EXTRACT_16BITS(obj_tptr + 12)));
                obj_tlen-=16;
                obj_tptr+=16;
                break;
            default:
                hexdump=TRUE;
            }
            break;

        case RSVP_OBJ_FASTREROUTE:
            /* the differences between c-type 1 and 7 are minor */
            obj_ptr.rsvp_obj_frr = (const struct rsvp_obj_frr_t *)obj_tptr;
            bw.i = EXTRACT_32BITS(obj_ptr.rsvp_obj_frr->bandwidth);

            switch(rsvp_obj_ctype) {
            case RSVP_CTYPE_1: /* new style */
                if (obj_tlen < sizeof(struct rsvp_obj_frr_t))
                    return-1;
                ND_PRINT((ndo, "%s  Setup Priority: %u, Holding Priority: %u, Hop-limit: %u, Bandwidth: %.10g Mbps",
                       ident,
                       (int)obj_ptr.rsvp_obj_frr->setup_prio,
                       (int)obj_ptr.rsvp_obj_frr->hold_prio,
                       (int)obj_ptr.rsvp_obj_frr->hop_limit,
                        bw.f * 8 / 1000000));
                ND_PRINT((ndo, "%s  Include-any: 0x%08x, Exclude-any: 0x%08x, Include-all: 0x%08x",
                       ident,
                       EXTRACT_32BITS(obj_ptr.rsvp_obj_frr->include_any),
                       EXTRACT_32BITS(obj_ptr.rsvp_obj_frr->exclude_any),
                       EXTRACT_32BITS(obj_ptr.rsvp_obj_frr->include_all)));
                obj_tlen-=sizeof(struct rsvp_obj_frr_t);
                obj_tptr+=sizeof(struct rsvp_obj_frr_t);
                break;

            case RSVP_CTYPE_TUNNEL_IPV4: /* old style */
                if (obj_tlen < 16)
                    return-1;
                ND_PRINT((ndo, "%s  Setup Priority: %u, Holding Priority: %u, Hop-limit: %u, Bandwidth: %.10g Mbps",
                       ident,
                       (int)obj_ptr.rsvp_obj_frr->setup_prio,
                       (int)obj_ptr.rsvp_obj_frr->hold_prio,
                       (int)obj_ptr.rsvp_obj_frr->hop_limit,
                        bw.f * 8 / 1000000));
                ND_PRINT((ndo, "%s  Include Colors: 0x%08x, Exclude Colors: 0x%08x",
                       ident,
                       EXTRACT_32BITS(obj_ptr.rsvp_obj_frr->include_any),
                       EXTRACT_32BITS(obj_ptr.rsvp_obj_frr->exclude_any)));
                obj_tlen-=16;
                obj_tptr+=16;
                break;

            default:
                hexdump=TRUE;
            }
            break;

        case RSVP_OBJ_DETOUR:
            switch(rsvp_obj_ctype) {
            case RSVP_CTYPE_TUNNEL_IPV4:
                while(obj_tlen >= 8) {
                    ND_PRINT((ndo, "%s  PLR-ID: %s, Avoid-Node-ID: %s",
                           ident,
                           ipaddr_string(ndo, obj_tptr),
                           ipaddr_string(ndo, obj_tptr + 4)));
                    obj_tlen-=8;
                    obj_tptr+=8;
                }
                break;
            default:
                hexdump=TRUE;
            }
            break;

        case RSVP_OBJ_CLASSTYPE:
        case RSVP_OBJ_CLASSTYPE_OLD: /* fall through */
            switch(rsvp_obj_ctype) {
            case RSVP_CTYPE_1:
                ND_PRINT((ndo, "%s  CT: %u",
                       ident,
                       EXTRACT_32BITS(obj_tptr) & 0x7));
                obj_tlen-=4;
                obj_tptr+=4;
                break;
            default:
                hexdump=TRUE;
            }
            break;

        case RSVP_OBJ_ERROR_SPEC:
            switch(rsvp_obj_ctype) {
            case RSVP_CTYPE_3: /* fall through - FIXME add TLV parser */
            case RSVP_CTYPE_IPV4:
                if (obj_tlen < 8)
                    return-1;
                error_code=*(obj_tptr+5);
                error_value=EXTRACT_16BITS(obj_tptr+6);
                ND_PRINT((ndo, "%s  Error Node Address: %s, Flags: [0x%02x]%s  Error Code: %s (%u)",
                       ident,
                       ipaddr_string(ndo, obj_tptr),
                       *(obj_tptr+4),
                       ident,
                       tok2str(rsvp_obj_error_code_values,"unknown",error_code),
                       error_code));
                switch (error_code) {
                case RSVP_OBJ_ERROR_SPEC_CODE_ROUTING:
                    ND_PRINT((ndo, ", Error Value: %s (%u)",
                           tok2str(rsvp_obj_error_code_routing_values,"unknown",error_value),
                           error_value));
                    break;
                case RSVP_OBJ_ERROR_SPEC_CODE_DIFFSERV_TE: /* fall through */
                case RSVP_OBJ_ERROR_SPEC_CODE_DIFFSERV_TE_OLD:
                    ND_PRINT((ndo, ", Error Value: %s (%u)",
                           tok2str(rsvp_obj_error_code_diffserv_te_values,"unknown",error_value),
                           error_value));
                    break;
                default:
                    ND_PRINT((ndo, ", Unknown Error Value (%u)", error_value));
                    break;
                }
                obj_tlen-=8;
                obj_tptr+=8;
                break;
#ifdef INET6
            case RSVP_CTYPE_4: /* fall through - FIXME add TLV parser */
            case RSVP_CTYPE_IPV6:
                if (obj_tlen < 20)
                    return-1;
                error_code=*(obj_tptr+17);
                error_value=EXTRACT_16BITS(obj_tptr+18);
                ND_PRINT((ndo, "%s  Error Node Address: %s, Flags: [0x%02x]%s  Error Code: %s (%u)",
                       ident,
                       ip6addr_string(ndo, obj_tptr),
                       *(obj_tptr+16),
                       ident,
                       tok2str(rsvp_obj_error_code_values,"unknown",error_code),
                       error_code));

                switch (error_code) {
                case RSVP_OBJ_ERROR_SPEC_CODE_ROUTING:
                    ND_PRINT((ndo, ", Error Value: %s (%u)",
                           tok2str(rsvp_obj_error_code_routing_values,"unknown",error_value),
			   error_value));
                    break;
                default:
                    break;
                }
                obj_tlen-=20;
                obj_tptr+=20;
                break;
#endif
            default:
                hexdump=TRUE;
            }
            break;

        case RSVP_OBJ_PROPERTIES:
            switch(rsvp_obj_ctype) {
            case RSVP_CTYPE_1:
                if (obj_tlen < 4)
                    return-1;
                padbytes = EXTRACT_16BITS(obj_tptr+2);
                ND_PRINT((ndo, "%s  TLV count: %u, padding bytes: %u",
                       ident,
                       EXTRACT_16BITS(obj_tptr),
                       padbytes));
                obj_tlen-=4;
                obj_tptr+=4;
                /* loop through as long there is anything longer than the TLV header (2) */
                while(obj_tlen >= 2 + padbytes) {
                    ND_PRINT((ndo, "%s    %s TLV (0x%02x), length: %u", /* length includes header */
                           ident,
                           tok2str(rsvp_obj_prop_tlv_values,"unknown",*obj_tptr),
                           *obj_tptr,
                           *(obj_tptr + 1)));
                    if (obj_tlen < *(obj_tptr+1))
                        return-1;
                    if (*(obj_tptr+1) < 2)
                        return -1;
                    print_unknown_data(ndo, obj_tptr + 2, "\n\t\t", *(obj_tptr + 1) - 2);
                    obj_tlen-=*(obj_tptr+1);
                    obj_tptr+=*(obj_tptr+1);
                }
                break;
            default:
                hexdump=TRUE;
            }
            break;

        case RSVP_OBJ_MESSAGE_ID:     /* fall through */
        case RSVP_OBJ_MESSAGE_ID_ACK: /* fall through */
        case RSVP_OBJ_MESSAGE_ID_LIST:
            switch(rsvp_obj_ctype) {
            case RSVP_CTYPE_1:
            case RSVP_CTYPE_2:
                if (obj_tlen < 8)
                    return-1;
                ND_PRINT((ndo, "%s  Flags [0x%02x], epoch: %u",
                       ident,
                       *obj_tptr,
                       EXTRACT_24BITS(obj_tptr + 1)));
                obj_tlen-=4;
                obj_tptr+=4;
                /* loop through as long there are no messages left */
                while(obj_tlen >= 4) {
                    ND_PRINT((ndo, "%s    Message-ID 0x%08x (%u)",
                           ident,
                           EXTRACT_32BITS(obj_tptr),
                           EXTRACT_32BITS(obj_tptr)));
                    obj_tlen-=4;
                    obj_tptr+=4;
                }
                break;
            default:
                hexdump=TRUE;
            }
            break;

        case RSVP_OBJ_INTEGRITY:
            switch(rsvp_obj_ctype) {
            case RSVP_CTYPE_1:
                if (obj_tlen < sizeof(struct rsvp_obj_integrity_t))
                    return-1;
                obj_ptr.rsvp_obj_integrity = (const struct rsvp_obj_integrity_t *)obj_tptr;
                ND_PRINT((ndo, "%s  Key-ID 0x%04x%08x, Sequence 0x%08x%08x, Flags [%s]",
                       ident,
                       EXTRACT_16BITS(obj_ptr.rsvp_obj_integrity->key_id),
                       EXTRACT_32BITS(obj_ptr.rsvp_obj_integrity->key_id+2),
                       EXTRACT_32BITS(obj_ptr.rsvp_obj_integrity->sequence),
                       EXTRACT_32BITS(obj_ptr.rsvp_obj_integrity->sequence+4),
                       bittok2str(rsvp_obj_integrity_flag_values,
                                  "none",
                                  obj_ptr.rsvp_obj_integrity->flags)));
                ND_PRINT((ndo, "%s  MD5-sum 0x%08x%08x%08x%08x ",
                       ident,
                       EXTRACT_32BITS(obj_ptr.rsvp_obj_integrity->digest),
                       EXTRACT_32BITS(obj_ptr.rsvp_obj_integrity->digest+4),
                       EXTRACT_32BITS(obj_ptr.rsvp_obj_integrity->digest+8),
                       EXTRACT_32BITS(obj_ptr.rsvp_obj_integrity->digest + 12)));

#ifdef HAVE_LIBCRYPTO
                sigcheck = signature_verify(ndo, pptr, plen, (unsigned char *)obj_ptr.\
                                             rsvp_obj_integrity->digest);
#else
                sigcheck = CANT_CHECK_SIGNATURE;
#endif
                ND_PRINT((ndo, " (%s)", tok2str(signature_check_values, "Unknown", sigcheck)));

                obj_tlen+=sizeof(struct rsvp_obj_integrity_t);
                obj_tptr+=sizeof(struct rsvp_obj_integrity_t);
                break;
            default:
                hexdump=TRUE;
            }
            break;

        case RSVP_OBJ_ADMIN_STATUS:
            switch(rsvp_obj_ctype) {
            case RSVP_CTYPE_1:
                if (obj_tlen < 4)
                    return-1;
                ND_PRINT((ndo, "%s  Flags [%s]", ident,
                       bittok2str(rsvp_obj_admin_status_flag_values, "none",
                                  EXTRACT_32BITS(obj_tptr))));
                obj_tlen-=4;
                obj_tptr+=4;
                break;
            default:
                hexdump=TRUE;
            }
            break;

        case RSVP_OBJ_LABEL_SET:
            switch(rsvp_obj_ctype) {
            case RSVP_CTYPE_1:
                if (obj_tlen < 4)
                    return-1;
                action = (EXTRACT_16BITS(obj_tptr)>>8);

                ND_PRINT((ndo, "%s  Action: %s (%u), Label type: %u", ident,
                       tok2str(rsvp_obj_label_set_action_values, "Unknown", action),
                       action, ((EXTRACT_32BITS(obj_tptr) & 0x7F))));

                switch (action) {
                case LABEL_SET_INCLUSIVE_RANGE:
                case LABEL_SET_EXCLUSIVE_RANGE: /* fall through */

		    /* only a couple of subchannels are expected */
		    if (obj_tlen < 12)
			return -1;
		    ND_PRINT((ndo, "%s  Start range: %u, End range: %u", ident,
                           EXTRACT_32BITS(obj_tptr+4),
                           EXTRACT_32BITS(obj_tptr + 8)));
		    obj_tlen-=12;
		    obj_tptr+=12;
                    break;

                default:
                    obj_tlen-=4;
                    obj_tptr+=4;
                    subchannel = 1;
                    while(obj_tlen >= 4 ) {
                        ND_PRINT((ndo, "%s  Subchannel #%u: %u", ident, subchannel,
                               EXTRACT_32BITS(obj_tptr)));
                        obj_tptr+=4;
                        obj_tlen-=4;
                        subchannel++;
                    }
                    break;
                }
                break;
            default:
                hexdump=TRUE;
            }

        case RSVP_OBJ_S2L:
            switch (rsvp_obj_ctype) {
            case RSVP_CTYPE_IPV4:
                if (obj_tlen < 4)
                    return-1;
                ND_PRINT((ndo, "%s  Sub-LSP destination address: %s",
                       ident, ipaddr_string(ndo, obj_tptr)));

                obj_tlen-=4;
                obj_tptr+=4;
                break;
#ifdef INET6
            case RSVP_CTYPE_IPV6:
                if (obj_tlen < 16)
                    return-1;
                ND_PRINT((ndo, "%s  Sub-LSP destination address: %s",
                       ident, ip6addr_string(ndo, obj_tptr)));

                obj_tlen-=16;
                obj_tptr+=16;
                break;
#endif
            default:
                hexdump=TRUE;
            }

        /*
         *  FIXME those are the defined objects that lack a decoder
         *  you are welcome to contribute code ;-)
         */

        case RSVP_OBJ_SCOPE:
        case RSVP_OBJ_POLICY_DATA:
        case RSVP_OBJ_ACCEPT_LABEL_SET:
        case RSVP_OBJ_PROTECTION:
        default:
            if (ndo->ndo_vflag <= 1)
                print_unknown_data(ndo, obj_tptr, "\n\t    ", obj_tlen); /* FIXME indentation */
            break;
        }
        /* do we also want to see a hex dump ? */
        if (ndo->ndo_vflag > 1 || hexdump == TRUE)
            print_unknown_data(ndo, tptr + sizeof(struct rsvp_object_header), "\n\t    ", /* FIXME indentation */
                               rsvp_obj_len - sizeof(struct rsvp_object_header));

        tptr+=rsvp_obj_len;
        tlen-=rsvp_obj_len;
    }
    return 0;
trunc:
    ND_PRINT((ndo, "\n\t\t packet exceeded snapshot"));
    return -1;
}

void
rsvp_print(netdissect_options *ndo,
<<<<<<< HEAD
           register const u_char *pptr, register u_int len) {
	INVOKE_DISSECTOR(_rsvp_print, ndo, pptr, len);
}

void
_rsvp_print(netdissect_options *ndo,
           register const u_char *pptr, register u_int len) {
=======
           register const u_char *pptr, register u_int len)
{
>>>>>>> 7e965066
    struct rsvp_common_header *rsvp_com_header;
    const u_char *tptr,*subtptr;
    u_short plen, tlen, subtlen;

    tptr=pptr;

    rsvp_com_header = (struct rsvp_common_header *)pptr;
    ND_TCHECK(*rsvp_com_header);

    /*
     * Sanity checking of the header.
     */
    if (RSVP_EXTRACT_VERSION(rsvp_com_header->version_flags) != RSVP_VERSION) {
	ND_PRINT((ndo, "ERROR: RSVP version %u packet not supported",
               RSVP_EXTRACT_VERSION(rsvp_com_header->version_flags)));
	return;
    }

    /* in non-verbose mode just lets print the basic Message Type*/
    if (ndo->ndo_vflag < 1) {
        ND_PRINT((ndo, "RSVPv%u %s Message, length: %u",
               RSVP_EXTRACT_VERSION(rsvp_com_header->version_flags),
               tok2str(rsvp_msg_type_values, "unknown (%u)",rsvp_com_header->msg_type),
               len));
        return;
    }

    /* ok they seem to want to know everything - lets fully decode it */

    plen = tlen = EXTRACT_16BITS(rsvp_com_header->length);

    ND_PRINT((ndo, "\n\tRSVPv%u %s Message (%u), Flags: [%s], length: %u, ttl: %u, checksum: 0x%04x",
           RSVP_EXTRACT_VERSION(rsvp_com_header->version_flags),
           tok2str(rsvp_msg_type_values, "unknown, type: %u",rsvp_com_header->msg_type),
           rsvp_com_header->msg_type,
           bittok2str(rsvp_header_flag_values,"none",RSVP_EXTRACT_FLAGS(rsvp_com_header->version_flags)),
           tlen,
           rsvp_com_header->ttl,
           EXTRACT_16BITS(rsvp_com_header->checksum)));

#ifdef BROKEN_SIGATURE_CODE
    /*
     * Clear checksum prior to signature verification.
     */
    rsvp_com_header->checksum[0] = 0;
    rsvp_com_header->checksum[1] = 0;
#endif

    if (tlen < sizeof(const struct rsvp_common_header)) {
        ND_PRINT((ndo, "ERROR: common header too short %u < %lu", tlen,
               (unsigned long)sizeof(const struct rsvp_common_header)));
        return;
    }

    tptr+=sizeof(const struct rsvp_common_header);
    tlen-=sizeof(const struct rsvp_common_header);

    switch(rsvp_com_header->msg_type) {

    case RSVP_MSGTYPE_AGGREGATE:
        while(tlen > 0) {
            subtptr=tptr;
            rsvp_com_header = (struct rsvp_common_header *)subtptr;
            ND_TCHECK(*rsvp_com_header);

            /*
             * Sanity checking of the header.
             */
            if (RSVP_EXTRACT_VERSION(rsvp_com_header->version_flags) != RSVP_VERSION) {
                ND_PRINT((ndo, "ERROR: RSVP version %u packet not supported",
                       RSVP_EXTRACT_VERSION(rsvp_com_header->version_flags)));
                return;
            }
            subtlen=EXTRACT_16BITS(rsvp_com_header->length);

            ND_PRINT((ndo, "\n\t  RSVPv%u %s Message (%u), Flags: [%s], length: %u, ttl: %u, checksum: 0x%04x",
                   RSVP_EXTRACT_VERSION(rsvp_com_header->version_flags),
                   tok2str(rsvp_msg_type_values, "unknown, type: %u",rsvp_com_header->msg_type),
                   rsvp_com_header->msg_type,
                   bittok2str(rsvp_header_flag_values,"none",RSVP_EXTRACT_FLAGS(rsvp_com_header->version_flags)),
                   subtlen,
                   rsvp_com_header->ttl,
                   EXTRACT_16BITS(rsvp_com_header->checksum)));

#ifdef BROKEN_SIGATURE_CODE
            /*
             * Clear checksum prior to signature verification.
             */
            rsvp_com_header->checksum[0] = 0;
            rsvp_com_header->checksum[1] = 0;
#endif
            
            if (subtlen < sizeof(const struct rsvp_common_header)) {
                ND_PRINT((ndo, "ERROR: common header too short %u < %lu", subtlen,
                       (unsigned long)sizeof(const struct rsvp_common_header)));
                return;
            }

            if (tlen < subtlen) {
                ND_PRINT((ndo, "ERROR: common header too large %u > %u", subtlen,
                       tlen));
                return;
            }

            subtptr+=sizeof(const struct rsvp_common_header);
            subtlen-=sizeof(const struct rsvp_common_header);

            if (rsvp_obj_print(ndo, pptr, plen, subtptr, "\n\t    ", subtlen) == -1)
                return;

            tptr+=subtlen+sizeof(const struct rsvp_common_header);
            tlen-=subtlen+sizeof(const struct rsvp_common_header);
        }

        break;

    case RSVP_MSGTYPE_PATH:
    case RSVP_MSGTYPE_RESV:
    case RSVP_MSGTYPE_PATHERR:
    case RSVP_MSGTYPE_RESVERR:
    case RSVP_MSGTYPE_PATHTEAR:
    case RSVP_MSGTYPE_RESVTEAR:
    case RSVP_MSGTYPE_RESVCONF:
    case RSVP_MSGTYPE_HELLO_OLD:
    case RSVP_MSGTYPE_HELLO:
    case RSVP_MSGTYPE_ACK:
    case RSVP_MSGTYPE_SREFRESH:
        if (rsvp_obj_print(ndo, pptr, plen, tptr, "\n\t  ", tlen) == -1)
            return;
        break;

    default:
        print_unknown_data(ndo, tptr, "\n\t    ", tlen);
        break;
    }

    return;
trunc:
    ND_PRINT((ndo, "\n\t\t packet exceeded snapshot"));
}<|MERGE_RESOLUTION|>--- conflicted
+++ resolved
@@ -1795,18 +1795,15 @@
 
 void
 rsvp_print(netdissect_options *ndo,
-<<<<<<< HEAD
-           register const u_char *pptr, register u_int len) {
+           register const u_char *pptr, register u_int len)
+{
 	INVOKE_DISSECTOR(_rsvp_print, ndo, pptr, len);
 }
 
 void
 _rsvp_print(netdissect_options *ndo,
-           register const u_char *pptr, register u_int len) {
-=======
-           register const u_char *pptr, register u_int len)
+            register const u_char *pptr, register u_int len)
 {
->>>>>>> 7e965066
     struct rsvp_common_header *rsvp_com_header;
     const u_char *tptr,*subtptr;
     u_short plen, tlen, subtlen;
