/*
 * Copyright (c) 1998-2004  Hannes Gredler <hannes@tcpdump.org>
 *      The TCPDUMP project
 *
 * Redistribution and use in source and binary forms, with or without
 * modification, are permitted provided that: (1) source code
 * distributions retain the above copyright notice and this paragraph
 * in its entirety, and (2) distributions including binary code include
 * the above copyright notice and this paragraph in its entirety in
 * the documentation or other materials provided with the distribution.
 * THIS SOFTWARE IS PROVIDED ``AS IS'' AND
 * WITHOUT ANY EXPRESS OR IMPLIED WARRANTIES, INCLUDING, WITHOUT
 * LIMITATION, THE IMPLIED WARRANTIES OF MERCHANTABILITY AND FITNESS
 * FOR A PARTICULAR PURPOSE.
 */

#define NETDISSECT_REWORKED
#ifdef HAVE_CONFIG_H
#include "config.h"
#endif

#include <tcpdump-stdinc.h>

#include "interface.h"
#include "extract.h"

static const char tstr[] = "[|syslog]";

/*
 * tokenlists and #defines taken from Ethereal - Network traffic analyzer
 * by Gerald Combs <gerald@ethereal.com>
 */

#define SYSLOG_SEVERITY_MASK 0x0007  /* 0000 0000 0000 0111 */
#define SYSLOG_FACILITY_MASK 0x03f8  /* 0000 0011 1111 1000 */
#define SYSLOG_MAX_DIGITS 3 /* The maximum number if priority digits to read in. */

static const struct tok syslog_severity_values[] = {
  { 0,      "emergency" },
  { 1,      "alert" },
  { 2,      "critical" },
  { 3,      "error" },
  { 4,      "warning" },
  { 5,      "notice" },
  { 6,      "info" },
  { 7,      "debug" },
  { 0, NULL },
};

static const struct tok syslog_facility_values[] = {
  { 0,     "kernel" },
  { 1,     "user" },
  { 2,     "mail" },
  { 3,     "daemon" },
  { 4,     "auth" },
  { 5,     "syslog" },
  { 6,     "lpr" },
  { 7,     "news" },
  { 8,     "uucp" },
  { 9,     "cron" },
  { 10,    "authpriv" },
  { 11,    "ftp" },
  { 12,    "ntp" },
  { 13,    "security" },
  { 14,    "console" },
  { 15,    "cron" },
  { 16,    "local0" },
  { 17,    "local1" },
  { 18,    "local2" },
  { 19,    "local3" },
  { 20,    "local4" },
  { 21,    "local5" },
  { 22,    "local6" },
  { 23,    "local7" },
  { 0, NULL },
};

void
syslog_print(netdissect_options *ndo,
             register const u_char *pptr, register u_int len)
{
<<<<<<< HEAD
	if (!invoke_dissector((void *)_syslog_print,
	    len, 0, 0, 0, 0, gndo, pptr, NULL, NULL, NULL))
		_syslog_print(pptr, len);
}

void
_syslog_print(const u_char *pptr, register u_int len)
{
    u_int16_t msg_off = 0;
    u_int16_t pri = 0;
    u_int16_t facility,severity;
=======
    uint16_t msg_off = 0;
    uint16_t pri = 0;
    uint16_t facility,severity;
>>>>>>> f49c5d52

    /* extract decimal figures that are
     * encapsulated within < > tags
     * based on this decimal figure extract the
     * severity and facility values
     */

    ND_TCHECK2(*pptr, 1);
    if (*(pptr+msg_off) == '<') {
        msg_off++;
        ND_TCHECK2(*(pptr + msg_off), 1);
        while ( *(pptr+msg_off) >= '0' &&
                *(pptr+msg_off) <= '9' &&
                msg_off <= SYSLOG_MAX_DIGITS) {
            pri = pri * 10 + (*(pptr+msg_off) - '0');
            msg_off++;
            ND_TCHECK2(*(pptr + msg_off), 1);
        }
        if (*(pptr+msg_off) != '>') {
            ND_PRINT((ndo, "%s", tstr));
            return;
        }
        msg_off++;
    } else {
        ND_PRINT((ndo, "%s", tstr));
        return;
    }

    facility = (pri & SYSLOG_FACILITY_MASK) >> 3;
    severity = pri & SYSLOG_SEVERITY_MASK;

    if (ndo->ndo_vflag < 1 )
    {
        ND_PRINT((ndo, "SYSLOG %s.%s, length: %u",
               tok2str(syslog_facility_values, "unknown (%u)", facility),
               tok2str(syslog_severity_values, "unknown (%u)", severity),
               len));
        return;
    }

    ND_PRINT((ndo, "SYSLOG, length: %u\n\tFacility %s (%u), Severity %s (%u)\n\tMsg: ",
           len,
           tok2str(syslog_facility_values, "unknown (%u)", facility),
           facility,
           tok2str(syslog_severity_values, "unknown (%u)", severity),
           severity));

    /* print the syslog text in verbose mode */
    for (; msg_off < len; msg_off++) {
        ND_TCHECK2(*(pptr + msg_off), 1);
        safeputchar(ndo, *(pptr + msg_off));
    }

    if (ndo->ndo_vflag > 1)
        print_unknown_data(ndo, pptr, "\n\t", len);

    return;

trunc:
    ND_PRINT((ndo, "%s", tstr));
}<|MERGE_RESOLUTION|>--- conflicted
+++ resolved
@@ -79,23 +79,18 @@
 syslog_print(netdissect_options *ndo,
              register const u_char *pptr, register u_int len)
 {
-<<<<<<< HEAD
 	if (!invoke_dissector((void *)_syslog_print,
-	    len, 0, 0, 0, 0, gndo, pptr, NULL, NULL, NULL))
-		_syslog_print(pptr, len);
+	    len, 0, 0, 0, 0, ndo, pptr, NULL, NULL, NULL))
+		_syslog_print(ndo, pptr, len);
 }
 
 void
-_syslog_print(const u_char *pptr, register u_int len)
+_syslog_print(netdissect_options *ndo,
+             register const u_char *pptr, register u_int len)
 {
-    u_int16_t msg_off = 0;
-    u_int16_t pri = 0;
-    u_int16_t facility,severity;
-=======
     uint16_t msg_off = 0;
     uint16_t pri = 0;
     uint16_t facility,severity;
->>>>>>> f49c5d52
 
     /* extract decimal figures that are
      * encapsulated within < > tags
