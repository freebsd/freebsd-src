/*	$NetBSD: print-mobile.c,v 1.2 1998/09/30 08:57:01 hwr Exp $ */

/*
 * (c) 1998 The NetBSD Foundation, Inc.
 * All rights reserved.
 *
 * This code is derived from software contributed to The NetBSD Foundation
 * by Heiko W.Rupp <hwr@pilhuhn.de>
 *
 * Redistribution and use in source and binary forms, with or without
 * modification, are permitted provided that the following conditions
 * are met:
 * 1. Redistributions of source code must retain the above copyright
 *    notice, this list of conditions and the following disclaimer.
 * 2. Redistributions in binary form must reproduce the above copyright
 *    notice, this list of conditions and the following disclaimer in the
 *    documentation and/or other materials provided with the distribution.
 * 3. All advertising materials mentioning features or use of this software
 *    must display the following acknowledgement:
 *        This product includes software developed by the NetBSD
 *        Foundation, Inc. and its contributors.
 * 4. Neither the name of The NetBSD Foundation nor the names of its
 *    contributors may be used to endorse or promote products derived
 *    from this software without specific prior written permission.
 *
 * THIS SOFTWARE IS PROVIDED BY THE NETBSD FOUNDATION, INC. AND CONTRIBUTORS
 * ``AS IS'' AND ANY EXPRESS OR IMPLIED WARRANTIES, INCLUDING, BUT NOT LIMITED
 * TO, THE IMPLIED WARRANTIES OF MERCHANTABILITY AND FITNESS FOR A PARTICULAR
 * PURPOSE ARE DISCLAIMED.  IN NO EVENT SHALL THE FOUNDATION OR CONTRIBUTORS
 * BE LIABLE FOR ANY DIRECT, INDIRECT, INCIDENTAL, SPECIAL, EXEMPLARY, OR
 * CONSEQUENTIAL DAMAGES (INCLUDING, BUT NOT LIMITED TO, PROCUREMENT OF
 * SUBSTITUTE GOODS OR SERVICES; LOSS OF USE, DATA, OR PROFITS; OR BUSINESS
 * INTERRUPTION) HOWEVER CAUSED AND ON ANY THEORY OF LIABILITY, WHETHER IN
 * CONTRACT, STRICT LIABILITY, OR TORT (INCLUDING NEGLIGENCE OR OTHERWISE)
 * ARISING IN ANY WAY OUT OF THE USE OF THIS SOFTWARE, EVEN IF ADVISED OF THE
 * POSSIBILITY OF SUCH DAMAGE.
 */

#define NETDISSECT_REWORKED
#ifdef HAVE_CONFIG_H
#include "config.h"
#endif

#include <tcpdump-stdinc.h>

#include "interface.h"
#include "addrtoname.h"
#include "extract.h"		/* must come after interface.h */

#define MOBILE_SIZE (8)

struct mobile_ip {
	uint16_t proto;
	uint16_t hcheck;
	uint32_t odst;
	uint32_t osrc;
};

#define OSRC_PRES	0x0080	/* old source is present */

/*
 * Deencapsulate and print a mobile-tunneled IP datagram
 */
void
mobile_print(netdissect_options *ndo, const u_char *bp, u_int length)
{
<<<<<<< HEAD
	if (!invoke_dissector((void *)_mobile_print,
	    length, 0, 0, 0, 0, gndo, bp, NULL, NULL, NULL))
		_mobile_print(bp, length);
}

void
_mobile_print(const u_char *bp, u_int length)
{
	const u_char *cp = bp +8 ;
=======
>>>>>>> f49c5d52
	const struct mobile_ip *mob;
	struct cksum_vec vec[1];
	u_short proto,crc;
	u_char osp =0;			/* old source address present */

	mob = (const struct mobile_ip *)bp;

	if (length < MOBILE_SIZE || !ND_TTEST(*mob)) {
		ND_PRINT((ndo, "[|mobile]"));
		return;
	}
	ND_PRINT((ndo, "mobile: "));

	proto = EXTRACT_16BITS(&mob->proto);
	crc =  EXTRACT_16BITS(&mob->hcheck);
	if (proto & OSRC_PRES) {
		osp=1;
	}

	if (osp)  {
		ND_PRINT((ndo, "[S] "));
		if (ndo->ndo_vflag)
			ND_PRINT((ndo, "%s ", ipaddr_string(ndo, &mob->osrc)));
	} else {
		ND_PRINT((ndo, "[] "));
	}
	if (ndo->ndo_vflag) {
		ND_PRINT((ndo, "> %s ", ipaddr_string(ndo, &mob->odst)));
		ND_PRINT((ndo, "(oproto=%d)", proto>>8));
	}
	vec[0].ptr = (const uint8_t *)(void *)mob;
	vec[0].len = osp ? 12 : 8;
	if (in_cksum(vec, 1)!=0) {
		ND_PRINT((ndo, " (bad checksum %d)", crc));
	}
}<|MERGE_RESOLUTION|>--- conflicted
+++ resolved
@@ -64,18 +64,14 @@
 void
 mobile_print(netdissect_options *ndo, const u_char *bp, u_int length)
 {
-<<<<<<< HEAD
 	if (!invoke_dissector((void *)_mobile_print,
-	    length, 0, 0, 0, 0, gndo, bp, NULL, NULL, NULL))
-		_mobile_print(bp, length);
+	    length, 0, 0, 0, 0, ndo, bp, NULL, NULL, NULL))
+		_mobile_print(ndo, bp, length);
 }
 
 void
-_mobile_print(const u_char *bp, u_int length)
+_mobile_print(netdissect_options *ndo, const u_char *bp, u_int length)
 {
-	const u_char *cp = bp +8 ;
-=======
->>>>>>> f49c5d52
 	const struct mobile_ip *mob;
 	struct cksum_vec vec[1];
 	u_short proto,crc;
