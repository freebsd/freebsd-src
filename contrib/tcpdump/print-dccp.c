/*
 * Copyright (C) Arnaldo Carvalho de Melo 2004
 * Copyright (C) Ian McDonald 2005
 * Copyright (C) Yoshifumi Nishida 2005
 *
 * This software may be distributed either under the terms of the
 * BSD-style license that accompanies tcpdump or the GNU GPL version 2
 */

#define NETDISSECT_REWORKED
#ifdef HAVE_CONFIG_H
#include "config.h"
#endif

#include <tcpdump-stdinc.h>

#include <stdio.h>
#include <string.h>

#include "interface.h"
#include "addrtoname.h"
#include "extract.h"			/* must come after interface.h */
#include "ip.h"
#ifdef INET6
#include "ip6.h"
#endif
#include "ipproto.h"

/**
 * struct dccp_hdr - generic part of DCCP packet header, with a 24-bit
 * sequence number
 *
 * @dccph_sport - Relevant port on the endpoint that sent this packet
 * @dccph_dport - Relevant port on the other endpoint
 * @dccph_doff - Data Offset from the start of the DCCP header, in 32-bit words
 * @dccph_ccval - Used by the HC-Sender CCID
 * @dccph_cscov - Parts of the packet that are covered by the Checksum field
 * @dccph_checksum - Internet checksum, depends on dccph_cscov
 * @dccph_x - 0 = 24 bit sequence number, 1 = 48
 * @dccph_type - packet type, see DCCP_PKT_ prefixed macros
 * @dccph_seq - 24-bit sequence number
 */
struct dccp_hdr {
	uint16_t	dccph_sport,
			dccph_dport;
	uint8_t		dccph_doff;
	uint8_t		dccph_ccval_cscov;
	uint16_t	dccph_checksum;
	uint8_t		dccph_xtr;
	uint8_t		dccph_seq[3];
} UNALIGNED;

/**
 * struct dccp_hdr_ext - generic part of DCCP packet header, with a 48-bit
 * sequence number
 *
 * @dccph_sport - Relevant port on the endpoint that sent this packet
 * @dccph_dport - Relevant port on the other endpoint
 * @dccph_doff - Data Offset from the start of the DCCP header, in 32-bit words
 * @dccph_ccval - Used by the HC-Sender CCID
 * @dccph_cscov - Parts of the packet that are covered by the Checksum field
 * @dccph_checksum - Internet checksum, depends on dccph_cscov
 * @dccph_x - 0 = 24 bit sequence number, 1 = 48
 * @dccph_type - packet type, see DCCP_PKT_ prefixed macros
 * @dccph_seq - 48-bit sequence number
 */
struct dccp_hdr_ext {
	uint16_t	dccph_sport,
			dccph_dport;
	uint8_t		dccph_doff;
	uint8_t		dccph_ccval_cscov;
	uint16_t	dccph_checksum;
	uint8_t		dccph_xtr;
	uint8_t		reserved;
	uint8_t		dccph_seq[6];
} UNALIGNED;

#define DCCPH_CCVAL(dh)	(((dh)->dccph_ccval_cscov >> 4) & 0xF)
#define DCCPH_CSCOV(dh)	(((dh)->dccph_ccval_cscov) & 0xF)

#define DCCPH_X(dh)	((dh)->dccph_xtr & 1)
#define DCCPH_TYPE(dh)	(((dh)->dccph_xtr >> 1) & 0xF)

/**
 * struct dccp_hdr_request - Conection initiation request header
 *
 * @dccph_req_service - Service to which the client app wants to connect
 */
struct dccp_hdr_request {
	uint32_t	dccph_req_service;
} UNALIGNED;

/**
 * struct dccp_hdr_response - Conection initiation response header
 *
 * @dccph_resp_ack - 48 bit ack number, contains GSR
 * @dccph_resp_service - Echoes the Service Code on a received DCCP-Request
 */
struct dccp_hdr_response {
	uint8_t				dccph_resp_ack[8];	/* always 8 bytes */
	uint32_t			dccph_resp_service;
} UNALIGNED;

/**
 * struct dccp_hdr_reset - Unconditionally shut down a connection
 *
 * @dccph_resp_ack - 48 bit ack number
 * @dccph_reset_service - Echoes the Service Code on a received DCCP-Request
 */
struct dccp_hdr_reset {
	uint8_t				dccph_reset_ack[8];	/* always 8 bytes */
	uint8_t				dccph_reset_code,
					dccph_reset_data[3];
} UNALIGNED;

enum dccp_pkt_type {
	DCCP_PKT_REQUEST = 0,
	DCCP_PKT_RESPONSE,
	DCCP_PKT_DATA,
	DCCP_PKT_ACK,
	DCCP_PKT_DATAACK,
	DCCP_PKT_CLOSEREQ,
	DCCP_PKT_CLOSE,
	DCCP_PKT_RESET,
	DCCP_PKT_SYNC,
	DCCP_PKT_SYNCACK,
	DCCP_PKT_INVALID
};

enum dccp_reset_codes {
	DCCP_RESET_CODE_UNSPECIFIED = 0,
	DCCP_RESET_CODE_CLOSED,
	DCCP_RESET_CODE_ABORTED,
	DCCP_RESET_CODE_NO_CONNECTION,
	DCCP_RESET_CODE_PACKET_ERROR,
	DCCP_RESET_CODE_OPTION_ERROR,
	DCCP_RESET_CODE_MANDATORY_ERROR,
	DCCP_RESET_CODE_CONNECTION_REFUSED,
	DCCP_RESET_CODE_BAD_SERVICE_CODE,
	DCCP_RESET_CODE_TOO_BUSY,
	DCCP_RESET_CODE_BAD_INIT_COOKIE,
	DCCP_RESET_CODE_AGGRESSION_PENALTY,
	__DCCP_RESET_CODE_LAST
};

static const char tstr[] = "[|dccp]";

static const char *dccp_reset_codes[] = {
	"unspecified",
	"closed",
	"aborted",
	"no_connection",
	"packet_error",
	"option_error",
	"mandatory_error",
	"connection_refused",
	"bad_service_code",
	"too_busy",
	"bad_init_cookie",
	"aggression_penalty",
};

static const char *dccp_feature_nums[] = {
	"reserved",
	"ccid",
	"allow_short_seqno",
	"sequence_window",
	"ecn_incapable",
	"ack_ratio",
	"send_ack_vector",
	"send_ndp_count",
	"minimum checksum coverage",
	"check data checksum",
};

static inline u_int dccp_csum_coverage(const struct dccp_hdr* dh, u_int len)
{
	u_int cov;

	if (DCCPH_CSCOV(dh) == 0)
		return len;
	cov = (dh->dccph_doff + DCCPH_CSCOV(dh) - 1) * sizeof(uint32_t);
	return (cov > len)? len : cov;
}

static int dccp_cksum(netdissect_options *ndo, const struct ip *ip,
	const struct dccp_hdr *dh, u_int len)
{
	return nextproto4_cksum(ndo, ip, (const uint8_t *)(void *)dh, len,
				dccp_csum_coverage(dh, len), IPPROTO_DCCP);
}

#ifdef INET6
static int dccp6_cksum(const struct ip6_hdr *ip6, const struct dccp_hdr *dh, u_int len)
{
	return nextproto6_cksum(ip6, (const uint8_t *)(void *)dh, len,
				dccp_csum_coverage(dh, len), IPPROTO_DCCP);
}
#endif

static const char *dccp_reset_code(uint8_t code)
{
	if (code >= __DCCP_RESET_CODE_LAST)
		return "invalid";
	return dccp_reset_codes[code];
}

static uint64_t dccp_seqno(const u_char *bp)
{
	const struct dccp_hdr *dh = (const struct dccp_hdr *)bp;
	uint64_t seqno;

	if (DCCPH_X(dh) != 0) {
		const struct dccp_hdr_ext *dhx = (const struct dccp_hdr_ext *)bp;
		seqno = EXTRACT_48BITS(dhx->dccph_seq);
	} else {
		seqno = EXTRACT_24BITS(dh->dccph_seq);
	}

	return seqno;
}

static inline unsigned int dccp_basic_hdr_len(const struct dccp_hdr *dh)
{
	return DCCPH_X(dh) ? sizeof(struct dccp_hdr_ext) : sizeof(struct dccp_hdr);
}

static void dccp_print_ack_no(netdissect_options *ndo, const u_char *bp)
{
	const struct dccp_hdr *dh = (const struct dccp_hdr *)bp;
	const u_char *ackp = bp + dccp_basic_hdr_len(dh);
	uint64_t ackno;

	if (DCCPH_X(dh) != 0) {
		ND_TCHECK2(*ackp, 8);
		ackno = EXTRACT_48BITS(ackp + 2);
	} else {
		ND_TCHECK2(*ackp, 4);
		ackno = EXTRACT_24BITS(ackp + 1);
	}

	ND_PRINT((ndo, "(ack=%" PRIu64 ") ", ackno));
trunc:
	return;
}

<<<<<<< HEAD
#if 0
static inline unsigned int dccp_packet_hdr_len(const u_int8_t type)
{
	if (type == DCCP_PKT_DATA)
		return 0;
	if (type == DCCP_PKT_DATAACK	||
	    type == DCCP_PKT_ACK	||
	    type == DCCP_PKT_SYNC	||
	    type == DCCP_PKT_SYNCACK	||
	    type == DCCP_PKT_CLOSE	||
	    type == DCCP_PKT_CLOSEREQ)
		return sizeof(struct dccp_hdr_ack_bits);
	if (type == DCCP_PKT_REQUEST)
		return sizeof(struct dccp_hdr_request);
	if (type == DCCP_PKT_RESPONSE)
		return sizeof(struct dccp_hdr_response);
	return sizeof(struct dccp_hdr_reset);
}
#endif

static int dccp_print_option(const u_char *option);
=======
static int dccp_print_option(netdissect_options *, const u_char *, u_int);
>>>>>>> f49c5d52

/**
 * dccp_print - show dccp packet
 * @bp - beginning of dccp packet
 * @data2 - beginning of enclosing
 * @len - lenght of ip packet
 */
<<<<<<< HEAD
void
dccp_print(const u_char *bp, const u_char *data2, u_int len)
{
	if (!invoke_dissector((void *)_dccp_print,
	    len, 0, 0, 0, 0, gndo, bp, data2, NULL, NULL))
		_dccp_print(bp, data2, len);
}

void
_dccp_print(const u_char *bp, const u_char *data2, u_int len)
=======
void dccp_print(netdissect_options *ndo, const u_char *bp, const u_char *data2,
                u_int len)
>>>>>>> f49c5d52
{
	const struct dccp_hdr *dh;
	const struct ip *ip;
#ifdef INET6
	const struct ip6_hdr *ip6;
#endif
	const u_char *cp;
	u_short sport, dport;
	u_int hlen;
	u_int fixed_hdrlen;

	dh = (const struct dccp_hdr *)bp;

	ip = (struct ip *)data2;
#ifdef INET6
	if (IP_V(ip) == 6)
		ip6 = (const struct ip6_hdr *)data2;
	else
		ip6 = NULL;
#endif /*INET6*/

	/* make sure we have enough data to look at the X bit */
	cp = (const u_char *)(dh + 1);
	if (cp > ndo->ndo_snapend) {
		ND_PRINT((ndo, "[Invalid packet|dccp]"));
		return;
	}
	if (len < sizeof(struct dccp_hdr)) {
		ND_PRINT((ndo, "truncated-dccp - %u bytes missing!",
			     len - (u_int)sizeof(struct dccp_hdr)));
		return;
	}

	/* get the length of the generic header */
	fixed_hdrlen = dccp_basic_hdr_len(dh);
	if (len < fixed_hdrlen) {
		ND_PRINT((ndo, "truncated-dccp - %u bytes missing!",
			     len - fixed_hdrlen));
		return;
	}
	ND_TCHECK2(*dh, fixed_hdrlen);

	sport = EXTRACT_16BITS(&dh->dccph_sport);
	dport = EXTRACT_16BITS(&dh->dccph_dport);
	hlen = dh->dccph_doff * 4;

#ifdef INET6
	if (ip6) {
		ND_PRINT((ndo, "%s.%d > %s.%d: ",
			     ip6addr_string(ndo, &ip6->ip6_src), sport,
			     ip6addr_string(ndo, &ip6->ip6_dst), dport));
	} else
#endif /*INET6*/
	{
		ND_PRINT((ndo, "%s.%d > %s.%d: ",
			     ipaddr_string(ndo, &ip->ip_src), sport,
			     ipaddr_string(ndo, &ip->ip_dst), dport));
	}

	if (ndo->ndo_qflag) {
		ND_PRINT((ndo, " %d", len - hlen));
		if (hlen > len) {
			ND_PRINT((ndo, "dccp [bad hdr length %u - too long, > %u]",
			    hlen, len));
		}
		return;
	}

	/* other variables in generic header */
	if (ndo->ndo_vflag) {
		ND_PRINT((ndo, "CCVal %d, CsCov %d, ", DCCPH_CCVAL(dh), DCCPH_CSCOV(dh)));
	}

	/* checksum calculation */
	if (ndo->ndo_vflag && ND_TTEST2(bp[0], len)) {
		uint16_t sum = 0, dccp_sum;

		dccp_sum = EXTRACT_16BITS(&dh->dccph_checksum);
		ND_PRINT((ndo, "cksum 0x%04x ", dccp_sum));
		if (IP_V(ip) == 4)
			sum = dccp_cksum(ndo, ip, dh, len);
#ifdef INET6
		else if (IP_V(ip) == 6)
			sum = dccp6_cksum(ip6, dh, len);
#endif
		if (sum != 0)
			ND_PRINT((ndo, "(incorrect -> 0x%04x), ",in_cksum_shouldbe(dccp_sum, sum)));
		else
			ND_PRINT((ndo, "(correct), "));
	}

	switch (DCCPH_TYPE(dh)) {
	case DCCP_PKT_REQUEST: {
		struct dccp_hdr_request *dhr =
			(struct dccp_hdr_request *)(bp + fixed_hdrlen);
		fixed_hdrlen += 4;
		if (len < fixed_hdrlen) {
			ND_PRINT((ndo, "truncated-dccp request - %u bytes missing!",
				     len - fixed_hdrlen));
			return;
		}
		ND_TCHECK(*dhr);
		ND_PRINT((ndo, "request (service=%d) ",
			     EXTRACT_32BITS(&dhr->dccph_req_service)));
		break;
	}
	case DCCP_PKT_RESPONSE: {
		struct dccp_hdr_response *dhr =
			(struct dccp_hdr_response *)(bp + fixed_hdrlen);
		fixed_hdrlen += 12;
		if (len < fixed_hdrlen) {
			ND_PRINT((ndo, "truncated-dccp response - %u bytes missing!",
				     len - fixed_hdrlen));
			return;
		}
		ND_TCHECK(*dhr);
		ND_PRINT((ndo, "response (service=%d) ",
			     EXTRACT_32BITS(&dhr->dccph_resp_service)));
		break;
	}
	case DCCP_PKT_DATA:
		ND_PRINT((ndo, "data "));
		break;
	case DCCP_PKT_ACK: {
		fixed_hdrlen += 8;
		if (len < fixed_hdrlen) {
			ND_PRINT((ndo, "truncated-dccp ack - %u bytes missing!",
				     len - fixed_hdrlen));
			return;
		}
		ND_PRINT((ndo, "ack "));
		break;
	}
	case DCCP_PKT_DATAACK: {
		fixed_hdrlen += 8;
		if (len < fixed_hdrlen) {
			ND_PRINT((ndo, "truncated-dccp dataack - %u bytes missing!",
				     len - fixed_hdrlen));
			return;
		}
		ND_PRINT((ndo, "dataack "));
		break;
	}
	case DCCP_PKT_CLOSEREQ:
		fixed_hdrlen += 8;
		if (len < fixed_hdrlen) {
			ND_PRINT((ndo, "truncated-dccp closereq - %u bytes missing!",
				     len - fixed_hdrlen));
			return;
		}
		ND_PRINT((ndo, "closereq "));
		break;
	case DCCP_PKT_CLOSE:
		fixed_hdrlen += 8;
		if (len < fixed_hdrlen) {
			ND_PRINT((ndo, "truncated-dccp close - %u bytes missing!",
				     len - fixed_hdrlen));
			return;
		}
		ND_PRINT((ndo, "close "));
		break;
	case DCCP_PKT_RESET: {
		struct dccp_hdr_reset *dhr =
			(struct dccp_hdr_reset *)(bp + fixed_hdrlen);
		fixed_hdrlen += 12;
		if (len < fixed_hdrlen) {
			ND_PRINT((ndo, "truncated-dccp reset - %u bytes missing!",
				     len - fixed_hdrlen));
			return;
		}
		ND_TCHECK(*dhr);
		ND_PRINT((ndo, "reset (code=%s) ",
			     dccp_reset_code(dhr->dccph_reset_code)));
		break;
	}
	case DCCP_PKT_SYNC:
		fixed_hdrlen += 8;
		if (len < fixed_hdrlen) {
			ND_PRINT((ndo, "truncated-dccp sync - %u bytes missing!",
				     len - fixed_hdrlen));
			return;
		}
		ND_PRINT((ndo, "sync "));
		break;
	case DCCP_PKT_SYNCACK:
		fixed_hdrlen += 8;
		if (len < fixed_hdrlen) {
			ND_PRINT((ndo, "truncated-dccp syncack - %u bytes missing!",
				     len - fixed_hdrlen));
			return;
		}
		ND_PRINT((ndo, "syncack "));
		break;
	default:
		ND_PRINT((ndo, "invalid "));
		break;
	}

	if ((DCCPH_TYPE(dh) != DCCP_PKT_DATA) &&
			(DCCPH_TYPE(dh) != DCCP_PKT_REQUEST))
		dccp_print_ack_no(ndo, bp);

	if (ndo->ndo_vflag < 2)
		return;

	ND_PRINT((ndo, "seq %" PRIu64, dccp_seqno(bp)));

	/* process options */
<<<<<<< HEAD
	if (hlen > dccp_basic_hdr_len(dh) + extlen){
=======
	if (hlen > fixed_hdrlen){
		const u_char *cp;
>>>>>>> f49c5d52
		u_int optlen;
		cp = bp + fixed_hdrlen;
		ND_PRINT((ndo, " <"));

		hlen -= fixed_hdrlen;
		while(1){
			optlen = dccp_print_option(ndo, cp, hlen);
			if (!optlen)
				break;
			if (hlen <= optlen)
				break;
			hlen -= optlen;
			cp += optlen;
			ND_PRINT((ndo, ", "));
		}
		ND_PRINT((ndo, ">"));
	}
	return;
trunc:
	ND_PRINT((ndo, "%s", tstr));
	return;
}

static const struct tok dccp_option_values[] = {
	{ 0, "nop" },
	{ 1, "mandatory" },
	{ 2, "slowreceiver" },
	{ 32, "change_l" },
	{ 33, "confirm_l" },
	{ 34, "change_r" },
	{ 35, "confirm_r" },
	{ 36, "initcookie" },
	{ 37, "ndp_count" },
	{ 38, "ack_vector0" },
	{ 39, "ack_vector1" },
	{ 40, "data_dropped" },
	{ 41, "timestamp" },
	{ 42, "timestamp_echo" },
	{ 43, "elapsed_time" },
	{ 44, "data_checksum" },
        { 0, NULL }
};

static int dccp_print_option(netdissect_options *ndo, const u_char *option, u_int hlen)
{
	uint8_t optlen, i;

	ND_TCHECK(*option);

	if (*option >= 32) {
		ND_TCHECK(*(option+1));
		optlen = *(option +1);
		if (optlen < 2) {
			if (*option >= 128)
				ND_PRINT((ndo, "CCID option %u optlen too short", *option));
			else
				ND_PRINT((ndo, "%s optlen too short",
				    tok2str(dccp_option_values, "Option %u", *option)));
			return 0;
		}
	} else
		optlen = 1;

	if (hlen < optlen) {
		if (*option >= 128)
			ND_PRINT((ndo, "CCID option %u optlen goes past header length",
			    *option));
		else
			ND_PRINT((ndo, "%s optlen goes past header length",
			    tok2str(dccp_option_values, "Option %u", *option)));
		return 0;
	}
	ND_TCHECK2(*option, optlen);

	if (*option >= 128) {
		ND_PRINT((ndo, "CCID option %d", *option));
		switch (optlen) {
			case 4:
				ND_PRINT((ndo, " %u", EXTRACT_16BITS(option + 2)));
				break;
			case 6:
				ND_PRINT((ndo, " %u", EXTRACT_32BITS(option + 2)));
				break;
			default:
				break;
		}
	} else {
		ND_PRINT((ndo, "%s", tok2str(dccp_option_values, "Option %u", *option)));
		switch (*option) {
		case 32:
		case 33:
		case 34:
		case 35:
			if (optlen < 3) {
				ND_PRINT((ndo, " optlen too short"));
				return optlen;
			}
			if (*(option + 2) < 10){
				ND_PRINT((ndo, " %s", dccp_feature_nums[*(option + 2)]));
				for (i = 0; i < optlen - 3; i++)
					ND_PRINT((ndo, " %d", *(option + 3 + i)));
			}
			break;
		case 36:
			if (optlen > 2) {
				ND_PRINT((ndo, " 0x"));
				for (i = 0; i < optlen - 2; i++)
					ND_PRINT((ndo, "%02x", *(option + 2 + i)));
			}
			break;
		case 37:
			for (i = 0; i < optlen - 2; i++)
				ND_PRINT((ndo, " %d", *(option + 2 + i)));
			break;
		case 38:
			if (optlen > 2) {
				ND_PRINT((ndo, " 0x"));
				for (i = 0; i < optlen - 2; i++)
					ND_PRINT((ndo, "%02x", *(option + 2 + i)));
			}
			break;
		case 39:
			if (optlen > 2) {
				ND_PRINT((ndo, " 0x"));
				for (i = 0; i < optlen - 2; i++)
					ND_PRINT((ndo, "%02x", *(option + 2 + i)));
			}
			break;
		case 40:
			if (optlen > 2) {
				ND_PRINT((ndo, " 0x"));
				for (i = 0; i < optlen - 2; i++)
					ND_PRINT((ndo, "%02x", *(option + 2 + i)));
			}
			break;
		case 41:
			if (optlen == 4)
				ND_PRINT((ndo, " %u", EXTRACT_32BITS(option + 2)));
			else
				ND_PRINT((ndo, " optlen != 4"));
			break;
		case 42:
			if (optlen == 4)
				ND_PRINT((ndo, " %u", EXTRACT_32BITS(option + 2)));
			else
				ND_PRINT((ndo, " optlen != 4"));
			break;
		case 43:
			if (optlen == 6)
				ND_PRINT((ndo, " %u", EXTRACT_32BITS(option + 2)));
			else if (optlen == 4)
				ND_PRINT((ndo, " %u", EXTRACT_16BITS(option + 2)));
			else
				ND_PRINT((ndo, " optlen != 4 or 6"));
			break;
		case 44:
			if (optlen > 2) {
				ND_PRINT((ndo, " "));
				for (i = 0; i < optlen - 2; i++)
					ND_PRINT((ndo, "%02x", *(option + 2 + i)));
			}
			break;
		}
	}

	return optlen;
trunc:
	ND_PRINT((ndo, "%s", tstr));
	return 0;
}<|MERGE_RESOLUTION|>--- conflicted
+++ resolved
@@ -244,31 +244,7 @@
 	return;
 }
 
-<<<<<<< HEAD
-#if 0
-static inline unsigned int dccp_packet_hdr_len(const u_int8_t type)
-{
-	if (type == DCCP_PKT_DATA)
-		return 0;
-	if (type == DCCP_PKT_DATAACK	||
-	    type == DCCP_PKT_ACK	||
-	    type == DCCP_PKT_SYNC	||
-	    type == DCCP_PKT_SYNCACK	||
-	    type == DCCP_PKT_CLOSE	||
-	    type == DCCP_PKT_CLOSEREQ)
-		return sizeof(struct dccp_hdr_ack_bits);
-	if (type == DCCP_PKT_REQUEST)
-		return sizeof(struct dccp_hdr_request);
-	if (type == DCCP_PKT_RESPONSE)
-		return sizeof(struct dccp_hdr_response);
-	return sizeof(struct dccp_hdr_reset);
-}
-#endif
-
-static int dccp_print_option(const u_char *option);
-=======
 static int dccp_print_option(netdissect_options *, const u_char *, u_int);
->>>>>>> f49c5d52
 
 /**
  * dccp_print - show dccp packet
@@ -276,21 +252,18 @@
  * @data2 - beginning of enclosing
  * @len - lenght of ip packet
  */
-<<<<<<< HEAD
 void
-dccp_print(const u_char *bp, const u_char *data2, u_int len)
+dccp_print(netdissect_options *ndo, const u_char *bp, const u_char *data2,
+                u_int len)
 {
 	if (!invoke_dissector((void *)_dccp_print,
-	    len, 0, 0, 0, 0, gndo, bp, data2, NULL, NULL))
-		_dccp_print(bp, data2, len);
+	    len, 0, 0, 0, 0, ndo, bp, data2, NULL, NULL))
+		_dccp_print(ndo, bp, data2, len);
 }
 
 void
-_dccp_print(const u_char *bp, const u_char *data2, u_int len)
-=======
-void dccp_print(netdissect_options *ndo, const u_char *bp, const u_char *data2,
+_dccp_print(netdissect_options *ndo, const u_char *bp, const u_char *data2,
                 u_int len)
->>>>>>> f49c5d52
 {
 	const struct dccp_hdr *dh;
 	const struct ip *ip;
@@ -499,12 +472,7 @@
 	ND_PRINT((ndo, "seq %" PRIu64, dccp_seqno(bp)));
 
 	/* process options */
-<<<<<<< HEAD
-	if (hlen > dccp_basic_hdr_len(dh) + extlen){
-=======
 	if (hlen > fixed_hdrlen){
-		const u_char *cp;
->>>>>>> f49c5d52
 		u_int optlen;
 		cp = bp + fixed_hdrlen;
 		ND_PRINT((ndo, " <"));
