--- conflicted
+++ resolved
@@ -817,21 +817,16 @@
 }
 
 void
-<<<<<<< HEAD
-sflow_print(const u_char *pptr, u_int len)
-{
-	if (!invoke_dissector((void *)_sflow_print,
-	    len, 0, 0, 0, 0, gndo, pptr, NULL, NULL, NULL))
-		_sflow_print(pptr, len);
-}
-=======
 sflow_print(netdissect_options *ndo,
             const u_char *pptr, u_int len) {
->>>>>>> f49c5d52
+	if (!invoke_dissector((void *)_sflow_print,
+	    len, 0, 0, 0, 0, ndo, pptr, NULL, NULL, NULL))
+		_sflow_print(ndo, pptr, len);
+}
 
 void
-_sflow_print(const u_char *pptr, u_int len)
-{
+_sflow_print(netdissect_options *ndo,
+            const u_char *pptr, u_int len) {
     const struct sflow_datagram_t *sflow_datagram;
     const struct sflow_sample_header *sflow_sample;
 
