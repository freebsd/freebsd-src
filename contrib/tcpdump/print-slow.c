--- conflicted
+++ resolved
@@ -249,18 +249,15 @@
 
 void
 slow_print(netdissect_options *ndo,
-<<<<<<< HEAD
-           register const u_char *pptr, register u_int len) {
+           register const u_char *pptr, register u_int len)
+{
 	INVOKE_DISSECTOR(_slow_print, ndo, pptr, len);
 }
 
 void
 _slow_print(netdissect_options *ndo,
-           register const u_char *pptr, register u_int len) {
-=======
-           register const u_char *pptr, register u_int len)
+            register const u_char *pptr, register u_int len)
 {
->>>>>>> 7e965066
     int print_version;
 
     slow_com_header = (const struct slow_common_header_t *)pptr;
