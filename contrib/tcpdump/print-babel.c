/*
 * Copyright (c) 2007-2011 Grégoire Henry, Juliusz Chroboczek
 *
 * Redistribution and use in source and binary forms, with or without
 * modification, are permitted provided that the following conditions
 * are met:
 * 1. Redistributions of source code must retain the above copyright
 *    notice, this list of conditions and the following disclaimer.
 * 2. Redistributions in binary form must reproduce the above copyright
 *    notice, this list of conditions and the following disclaimer in the
 *    documentation and/or other materials provided with the distribution.
 * 3. Neither the name of the project nor the names of its contributors
 *    may be used to endorse or promote products derived from this software
 *    without specific prior written permission.
 *
 * THIS SOFTWARE IS PROVIDED BY THE PROJECT AND CONTRIBUTORS ``AS IS'' AND
 * ANY EXPRESS OR IMPLIED WARRANTIES, INCLUDING, BUT NOT LIMITED TO, THE
 * IMPLIED WARRANTIES OF MERCHANTABILITY AND FITNESS FOR A PARTICULAR PURPOSE
 * ARE DISCLAIMED.  IN NO EVENT SHALL THE PROJECT OR CONTRIBUTORS BE LIABLE
 * FOR ANY DIRECT, INDIRECT, INCIDENTAL, SPECIAL, EXEMPLARY, OR CONSEQUENTIAL
 * DAMAGES (INCLUDING, BUT NOT LIMITED TO, PROCUREMENT OF SUBSTITUTE GOODS
 * OR SERVICES; LOSS OF USE, DATA, OR PROFITS; OR BUSINESS INTERRUPTION)
 * HOWEVER CAUSED AND ON ANY THEORY OF LIABILITY, WHETHER IN CONTRACT, STRICT
 * LIABILITY, OR TORT (INCLUDING NEGLIGENCE OR OTHERWISE) ARISING IN ANY WAY
 * OUT OF THE USE OF THIS SOFTWARE, EVEN IF ADVISED OF THE POSSIBILITY OF
 * SUCH DAMAGE.
 */

#define NETDISSECT_REWORKED
#ifdef HAVE_CONFIG_H
#include "config.h"
#endif

#include <tcpdump-stdinc.h>

#include <stdio.h>
#include <string.h>

#include "interface.h"
#include "addrtoname.h"
#include "extract.h"

static const char tstr[] = "[|babel]";

static void babel_print_v2(netdissect_options *, const u_char *cp, u_int length);

void
babel_print(netdissect_options *ndo,
<<<<<<< HEAD
            const u_char *cp, u_int length) {
	INVOKE_DISSECTOR(_babel_print, ndo, cp, length);
}

void
_babel_print(netdissect_options *ndo,
            const u_char *cp, u_int length) {
=======
            const u_char *cp, u_int length)
{
>>>>>>> 7e965066
    ND_PRINT((ndo, "babel"));

    ND_TCHECK2(*cp, 4);

    if(cp[0] != 42) {
        ND_PRINT((ndo, " malformed header"));
        return;
    } else {
        ND_PRINT((ndo, " %d", cp[1]));
    }

    switch(cp[1]) {
    case 2:
        babel_print_v2(ndo, cp, length);
        break;
    default:
        ND_PRINT((ndo, " unknown version"));
        break;
    }

    return;

 trunc:
    ND_PRINT((ndo, " %s", tstr));
    return;
}

/* TLVs */
#define MESSAGE_PAD1 0
#define MESSAGE_PADN 1
#define MESSAGE_ACK_REQ 2
#define MESSAGE_ACK 3
#define MESSAGE_HELLO 4
#define MESSAGE_IHU 5
#define MESSAGE_ROUTER_ID 6
#define MESSAGE_NH 7
#define MESSAGE_UPDATE 8
#define MESSAGE_REQUEST 9
#define MESSAGE_MH_REQUEST 10
#define MESSAGE_TSPC 11
#define MESSAGE_HMAC 12

/* sub-TLVs */
#define MESSAGE_SUB_PAD1 0
#define MESSAGE_SUB_PADN 1
#define MESSAGE_SUB_DIVERSITY 2
#define MESSAGE_SUB_TIMESTAMP 3

/* Diversity sub-TLV channel codes */
static const struct tok diversity_str[] = {
    { 0,   "reserved" },
    { 255, "all"      },
    { 0, NULL }
};

static const char *
format_id(const u_char *id)
{
    static char buf[25];
    snprintf(buf, 25, "%02x:%02x:%02x:%02x:%02x:%02x:%02x:%02x",
             id[0], id[1], id[2], id[3], id[4], id[5], id[6], id[7]);
    buf[24] = '\0';
    return buf;
}

static const unsigned char v4prefix[16] =
    {0, 0, 0, 0, 0, 0, 0, 0, 0, 0, 0xFF, 0xFF, 0, 0, 0, 0 };

static const char *
format_prefix(netdissect_options *ndo, const u_char *prefix, unsigned char plen)
{
    static char buf[50];
    if(plen >= 96 && memcmp(prefix, v4prefix, 12) == 0)
        snprintf(buf, 50, "%s/%u", ipaddr_string(ndo, prefix + 12), plen - 96);
    else
#ifdef INET6
        snprintf(buf, 50, "%s/%u", ip6addr_string(ndo, prefix), plen);
#else
        snprintf(buf, 50, "IPv6 addresses not supported");
#endif
    buf[49] = '\0';
    return buf;
}

static const char *
format_address(netdissect_options *ndo, const u_char *prefix)
{
    if(memcmp(prefix, v4prefix, 12) == 0)
        return ipaddr_string(ndo, prefix + 12);
    else
#ifdef INET6
        return ip6addr_string(ndo, prefix);
#else
        return "IPv6 addresses not supported";
#endif
}

static const char *
format_interval(const uint16_t i)
{
    static char buf[sizeof("000.00s")];

    if (i == 0)
        return "0.0s (bogus)";
    snprintf(buf, sizeof(buf), "%u.%02us", i / 100, i % 100);
    return buf;
}

static const char *
format_interval_update(const uint16_t i)
{
    return i == 0xFFFF ? "infinity" : format_interval(i);
}

static const char *
format_timestamp(const uint32_t i)
{
    static char buf[sizeof("0000.000000s")];
    snprintf(buf, sizeof(buf), "%u.%06us", i / 1000000, i % 1000000);
    return buf;
}

/* Return number of octets consumed from the input buffer (not the prefix length
 * in bytes), or -1 for encoding error. */
static int
network_prefix(int ae, int plen, unsigned int omitted,
               const unsigned char *p, const unsigned char *dp,
               unsigned int len, unsigned char *p_r)
{
    unsigned pb;
    unsigned char prefix[16];
    int consumed = 0;

    if(plen >= 0)
        pb = (plen + 7) / 8;
    else if(ae == 1)
        pb = 4;
    else
        pb = 16;

    if(pb > 16)
        return -1;

    memset(prefix, 0, 16);

    switch(ae) {
    case 0: break;
    case 1:
        if(omitted > 4 || pb > 4 || (pb > omitted && len < pb - omitted))
            return -1;
        memcpy(prefix, v4prefix, 12);
        if(omitted) {
            if (dp == NULL) return -1;
            memcpy(prefix, dp, 12 + omitted);
        }
        if(pb > omitted) {
            memcpy(prefix + 12 + omitted, p, pb - omitted);
            consumed = pb - omitted;
        }
        break;
    case 2:
        if(omitted > 16 || (pb > omitted && len < pb - omitted))
            return -1;
        if(omitted) {
            if (dp == NULL) return -1;
            memcpy(prefix, dp, omitted);
        }
        if(pb > omitted) {
            memcpy(prefix + omitted, p, pb - omitted);
            consumed = pb - omitted;
        }
        break;
    case 3:
        if(pb > 8 && len < pb - 8) return -1;
        prefix[0] = 0xfe;
        prefix[1] = 0x80;
        if(pb > 8) {
            memcpy(prefix + 8, p, pb - 8);
            consumed = pb - 8;
        }
        break;
    default:
        return -1;
    }

    memcpy(p_r, prefix, 16);
    return consumed;
}

static int
network_address(int ae, const unsigned char *a, unsigned int len,
                unsigned char *a_r)
{
    return network_prefix(ae, -1, 0, a, NULL, len, a_r);
}

/*
 * Sub-TLVs consume the "extra data" of Babel TLVs (see Section 4.3 of RFC6126),
 * their encoding is similar to the encoding of TLVs, but the type namespace is
 * different:
 *
 * o Type 0 stands for Pad1 sub-TLV with the same encoding as the Pad1 TLV.
 * o Type 1 stands for PadN sub-TLV with the same encoding as the PadN TLV.
 * o Type 2 stands for Diversity sub-TLV, which propagates diversity routing
 *   data. Its body is a variable-length sequence of 8-bit unsigned integers,
 *   each representing per-hop number of interferring radio channel for the
 *   prefix. Channel 0 is invalid and must not be used in the sub-TLV, channel
 *   255 interferes with any other channel.
 * o Type 3 stands for Timestamp sub-TLV, used to compute RTT between
 *   neighbours. In the case of a Hello TLV, the body stores a 32-bits
 *   timestamp, while in the case of a IHU TLV, two 32-bits timestamps are
 *   stored.
 *
 * Sub-TLV types 0 and 1 are valid for any TLV type, whether sub-TLV type 2 is
 * only valid for TLV type 8 (Update). Note that within an Update TLV a missing
 * Diversity sub-TLV is not the same as a Diversity sub-TLV with an empty body.
 * The former would mean a lack of any claims about the interference, and the
 * latter would state that interference is definitely absent.
 * A type 3 sub-TLV is valid both for Hello and IHU TLVs, though the exact
 * semantic of the sub-TLV is different in each case.
 */
static void
subtlvs_print(netdissect_options *ndo,
              const u_char *cp, const u_char *ep, const uint8_t tlv_type)
{
    uint8_t subtype, sublen;
    const char *sep;
    uint32_t t1, t2;

    while (cp < ep) {
        subtype = *cp++;
        if(subtype == MESSAGE_SUB_PAD1) {
            ND_PRINT((ndo, " sub-pad1"));
            continue;
        }
        if(cp == ep)
            goto corrupt;
        sublen = *cp++;
        if(cp + sublen > ep)
            goto corrupt;

        switch(subtype) {
        case MESSAGE_SUB_PADN:
            ND_PRINT((ndo, " sub-padn"));
            cp += sublen;
            break;
        case MESSAGE_SUB_DIVERSITY:
            ND_PRINT((ndo, " sub-diversity"));
            if (sublen == 0) {
                ND_PRINT((ndo, " empty"));
                break;
            }
            sep = " ";
            while(sublen--) {
                ND_PRINT((ndo, "%s%s", sep, tok2str(diversity_str, "%u", *cp++)));
                sep = "-";
            }
            if(tlv_type != MESSAGE_UPDATE)
                ND_PRINT((ndo, " (bogus)"));
            break;
        case MESSAGE_SUB_TIMESTAMP:
            ND_PRINT((ndo, " sub-timestamp"));
            if(tlv_type == MESSAGE_HELLO) {
                if(sublen < 4)
                    goto corrupt;
                t1 = EXTRACT_32BITS(cp);
                ND_PRINT((ndo, " %s", format_timestamp(t1)));
            } else if(tlv_type == MESSAGE_IHU) {
                if(sublen < 8)
                    goto corrupt;
                t1 = EXTRACT_32BITS(cp);
                ND_PRINT((ndo, " %s", format_timestamp(t1)));
                t2 = EXTRACT_32BITS(cp + 4);
                ND_PRINT((ndo, "|%s", format_timestamp(t2)));
            } else
                ND_PRINT((ndo, " (bogus)"));
            cp += sublen;
            break;
        default:
            ND_PRINT((ndo, " sub-unknown-0x%02x", subtype));
            cp += sublen;
        } /* switch */
    } /* while */
    return;

 corrupt:
    ND_PRINT((ndo, " (corrupt)"));
}

#define ICHECK(i, l) \
	if ((i) + (l) > bodylen || (i) + (l) > length) goto corrupt;

static void
babel_print_v2(netdissect_options *ndo,
               const u_char *cp, u_int length)
{
    u_int i;
    u_short bodylen;
    u_char v4_prefix[16] =
        {0, 0, 0, 0, 0, 0, 0, 0, 0, 0, 0xFF, 0xFF, 0, 0, 0, 0 };
    u_char v6_prefix[16] = {0};

    ND_TCHECK2(*cp, 4);
    if (length < 4)
        goto corrupt;
    bodylen = EXTRACT_16BITS(cp + 2);
    ND_PRINT((ndo, " (%u)", bodylen));

    /* Process the TLVs in the body */
    i = 0;
    while(i < bodylen) {
        const u_char *message;
        u_int type, len;

        message = cp + 4 + i;

        ND_TCHECK2(*message, 1);
        if((type = message[0]) == MESSAGE_PAD1) {
            ND_PRINT((ndo, ndo->ndo_vflag ? "\n\tPad 1" : " pad1"));
            i += 1;
            continue;
        }

        ND_TCHECK2(*message, 2);
        ICHECK(i, 2);
        len = message[1];

        ND_TCHECK2(*message, 2 + len);
        ICHECK(i, 2 + len);

        switch(type) {
        case MESSAGE_PADN: {
            if (!ndo->ndo_vflag)
                ND_PRINT((ndo, " padN"));
            else
                ND_PRINT((ndo, "\n\tPad %d", len + 2));
        }
            break;

        case MESSAGE_ACK_REQ: {
            u_short nonce, interval;
            if (!ndo->ndo_vflag)
                ND_PRINT((ndo, " ack-req"));
            else {
                ND_PRINT((ndo, "\n\tAcknowledgment Request "));
                if(len < 6) goto corrupt;
                nonce = EXTRACT_16BITS(message + 4);
                interval = EXTRACT_16BITS(message + 6);
                ND_PRINT((ndo, "%04x %s", nonce, format_interval(interval)));
            }
        }
            break;

        case MESSAGE_ACK: {
            u_short nonce;
            if (!ndo->ndo_vflag)
                ND_PRINT((ndo, " ack"));
            else {
                ND_PRINT((ndo, "\n\tAcknowledgment "));
                if(len < 2) goto corrupt;
                nonce = EXTRACT_16BITS(message + 2);
                ND_PRINT((ndo, "%04x", nonce));
            }
        }
            break;

        case MESSAGE_HELLO:  {
            u_short seqno, interval;
            if (!ndo->ndo_vflag)
                ND_PRINT((ndo, " hello"));
            else {
                ND_PRINT((ndo, "\n\tHello "));
                if(len < 6) goto corrupt;
                seqno = EXTRACT_16BITS(message + 4);
                interval = EXTRACT_16BITS(message + 6);
                ND_PRINT((ndo, "seqno %u interval %s", seqno, format_interval(interval)));
                /* Extra data. */
                if(len > 6)
                    subtlvs_print(ndo, message + 8, message + 2 + len, type);
            }
        }
            break;

        case MESSAGE_IHU: {
            unsigned short txcost, interval;
            if (!ndo->ndo_vflag)
                ND_PRINT((ndo, " ihu"));
            else {
                u_char address[16];
                int rc;
                ND_PRINT((ndo, "\n\tIHU "));
                if(len < 6) goto corrupt;
                txcost = EXTRACT_16BITS(message + 4);
                interval = EXTRACT_16BITS(message + 6);
                rc = network_address(message[2], message + 8, len - 6, address);
                if(rc < 0) { ND_PRINT((ndo, "%s", tstr)); break; }
                ND_PRINT((ndo, "%s txcost %u interval %s",
                       format_address(ndo, address), txcost, format_interval(interval)));
                /* Extra data. */
                if((u_int)rc < len - 6)
                    subtlvs_print(ndo, message + 8 + rc, message + 2 + len,
                                  type);
            }
        }
            break;

        case MESSAGE_ROUTER_ID: {
            if (!ndo->ndo_vflag)
                ND_PRINT((ndo, " router-id"));
            else {
                ND_PRINT((ndo, "\n\tRouter Id"));
                if(len < 10) goto corrupt;
                ND_PRINT((ndo, " %s", format_id(message + 4)));
            }
        }
            break;

        case MESSAGE_NH: {
            if (!ndo->ndo_vflag)
                ND_PRINT((ndo, " nh"));
            else {
                int rc;
                u_char nh[16];
                ND_PRINT((ndo, "\n\tNext Hop"));
                if(len < 2) goto corrupt;
                rc = network_address(message[2], message + 4, len - 2, nh);
                if(rc < 0) goto corrupt;
                ND_PRINT((ndo, " %s", format_address(ndo, nh)));
            }
        }
            break;

        case MESSAGE_UPDATE: {
            if (!ndo->ndo_vflag) {
                ND_PRINT((ndo, " update"));
                if(len < 1)
                    ND_PRINT((ndo, "/truncated"));
                else
                    ND_PRINT((ndo, "%s%s%s",
                           (message[3] & 0x80) ? "/prefix": "",
                           (message[3] & 0x40) ? "/id" : "",
                           (message[3] & 0x3f) ? "/unknown" : ""));
            } else {
                u_short interval, seqno, metric;
                u_char plen;
                int rc;
                u_char prefix[16];
                ND_PRINT((ndo, "\n\tUpdate"));
                if(len < 10) goto corrupt;
                plen = message[4] + (message[2] == 1 ? 96 : 0);
                rc = network_prefix(message[2], message[4], message[5],
                                    message + 12,
                                    message[2] == 1 ? v4_prefix : v6_prefix,
                                    len - 10, prefix);
                if(rc < 0) goto corrupt;
                interval = EXTRACT_16BITS(message + 6);
                seqno = EXTRACT_16BITS(message + 8);
                metric = EXTRACT_16BITS(message + 10);
                ND_PRINT((ndo, "%s%s%s %s metric %u seqno %u interval %s",
                       (message[3] & 0x80) ? "/prefix": "",
                       (message[3] & 0x40) ? "/id" : "",
                       (message[3] & 0x3f) ? "/unknown" : "",
                       format_prefix(ndo, prefix, plen),
                       metric, seqno, format_interval_update(interval)));
                if(message[3] & 0x80) {
                    if(message[2] == 1)
                        memcpy(v4_prefix, prefix, 16);
                    else
                        memcpy(v6_prefix, prefix, 16);
                }
                /* extra data? */
                if((u_int)rc < len - 10)
                    subtlvs_print(ndo, message + 12 + rc, message + 2 + len, type);
            }
        }
            break;

        case MESSAGE_REQUEST: {
            if (!ndo->ndo_vflag)
                ND_PRINT((ndo, " request"));
            else {
                int rc;
                u_char prefix[16], plen;
                ND_PRINT((ndo, "\n\tRequest "));
                if(len < 2) goto corrupt;
                plen = message[3] + (message[2] == 1 ? 96 : 0);
                rc = network_prefix(message[2], message[3], 0,
                                    message + 4, NULL, len - 2, prefix);
                if(rc < 0) goto corrupt;
                ND_PRINT((ndo, "for %s",
                       message[2] == 0 ? "any" : format_prefix(ndo, prefix, plen)));
            }
        }
            break;

        case MESSAGE_MH_REQUEST : {
            if (!ndo->ndo_vflag)
                ND_PRINT((ndo, " mh-request"));
            else {
                int rc;
                u_short seqno;
                u_char prefix[16], plen;
                ND_PRINT((ndo, "\n\tMH-Request "));
                if(len < 14) goto corrupt;
                seqno = EXTRACT_16BITS(message + 4);
                rc = network_prefix(message[2], message[3], 0,
                                    message + 16, NULL, len - 14, prefix);
                if(rc < 0) goto corrupt;
                plen = message[3] + (message[2] == 1 ? 96 : 0);
                ND_PRINT((ndo, "(%u hops) for %s seqno %u id %s",
                       message[6], format_prefix(ndo, prefix, plen),
                       seqno, format_id(message + 8)));
            }
        }
            break;
        case MESSAGE_TSPC :
            if (!ndo->ndo_vflag)
                ND_PRINT((ndo, " tspc"));
            else {
                ND_PRINT((ndo, "\n\tTS/PC "));
                if(len < 6) goto corrupt;
                ND_PRINT((ndo, "timestamp %u packetcounter %u", EXTRACT_32BITS (message + 4),
                       EXTRACT_16BITS(message + 2)));
            }
            break;
        case MESSAGE_HMAC : {
            if (!ndo->ndo_vflag)
                ND_PRINT((ndo, " hmac"));
            else {
                unsigned j;
                ND_PRINT((ndo, "\n\tHMAC "));
                if(len < 18) goto corrupt;
                ND_PRINT((ndo, "key-id %u digest-%u ", EXTRACT_16BITS(message + 2), len - 2));
                for (j = 0; j < len - 2; j++)
                    ND_PRINT((ndo, "%02X", message[4 + j]));
            }
        }
            break;
        default:
            if (!ndo->ndo_vflag)
                ND_PRINT((ndo, " unknown"));
            else
                ND_PRINT((ndo, "\n\tUnknown message type %d", type));
        }
        i += len + 2;
    }
    return;

 trunc:
    ND_PRINT((ndo, " %s", tstr));
    return;

 corrupt:
    ND_PRINT((ndo, " (corrupt)"));
    return;
}<|MERGE_RESOLUTION|>--- conflicted
+++ resolved
@@ -46,18 +46,15 @@
 
 void
 babel_print(netdissect_options *ndo,
-<<<<<<< HEAD
-            const u_char *cp, u_int length) {
+            const u_char *cp, u_int length)
+{
 	INVOKE_DISSECTOR(_babel_print, ndo, cp, length);
 }
 
 void
 _babel_print(netdissect_options *ndo,
-            const u_char *cp, u_int length) {
-=======
             const u_char *cp, u_int length)
 {
->>>>>>> 7e965066
     ND_PRINT((ndo, "babel"));
 
     ND_TCHECK2(*cp, 4);
