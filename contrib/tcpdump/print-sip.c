/*
 * Redistribution and use in source and binary forms, with or without
 * modification, are permitted provided that: (1) source code
 * distributions retain the above copyright notice and this paragraph
 * in its entirety, and (2) distributions including binary code include
 * the above copyright notice and this paragraph in its entirety in
 * the documentation or other materials provided with the distribution.
 * THIS SOFTWARE IS PROVIDED ``AS IS'' AND
 * WITHOUT ANY EXPRESS OR IMPLIED WARRANTIES, INCLUDING, WITHOUT
 * LIMITATION, THE IMPLIED WARRANTIES OF MERCHANTABILITY AND FITNESS
 * FOR A PARTICULAR PURPOSE.
 *
 * Original code by Hannes Gredler (hannes@juniper.net)
 * Turned into common "text protocol" code, which this uses, by
 * Guy Harris.
 */

#define NETDISSECT_REWORKED
#ifdef HAVE_CONFIG_H
#include "config.h"
#endif

#include <tcpdump-stdinc.h>

#include "interface.h"
#include "extract.h"

static const char *sipcmds[] = {
	"ACK",
	"BYE",
	"CANCEL",
	"DO",
	"INFO",
	"INVITE",
	"MESSAGE",
	"NOTIFY",
	"OPTIONS",
	"PRACK",
	"QAUTH",
	"REFER",
	"REGISTER",
	"SPRACK",
	"SUBSCRIBE",
	"UPDATE",
	"PUBLISH",
	NULL
};

void
sip_print(netdissect_options *ndo, const u_char *pptr, u_int len)
{
<<<<<<< HEAD
	INVOKE_DISSECTOR(_sip_print, ndo, pptr, len);
}

void
_sip_print(netdissect_options *ndo,
          register const u_char *pptr, register u_int len)
{
    u_int idx;

    ND_PRINT((ndo, "SIP, length: %u%s", len, ndo->ndo_vflag ? "\n\t" : ""));

    /* in non-verbose mode just lets print the protocol and length */
    if (ndo->ndo_vflag < 1)
        return;

    for (idx = 0; idx < len; idx++) {
        ND_TCHECK2(*(pptr+idx), 2);
        if (EXTRACT_16BITS(pptr+idx) != 0x0d0a) { /* linefeed ? */
            safeputchar(ndo, *(pptr + idx));
        } else {
            ND_PRINT((ndo, "\n\t"));
            idx+=1;
        }
    }

    /* do we want to see an additionally hexdump ? */
    if (ndo->ndo_vflag > 1)
        print_unknown_data(ndo, pptr, "\n\t", len);

    return;

trunc:
    ND_PRINT((ndo, "[|sip]"));
=======
	txtproto_print(ndo, pptr, len, "sip", sipcmds, RESP_CODE_SECOND_TOKEN);
>>>>>>> 7e965066
}<|MERGE_RESOLUTION|>--- conflicted
+++ resolved
@@ -49,41 +49,11 @@
 void
 sip_print(netdissect_options *ndo, const u_char *pptr, u_int len)
 {
-<<<<<<< HEAD
 	INVOKE_DISSECTOR(_sip_print, ndo, pptr, len);
 }
 
 void
-_sip_print(netdissect_options *ndo,
-          register const u_char *pptr, register u_int len)
+_sip_print(netdissect_options *ndo, const u_char *pptr, u_int len)
 {
-    u_int idx;
-
-    ND_PRINT((ndo, "SIP, length: %u%s", len, ndo->ndo_vflag ? "\n\t" : ""));
-
-    /* in non-verbose mode just lets print the protocol and length */
-    if (ndo->ndo_vflag < 1)
-        return;
-
-    for (idx = 0; idx < len; idx++) {
-        ND_TCHECK2(*(pptr+idx), 2);
-        if (EXTRACT_16BITS(pptr+idx) != 0x0d0a) { /* linefeed ? */
-            safeputchar(ndo, *(pptr + idx));
-        } else {
-            ND_PRINT((ndo, "\n\t"));
-            idx+=1;
-        }
-    }
-
-    /* do we want to see an additionally hexdump ? */
-    if (ndo->ndo_vflag > 1)
-        print_unknown_data(ndo, pptr, "\n\t", len);
-
-    return;
-
-trunc:
-    ND_PRINT((ndo, "[|sip]"));
-=======
 	txtproto_print(ndo, pptr, len, "sip", sipcmds, RESP_CODE_SECOND_TOKEN);
->>>>>>> 7e965066
 }