/*
 * Copyright (c) 2000 Ben Smithurst <ben@scientia.demon.co.uk>
 * All rights reserved.
 *
 * Redistribution and use in source and binary forms, with or without
 * modification, are permitted provided that: (1) source code distributions
 * retain the above copyright notice and this paragraph in its entirety, (2)
 * distributions including binary code include the above copyright notice and
 * this paragraph in its entirety in the documentation or other materials
 * provided with the distribution, and (3) all advertising materials mentioning
 * features or use of this software display the following acknowledgement:
 * ``This product includes software developed by the University of California,
 * Lawrence Berkeley Laboratory and its contributors.'' Neither the name of
 * the University nor the names of its contributors may be used to endorse
 * or promote products derived from this software without specific prior
 * written permission.
 * THIS SOFTWARE IS PROVIDED ``AS IS'' AND WITHOUT ANY EXPRESS OR IMPLIED
 * WARRANTIES, INCLUDING, WITHOUT LIMITATION, THE IMPLIED WARRANTIES OF
 * MERCHANTABILITY AND FITNESS FOR A PARTICULAR PURPOSE.
 */

#define NETDISSECT_REWORKED
#ifdef HAVE_CONFIG_H
#include "config.h"
#endif

#include <tcpdump-stdinc.h>

#include "interface.h"
#include "extract.h"

/*
 * Time Synchronization Protocol
 */

struct tsp_timeval {
	uint32_t	tv_sec;
	uint32_t	tv_usec;
};

struct tsp {
	uint8_t		tsp_type;
	uint8_t		tsp_vers;
	uint16_t	tsp_seq;
	union {
		struct tsp_timeval tspu_time;
		int8_t tspu_hopcnt;
	} tsp_u;
	int8_t tsp_name[256];
};

#define	tsp_time	tsp_u.tspu_time
#define	tsp_hopcnt	tsp_u.tspu_hopcnt

/*
 * Command types.
 */
#define	TSP_ANY			0	/* match any types */
#define	TSP_ADJTIME		1	/* send adjtime */
#define	TSP_ACK			2	/* generic acknowledgement */
#define	TSP_MASTERREQ		3	/* ask for master's name */
#define	TSP_MASTERACK		4	/* acknowledge master request */
#define	TSP_SETTIME		5	/* send network time */
#define	TSP_MASTERUP		6	/* inform slaves that master is up */
#define	TSP_SLAVEUP		7	/* slave is up but not polled */
#define	TSP_ELECTION		8	/* advance candidature for master */
#define	TSP_ACCEPT		9	/* support candidature of master */
#define	TSP_REFUSE		10	/* reject candidature of master */
#define	TSP_CONFLICT		11	/* two or more masters present */
#define	TSP_RESOLVE		12	/* masters' conflict resolution */
#define	TSP_QUIT		13	/* reject candidature if master is up */
#define	TSP_DATE		14	/* reset the time (date command) */
#define	TSP_DATEREQ		15	/* remote request to reset the time */
#define	TSP_DATEACK		16	/* acknowledge time setting  */
#define	TSP_TRACEON		17	/* turn tracing on */
#define	TSP_TRACEOFF		18	/* turn tracing off */
#define	TSP_MSITE		19	/* find out master's site */
#define	TSP_MSITEREQ		20	/* remote master's site request */
#define	TSP_TEST		21	/* for testing election algo */
#define	TSP_SETDATE		22	/* New from date command */
#define	TSP_SETDATEREQ		23	/* New remote for above */
#define	TSP_LOOP		24	/* loop detection packet */

#define	TSPTYPENUMBER		25

static const char tstr[] = "[|timed]";

static const char *tsptype[TSPTYPENUMBER] =
  { "ANY", "ADJTIME", "ACK", "MASTERREQ", "MASTERACK", "SETTIME", "MASTERUP",
  "SLAVEUP", "ELECTION", "ACCEPT", "REFUSE", "CONFLICT", "RESOLVE", "QUIT",
  "DATE", "DATEREQ", "DATEACK", "TRACEON", "TRACEOFF", "MSITE", "MSITEREQ",
  "TEST", "SETDATE", "SETDATEREQ", "LOOP" };

void
timed_print(netdissect_options *ndo,
            register const u_char *bp)
{
<<<<<<< HEAD
	if (!invoke_dissector((void *)_timed_print,
	    snapend - bp, 0, 0, 0, 0, gndo, bp, NULL, NULL, NULL))
		_timed_print(bp);
}

void
_timed_print(const u_char *bp)
{
#define endof(x) ((u_char *)&(x) + sizeof (x))
=======
>>>>>>> f49c5d52
	struct tsp *tsp = (struct tsp *)bp;
	long sec, usec;

	ND_TCHECK(tsp->tsp_type);
	if (tsp->tsp_type < TSPTYPENUMBER)
		ND_PRINT((ndo, "TSP_%s", tsptype[tsp->tsp_type]));
	else
		ND_PRINT((ndo, "(tsp_type %#x)", tsp->tsp_type));

	ND_TCHECK(tsp->tsp_vers);
	ND_PRINT((ndo, " vers %u", tsp->tsp_vers));

	ND_TCHECK(tsp->tsp_seq);
	ND_PRINT((ndo, " seq %u", tsp->tsp_seq));

	switch (tsp->tsp_type) {
	case TSP_LOOP:
		ND_TCHECK(tsp->tsp_hopcnt);
		ND_PRINT((ndo, " hopcnt %u", tsp->tsp_hopcnt));
		break;
	case TSP_SETTIME:
	case TSP_ADJTIME:
	case TSP_SETDATE:
	case TSP_SETDATEREQ:
		ND_TCHECK(tsp->tsp_time);
		sec = EXTRACT_32BITS(&tsp->tsp_time.tv_sec);
		usec = EXTRACT_32BITS(&tsp->tsp_time.tv_usec);
		/* XXX The comparison below is always false? */
		if (usec < 0)
			/* corrupt, skip the rest of the packet */
			return;
		ND_PRINT((ndo, " time "));
		if (sec < 0 && usec != 0) {
			sec++;
			if (sec == 0)
				ND_PRINT((ndo, "-"));
			usec = 1000000 - usec;
		}
		ND_PRINT((ndo, "%ld.%06ld", sec, usec));
		break;
	}
	ND_TCHECK(tsp->tsp_name);
	ND_PRINT((ndo, " name "));
	if (fn_print(ndo, (u_char *)tsp->tsp_name, (u_char *)tsp->tsp_name + sizeof(tsp->tsp_name)))
		goto trunc;
	return;

trunc:
	ND_PRINT((ndo, " %s", tstr));
}<|MERGE_RESOLUTION|>--- conflicted
+++ resolved
@@ -95,18 +95,15 @@
 timed_print(netdissect_options *ndo,
             register const u_char *bp)
 {
-<<<<<<< HEAD
 	if (!invoke_dissector((void *)_timed_print,
-	    snapend - bp, 0, 0, 0, 0, gndo, bp, NULL, NULL, NULL))
-		_timed_print(bp);
+	    ndo->ndo_snapend - bp, 0, 0, 0, 0, ndo, bp, NULL, NULL, NULL))
+		_timed_print(ndo, bp);
 }
 
 void
-_timed_print(const u_char *bp)
+_timed_print(netdissect_options *ndo,
+            register const u_char *bp)
 {
-#define endof(x) ((u_char *)&(x) + sizeof (x))
-=======
->>>>>>> f49c5d52
 	struct tsp *tsp = (struct tsp *)bp;
 	long sec, usec;
 
