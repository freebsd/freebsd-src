/*
 * Redistribution and use in source and binary forms, with or without
 * modification, are permitted provided that: (1) source code
 * distributions retain the above copyright notice and this paragraph
 * in its entirety, and (2) distributions including binary code include
 * the above copyright notice and this paragraph in its entirety in
 * the documentation or other materials provided with the distribution.
 * THIS SOFTWARE IS PROVIDED ``AS IS'' AND
 * WITHOUT ANY EXPRESS OR IMPLIED WARRANTIES, INCLUDING, WITHOUT
 * LIMITATION, THE IMPLIED WARRANTIES OF MERCHANTABILITY AND FITNESS
 * FOR A PARTICULAR PURPOSE.
 *
 * Original code by Hannes Gredler (hannes@juniper.net)
 *  and Steinar Haug (sthaug@nethelp.no)
 */

#define NETDISSECT_REWORKED
#ifdef HAVE_CONFIG_H
#include "config.h"
#endif

#include <tcpdump-stdinc.h>

#include "interface.h"
#include "extract.h"
#include "addrtoname.h"

#include "l2vpn.h"
#include "af.h"

/*
 * ldp common header
 *
 *  0                   1                   2                   3
 *  0 1 2 3 4 5 6 7 8 9 0 1 2 3 4 5 6 7 8 9 0 1 2 3 4 5 6 7 8 9 0 1
 * +-+-+-+-+-+-+-+-+-+-+-+-+-+-+-+-+-+-+-+-+-+-+-+-+-+-+-+-+-+-+-+-+
 * |  Version                      |         PDU Length            |
 * +-+-+-+-+-+-+-+-+-+-+-+-+-+-+-+-+-+-+-+-+-+-+-+-+-+-+-+-+-+-+-+-+
 * |                         LDP Identifier                        |
 * +                               +-+-+-+-+-+-+-+-+-+-+-+-+-+-+-+-+
 * |                               |
 * +-+-+-+-+-+-+-+-+-+-+-+-+-+-+-+-+
 *
 */

struct ldp_common_header {
    uint8_t version[2];
    uint8_t pdu_length[2];
    uint8_t lsr_id[4];
    uint8_t label_space[2];
};

#define LDP_VERSION 1

/*
 * ldp message header
 *
 *  0                   1                   2                   3
 *  0 1 2 3 4 5 6 7 8 9 0 1 2 3 4 5 6 7 8 9 0 1 2 3 4 5 6 7 8 9 0 1
 * +-+-+-+-+-+-+-+-+-+-+-+-+-+-+-+-+-+-+-+-+-+-+-+-+-+-+-+-+-+-+-+-+
 * |U|   Message Type              |      Message Length           |
 * +-+-+-+-+-+-+-+-+-+-+-+-+-+-+-+-+-+-+-+-+-+-+-+-+-+-+-+-+-+-+-+-+
 * |                     Message ID                                |
 * +-+-+-+-+-+-+-+-+-+-+-+-+-+-+-+-+-+-+-+-+-+-+-+-+-+-+-+-+-+-+-+-+
 * |                                                               |
 * +                                                               +
 * |                     Mandatory Parameters                      |
 * +                                                               +
 * |                                                               |
 * +-+-+-+-+-+-+-+-+-+-+-+-+-+-+-+-+-+-+-+-+-+-+-+-+-+-+-+-+-+-+-+-+
 * |                                                               |
 * +                                                               +
 * |                     Optional Parameters                       |
 * +                                                               +
 * |                                                               |
 * +-+-+-+-+-+-+-+-+-+-+-+-+-+-+-+-+-+-+-+-+-+-+-+-+-+-+-+-+-+-+-+-+
 */

struct ldp_msg_header {
    uint8_t type[2];
    uint8_t length[2];
    uint8_t id[4];
};

#define	LDP_MASK_MSG_TYPE(x)  ((x)&0x7fff)
#define	LDP_MASK_U_BIT(x)     ((x)&0x8000)

#define	LDP_MSG_NOTIF                0x0001
#define	LDP_MSG_HELLO                0x0100
#define	LDP_MSG_INIT                 0x0200
#define	LDP_MSG_KEEPALIVE            0x0201
#define	LDP_MSG_ADDRESS              0x0300
#define	LDP_MSG_ADDRESS_WITHDRAW     0x0301
#define	LDP_MSG_LABEL_MAPPING        0x0400
#define	LDP_MSG_LABEL_REQUEST        0x0401
#define	LDP_MSG_LABEL_WITHDRAW       0x0402
#define	LDP_MSG_LABEL_RELEASE        0x0403
#define	LDP_MSG_LABEL_ABORT_REQUEST  0x0404

#define	LDP_VENDOR_PRIVATE_MIN       0x3e00
#define	LDP_VENDOR_PRIVATE_MAX       0x3eff
#define	LDP_EXPERIMENTAL_MIN         0x3f00
#define	LDP_EXPERIMENTAL_MAX         0x3fff

static const struct tok ldp_msg_values[] = {
    { LDP_MSG_NOTIF,	             "Notification" },
    { LDP_MSG_HELLO,	             "Hello" },
    { LDP_MSG_INIT,	             "Initialization" },
    { LDP_MSG_KEEPALIVE,             "Keepalive" },
    { LDP_MSG_ADDRESS,	             "Address" },
    { LDP_MSG_ADDRESS_WITHDRAW,	     "Address Withdraw" },
    { LDP_MSG_LABEL_MAPPING,	     "Label Mapping" },
    { LDP_MSG_LABEL_REQUEST,	     "Label Request" },
    { LDP_MSG_LABEL_WITHDRAW,	     "Label Withdraw" },
    { LDP_MSG_LABEL_RELEASE,	     "Label Release" },
    { LDP_MSG_LABEL_ABORT_REQUEST,   "Label Abort Request" },
    { 0, NULL}
};

#define	LDP_MASK_TLV_TYPE(x)  ((x)&0x3fff)
#define	LDP_MASK_F_BIT(x) ((x)&0x4000)

#define	LDP_TLV_FEC                  0x0100
#define	LDP_TLV_ADDRESS_LIST         0x0101
#define LDP_TLV_ADDRESS_LIST_AFNUM_LEN 2
#define	LDP_TLV_HOP_COUNT            0x0103
#define	LDP_TLV_PATH_VECTOR          0x0104
#define	LDP_TLV_GENERIC_LABEL        0x0200
#define	LDP_TLV_ATM_LABEL            0x0201
#define	LDP_TLV_FR_LABEL             0x0202
#define	LDP_TLV_STATUS               0x0300
#define	LDP_TLV_EXTD_STATUS          0x0301
#define	LDP_TLV_RETURNED_PDU         0x0302
#define	LDP_TLV_RETURNED_MSG         0x0303
#define	LDP_TLV_COMMON_HELLO         0x0400
#define	LDP_TLV_IPV4_TRANSPORT_ADDR  0x0401
#define	LDP_TLV_CONFIG_SEQ_NUMBER    0x0402
#define	LDP_TLV_IPV6_TRANSPORT_ADDR  0x0403
#define	LDP_TLV_COMMON_SESSION       0x0500
#define	LDP_TLV_ATM_SESSION_PARM     0x0501
#define	LDP_TLV_FR_SESSION_PARM      0x0502
#define LDP_TLV_FT_SESSION	     0x0503
#define	LDP_TLV_LABEL_REQUEST_MSG_ID 0x0600
#define LDP_TLV_MTU                  0x0601 /* rfc 3988 */

static const struct tok ldp_tlv_values[] = {
    { LDP_TLV_FEC,	             "FEC" },
    { LDP_TLV_ADDRESS_LIST,          "Address List" },
    { LDP_TLV_HOP_COUNT,             "Hop Count" },
    { LDP_TLV_PATH_VECTOR,           "Path Vector" },
    { LDP_TLV_GENERIC_LABEL,         "Generic Label" },
    { LDP_TLV_ATM_LABEL,             "ATM Label" },
    { LDP_TLV_FR_LABEL,              "Frame-Relay Label" },
    { LDP_TLV_STATUS,                "Status" },
    { LDP_TLV_EXTD_STATUS,           "Extended Status" },
    { LDP_TLV_RETURNED_PDU,          "Returned PDU" },
    { LDP_TLV_RETURNED_MSG,          "Returned Message" },
    { LDP_TLV_COMMON_HELLO,          "Common Hello Parameters" },
    { LDP_TLV_IPV4_TRANSPORT_ADDR,   "IPv4 Transport Address" },
    { LDP_TLV_CONFIG_SEQ_NUMBER,     "Configuration Sequence Number" },
    { LDP_TLV_IPV6_TRANSPORT_ADDR,   "IPv6 Transport Address" },
    { LDP_TLV_COMMON_SESSION,        "Common Session Parameters" },
    { LDP_TLV_ATM_SESSION_PARM,      "ATM Session Parameters" },
    { LDP_TLV_FR_SESSION_PARM,       "Frame-Relay Session Parameters" },
    { LDP_TLV_FT_SESSION,            "Fault-Tolerant Session Parameters" },
    { LDP_TLV_LABEL_REQUEST_MSG_ID,  "Label Request Message ID" },
    { LDP_TLV_MTU,                   "MTU" },
    { 0, NULL}
};

#define LDP_FEC_WILDCARD	0x01
#define LDP_FEC_PREFIX		0x02
#define LDP_FEC_HOSTADDRESS	0x03
/* From RFC 4906; should probably be updated to RFC 4447 (e.g., VC -> PW) */
#define LDP_FEC_MARTINI_VC	0x80

static const struct tok ldp_fec_values[] = {
    { LDP_FEC_WILDCARD,		"Wildcard" },
    { LDP_FEC_PREFIX,		"Prefix" },
    { LDP_FEC_HOSTADDRESS,	"Host address" },
    { LDP_FEC_MARTINI_VC,	"Martini VC" },
    { 0, NULL}
};

#define LDP_FEC_MARTINI_IFPARM_MTU  0x01
#define LDP_FEC_MARTINI_IFPARM_DESC 0x03
#define LDP_FEC_MARTINI_IFPARM_VCCV 0x0c

static const struct tok ldp_fec_martini_ifparm_values[] = {
    { LDP_FEC_MARTINI_IFPARM_MTU, "MTU" },
    { LDP_FEC_MARTINI_IFPARM_DESC, "Description" },
    { LDP_FEC_MARTINI_IFPARM_VCCV, "VCCV" },
    { 0, NULL}
};

/* draft-ietf-pwe3-vccv-04.txt */
static const struct tok ldp_fec_martini_ifparm_vccv_cc_values[] = {
    { 0x01, "PWE3 control word" },
    { 0x02, "MPLS Router Alert Label" },
    { 0x04, "MPLS inner label TTL = 1" },
    { 0, NULL}
};

/* draft-ietf-pwe3-vccv-04.txt */
static const struct tok ldp_fec_martini_ifparm_vccv_cv_values[] = {
    { 0x01, "ICMP Ping" },
    { 0x02, "LSP Ping" },
    { 0x04, "BFD" },
    { 0, NULL}
};

static int ldp_msg_print(netdissect_options *, register const u_char *);

/*
 * ldp tlv header
 *
 *  0                   1                   2                   3
 *  0 1 2 3 4 5 6 7 8 9 0 1 2 3 4 5 6 7 8 9 0 1 2 3 4 5 6 7 8 9 0 1
 * +-+-+-+-+-+-+-+-+-+-+-+-+-+-+-+-+-+-+-+-+-+-+-+-+-+-+-+-+-+-+-+-+
 * |U|F|        Type               |            Length             |
 * +-+-+-+-+-+-+-+-+-+-+-+-+-+-+-+-+-+-+-+-+-+-+-+-+-+-+-+-+-+-+-+-+
 * |                                                               |
 * |                             Value                             |
 * ~                                                               ~
 * |                                                               |
 * |                               +-+-+-+-+-+-+-+-+-+-+-+-+-+-+-+-+
 * |                               |
 * +-+-+-+-+-+-+-+-+-+-+-+-+-+-+-+-+
 */

#define TLV_TCHECK(minlen) \
    ND_TCHECK2(*tptr, minlen); if (tlv_tlen < minlen) goto badtlv;

static int
ldp_tlv_print(netdissect_options *ndo,
              register const u_char *tptr) {

    struct ldp_tlv_header {
        uint8_t type[2];
        uint8_t length[2];
    };

    const struct ldp_tlv_header *ldp_tlv_header;
    u_short tlv_type,tlv_len,tlv_tlen,af,ft_flags;
    u_char fec_type;
    u_int ui,vc_info_len, vc_info_tlv_type, vc_info_tlv_len,idx;
    char buf[100];
    int i;

<<<<<<< HEAD
    ldp_tlv_header = (const struct ldp_tlv_header *)tptr;    
    /* XXX-BD: compiler bug, ldp_tlv_header->length should work ok */
    tlv_len=EXTRACT_16BITS(&ldp_tlv_header->length);
=======
    ldp_tlv_header = (const struct ldp_tlv_header *)tptr;
    tlv_len=EXTRACT_16BITS(ldp_tlv_header->length);
>>>>>>> f49c5d52
    tlv_tlen=tlv_len;
    tlv_type=LDP_MASK_TLV_TYPE(EXTRACT_16BITS(ldp_tlv_header->type));

    /* FIXME vendor private / experimental check */
    ND_PRINT((ndo, "\n\t    %s TLV (0x%04x), length: %u, Flags: [%s and %s forward if unknown]",
           tok2str(ldp_tlv_values,
                   "Unknown",
                   tlv_type),
           tlv_type,
           tlv_len,
           LDP_MASK_U_BIT(EXTRACT_16BITS(&ldp_tlv_header->type)) ? "continue processing" : "ignore",
           LDP_MASK_F_BIT(EXTRACT_16BITS(&ldp_tlv_header->type)) ? "do" : "don't"));

    tptr+=sizeof(struct ldp_tlv_header);

    switch(tlv_type) {

    case LDP_TLV_COMMON_HELLO:
        TLV_TCHECK(4);
        ND_PRINT((ndo, "\n\t      Hold Time: %us, Flags: [%s Hello%s]",
               EXTRACT_16BITS(tptr),
               (EXTRACT_16BITS(tptr+2)&0x8000) ? "Targeted" : "Link",
               (EXTRACT_16BITS(tptr+2)&0x4000) ? ", Request for targeted Hellos" : ""));
        break;

    case LDP_TLV_IPV4_TRANSPORT_ADDR:
        TLV_TCHECK(4);
        ND_PRINT((ndo, "\n\t      IPv4 Transport Address: %s", ipaddr_string(ndo, tptr)));
        break;
#ifdef INET6
    case LDP_TLV_IPV6_TRANSPORT_ADDR:
        TLV_TCHECK(16);
        ND_PRINT((ndo, "\n\t      IPv6 Transport Address: %s", ip6addr_string(ndo, tptr)));
        break;
#endif
    case LDP_TLV_CONFIG_SEQ_NUMBER:
        TLV_TCHECK(4);
        ND_PRINT((ndo, "\n\t      Sequence Number: %u", EXTRACT_32BITS(tptr)));
        break;

    case LDP_TLV_ADDRESS_LIST:
        TLV_TCHECK(LDP_TLV_ADDRESS_LIST_AFNUM_LEN);
	af = EXTRACT_16BITS(tptr);
	tptr+=LDP_TLV_ADDRESS_LIST_AFNUM_LEN;
        tlv_tlen -= LDP_TLV_ADDRESS_LIST_AFNUM_LEN;
	ND_PRINT((ndo, "\n\t      Address Family: %s, addresses",
               tok2str(af_values, "Unknown (%u)", af)));
        switch (af) {
        case AFNUM_INET:
	    while(tlv_tlen >= sizeof(struct in_addr)) {
		ND_TCHECK2(*tptr, sizeof(struct in_addr));
		ND_PRINT((ndo, " %s", ipaddr_string(ndo, tptr)));
		tlv_tlen-=sizeof(struct in_addr);
		tptr+=sizeof(struct in_addr);
	    }
            break;
#ifdef INET6
        case AFNUM_INET6:
	    while(tlv_tlen >= sizeof(struct in6_addr)) {
		ND_TCHECK2(*tptr, sizeof(struct in6_addr));
		ND_PRINT((ndo, " %s", ip6addr_string(ndo, tptr)));
		tlv_tlen-=sizeof(struct in6_addr);
		tptr+=sizeof(struct in6_addr);
	    }
            break;
#endif
        default:
            /* unknown AF */
            break;
        }
	break;

    case LDP_TLV_COMMON_SESSION:
	TLV_TCHECK(8);
	ND_PRINT((ndo, "\n\t      Version: %u, Keepalive: %us, Flags: [Downstream %s, Loop Detection %s]",
	       EXTRACT_16BITS(tptr), EXTRACT_16BITS(tptr+2),
	       (EXTRACT_16BITS(tptr+6)&0x8000) ? "On Demand" : "Unsolicited",
	       (EXTRACT_16BITS(tptr+6)&0x4000) ? "Enabled" : "Disabled"
	       ));
	break;

    case LDP_TLV_FEC:
        TLV_TCHECK(1);
        fec_type = *tptr;
	ND_PRINT((ndo, "\n\t      %s FEC (0x%02x)",
	       tok2str(ldp_fec_values, "Unknown", fec_type),
	       fec_type));

	tptr+=1;
	tlv_tlen-=1;
	switch(fec_type) {

	case LDP_FEC_WILDCARD:
	    break;
	case LDP_FEC_PREFIX:
	    TLV_TCHECK(2);
	    af = EXTRACT_16BITS(tptr);
	    tptr+=LDP_TLV_ADDRESS_LIST_AFNUM_LEN;
	    tlv_tlen-=LDP_TLV_ADDRESS_LIST_AFNUM_LEN;
	    if (af == AFNUM_INET) {
		i=decode_prefix4(ndo, tptr, tlv_tlen, buf, sizeof(buf));
		if (i == -2)
		    goto trunc;
		if (i == -3)
		    ND_PRINT((ndo, ": IPv4 prefix (goes past end of TLV)"));
		else if (i == -1)
		    ND_PRINT((ndo, ": IPv4 prefix (invalid length)"));
		else
		    ND_PRINT((ndo, ": IPv4 prefix %s", buf));
	    }
#ifdef INET6
	    else if (af == AFNUM_INET6) {
		i=decode_prefix6(ndo, tptr, tlv_tlen, buf, sizeof(buf));
		if (i == -2)
		    goto trunc;
		if (i == -3)
		    ND_PRINT((ndo, ": IPv4 prefix (goes past end of TLV)"));
		else if (i == -1)
		    ND_PRINT((ndo, ": IPv6 prefix (invalid length)"));
		else
		    ND_PRINT((ndo, ": IPv6 prefix %s", buf));
	    }
#endif
	    else
		ND_PRINT((ndo, ": Address family %u prefix", af));
	    break;
	case LDP_FEC_HOSTADDRESS:
	    break;
	case LDP_FEC_MARTINI_VC:
            /*
	     * According to RFC 4908, the VC info Length field can be zero,
	     * in which case not only are there no interface parameters,
	     * there's no VC ID.
	     */
            TLV_TCHECK(7);
            vc_info_len = *(tptr+2);

            if (vc_info_len == 0) {
                ND_PRINT((ndo, ": %s, %scontrol word, group-ID %u, VC-info-length: %u",
                       tok2str(l2vpn_encaps_values, "Unknown", EXTRACT_16BITS(tptr)&0x7fff),
                       EXTRACT_16BITS(tptr)&0x8000 ? "" : "no ",
                       EXTRACT_32BITS(tptr+3),
                       vc_info_len));
                break;
            }

            /* Make sure we have the VC ID as well */
            TLV_TCHECK(11);
	    ND_PRINT((ndo, ": %s, %scontrol word, group-ID %u, VC-ID %u, VC-info-length: %u",
		   tok2str(l2vpn_encaps_values, "Unknown", EXTRACT_16BITS(tptr)&0x7fff),
		   EXTRACT_16BITS(tptr)&0x8000 ? "" : "no ",
                   EXTRACT_32BITS(tptr+3),
		   EXTRACT_32BITS(tptr+7),
                   vc_info_len));
            if (vc_info_len < 4)
                goto trunc; /* minimum 4, for the VC ID */
            vc_info_len -= 4; /* subtract out the VC ID, giving the length of the interface parameters */

            /* Skip past the fixed information and the VC ID */
            tptr+=11;
            tlv_tlen-=11;
            TLV_TCHECK(vc_info_len);

            while (vc_info_len > 2) {
                vc_info_tlv_type = *tptr;
                vc_info_tlv_len = *(tptr+1);
                if (vc_info_tlv_len < 2)
                    break;
                if (vc_info_len < vc_info_tlv_len)
                    break;

                ND_PRINT((ndo, "\n\t\tInterface Parameter: %s (0x%02x), len %u",
                       tok2str(ldp_fec_martini_ifparm_values,"Unknown",vc_info_tlv_type),
                       vc_info_tlv_type,
                       vc_info_tlv_len));

                switch(vc_info_tlv_type) {
                case LDP_FEC_MARTINI_IFPARM_MTU:
                    ND_PRINT((ndo, ": %u", EXTRACT_16BITS(tptr+2)));
                    break;

                case LDP_FEC_MARTINI_IFPARM_DESC:
                    ND_PRINT((ndo, ": "));
                    for (idx = 2; idx < vc_info_tlv_len; idx++)
                        safeputchar(ndo, *(tptr + idx));
                    break;

                case LDP_FEC_MARTINI_IFPARM_VCCV:
                    ND_PRINT((ndo, "\n\t\t  Control Channels (0x%02x) = [%s]",
                           *(tptr+2),
                           bittok2str(ldp_fec_martini_ifparm_vccv_cc_values, "none", *(tptr+2))));
                    ND_PRINT((ndo, "\n\t\t  CV Types (0x%02x) = [%s]",
                           *(tptr+3),
                           bittok2str(ldp_fec_martini_ifparm_vccv_cv_values, "none", *(tptr+3))));
                    break;

                default:
                    print_unknown_data(ndo, tptr+2, "\n\t\t  ", vc_info_tlv_len-2);
                    break;
                }

                vc_info_len -= vc_info_tlv_len;
                tptr += vc_info_tlv_len;
            }
	    break;
	}

	break;

    case LDP_TLV_GENERIC_LABEL:
	TLV_TCHECK(4);
	ND_PRINT((ndo, "\n\t      Label: %u", EXTRACT_32BITS(tptr) & 0xfffff));
	break;

    case LDP_TLV_STATUS:
	TLV_TCHECK(8);
	ui = EXTRACT_32BITS(tptr);
	tptr+=4;
	ND_PRINT((ndo, "\n\t      Status: 0x%02x, Flags: [%s and %s forward]",
	       ui&0x3fffffff,
	       ui&0x80000000 ? "Fatal error" : "Advisory Notification",
	       ui&0x40000000 ? "do" : "don't"));
	ui = EXTRACT_32BITS(tptr);
	tptr+=4;
	if (ui)
	    ND_PRINT((ndo, ", causing Message ID: 0x%08x", ui));
	break;

    case LDP_TLV_FT_SESSION:
	TLV_TCHECK(8);
	ft_flags = EXTRACT_16BITS(tptr);
	ND_PRINT((ndo, "\n\t      Flags: [%sReconnect, %sSave State, %sAll-Label Protection, %s Checkpoint, %sRe-Learn State]",
	       ft_flags&0x8000 ? "" : "No ",
	       ft_flags&0x8 ? "" : "Don't ",
	       ft_flags&0x4 ? "" : "No ",
	       ft_flags&0x2 ? "Sequence Numbered Label" : "All Labels",
	       ft_flags&0x1 ? "" : "Don't "));
	tptr+=4;
	ui = EXTRACT_32BITS(tptr);
	if (ui)
	    ND_PRINT((ndo, ", Reconnect Timeout: %ums", ui));
	tptr+=4;
	ui = EXTRACT_32BITS(tptr);
	if (ui)
	    ND_PRINT((ndo, ", Recovery Time: %ums", ui));
	break;

    case LDP_TLV_MTU:
	TLV_TCHECK(2);
	ND_PRINT((ndo, "\n\t      MTU: %u", EXTRACT_16BITS(tptr)));
	break;


    /*
     *  FIXME those are the defined TLVs that lack a decoder
     *  you are welcome to contribute code ;-)
     */

    case LDP_TLV_HOP_COUNT:
    case LDP_TLV_PATH_VECTOR:
    case LDP_TLV_ATM_LABEL:
    case LDP_TLV_FR_LABEL:
    case LDP_TLV_EXTD_STATUS:
    case LDP_TLV_RETURNED_PDU:
    case LDP_TLV_RETURNED_MSG:
    case LDP_TLV_ATM_SESSION_PARM:
    case LDP_TLV_FR_SESSION_PARM:
    case LDP_TLV_LABEL_REQUEST_MSG_ID:

    default:
        if (ndo->ndo_vflag <= 1)
            print_unknown_data(ndo, tptr, "\n\t      ", tlv_tlen);
        break;
    }
    return(tlv_len+4); /* Type & Length fields not included */

trunc:
    ND_PRINT((ndo, "\n\t\t packet exceeded snapshot"));
    return 0;

badtlv:
    ND_PRINT((ndo, "\n\t\t TLV contents go past end of TLV"));
    return(tlv_len+4); /* Type & Length fields not included */
}

void
<<<<<<< HEAD
ldp_print(const u_char *pptr, register u_int len)
{
	if (!invoke_dissector((void *)_ldp_print,
	    len, 0, 0, 0, 0, gndo, pptr, NULL, NULL, NULL))
		_ldp_print(pptr, len);
}
=======
ldp_print(netdissect_options *ndo,
          register const u_char *pptr, register u_int len) {
>>>>>>> f49c5d52

void
_ldp_print(const u_char *pptr, register u_int len)
{
    int processed;
    while (len > (sizeof(struct ldp_common_header) + sizeof(struct ldp_msg_header))) {
        processed = ldp_msg_print(ndo, pptr);
        if (processed == 0)
            return;
        len -= processed;
        pptr += processed;
    }
}

static int
ldp_msg_print(netdissect_options *ndo,
              register const u_char *pptr) {

    const struct ldp_common_header *ldp_com_header;
    const struct ldp_msg_header *ldp_msg_header;
    const u_char *tptr,*msg_tptr;
    u_short tlen;
    u_short pdu_len,msg_len,msg_type,msg_tlen;
    int hexdump,processed;

    tptr=pptr;
    ldp_com_header = (const struct ldp_common_header *)pptr;
    ND_TCHECK(*ldp_com_header);

    /*
     * Sanity checking of the header.
     */
    if (EXTRACT_16BITS(&ldp_com_header->version) != LDP_VERSION) {
	ND_PRINT((ndo, "%sLDP version %u packet not supported",
               (ndo->ndo_vflag < 1) ? "" : "\n\t",
               EXTRACT_16BITS(&ldp_com_header->version)));
	return 0;
    }

    /* print the LSR-ID, label-space & length */
    pdu_len = EXTRACT_16BITS(&ldp_com_header->pdu_length);
    ND_PRINT((ndo, "%sLDP, Label-Space-ID: %s:%u, pdu-length: %u",
           (ndo->ndo_vflag < 1) ? "" : "\n\t",
           ipaddr_string(ndo, &ldp_com_header->lsr_id),
           EXTRACT_16BITS(&ldp_com_header->label_space),
           pdu_len));

    /* bail out if non-verbose */
    if (ndo->ndo_vflag < 1)
        return 0;

    /* ok they seem to want to know everything - lets fully decode it */
    tlen=pdu_len;

    tptr += sizeof(const struct ldp_common_header);
    tlen -= sizeof(const struct ldp_common_header)-4;	/* Type & Length fields not included */

    while(tlen>0) {
        /* did we capture enough for fully decoding the msg header ? */
        ND_TCHECK2(*tptr, sizeof(struct ldp_msg_header));

        ldp_msg_header = (const struct ldp_msg_header *)tptr;
        msg_len=EXTRACT_16BITS(ldp_msg_header->length);
        msg_type=LDP_MASK_MSG_TYPE(EXTRACT_16BITS(ldp_msg_header->type));

        /* FIXME vendor private / experimental check */
        ND_PRINT((ndo, "\n\t  %s Message (0x%04x), length: %u, Message ID: 0x%08x, Flags: [%s if unknown]",
               tok2str(ldp_msg_values,
                       "Unknown",
                       msg_type),
               msg_type,
               msg_len,
               EXTRACT_32BITS(&ldp_msg_header->id),
               LDP_MASK_U_BIT(EXTRACT_16BITS(&ldp_msg_header->type)) ? "continue processing" : "ignore"));

        if (msg_len == 0) /* infinite loop protection */
            return 0;

        msg_tptr=tptr+sizeof(struct ldp_msg_header);
        msg_tlen=msg_len-sizeof(struct ldp_msg_header)+4; /* Type & Length fields not included */

        /* did we capture enough for fully decoding the message ? */
        ND_TCHECK2(*tptr, msg_len);
        hexdump=FALSE;

        switch(msg_type) {

        case LDP_MSG_NOTIF:
        case LDP_MSG_HELLO:
        case LDP_MSG_INIT:
        case LDP_MSG_KEEPALIVE:
        case LDP_MSG_ADDRESS:
        case LDP_MSG_LABEL_MAPPING:
        case LDP_MSG_ADDRESS_WITHDRAW:
        case LDP_MSG_LABEL_WITHDRAW:
            while(msg_tlen >= 4) {
                processed = ldp_tlv_print(ndo, msg_tptr);
                if (processed == 0)
                    break;
                msg_tlen-=processed;
                msg_tptr+=processed;
            }
            break;

        /*
         *  FIXME those are the defined messages that lack a decoder
         *  you are welcome to contribute code ;-)
         */

        case LDP_MSG_LABEL_REQUEST:
        case LDP_MSG_LABEL_RELEASE:
        case LDP_MSG_LABEL_ABORT_REQUEST:

        default:
            if (ndo->ndo_vflag <= 1)
                print_unknown_data(ndo, msg_tptr, "\n\t  ", msg_tlen);
            break;
        }
        /* do we want to see an additionally hexdump ? */
        if (ndo->ndo_vflag > 1 || hexdump==TRUE)
            print_unknown_data(ndo, tptr+sizeof(struct ldp_msg_header), "\n\t  ",
                               msg_len);

        tptr += msg_len+4;
        tlen -= msg_len+4;
    }
    return pdu_len+4;
trunc:
    ND_PRINT((ndo, "\n\t\t packet exceeded snapshot"));
    return 0;
}

/*
 * Local Variables:
 * c-style: whitesmith
 * c-basic-offset: 8
 * End:
 */<|MERGE_RESOLUTION|>--- conflicted
+++ resolved
@@ -247,14 +247,9 @@
     char buf[100];
     int i;
 
-<<<<<<< HEAD
-    ldp_tlv_header = (const struct ldp_tlv_header *)tptr;    
+    ldp_tlv_header = (const struct ldp_tlv_header *)tptr;
     /* XXX-BD: compiler bug, ldp_tlv_header->length should work ok */
     tlv_len=EXTRACT_16BITS(&ldp_tlv_header->length);
-=======
-    ldp_tlv_header = (const struct ldp_tlv_header *)tptr;
-    tlv_len=EXTRACT_16BITS(ldp_tlv_header->length);
->>>>>>> f49c5d52
     tlv_tlen=tlv_len;
     tlv_type=LDP_MASK_TLV_TYPE(EXTRACT_16BITS(ldp_tlv_header->type));
 
@@ -541,21 +536,16 @@
 }
 
 void
-<<<<<<< HEAD
-ldp_print(const u_char *pptr, register u_int len)
-{
-	if (!invoke_dissector((void *)_ldp_print,
-	    len, 0, 0, 0, 0, gndo, pptr, NULL, NULL, NULL))
-		_ldp_print(pptr, len);
-}
-=======
 ldp_print(netdissect_options *ndo,
           register const u_char *pptr, register u_int len) {
->>>>>>> f49c5d52
+	if (!invoke_dissector((void *)_ldp_print,
+	    len, 0, 0, 0, 0, ndo, pptr, NULL, NULL, NULL))
+		_ldp_print(ndo, pptr, len);
+}
 
 void
-_ldp_print(const u_char *pptr, register u_int len)
-{
+_ldp_print(netdissect_options *ndo,
+          register const u_char *pptr, register u_int len) {
     int processed;
     while (len > (sizeof(struct ldp_common_header) + sizeof(struct ldp_msg_header))) {
         processed = ldp_msg_print(ndo, pptr);
