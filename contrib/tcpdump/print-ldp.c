--- conflicted
+++ resolved
@@ -249,17 +249,13 @@
     int i;
 
     ldp_tlv_header = (const struct ldp_tlv_header *)tptr;
-<<<<<<< HEAD
+    ND_TCHECK(*ldp_tlv_header);
     /* XXX-BD: compiler bug, ldp_tlv_header->length should work ok */
     tlv_len=EXTRACT_16BITS(&ldp_tlv_header->length);
-=======
-    ND_TCHECK(*ldp_tlv_header);
-    tlv_len=EXTRACT_16BITS(ldp_tlv_header->length);
     if (tlv_len + 4 > msg_tlen) {
         ND_PRINT((ndo, "\n\t\t TLV contents go past end of message"));
         return 0;
     }
->>>>>>> 7e965066
     tlv_tlen=tlv_len;
     tlv_type=LDP_MASK_TLV_TYPE(EXTRACT_16BITS(ldp_tlv_header->type));
 
@@ -550,18 +546,15 @@
 
 void
 ldp_print(netdissect_options *ndo,
-<<<<<<< HEAD
-          register const u_char *pptr, register u_int len) {
+          register const u_char *pptr, register u_int len)
+{
 	INVOKE_DISSECTOR(_ldp_print, ndo, pptr, len);
 }
 
 void
 _ldp_print(netdissect_options *ndo,
-          register const u_char *pptr, register u_int len) {
-=======
           register const u_char *pptr, register u_int len)
 {
->>>>>>> 7e965066
     int processed;
     while (len > (sizeof(struct ldp_common_header) + sizeof(struct ldp_msg_header))) {
         processed = ldp_pdu_print(ndo, pptr);
