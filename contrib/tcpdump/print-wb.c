/*
 * Copyright (c) 1993, 1994, 1995, 1996
 *	The Regents of the University of California.  All rights reserved.
 *
 * Redistribution and use in source and binary forms, with or without
 * modification, are permitted provided that: (1) source code distributions
 * retain the above copyright notice and this paragraph in its entirety, (2)
 * distributions including binary code include the above copyright notice and
 * this paragraph in its entirety in the documentation or other materials
 * provided with the distribution, and (3) all advertising materials mentioning
 * features or use of this software display the following acknowledgement:
 * ``This product includes software developed by the University of California,
 * Lawrence Berkeley Laboratory and its contributors.'' Neither the name of
 * the University nor the names of its contributors may be used to endorse
 * or promote products derived from this software without specific prior
 * written permission.
 * THIS SOFTWARE IS PROVIDED ``AS IS'' AND WITHOUT ANY EXPRESS OR IMPLIED
 * WARRANTIES, INCLUDING, WITHOUT LIMITATION, THE IMPLIED WARRANTIES OF
 * MERCHANTABILITY AND FITNESS FOR A PARTICULAR PURPOSE.
 */

#define NETDISSECT_REWORKED
#ifdef HAVE_CONFIG_H
#include "config.h"
#endif

#include <tcpdump-stdinc.h>

#include "interface.h"
#include "addrtoname.h"
#include "extract.h"

static const char tstr[] = "[|wb]";

/* XXX need to add byte-swapping macros! */
/* XXX - you mean like the ones in "extract.h"? */

/*
 * Largest packet size.  Everything should fit within this space.
 * For instance, multiline objects are sent piecewise.
 */
#define MAXFRAMESIZE 1024

/*
 * Multiple drawing ops can be sent in one packet.  Each one starts on a
 * an even multiple of DOP_ALIGN bytes, which must be a power of two.
 */
#define DOP_ALIGN 4
#define DOP_ROUNDUP(x)	((((int)(x)) + (DOP_ALIGN - 1)) & ~(DOP_ALIGN - 1))
#define DOP_NEXT(d)\
	((struct dophdr *)((u_char *)(d) + \
			  DOP_ROUNDUP(EXTRACT_16BITS(&(d)->dh_len) + sizeof(*(d)))))

/*
 * Format of the whiteboard packet header.
 * The transport level header.
 */
struct pkt_hdr {
	uint32_t ph_src;		/* site id of source */
	uint32_t ph_ts;		/* time stamp (for skew computation) */
	uint16_t ph_version;	/* version number */
	u_char ph_type;		/* message type */
	u_char ph_flags;	/* message flags */
};

/* Packet types */
#define PT_DRAWOP	0	/* drawing operation */
#define PT_ID		1	/* announcement packet */
#define PT_RREQ		2	/* repair request */
#define PT_RREP		3	/* repair reply */
#define PT_KILL		4	/* terminate participation */
#define PT_PREQ         5       /* page vector request */
#define PT_PREP         7       /* page vector reply */

#ifdef PF_USER
#undef PF_USER			/* {Digital,Tru64} UNIX define this, alas */
#endif

/* flags */
#define PF_USER		0x01	/* hint that packet has interactive data */
#define PF_VIS		0x02	/* only visible ops wanted */

struct PageID {
	uint32_t p_sid;		/* session id of initiator */
	uint32_t p_uid;		/* page number */
};

struct dophdr {
	uint32_t  dh_ts;		/* sender's timestamp */
	uint16_t	dh_len;		/* body length */
	u_char	dh_flags;
	u_char	dh_type;	/* body type */
	/* body follows */
};
/*
 * Drawing op sub-types.
 */
#define DT_RECT         2
#define DT_LINE         3
#define DT_ML           4
#define DT_DEL          5
#define DT_XFORM        6
#define DT_ELL          7
#define DT_CHAR         8
#define DT_STR          9
#define DT_NOP          10
#define DT_PSCODE       11
#define DT_PSCOMP       12
#define DT_REF          13
#define DT_SKIP         14
#define DT_HOLE         15
#define DT_MAXTYPE      15

/*
 * A drawing operation.
 */
struct pkt_dop {
	struct PageID pd_page;	/* page that operations apply to */
	uint32_t	pd_sseq;	/* start sequence number */
	uint32_t	pd_eseq;	/* end sequence number */
	/* drawing ops follow */
};

/*
 * A repair request.
 */
struct pkt_rreq {
        uint32_t pr_id;           /* source id of drawops to be repaired */
        struct PageID pr_page;           /* page of drawops */
        uint32_t pr_sseq;         /* start seqno */
        uint32_t pr_eseq;         /* end seqno */
};

/*
 * A repair reply.
 */
struct pkt_rrep {
	uint32_t pr_id;	/* original site id of ops  */
	struct pkt_dop pr_dop;
	/* drawing ops follow */
};

struct id_off {
        uint32_t id;
        uint32_t off;
};

struct pgstate {
	uint32_t slot;
	struct PageID page;
	uint16_t nid;
	uint16_t rsvd;
        /* seqptr's */
};

/*
 * An announcement packet.
 */
struct pkt_id {
	uint32_t pi_mslot;
        struct PageID    pi_mpage;        /* current page */
	struct pgstate pi_ps;
        /* seqptr's */
        /* null-terminated site name */
};

struct pkt_preq {
        struct PageID  pp_page;
        uint32_t  pp_low;
        uint32_t  pp_high;
};

struct pkt_prep {
        uint32_t  pp_n;           /* size of pageid array */
        /* pgstate's follow */
};

static int
wb_id(netdissect_options *ndo,
      const struct pkt_id *id, u_int len)
{
	int i;
	const char *cp;
	const struct id_off *io;
	char c;
	int nid;

	ND_PRINT((ndo, " wb-id:"));
	if (len < sizeof(*id) || (u_char *)(id + 1) > ndo->ndo_snapend)
		return (-1);
	len -= sizeof(*id);

	ND_PRINT((ndo, " %u/%s:%u (max %u/%s:%u) ",
	       EXTRACT_32BITS(&id->pi_ps.slot),
	       ipaddr_string(ndo, &id->pi_ps.page.p_sid),
	       EXTRACT_32BITS(&id->pi_ps.page.p_uid),
	       EXTRACT_32BITS(&id->pi_mslot),
	       ipaddr_string(ndo, &id->pi_mpage.p_sid),
	       EXTRACT_32BITS(&id->pi_mpage.p_uid)));

	nid = EXTRACT_16BITS(&id->pi_ps.nid);
	len -= sizeof(*io) * nid;
	io = (struct id_off *)(id + 1);
	cp = (char *)(io + nid);
	if ((u_char *)cp + len <= ndo->ndo_snapend) {
		ND_PRINT((ndo, "\""));
		fn_print(ndo, (u_char *)cp, (u_char *)cp + len);
		ND_PRINT((ndo, "\""));
	}

	c = '<';
	for (i = 0; i < nid && (u_char *)(io + 1) <= ndo->ndo_snapend; ++io, ++i) {
		ND_PRINT((ndo, "%c%s:%u",
		    c, ipaddr_string(ndo, &io->id), EXTRACT_32BITS(&io->off)));
		c = ',';
	}
	if (i >= nid) {
		ND_PRINT((ndo, ">"));
		return (0);
	}
	return (-1);
}

static int
wb_rreq(netdissect_options *ndo,
        const struct pkt_rreq *rreq, u_int len)
{
	ND_PRINT((ndo, " wb-rreq:"));
	if (len < sizeof(*rreq) || (u_char *)(rreq + 1) > ndo->ndo_snapend)
		return (-1);

	ND_PRINT((ndo, " please repair %s %s:%u<%u:%u>",
	       ipaddr_string(ndo, &rreq->pr_id),
	       ipaddr_string(ndo, &rreq->pr_page.p_sid),
	       EXTRACT_32BITS(&rreq->pr_page.p_uid),
	       EXTRACT_32BITS(&rreq->pr_sseq),
	       EXTRACT_32BITS(&rreq->pr_eseq)));
	return (0);
}

static int
wb_preq(netdissect_options *ndo,
        const struct pkt_preq *preq, u_int len)
{
	ND_PRINT((ndo, " wb-preq:"));
	if (len < sizeof(*preq) || (u_char *)(preq + 1) > ndo->ndo_snapend)
		return (-1);

	ND_PRINT((ndo, " need %u/%s:%u",
	       EXTRACT_32BITS(&preq->pp_low),
	       ipaddr_string(ndo, &preq->pp_page.p_sid),
	       EXTRACT_32BITS(&preq->pp_page.p_uid)));
	return (0);
}

static int
wb_prep(netdissect_options *ndo,
        const struct pkt_prep *prep, u_int len)
{
	int n;
	const struct pgstate *ps;
	const u_char *ep = ndo->ndo_snapend;

	ND_PRINT((ndo, " wb-prep:"));
	if (len < sizeof(*prep)) {
		return (-1);
	}
	n = EXTRACT_32BITS(&prep->pp_n);
	ps = (const struct pgstate *)(prep + 1);
	while (--n >= 0 && (u_char *)(ps + 1) <= ep) {
		const struct id_off *io, *ie;
		char c = '<';

		ND_PRINT((ndo, " %u/%s:%u",
		    EXTRACT_32BITS(&ps->slot),
		    ipaddr_string(ndo, &ps->page.p_sid),
		    EXTRACT_32BITS(&ps->page.p_uid)));
		io = (struct id_off *)(ps + 1);
		for (ie = io + ps->nid; io < ie && (u_char *)(io + 1) <= ep; ++io) {
			ND_PRINT((ndo, "%c%s:%u", c, ipaddr_string(ndo, &io->id),
			    EXTRACT_32BITS(&io->off)));
			c = ',';
		}
<<<<<<< HEAD
		printf(">");
		/*
		 * XXX-BD: what if this is a truncated struct id_off?
		 */
=======
		ND_PRINT((ndo, ">"));
>>>>>>> f49c5d52
		ps = (struct pgstate *)io;
	}
	return ((u_char *)ps <= ep? 0 : -1);
}


static const char *dopstr[] = {
	"dop-0!",
	"dop-1!",
	"RECT",
	"LINE",
	"ML",
	"DEL",
	"XFORM",
	"ELL",
	"CHAR",
	"STR",
	"NOP",
	"PSCODE",
	"PSCOMP",
	"REF",
	"SKIP",
	"HOLE",
};

static int
wb_dops(netdissect_options *ndo,
        const struct dophdr *dh, uint32_t ss, uint32_t es)
{
	ND_PRINT((ndo, " <"));
	for ( ; ss <= es; ++ss) {
		register int t = dh->dh_type;

		if (t > DT_MAXTYPE)
			ND_PRINT((ndo, " dop-%d!", t));
		else {
			ND_PRINT((ndo, " %s", dopstr[t]));
			if (t == DT_SKIP || t == DT_HOLE) {
				uint32_t ts = EXTRACT_32BITS(&dh->dh_ts);
				ND_PRINT((ndo, "%d", ts - ss + 1));
				if (ss > ts || ts > es) {
					ND_PRINT((ndo, "[|]"));
					if (ts < ss)
						return (0);
				}
				ss = ts;
			}
		}
		dh = DOP_NEXT(dh);
		if ((u_char *)dh > ndo->ndo_snapend) {
			ND_PRINT((ndo, "%s", tstr));
			break;
		}
	}
	ND_PRINT((ndo, " >"));
	return (0);
}

static int
wb_rrep(netdissect_options *ndo,
        const struct pkt_rrep *rrep, u_int len)
{
	const struct pkt_dop *dop = &rrep->pr_dop;

	ND_PRINT((ndo, " wb-rrep:"));
	if (len < sizeof(*rrep) || (u_char *)(rrep + 1) > ndo->ndo_snapend)
		return (-1);
	len -= sizeof(*rrep);

	ND_PRINT((ndo, " for %s %s:%u<%u:%u>",
	    ipaddr_string(ndo, &rrep->pr_id),
	    ipaddr_string(ndo, &dop->pd_page.p_sid),
	    EXTRACT_32BITS(&dop->pd_page.p_uid),
	    EXTRACT_32BITS(&dop->pd_sseq),
	    EXTRACT_32BITS(&dop->pd_eseq)));

	if (ndo->ndo_vflag)
		return (wb_dops(ndo, (const struct dophdr *)(dop + 1),
		    EXTRACT_32BITS(&dop->pd_sseq),
		    EXTRACT_32BITS(&dop->pd_eseq)));
	return (0);
}

static int
wb_drawop(netdissect_options *ndo,
          const struct pkt_dop *dop, u_int len)
{
	ND_PRINT((ndo, " wb-dop:"));
	if (len < sizeof(*dop) || (u_char *)(dop + 1) > ndo->ndo_snapend)
		return (-1);
	len -= sizeof(*dop);

	ND_PRINT((ndo, " %s:%u<%u:%u>",
	    ipaddr_string(ndo, &dop->pd_page.p_sid),
	    EXTRACT_32BITS(&dop->pd_page.p_uid),
	    EXTRACT_32BITS(&dop->pd_sseq),
	    EXTRACT_32BITS(&dop->pd_eseq)));

	if (ndo->ndo_vflag)
		return (wb_dops(ndo, (const struct dophdr *)(dop + 1),
				EXTRACT_32BITS(&dop->pd_sseq),
				EXTRACT_32BITS(&dop->pd_eseq)));
	return (0);
}

/*
 * Print whiteboard multicast packets.
 */
void
wb_print(netdissect_options *ndo,
         register const void *hdr, register u_int len)
{
	if (!invoke_dissector((void *)_wb_print,
	    len, 0, 0, 0, 0, gndo, hdr, NULL, NULL, NULL))
		_wb_print(hdr, len);
}

void
_wb_print(const void *hdr, register u_int len)
{
	register const struct pkt_hdr *ph;

	ph = (const struct pkt_hdr *)hdr;
	if (len < sizeof(*ph) || (u_char *)(ph + 1) > ndo->ndo_snapend) {
		ND_PRINT((ndo, "%s", tstr));
		return;
	}
	len -= sizeof(*ph);

	if (ph->ph_flags)
		ND_PRINT((ndo, "*"));
	switch (ph->ph_type) {

	case PT_KILL:
		ND_PRINT((ndo, " wb-kill"));
		return;

	case PT_ID:
		if (wb_id(ndo, (struct pkt_id *)(ph + 1), len) >= 0)
			return;
		break;

	case PT_RREQ:
		if (wb_rreq(ndo, (struct pkt_rreq *)(ph + 1), len) >= 0)
			return;
		break;

	case PT_RREP:
		if (wb_rrep(ndo, (struct pkt_rrep *)(ph + 1), len) >= 0)
			return;
		break;

	case PT_DRAWOP:
		if (wb_drawop(ndo, (struct pkt_dop *)(ph + 1), len) >= 0)
			return;
		break;

	case PT_PREQ:
		if (wb_preq(ndo, (struct pkt_preq *)(ph + 1), len) >= 0)
			return;
		break;

	case PT_PREP:
		if (wb_prep(ndo, (struct pkt_prep *)(ph + 1), len) >= 0)
			return;
		break;

	default:
		ND_PRINT((ndo, " wb-%d!", ph->ph_type));
		return;
	}
}<|MERGE_RESOLUTION|>--- conflicted
+++ resolved
@@ -281,14 +281,7 @@
 			    EXTRACT_32BITS(&io->off)));
 			c = ',';
 		}
-<<<<<<< HEAD
-		printf(">");
-		/*
-		 * XXX-BD: what if this is a truncated struct id_off?
-		 */
-=======
 		ND_PRINT((ndo, ">"));
->>>>>>> f49c5d52
 		ps = (struct pgstate *)io;
 	}
 	return ((u_char *)ps <= ep? 0 : -1);
@@ -402,12 +395,13 @@
          register const void *hdr, register u_int len)
 {
 	if (!invoke_dissector((void *)_wb_print,
-	    len, 0, 0, 0, 0, gndo, hdr, NULL, NULL, NULL))
-		_wb_print(hdr, len);
+	    len, 0, 0, 0, 0, ndo, hdr, NULL, NULL, NULL))
+		_wb_print(ndo, hdr, len);
 }
 
 void
-_wb_print(const void *hdr, register u_int len)
+_wb_print(netdissect_options *ndo,
+         register const void *hdr, register u_int len)
 {
 	register const struct pkt_hdr *ph;
 
