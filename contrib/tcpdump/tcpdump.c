/*
 * Copyright (c) 1988, 1989, 1990, 1991, 1992, 1993, 1994, 1995, 1996, 1997, 2000
 *	The Regents of the University of California.  All rights reserved.
 *
 * Redistribution and use in source and binary forms, with or without
 * modification, are permitted provided that: (1) source code distributions
 * retain the above copyright notice and this paragraph in its entirety, (2)
 * distributions including binary code include the above copyright notice and
 * this paragraph in its entirety in the documentation or other materials
 * provided with the distribution, and (3) all advertising materials mentioning
 * features or use of this software display the following acknowledgement:
 * ``This product includes software developed by the University of California,
 * Lawrence Berkeley Laboratory and its contributors.'' Neither the name of
 * the University nor the names of its contributors may be used to endorse
 * or promote products derived from this software without specific prior
 * written permission.
 * THIS SOFTWARE IS PROVIDED ``AS IS'' AND WITHOUT ANY EXPRESS OR IMPLIED
 * WARRANTIES, INCLUDING, WITHOUT LIMITATION, THE IMPLIED WARRANTIES OF
 * MERCHANTABILITY AND FITNESS FOR A PARTICULAR PURPOSE.
 *
 * Support for splitting captures into multiple files with a maximum
 * file size:
 *
 * Copyright (c) 2001
 *	Seth Webster <swebster@sst.ll.mit.edu>
 */

#ifndef lint
static const char copyright[] _U_ =
    "@(#) Copyright (c) 1988, 1989, 1990, 1991, 1992, 1993, 1994, 1995, 1996, 1997, 2000\n\
The Regents of the University of California.  All rights reserved.\n";
#endif

/* $FreeBSD$ */

/*
 * tcpdump - monitor tcp/ip traffic on an ethernet.
 *
 * First written in 1987 by Van Jacobson, Lawrence Berkeley Laboratory.
 * Mercilessly hacked and occasionally improved since then via the
 * combined efforts of Van, Steve McCanne and Craig Leres of LBL.
 */

#ifdef HAVE_CONFIG_H
#include "config.h"
#endif

#include <tcpdump-stdinc.h>

#ifdef WIN32
#include "w32_fzs.h"
extern int strcasecmp (const char *__s1, const char *__s2);
extern int SIZE_BUF;
#define off_t long
#define uint UINT
#endif /* WIN32 */

#ifdef USE_LIBSMI
#include <smi.h>
#endif

#ifdef HAVE_LIBCRYPTO
#include <openssl/crypto.h>
#endif

#ifdef HAVE_GETOPT_LONG
#include <getopt.h>
#else
#include "getopt_long.h"
#endif
#include <pcap.h>
#include <signal.h>
#include <stdio.h>
#include <stdlib.h>
#include <string.h>
#include <limits.h>
#ifdef __FreeBSD__
#include <sys/capsicum.h>
#include <sys/sysctl.h>
#include <libcapsicum.h>
#include <libcapsicum_dns.h>
#include <libcapsicum_service.h>
#include <nv.h>
#endif /* __FreeBSD__ */
#ifdef HAVE_CAPSICUM
#include <sys/capability.h>
#include <sys/ioccom.h>
#include <net/bpf.h>
#include <fcntl.h>
#include <libgen.h>
#endif	/* HAVE_CAPSICUM */
#ifndef WIN32
#include <sys/wait.h>
#include <sys/resource.h>
#include <pwd.h>
#include <grp.h>
#endif /* WIN32 */

/* capabilities convinience library */
#ifdef HAVE_CAP_NG_H
#include <cap-ng.h>
#endif /* HAVE_CAP_NG_H */

#include "netdissect.h"
#include "interface.h"
#include "addrtoname.h"
#include "machdep.h"
#include "setsignal.h"
#include "gmt2local.h"
#include "pcap-missing.h"
#include "print.h"

#if __has_feature(capabilities)
#include <machine/cheri.h>
#include <machine/cheric.h>
#include <machine/cherireg.h>
#define cheri_string(str)	cheri_ptr((str), strlen(str) + 1)
#else
#define	cheri_ptrperm(ptr, len, perm)	(ptr);
#define cheri_string(str)	(str)
#define __capability
#endif

#ifndef PATH_MAX
#define PATH_MAX 1024
#endif

#ifdef SIGINFO
#define SIGNAL_REQ_INFO SIGINFO
#elif SIGUSR1
#define SIGNAL_REQ_INFO SIGUSR1
#endif

netdissect_options Gndo;
netdissect_options *gndo = &Gndo;

static int Dflag;			/* list available devices and exit */
static int dflag;			/* print filter code */
static int Lflag;			/* list available data link types and exit */
#ifdef HAVE_PCAP_SET_TSTAMP_TYPE
static int Jflag;			/* list available time stamp types */
#endif
#ifdef HAVE_PCAP_SETDIRECTION
int Qflag = -1;				/* restrict captured packet by send/receive direction */
#endif
static char *zflag = NULL;		/* compress each savefile using a specified command (like gzip or bzip2) */

static int infodelay;
static int infoprint;

const char *program_name;

#ifdef HAVE_CAPSICUM
cap_channel_t *capdns;
#endif

int32_t thiszone;		/* seconds offset from gmt to local time */

/* Forwards */
static RETSIGTYPE cleanup(int);
static RETSIGTYPE child_cleanup(int);
static void print_version(void);
static void print_usage(void);
static void show_dlts_and_exit(const char *device, pcap_t *pd) __attribute__((noreturn));

static void print_packet(u_char *, const struct pcap_pkthdr *, const u_char *);
static void dump_packet_and_trunc(u_char *, const struct pcap_pkthdr *, const u_char *);
static void dump_packet(u_char *, const struct pcap_pkthdr *, const u_char *);
static void droproot(const char *, const char *);
<<<<<<< HEAD
=======
static void ndo_error(netdissect_options *ndo, const char *fmt, ...)
     __attribute__((noreturn))
#ifdef __ATTRIBUTE___FORMAT_OK
     __attribute__((format (printf, 2, 3)))
#endif /* __ATTRIBUTE___FORMAT_OK */
    ;
static void ndo_warning(netdissect_options *ndo, const char *fmt, ...)
#ifdef __ATTRIBUTE___FORMAT_OK
     __attribute__((format (printf, 2, 3)))
#endif /* __ATTRIBUTE___FORMAT_OK */
    ;
>>>>>>> f49c5d52

#ifdef SIGNAL_REQ_INFO
RETSIGTYPE requestinfo(int);
#endif

#if defined(USE_WIN32_MM_TIMER)
  #include <MMsystem.h>
  static UINT timer_id;
  static void CALLBACK verbose_stats_dump(UINT, UINT, DWORD_PTR, DWORD_PTR, DWORD_PTR);
#elif defined(HAVE_ALARM)
  static void verbose_stats_dump(int sig);
#endif

static void info(int);
static u_int packets_captured;

<<<<<<< HEAD
=======
struct printer {
        if_printer f;
	int type;
};


struct ndo_printer {
        if_ndo_printer f;
	int type;
};


static const struct printer printers[] = {
	{ NULL,			0 },
};

static const struct ndo_printer ndo_printers[] = {
	{ ether_if_print,	DLT_EN10MB },
#ifdef DLT_IPNET
	{ ipnet_if_print,	DLT_IPNET },
#endif
#ifdef DLT_IEEE802_15_4
	{ ieee802_15_4_if_print, DLT_IEEE802_15_4 },
#endif
#ifdef DLT_IEEE802_15_4_NOFCS
	{ ieee802_15_4_if_print, DLT_IEEE802_15_4_NOFCS },
#endif
#ifdef DLT_PPI
	{ ppi_if_print,		DLT_PPI },
#endif
#ifdef DLT_NETANALYZER
	{ netanalyzer_if_print, DLT_NETANALYZER },
#endif
#ifdef DLT_NETANALYZER_TRANSPARENT
	{ netanalyzer_transparent_if_print, DLT_NETANALYZER_TRANSPARENT },
#endif
#if defined(DLT_NFLOG) && defined(HAVE_PCAP_NFLOG_H)
	{ nflog_if_print,	DLT_NFLOG},
#endif
#ifdef DLT_CIP
	{ cip_if_print,         DLT_CIP },
#endif
#ifdef DLT_ATM_CLIP
	{ cip_if_print,		DLT_ATM_CLIP },
#endif
#ifdef DLT_IP_OVER_FC
	{ ipfc_if_print,	DLT_IP_OVER_FC },
#endif
	{ null_if_print,	DLT_NULL },
#ifdef DLT_LOOP
	{ null_if_print,	DLT_LOOP },
#endif
#ifdef DLT_APPLE_IP_OVER_IEEE1394
	{ ap1394_if_print,	DLT_APPLE_IP_OVER_IEEE1394 },
#endif
#if defined(DLT_BLUETOOTH_HCI_H4_WITH_PHDR) && defined(HAVE_PCAP_BLUETOOTH_H)
	{ bt_if_print,		DLT_BLUETOOTH_HCI_H4_WITH_PHDR},
#endif
#ifdef DLT_LANE8023
	{ lane_if_print,        DLT_LANE8023 },
#endif
	{ arcnet_if_print,	DLT_ARCNET },
#ifdef DLT_ARCNET_LINUX
	{ arcnet_linux_if_print, DLT_ARCNET_LINUX },
#endif
	{ raw_if_print,		DLT_RAW },
#ifdef DLT_IPV4
	{ raw_if_print,		DLT_IPV4 },
#endif
#ifdef DLT_IPV6
	{ raw_if_print,		DLT_IPV6 },
#endif
#ifdef HAVE_PCAP_USB_H
#ifdef DLT_USB_LINUX
	{ usb_linux_48_byte_print, DLT_USB_LINUX},
#endif /* DLT_USB_LINUX */
#ifdef DLT_USB_LINUX_MMAPPED
	{ usb_linux_64_byte_print, DLT_USB_LINUX_MMAPPED},
#endif /* DLT_USB_LINUX_MMAPPED */
#endif /* HAVE_PCAP_USB_H */
#ifdef DLT_SYMANTEC_FIREWALL
	{ symantec_if_print,	DLT_SYMANTEC_FIREWALL },
#endif
#ifdef DLT_C_HDLC
	{ chdlc_if_print,	DLT_C_HDLC },
#endif
#ifdef DLT_HDLC
	{ chdlc_if_print,	DLT_HDLC },
#endif
#ifdef DLT_PPP_ETHER
	{ pppoe_if_print,	DLT_PPP_ETHER },
#endif
#if defined(DLT_PFLOG) && defined(HAVE_NET_PFVAR_H)
	{ pflog_if_print,	DLT_PFLOG },
#endif
	{ token_if_print,	DLT_IEEE802 },
	{ fddi_if_print,	DLT_FDDI },
#ifdef DLT_LINUX_SLL
	{ sll_if_print,		DLT_LINUX_SLL },
#endif
#ifdef DLT_FR
	{ fr_if_print,		DLT_FR },
#endif
#ifdef DLT_FRELAY
	{ fr_if_print,		DLT_FRELAY },
#endif
#ifdef DLT_MFR
	{ mfr_if_print,		DLT_MFR },
#endif
	{ atm_if_print,		DLT_ATM_RFC1483 },
#ifdef DLT_SUNATM
	{ sunatm_if_print,	DLT_SUNATM },
#endif
#ifdef DLT_ENC
	{ enc_if_print,		DLT_ENC },
#endif
	{ sl_if_print,		DLT_SLIP },
#ifdef DLT_SLIP_BSDOS
	{ sl_bsdos_if_print,	DLT_SLIP_BSDOS },
#endif
#ifdef DLT_LTALK
	{ ltalk_if_print,	DLT_LTALK },
#endif
#ifdef DLT_JUNIPER_ATM1
	{ juniper_atm1_print,	DLT_JUNIPER_ATM1 },
#endif
#ifdef DLT_JUNIPER_ATM2
	{ juniper_atm2_print,	DLT_JUNIPER_ATM2 },
#endif
#ifdef DLT_JUNIPER_MFR
	{ juniper_mfr_print,	DLT_JUNIPER_MFR },
#endif
#ifdef DLT_JUNIPER_MLFR
	{ juniper_mlfr_print,	DLT_JUNIPER_MLFR },
#endif
#ifdef DLT_JUNIPER_MLPPP
	{ juniper_mlppp_print,	DLT_JUNIPER_MLPPP },
#endif
#ifdef DLT_JUNIPER_PPPOE
	{ juniper_pppoe_print,	DLT_JUNIPER_PPPOE },
#endif
#ifdef DLT_JUNIPER_PPPOE_ATM
	{ juniper_pppoe_atm_print, DLT_JUNIPER_PPPOE_ATM },
#endif
#ifdef DLT_JUNIPER_GGSN
	{ juniper_ggsn_print,	DLT_JUNIPER_GGSN },
#endif
#ifdef DLT_JUNIPER_ES
	{ juniper_es_print,	DLT_JUNIPER_ES },
#endif
#ifdef DLT_JUNIPER_MONITOR
	{ juniper_monitor_print, DLT_JUNIPER_MONITOR },
#endif
#ifdef DLT_JUNIPER_SERVICES
	{ juniper_services_print, DLT_JUNIPER_SERVICES },
#endif
#ifdef DLT_JUNIPER_ETHER
	{ juniper_ether_print,	DLT_JUNIPER_ETHER },
#endif
#ifdef DLT_JUNIPER_PPP
	{ juniper_ppp_print,	DLT_JUNIPER_PPP },
#endif
#ifdef DLT_JUNIPER_FRELAY
	{ juniper_frelay_print,	DLT_JUNIPER_FRELAY },
#endif
#ifdef DLT_JUNIPER_CHDLC
	{ juniper_chdlc_print,	DLT_JUNIPER_CHDLC },
#endif
#ifdef DLT_PKTAP
	{ pktap_if_print,	DLT_PKTAP },
#endif
#ifdef DLT_IEEE802_11_RADIO
	{ ieee802_11_radio_if_print,	DLT_IEEE802_11_RADIO },
#endif
#ifdef DLT_IEEE802_11
	{ ieee802_11_if_print,	DLT_IEEE802_11},
#endif
#ifdef DLT_IEEE802_11_RADIO_AVS
	{ ieee802_11_radio_avs_if_print,	DLT_IEEE802_11_RADIO_AVS },
#endif
#ifdef DLT_PRISM_HEADER
	{ prism_if_print,	DLT_PRISM_HEADER },
#endif
	{ ppp_if_print,		DLT_PPP },
#ifdef DLT_PPP_WITHDIRECTION
	{ ppp_if_print,		DLT_PPP_WITHDIRECTION },
#endif
#ifdef DLT_PPP_BSDOS
	{ ppp_bsdos_if_print,	DLT_PPP_BSDOS },
#endif
#ifdef DLT_PPP_SERIAL
	{ ppp_hdlc_if_print,	DLT_PPP_SERIAL },
#endif
	{ NULL,			0 },
};

static const struct tok status_flags[] = {
#ifdef PCAP_IF_UP
	{ PCAP_IF_UP,       "Up"       },
#endif
#ifdef PCAP_IF_RUNNING
	{ PCAP_IF_RUNNING,  "Running"  },
#endif
	{ PCAP_IF_LOOPBACK, "Loopback" },
	{ 0, NULL }
};

if_printer
lookup_printer(int type)
{
	const struct printer *p;

	for (p = printers; p->f; ++p)
		if (type == p->type)
			return p->f;

	return NULL;
	/* NOTREACHED */
}

if_ndo_printer
lookup_ndo_printer(int type)
{
	const struct ndo_printer *p;

	for (p = ndo_printers; p->f; ++p)
		if (type == p->type)
			return p->f;

#if defined(DLT_USER2) && defined(DLT_PKTAP)
	/*
	 * Apple incorrectly chose to use DLT_USER2 for their PKTAP
	 * header.
	 *
	 * We map DLT_PKTAP, whether it's DLT_USER2 as it is on Darwin-
	 * based OSes or the same value as LINKTYPE_PKTAP as it is on
	 * other OSes, to LINKTYPE_PKTAP, so files written with
	 * this version of libpcap for a DLT_PKTAP capture have a link-
	 * layer header type of LINKTYPE_PKTAP.
	 *
	 * However, files written on OS X Mavericks for a DLT_PKTAP
	 * capture have a link-layer header type of LINKTYPE_USER2.
	 * If we don't have a printer for DLT_USER2, and type is
	 * DLT_USER2, we look up the printer for DLT_PKTAP and use
	 * that.
	 */
	if (type == DLT_USER2) {
		for (p = ndo_printers; p->f; ++p)
			if (DLT_PKTAP == p->type)
				return p->f;
	}
#endif

	return NULL;
	/* NOTREACHED */
}

>>>>>>> f49c5d52
static pcap_t *pd;

static int supports_monitor_mode;

extern int optind;
extern int opterr;
extern char *optarg;

struct dump_info {
	char	*WFileName;
	char	*CurrentFileName;
	pcap_t	*pd;
	pcap_dumper_t *p;
#ifdef HAVE_CAPSICUM
	int	dirfd;
#endif
};

#ifdef HAVE_PCAP_SET_TSTAMP_TYPE
static void
show_tstamp_types_and_exit(const char *device, pcap_t *pd)
{
	int n_tstamp_types;
	int *tstamp_types = 0;
	const char *tstamp_type_name;
	int i;

	n_tstamp_types = pcap_list_tstamp_types(pd, &tstamp_types);
	if (n_tstamp_types < 0)
		error("%s", pcap_geterr(pd));

	if (n_tstamp_types == 0) {
		fprintf(stderr, "Time stamp type cannot be set for %s\n",
		    device);
		exit(0);
	}
	fprintf(stderr, "Time stamp types for %s (use option -j to set):\n",
	    device);
	for (i = 0; i < n_tstamp_types; i++) {
		tstamp_type_name = pcap_tstamp_type_val_to_name(tstamp_types[i]);
		if (tstamp_type_name != NULL) {
			(void) fprintf(stderr, "  %s (%s)\n", tstamp_type_name,
			    pcap_tstamp_type_val_to_description(tstamp_types[i]));
		} else {
			(void) fprintf(stderr, "  %d\n", tstamp_types[i]);
		}
	}
	pcap_free_tstamp_types(tstamp_types);
	exit(0);
}
#endif

static void
show_dlts_and_exit(const char *device, pcap_t *pd)
{
	int n_dlts;
	int *dlts = 0;
	const char *dlt_name;

	n_dlts = pcap_list_datalinks(pd, &dlts);
	if (n_dlts < 0)
		error("%s", pcap_geterr(pd));
	else if (n_dlts == 0 || !dlts)
		error("No data link types.");

	/*
	 * If the interface is known to support monitor mode, indicate
	 * whether these are the data link types available when not in
	 * monitor mode, if -I wasn't specified, or when in monitor mode,
	 * when -I was specified (the link-layer types available in
	 * monitor mode might be different from the ones available when
	 * not in monitor mode).
	 */
	if (supports_monitor_mode)
		(void) fprintf(stderr, "Data link types for %s %s (use option -y to set):\n",
		    device,
		    Iflag ? "when in monitor mode" : "when not in monitor mode");
	else
		(void) fprintf(stderr, "Data link types for %s (use option -y to set):\n",
		    device);

	while (--n_dlts >= 0) {
		dlt_name = pcap_datalink_val_to_name(dlts[n_dlts]);
		if (dlt_name != NULL) {
			(void) fprintf(stderr, "  %s (%s)", dlt_name,
			    pcap_datalink_val_to_description(dlts[n_dlts]));

			/*
			 * OK, does tcpdump handle that type?
			 */
			if (!has_printer(dlts[n_dlts]))
				(void) fprintf(stderr, " (printing not supported)");
			fprintf(stderr, "\n");
		} else {
			(void) fprintf(stderr, "  DLT %d (printing not supported)\n",
			    dlts[n_dlts]);
		}
	}
#ifdef HAVE_PCAP_FREE_DATALINKS
	pcap_free_datalinks(dlts);
#endif
	exit(0);
}

#ifdef HAVE_PCAP_FINDALLDEVS
static void
show_devices_and_exit (void)
{
	pcap_if_t *devpointer;
	char ebuf[PCAP_ERRBUF_SIZE];
	int i;

	if (pcap_findalldevs(&devpointer, ebuf) < 0)
		error("%s", ebuf);
	else {
		for (i = 0; devpointer != NULL; i++) {
			printf("%d.%s", i+1, devpointer->name);
			if (devpointer->description != NULL)
				printf(" (%s)", devpointer->description);
			if (devpointer->flags != 0)
				printf(" [%s]", bittok2str(status_flags, "none", devpointer->flags));
			printf("\n");
			devpointer = devpointer->next;
		}
	}
	exit(0);
}
#endif /* HAVE_PCAP_FINDALLDEVS */

/*
 * Short options.
 *
 * Note that there we use all letters for short options except for g, k,
 * o, and P, and those are used by other versions of tcpdump, and we should
 * only use them for the same purposes that the other versions of tcpdump
 * use them:
 *
 * OS X tcpdump uses -g to force non--v output for IP to be on one
 * line, making it more "g"repable;
 *
 * OS X tcpdump uses -k tospecify that packet comments in pcap-ng files
 * should be printed;
 *
 * OpenBSD tcpdump uses -o to indicate that OS fingerprinting should be done
 * for hosts sending TCP SYN packets;
 *
 * OS X tcpdump uses -P to indicate that -w should write pcap-ng rather
 * than pcap files.
 */

/*
 * Set up flags that might or might not be supported depending on the
 * version of libpcap we're using.
 */
#if defined(HAVE_PCAP_CREATE) || defined(WIN32)
#define B_FLAG		"B:"
#define B_FLAG_USAGE	" [ -B size ]"
#else /* defined(HAVE_PCAP_CREATE) || defined(WIN32) */
#define B_FLAG
#define B_FLAG_USAGE
#endif /* defined(HAVE_PCAP_CREATE) || defined(WIN32) */

#ifdef HAVE_PCAP_CREATE
#define I_FLAG		"I"
#else /* HAVE_PCAP_CREATE */
#define I_FLAG
#endif /* HAVE_PCAP_CREATE */

#ifdef HAVE_PCAP_SET_TSTAMP_TYPE
#define j_FLAG		"j:"
#define j_FLAG_USAGE	" [ -j tstamptype ]"
#define J_FLAG		"J"
#else /* PCAP_ERROR_TSTAMP_TYPE_NOTSUP */
#define j_FLAG
#define j_FLAG_USAGE
#define J_FLAG
#endif /* PCAP_ERROR_TSTAMP_TYPE_NOTSUP */

#ifdef HAVE_PCAP_FINDALLDEVS
#ifndef HAVE_PCAP_IF_T
#undef HAVE_PCAP_FINDALLDEVS
#endif
#endif

#ifdef HAVE_PCAP_FINDALLDEVS
#define D_FLAG	"D"
#else
#define D_FLAG
#endif

#ifdef HAVE_PCAP_DUMP_FLUSH
#define U_FLAG	"U"
#else
#define U_FLAG
#endif

#ifdef HAVE_PCAP_SETDIRECTION
#define Q_FLAG "Q:"
#else
#define Q_FLAG
#endif

/*
 * Long options.
 *
 * We do not currently have long options corresponding to all short
 * options; we should probably pick appropriate option names for them.
 *
 * However, the short options where the number of times the option is
 * specified matters, such as -v and -d and -t, should probably not
 * just map to a long option, as saying
 *
 *  tcpdump --verbose --verbose
 *
 * doesn't make sense; it should be --verbosity={N} or something such
 * as that.
 *
 * For long options with no corresponding short options, we define values
 * outside the range of ASCII graphic characters, make that the last
 * component of the entry for the long option, and have a case for that
 * option in the switch statement.
 */
#define OPTION_VERSION		128
#define OPTION_TSTAMP_PRECISION	129

static const struct option longopts[] = {
#if defined(HAVE_PCAP_CREATE) || defined(WIN32)
	{ "buffer-size", required_argument, NULL, 'B' },
#endif
	{ "list-interfaces", no_argument, NULL, 'D' },
	{ "help", no_argument, NULL, 'h' },
	{ "interface", required_argument, NULL, 'i' },
#ifdef HAVE_PCAP_CREATE
	{ "monitor-mode", no_argument, NULL, 'I' },
#endif
#ifdef HAVE_PCAP_SET_TSTAMP_TYPE
	{ "time-stamp-type", required_argument, NULL, 'j' },
	{ "list-time-stamp-types", no_argument, NULL, 'J' },
#endif
#ifdef HAVE_PCAP_SET_TSTAMP_PRECISION
	{ "time-stamp-precision", required_argument, NULL, OPTION_TSTAMP_PRECISION},
#endif
	{ "dont-verify-checksums", no_argument, NULL, 'K' },
	{ "list-data-link-types", no_argument, NULL, 'L' },
	{ "no-optimize", no_argument, NULL, 'O' },
	{ "no-promiscuous-mode", no_argument, NULL, 'p' },
#ifdef HAVE_PCAP_SETDIRECTION
	{ "direction", required_argument, NULL, 'Q' },
#endif
	{ "snapshot-length", required_argument, NULL, 's' },
	{ "absolute-tcp-sequence-numbers", no_argument, NULL, 'S' },
#ifdef HAVE_PCAP_DUMP_FLUSH
	{ "packet-buffered", no_argument, NULL, 'U' },
#endif
	{ "linktype", required_argument, NULL, 'y' },
#if defined(HAVE_PCAP_DEBUG) || defined(HAVE_YYDEBUG)
	{ "debug-filter-parser", no_argument, NULL, 'Y' },
#endif
	{ "relinquish-privileges", required_argument, NULL, 'Z' },
	{ "number", no_argument, NULL, '#' },
	{ "version", no_argument, NULL, OPTION_VERSION },
	{ NULL, 0, NULL, 0 }
};

#ifndef WIN32
/* Drop root privileges and chroot if necessary */
static void
droproot(const char *username, const char *chroot_dir)
{
	struct passwd *pw = NULL;

	if (chroot_dir && !username) {
		fprintf(stderr, "tcpdump: Chroot without dropping root is insecure\n");
		exit(1);
	}

	pw = getpwnam(username);
	if (pw) {
		if (chroot_dir) {
			if (chroot(chroot_dir) != 0 || chdir ("/") != 0) {
				fprintf(stderr, "tcpdump: Couldn't chroot/chdir to '%.64s': %s\n",
				    chroot_dir, pcap_strerror(errno));
				exit(1);
			}
		}
#ifdef HAVE_CAP_NG_H
		int ret = capng_change_id(pw->pw_uid, pw->pw_gid, CAPNG_NO_FLAG);
		if (ret < 0) {
			fprintf(stderr, "error : ret %d\n", ret);
		}
		else {
			printf("dropped privs to %s\n", username);
		}
		/* We don't need CAP_SETUID and CAP_SETGID */
		capng_update(CAPNG_DROP, CAPNG_EFFECTIVE, CAP_SETUID);
		capng_update(CAPNG_DROP, CAPNG_EFFECTIVE, CAP_SETUID);
		capng_update(CAPNG_DROP, CAPNG_PERMITTED, CAP_SETUID);
		capng_update(CAPNG_DROP, CAPNG_PERMITTED, CAP_SETUID);
		capng_apply(CAPNG_SELECT_BOTH);

#else
		if (initgroups(pw->pw_name, pw->pw_gid) != 0 ||
		    setgid(pw->pw_gid) != 0 || setuid(pw->pw_uid) != 0) {
			fprintf(stderr, "tcpdump: Couldn't change to '%.32s' uid=%lu gid=%lu: %s\n",
			    username,
			    (unsigned long)pw->pw_uid,
			    (unsigned long)pw->pw_gid,
			    pcap_strerror(errno));
			exit(1);
		}
		else {
			printf("dropped privs to %s\n", username);
		}
#endif /* HAVE_CAP_NG_H */
	}
	else {
		fprintf(stderr, "tcpdump: Couldn't find user '%.32s'\n",
		    username);
		exit(1);
	}
}
#endif /* WIN32 */

static int
getWflagChars(int x)
{
	int c = 0;

	x -= 1;
	while (x > 0) {
		c += 1;
		x /= 10;
	}

	return c;
}


static void
MakeFilename(char *buffer, char *orig_name, int cnt, int max_chars)
{
        char *filename = malloc(PATH_MAX + 1);
        if (filename == NULL)
            error("Makefilename: malloc");

        /* Process with strftime if Gflag is set. */
        if (Gflag != 0) {
          struct tm *local_tm;

          /* Convert Gflag_time to a usable format */
          if ((local_tm = localtime(&Gflag_time)) == NULL) {
                  error("MakeTimedFilename: localtime");
          }

          /* There's no good way to detect an error in strftime since a return
           * value of 0 isn't necessarily failure.
           */
          strftime(filename, PATH_MAX, orig_name, local_tm);
        } else {
          strncpy(filename, orig_name, PATH_MAX);
        }

	if (cnt == 0 && max_chars == 0)
		strncpy(buffer, filename, PATH_MAX + 1);
	else
		if (snprintf(buffer, PATH_MAX + 1, "%s%0*d", filename, max_chars, cnt) > PATH_MAX)
                  /* Report an error if the filename is too large */
                  error("too many output files or filename is too long (> %d)", PATH_MAX);
        free(filename);
}

<<<<<<< HEAD
=======
static int tcpdump_printf(netdissect_options *ndo _U_,
			  const char *fmt, ...)
{

  va_list args;
  int ret;

  va_start(args, fmt);
  ret=vfprintf(stdout, fmt, args);
  va_end(args);

  return ret;
}

static struct print_info
get_print_info(int type)
{
	struct print_info printinfo;

	printinfo.ndo_type = 1;
	printinfo.ndo = gndo;
	printinfo.p.ndo_printer = lookup_ndo_printer(type);
	if (printinfo.p.ndo_printer == NULL) {
		printinfo.p.printer = lookup_printer(type);
		printinfo.ndo_type = 0;
		if (printinfo.p.printer == NULL) {
			gndo->ndo_dltname = pcap_datalink_val_to_name(type);
			if (gndo->ndo_dltname != NULL)
				error("packet printing is not supported for link type %s: use -w",
				      gndo->ndo_dltname);
			else
				error("packet printing is not supported for link type %d: use -w", type);
		}
	}
	return (printinfo);
}

>>>>>>> f49c5d52
static char *
get_next_file(FILE *VFile, char *ptr)
{
	char *ret;

	ret = fgets(ptr, PATH_MAX, VFile);
	if (!ret)
		return NULL;

	if (ptr[strlen(ptr) - 1] == '\n')
		ptr[strlen(ptr) - 1] = '\0';

	return ret;
}

#ifdef HAVE_CAPSICUM
static cap_channel_t *
capdns_setup(void)
{
	cap_channel_t *capcas, *capdnsloc;
	const char *types[1];
	int families[2];

	capcas = cap_init();
	if (capcas == NULL) {
		warning("unable to contact casperd");
		return (NULL);
	}
	capdnsloc = cap_service_open(capcas, "system.dns");
	/* Casper capability no longer needed. */
	cap_close(capcas);
	if (capdnsloc == NULL)
		error("unable to open system.dns service");
	/* Limit system.dns to reverse DNS lookups. */
	types[0] = "ADDR";
	if (cap_dns_type_limit(capdnsloc, types, 1) < 0)
		error("unable to limit access to system.dns service");
	families[0] = AF_INET;
	families[1] = AF_INET6;
	if (cap_dns_family_limit(capdnsloc, families, 2) < 0)
		error("unable to limit access to system.dns service");

	return (capdnsloc);
}
#endif	/* HAVE_CAPSICUM */

#ifdef HAVE_PCAP_SET_TSTAMP_PRECISION
static int
tstamp_precision_from_string(const char *precision)
{
	if (strncmp(precision, "nano", strlen("nano")) == 0)
		return PCAP_TSTAMP_PRECISION_NANO;

	if (strncmp(precision, "micro", strlen("micro")) == 0)
		return PCAP_TSTAMP_PRECISION_MICRO;

	return -EINVAL;
}

static const char *
tstamp_precision_to_string(int precision)
{
	switch (precision) {

	case PCAP_TSTAMP_PRECISION_MICRO:
		return "micro";

	case PCAP_TSTAMP_PRECISION_NANO:
		return "nano";

	default:
		return "unknown";
	}
}
#endif

int
main(int argc, char **argv)
{
	register int cnt, op, i;
	bpf_u_int32 localnet =0 , netmask = 0;
	register char *cp, *infile, *cmdbuf, *device, *RFileName, *VFileName, *WFileName;
	pcap_handler callback;
	int type;
	int dlt;
	int new_dlt;
	const char *dlt_name;
	struct bpf_program fcode;
#ifndef WIN32
	RETSIGTYPE (*oldhandler)(int);
#endif
	struct print_info printinfo;
	struct dump_info dumpinfo;
	u_char *pcap_userdata;
	char ebuf[PCAP_ERRBUF_SIZE];
	char VFileLine[PATH_MAX + 1];
	char *username = NULL;
	char *chroot_dir = NULL;
	char *ret = NULL;
	char *end;
#ifdef HAVE_PCAP_FINDALLDEVS
	pcap_if_t *devpointer;
	int devnum;
#endif
	int status;
	FILE *VFile;
#ifdef HAVE_CAPSICUM
	cap_rights_t rights;
	int cansandbox;
#endif	/* HAVE_CAPSICUM */

#ifdef WIN32
	if(wsockinit() != 0) return 1;
#endif /* WIN32 */

	jflag=-1;	/* not set */
        gndo->ndo_Oflag=1;
	gndo->ndo_Rflag=1;
	gndo->ndo_dlt=-1;
#if !__has_feature(capabilities)
	gndo->ndo_default_print=ndo_default_print;
	gndo->ndo_printf=tcpdump_printf;
	gndo->ndo_error=ndo_error;
	gndo->ndo_warning=ndo_warning;
#endif
	gndo->ndo_snaplen = DEFAULT_SNAPLEN;

	cnt = -1;
	device = NULL;
	infile = NULL;
	RFileName = NULL;
	VFileName = NULL;
	VFile = NULL;
	WFileName = NULL;
	dlt = -1;
	if ((cp = strrchr(argv[0], '/')) != NULL)
		program_name = cp + 1;
	else
		program_name = argv[0];

	if (abort_on_misalignment(ebuf, sizeof(ebuf)) < 0)
		error("%s", ebuf);

#ifdef USE_LIBSMI
	smiInit("tcpdump");
#endif

	while (
	    (op = getopt_long(argc, argv, "aAb" B_FLAG "c:C:d" D_FLAG "eE:fF:G:hHi:" I_FLAG j_FLAG J_FLAG "KlLm:M:nNOpq" Q_FLAG "r:Rs:StT:u" U_FLAG "vV:w:W:xXy:Yz:Z:#", longopts, NULL)) != -1)
		switch (op) {

		case 'a':
			/* compatibility for old -a */
			break;

		case 'A':
			++Aflag;
			break;

		case 'b':
			++bflag;
			break;

#if defined(HAVE_PCAP_CREATE) || defined(WIN32)
		case 'B':
			Bflag = atoi(optarg)*1024;
			if (Bflag <= 0)
				error("invalid packet buffer size %s", optarg);
			break;
#endif /* defined(HAVE_PCAP_CREATE) || defined(WIN32) */

		case 'c':
			cnt = atoi(optarg);
			if (cnt <= 0)
				error("invalid packet count %s", optarg);
			break;

		case 'C':
			Cflag = atoi(optarg) * 1000000;
			if (Cflag < 0)
				error("invalid file size %s", optarg);
			break;

		case 'd':
			++dflag;
			break;

		case 'D':
			Dflag++;
			break;

		case 'L':
			Lflag++;
			break;

		case 'e':
			++eflag;
			break;

		case 'E':
#ifndef HAVE_LIBCRYPTO
			warning("crypto code not compiled in");
#endif
			gndo->ndo_espsecret = cheri_string(optarg);
			break;

		case 'f':
			++fflag;
			break;

		case 'F':
			infile = optarg;
			break;

		case 'G':
			Gflag = atoi(optarg);
			if (Gflag < 0)
				error("invalid number of seconds %s", optarg);

                        /* We will create one file initially. */
                        Gflag_count = 0;

			/* Grab the current time for rotation use. */
			if ((Gflag_time = time(NULL)) == (time_t)-1) {
				error("main: can't get current time: %s",
				    pcap_strerror(errno));
			}
			break;

		case 'h':
			print_usage();
			exit(0);
			break;

		case 'H':
			++Hflag;
			break;

		case 'i':
			if (optarg[0] == '0' && optarg[1] == 0)
				error("Invalid adapter index");

#ifdef HAVE_PCAP_FINDALLDEVS
			/*
			 * If the argument is a number, treat it as
			 * an index into the list of adapters, as
			 * printed by "tcpdump -D".
			 *
			 * This should be OK on UNIX systems, as interfaces
			 * shouldn't have names that begin with digits.
			 * It can be useful on Windows, where more than
			 * one interface can have the same name.
			 */
			devnum = strtol(optarg, &end, 10);
			if (optarg != end && *end == '\0') {
				if (devnum < 0)
					error("Invalid adapter index");

				if (pcap_findalldevs(&devpointer, ebuf) < 0)
					error("%s", ebuf);
				else {
					/*
					 * Look for the devnum-th entry
					 * in the list of devices
					 * (1-based).
					 */
					for (i = 0;
					    i < devnum-1 && devpointer != NULL;
					    i++, devpointer = devpointer->next)
						;
					if (devpointer == NULL)
						error("Invalid adapter index");
				}
				device = devpointer->name;
				break;
			}
#endif /* HAVE_PCAP_FINDALLDEVS */
			device = optarg;
			break;

#ifdef HAVE_PCAP_CREATE
		case 'I':
			++Iflag;
			break;
#endif /* HAVE_PCAP_CREATE */

#ifdef HAVE_PCAP_SET_TSTAMP_TYPE
		case 'j':
			jflag = pcap_tstamp_type_name_to_val(optarg);
			if (jflag < 0)
				error("invalid time stamp type %s", optarg);
			break;

		case 'J':
			Jflag++;
			break;
#endif

		case 'l':
#ifdef WIN32
			/*
			 * _IOLBF is the same as _IOFBF in Microsoft's C
			 * libraries; the only alternative they offer
			 * is _IONBF.
			 *
			 * XXX - this should really be checking for MSVC++,
			 * not WIN32, if, for example, MinGW has its own
			 * C library that is more UNIX-compatible.
			 */
			setvbuf(stdout, NULL, _IONBF, 0);
#else /* WIN32 */
#ifdef HAVE_SETLINEBUF
			setlinebuf(stdout);
#else
			setvbuf(stdout, NULL, _IOLBF, 0);
#endif
#endif /* WIN32 */
			break;

		case 'K':
			++Kflag;
			break;

		case 'm':
#ifdef USE_LIBSMI
			if (smiLoadModule(optarg) == 0) {
				error("could not load MIB module %s", optarg);
			}
			sflag = 1;
#else
			(void)fprintf(stderr, "%s: ignoring option `-m %s' ",
				      program_name, optarg);
			(void)fprintf(stderr, "(no libsmi support)\n");
#endif
			break;

		case 'M':
			/* TCP-MD5 shared secret */
#ifndef HAVE_LIBCRYPTO
			warning("crypto code not compiled in");
#endif
			sigsecret = cheri_string(optarg);
			break;

		case 'n':
			++nflag;
			break;

		case 'N':
			++Nflag;
			break;

		case 'O':
			Oflag = 0;
			break;

		case 'p':
			++pflag;
			break;

		case 'q':
			++qflag;
			++suppress_default_print;
			break;

#ifdef HAVE_PCAP_SETDIRECTION
		case 'Q':
			if (strcasecmp(optarg, "in") == 0)
				Qflag = PCAP_D_IN;
			else if (strcasecmp(optarg, "out") == 0)
				Qflag = PCAP_D_OUT;
			else if (strcasecmp(optarg, "inout") == 0)
				Qflag = PCAP_D_INOUT;
			else
				error("unknown capture direction `%s'", optarg);
			break;
#endif /* HAVE_PCAP_SETDIRECTION */

		case 'r':
			RFileName = optarg;
			break;

		case 'R':
			Rflag = 0;
			break;

		case 's':
			snaplen = strtol(optarg, &end, 0);
			if (optarg == end || *end != '\0'
			    || snaplen < 0 || snaplen > MAXIMUM_SNAPLEN)
				error("invalid snaplen %s", optarg);
			else if (snaplen == 0)
				snaplen = MAXIMUM_SNAPLEN;
			break;

		case 'S':
			++Sflag;
			break;

		case 't':
			++tflag;
			break;

		case 'T':
			if (strcasecmp(optarg, "vat") == 0)
				packettype = PT_VAT;
			else if (strcasecmp(optarg, "wb") == 0)
				packettype = PT_WB;
			else if (strcasecmp(optarg, "rpc") == 0)
				packettype = PT_RPC;
			else if (strcasecmp(optarg, "rtp") == 0)
				packettype = PT_RTP;
			else if (strcasecmp(optarg, "rtcp") == 0)
				packettype = PT_RTCP;
			else if (strcasecmp(optarg, "snmp") == 0)
				packettype = PT_SNMP;
			else if (strcasecmp(optarg, "cnfp") == 0)
				packettype = PT_CNFP;
			else if (strcasecmp(optarg, "tftp") == 0)
				packettype = PT_TFTP;
			else if (strcasecmp(optarg, "aodv") == 0)
				packettype = PT_AODV;
			else if (strcasecmp(optarg, "carp") == 0)
				packettype = PT_CARP;
			else if (strcasecmp(optarg, "radius") == 0)
				packettype = PT_RADIUS;
			else if (strcasecmp(optarg, "zmtp1") == 0)
				packettype = PT_ZMTP1;
			else if (strcasecmp(optarg, "vxlan") == 0)
				packettype = PT_VXLAN;
			else if (strcasecmp(optarg, "pgm") == 0)
				packettype = PT_PGM;
			else if (strcasecmp(optarg, "pgm_zmtp1") == 0)
				packettype = PT_PGM_ZMTP1;
			else if (strcasecmp(optarg, "lmp") == 0)
				packettype = PT_LMP;
			else
				error("unknown packet type `%s'", optarg);
			break;

		case 'u':
			++uflag;
			break;

#ifdef HAVE_PCAP_DUMP_FLUSH
		case 'U':
			++Uflag;
			break;
#endif

		case 'v':
			++vflag;
			break;

		case 'V':
			VFileName = optarg;
			break;

		case 'w':
			WFileName = optarg;
			break;

		case 'W':
			Wflag = atoi(optarg);
			if (Wflag < 0)
				error("invalid number of output files %s", optarg);
			WflagChars = getWflagChars(Wflag);
			break;

		case 'x':
			++xflag;
			++suppress_default_print;
			break;

		case 'X':
			++Xflag;
			++suppress_default_print;
			break;

		case 'y':
			gndo->ndo_dltname = cheri_string(optarg);
			gndo->ndo_dlt =
			  pcap_datalink_name_to_val((const char *)gndo->ndo_dltname);
			if (gndo->ndo_dlt < 0)
				error("invalid data link type %s",
				    (const char *)gndo->ndo_dltname);
			break;

#if defined(HAVE_PCAP_DEBUG) || defined(HAVE_YYDEBUG)
		case 'Y':
			{
			/* Undocumented flag */
#ifdef HAVE_PCAP_DEBUG
			extern int pcap_debug;
			pcap_debug = 1;
#else
			extern int yydebug;
			yydebug = 1;
#endif
			}
			break;
#endif
		case 'z':
			zflag = strdup(optarg);
			break;

		case 'Z':
			username = strdup(optarg);
			break;

		case '#':
			gndo->ndo_packet_number = 1;
			break;

		case OPTION_VERSION:
			print_version();
			exit(0);
			break;

#ifdef HAVE_PCAP_SET_TSTAMP_PRECISION
		case OPTION_TSTAMP_PRECISION:
			gndo->ndo_tstamp_precision = tstamp_precision_from_string(optarg);
			if (gndo->ndo_tstamp_precision < 0)
				error("unsupported time stamp precision");
			break;
#endif

		default:
			print_usage();
			exit(1);
			/* NOTREACHED */
		}

#ifdef HAVE_PCAP_FINDALLDEVS
	if (Dflag)
		show_devices_and_exit();
#endif

	switch (tflag) {

	case 0: /* Default */
	case 4: /* Default + Date*/
		thiszone = gmt2local(0);
		break;

	case 1: /* No time stamp */
	case 2: /* Unix timeval style */
	case 3: /* Microseconds since previous packet */
        case 5: /* Microseconds since first packet */
		break;

	default: /* Not supported */
		error("only -t, -tt, -ttt, -tttt and -ttttt are supported");
		break;
	}

	if (fflag != 0 && (VFileName != NULL || RFileName != NULL))
		error("-f can not be used with -V or -r");

	if (VFileName != NULL && RFileName != NULL)
		error("-V and -r are mutually exclusive.");

#ifdef WITH_CHROOT
	/* if run as root, prepare for chrooting */
	if (getuid() == 0 || geteuid() == 0) {
		/* future extensibility for cmd-line arguments */
		if (!chroot_dir)
			chroot_dir = WITH_CHROOT;
	}
#endif

#ifdef WITH_USER
	/* if run as root, prepare for dropping root privileges */
	if (getuid() == 0 || geteuid() == 0) {
		/* Run with '-Z root' to restore old behaviour */
		if (!username)
			username = WITH_USER;
	}
#endif

	if (RFileName != NULL || VFileName != NULL) {
		/*
		 * If RFileName is non-null, it's the pathname of a
		 * savefile to read.  If VFileName is non-null, it's
		 * the pathname of a file containing a list of pathnames
		 * (one per line) of savefiles to read.
		 *
		 * In either case, we're reading a savefile, not doing
		 * a live capture.
		 */
#ifndef WIN32
		/*
		 * We don't need network access, so relinquish any set-UID
		 * or set-GID privileges we have (if any).
		 *
		 * We do *not* want set-UID privileges when opening a
		 * trace file, as that might let the user read other
		 * people's trace files (especially if we're set-UID
		 * root).
		 */
		if (setgid(getgid()) != 0 || setuid(getuid()) != 0 )
			fprintf(stderr, "Warning: setgid/setuid failed !\n");
#endif /* WIN32 */
		if (VFileName != NULL) {
			if (VFileName[0] == '-' && VFileName[1] == '\0')
				VFile = stdin;
			else
				VFile = fopen(VFileName, "r");

			if (VFile == NULL)
				error("Unable to open file: %s\n", strerror(errno));

			ret = get_next_file(VFile, VFileLine);
			if (!ret)
				error("Nothing in %s\n", VFileName);
			RFileName = VFileLine;
		}

#ifdef HAVE_PCAP_SET_TSTAMP_PRECISION
		pd = pcap_open_offline_with_tstamp_precision(RFileName,
		    gndo->ndo_tstamp_precision, ebuf);
#else
		pd = pcap_open_offline(RFileName, ebuf);
#endif

		if (pd == NULL)
			error("%s", ebuf);
#ifdef HAVE_CAPSICUM
		cap_rights_init(&rights, CAP_READ);
		if (cap_rights_limit(fileno(pcap_file(pd)), &rights) < 0 &&
		    errno != ENOSYS) {
			error("unable to limit pcap descriptor");
		}
#endif
		dlt = pcap_datalink(pd);
		dlt_name = pcap_datalink_val_to_name(dlt);
		if (dlt_name == NULL) {
			fprintf(stderr, "reading from file %s, link-type %u\n",
			    RFileName, dlt);
		} else {
			fprintf(stderr,
			    "reading from file %s, link-type %s (%s)\n",
			    RFileName, dlt_name,
			    pcap_datalink_val_to_description(dlt));
		}
	} else {
		/*
		 * We're doing a live capture.
		 */
		if (device == NULL) {
			device = pcap_lookupdev(ebuf);
			if (device == NULL)
				error("%s", ebuf);
		}
#ifdef WIN32
		/*
		 * Print a message to the standard error on Windows.
		 * XXX - why do it here, with a different message?
		 */
		if(strlen(device) == 1)	/* we assume that an ASCII string is always longer than 1 char */
		{						/* a Unicode string has a \0 as second byte (so strlen() is 1) */
			fprintf(stderr, "%s: listening on %ws\n", program_name, device);
		}
		else
		{
			fprintf(stderr, "%s: listening on %s\n", program_name, device);
		}

		fflush(stderr);
#endif /* WIN32 */
#ifdef HAVE_PCAP_CREATE
		pd = pcap_create(device, ebuf);
		if (pd == NULL)
			error("%s", ebuf);
#ifdef HAVE_PCAP_SET_TSTAMP_TYPE
		if (Jflag)
			show_tstamp_types_and_exit(device, pd);
#endif
#ifdef HAVE_PCAP_SET_TSTAMP_PRECISION
		status = pcap_set_tstamp_precision(pd, gndo->ndo_tstamp_precision);
		if (status != 0)
			error("%s: Can't set %ssecond time stamp precision: %s",
				device,
				tstamp_precision_to_string(gndo->ndo_tstamp_precision),
				pcap_statustostr(status));
#endif

		/*
		 * Is this an interface that supports monitor mode?
		 */
		if (pcap_can_set_rfmon(pd) == 1)
			supports_monitor_mode = 1;
		else
			supports_monitor_mode = 0;
		status = pcap_set_snaplen(pd, snaplen);
		if (status != 0)
			error("%s: Can't set snapshot length: %s",
			    device, pcap_statustostr(status));
		status = pcap_set_promisc(pd, !pflag);
		if (status != 0)
			error("%s: Can't set promiscuous mode: %s",
			    device, pcap_statustostr(status));
		if (Iflag) {
			status = pcap_set_rfmon(pd, 1);
			if (status != 0)
				error("%s: Can't set monitor mode: %s",
				    device, pcap_statustostr(status));
		}
		status = pcap_set_timeout(pd, 1000);
		if (status != 0)
			error("%s: pcap_set_timeout failed: %s",
			    device, pcap_statustostr(status));
		if (Bflag != 0) {
			status = pcap_set_buffer_size(pd, Bflag);
			if (status != 0)
				error("%s: Can't set buffer size: %s",
				    device, pcap_statustostr(status));
		}
#ifdef HAVE_PCAP_SET_TSTAMP_TYPE
                if (jflag != -1) {
			status = pcap_set_tstamp_type(pd, jflag);
			if (status < 0)
				error("%s: Can't set time stamp type: %s",
			    	    device, pcap_statustostr(status));
		}
#endif
		status = pcap_activate(pd);
		if (status < 0) {
			/*
			 * pcap_activate() failed.
			 */
			cp = pcap_geterr(pd);
			if (status == PCAP_ERROR)
				error("%s", cp);
			else if ((status == PCAP_ERROR_NO_SUCH_DEVICE ||
			          status == PCAP_ERROR_PERM_DENIED) &&
			         *cp != '\0')
				error("%s: %s\n(%s)", device,
				    pcap_statustostr(status), cp);
#ifdef __FreeBSD__
			else if (status == PCAP_ERROR_RFMON_NOTSUP &&
			    strncmp(device, "wlan", 4) == 0) {
				char parent[8], newdev[8];
				char sysctl[32];
				size_t s = sizeof(parent);

				snprintf(sysctl, sizeof(sysctl),
				    "net.wlan.%d.%%parent", atoi(device + 4));
				sysctlbyname(sysctl, parent, &s, NULL, 0);
				strlcpy(newdev, device, sizeof(newdev));
				/* Suggest a new wlan device. */
				newdev[strlen(newdev)-1]++;
				error("%s is not a monitor mode VAP\n"
				    "To create a new monitor mode VAP use:\n"
				    "  ifconfig %s create wlandev %s wlanmode "
				    "monitor\nand use %s as the tcpdump "
				    "interface", device, newdev, parent,
				    newdev);
			}
#endif
			else
				error("%s: %s", device,
				    pcap_statustostr(status));
		} else if (status > 0) {
			/*
			 * pcap_activate() succeeded, but it's warning us
			 * of a problem it had.
			 */
			cp = pcap_geterr(pd);
			if (status == PCAP_WARNING)
				warning("%s", cp);
			else if (status == PCAP_WARNING_PROMISC_NOTSUP &&
			         *cp != '\0')
				warning("%s: %s\n(%s)", device,
				    pcap_statustostr(status), cp);
			else
				warning("%s: %s", device,
				    pcap_statustostr(status));
		}
#ifdef HAVE_PCAP_SETDIRECTION
		if (Qflag != -1) {
			status = pcap_setdirection(pd, Qflag);
			if (status != 0)
				error("%s: pcap_setdirection() failed: %s",
				      device,  pcap_geterr(pd));
		}
#endif /* HAVE_PCAP_SETDIRECTION */
#else
		*ebuf = '\0';
		pd = pcap_open_live(device, snaplen, !pflag, 1000, ebuf);
		if (pd == NULL)
			error("%s", ebuf);
		else if (*ebuf)
			warning("%s", ebuf);
#endif /* HAVE_PCAP_CREATE */
		/*
		 * Let user own process after socket has been opened.
		 */
#ifndef WIN32
		if (setgid(getgid()) != 0 || setuid(getuid()) != 0)
			fprintf(stderr, "Warning: setgid/setuid failed !\n");
#endif /* WIN32 */
#if !defined(HAVE_PCAP_CREATE) && defined(WIN32)
		if(Bflag != 0)
			if(pcap_setbuff(pd, Bflag)==-1){
				error("%s", pcap_geterr(pd));
			}
#endif /* !defined(HAVE_PCAP_CREATE) && defined(WIN32) */
		if (Lflag)
			show_dlts_and_exit(device, pd);
		if (gndo->ndo_dlt >= 0) {
#ifdef HAVE_PCAP_SET_DATALINK
			if (pcap_set_datalink(pd, gndo->ndo_dlt) < 0)
				error("%s", pcap_geterr(pd));
#else
			/*
			 * We don't actually support changing the
			 * data link type, so we only let them
			 * set it to what it already is.
			 */
			if (gndo->ndo_dlt != pcap_datalink(pd)) {
				error("%s is not one of the DLTs supported by this device\n",
				      gndo->ndo_dltname);
			}
#endif
			(void)fprintf(stderr, "%s: data link type %s\n",
				      program_name, (const char *)gndo->ndo_dltname);
			(void)fflush(stderr);
		}
		i = pcap_snapshot(pd);
		if (snaplen < i) {
			warning("snaplen raised from %d to %d", snaplen, i);
			snaplen = i;
		}
                if(fflag != 0) {
                        if (pcap_lookupnet(device, &localnet, &netmask, ebuf) < 0) {
                                warning("foreign (-f) flag used but: %s", ebuf);
                        }
                }

	}
	if (infile)
		cmdbuf = read_infile(infile);
	else
		cmdbuf = copy_argv(&argv[optind]);

	if (pcap_compile(pd, &fcode, cmdbuf, Oflag, netmask) < 0)
		error("%s", pcap_geterr(pd));
	if (dflag) {
		bpf_dump(&fcode, dflag);
		pcap_close(pd);
		free(cmdbuf);
		exit(0);
	}

#ifdef HAVE_CAPSICUM
	if (!nflag)
		capdns = capdns_setup();
#endif	/* HAVE_CAPSICUM */

<<<<<<< HEAD
	init_print(localnet, netmask);
=======
	init_addrtoname(gndo, localnet, netmask);
        init_checksum();
>>>>>>> f49c5d52

#ifndef WIN32
	(void)setsignal(SIGPIPE, cleanup);
	(void)setsignal(SIGTERM, cleanup);
	(void)setsignal(SIGINT, cleanup);
#endif /* WIN32 */
#if defined(HAVE_FORK) || defined(HAVE_VFORK)
	(void)setsignal(SIGCHLD, child_cleanup);
#endif
	/* Cooperate with nohup(1) */
#ifndef WIN32
	if ((oldhandler = setsignal(SIGHUP, cleanup)) != SIG_DFL)
		(void)setsignal(SIGHUP, oldhandler);
#endif /* WIN32 */

#ifndef WIN32
	/*
	 * If a user name was specified with "-Z", attempt to switch to
	 * that user's UID.  This would probably be used with sudo,
	 * to allow tcpdump to be run in a special restricted
	 * account (if you just want to allow users to open capture
	 * devices, and can't just give users that permission,
	 * you'd make tcpdump set-UID or set-GID).
	 *
	 * Tcpdump doesn't necessarily write only to one savefile;
	 * the general only way to allow a -Z instance to write to
	 * savefiles as the user under whose UID it's run, rather
	 * than as the user specified with -Z, would thus be to switch
	 * to the original user ID before opening a capture file and
	 * then switch back to the -Z user ID after opening the savefile.
	 * Switching to the -Z user ID only after opening the first
	 * savefile doesn't handle the general case.
	 */

#ifdef HAVE_CAP_NG_H
	/* We are running as root and we will be writing to savefile */
	if ((getuid() == 0 || geteuid() == 0) && WFileName) {
		if (username) {
			/* Drop all capabilities from effective set */
			capng_clear(CAPNG_EFFECTIVE);
			/* Add capabilities we will need*/
			capng_update(CAPNG_ADD, CAPNG_PERMITTED, CAP_SETUID);
			capng_update(CAPNG_ADD, CAPNG_PERMITTED, CAP_SETGID);
			capng_update(CAPNG_ADD, CAPNG_PERMITTED, CAP_DAC_OVERRIDE);

			capng_update(CAPNG_ADD, CAPNG_EFFECTIVE, CAP_SETUID);
			capng_update(CAPNG_ADD, CAPNG_EFFECTIVE, CAP_SETGID);
			capng_update(CAPNG_ADD, CAPNG_EFFECTIVE, CAP_DAC_OVERRIDE);

			capng_apply(CAPNG_SELECT_BOTH);
		}
	}
#endif /* HAVE_CAP_NG_H */

	if (getuid() == 0 || geteuid() == 0) {
		if (username || chroot_dir)
			droproot(username, chroot_dir);

	}
#endif /* WIN32 */

	if (pcap_setfilter(pd, &fcode) < 0)
		error("%s", pcap_geterr(pd));
#ifdef HAVE_CAPSICUM
	if (RFileName == NULL && VFileName == NULL) {
		static const unsigned long cmds[] = { BIOCGSTATS };

		cap_rights_init(&rights, CAP_IOCTL, CAP_READ);
		if (cap_rights_limit(pcap_fileno(pd), &rights) < 0 &&
		    errno != ENOSYS) {
			error("unable to limit pcap descriptor");
		}
		if (cap_ioctls_limit(pcap_fileno(pd), cmds,
		    sizeof(cmds) / sizeof(cmds[0])) < 0 && errno != ENOSYS) {
			error("unable to limit ioctls on pcap descriptor");
		}
	}
#endif
	if (WFileName) {
		pcap_dumper_t *p;
		/* Do not exceed the default PATH_MAX for files. */
		dumpinfo.CurrentFileName = (char *)malloc(PATH_MAX + 1);

		if (dumpinfo.CurrentFileName == NULL)
			error("malloc of dumpinfo.CurrentFileName");

		/* We do not need numbering for dumpfiles if Cflag isn't set. */
		if (Cflag != 0)
		  MakeFilename(dumpinfo.CurrentFileName, WFileName, 0, WflagChars);
		else
		  MakeFilename(dumpinfo.CurrentFileName, WFileName, 0, 0);

		p = pcap_dump_open(pd, dumpinfo.CurrentFileName);
#ifdef HAVE_CAP_NG_H
        /* Give up capabilities, clear Effective set */
        capng_clear(CAPNG_EFFECTIVE);
#endif
		if (p == NULL)
			error("%s", pcap_geterr(pd));
#ifdef HAVE_CAPSICUM
		cap_rights_init(&rights, CAP_SEEK, CAP_WRITE);
		if (cap_rights_limit(fileno(pcap_dump_file(p)), &rights) < 0 &&
		    errno != ENOSYS) {
			error("unable to limit dump descriptor");
		}
#endif
		if (Cflag != 0 || Gflag != 0) {
#ifdef HAVE_CAPSICUM
			dumpinfo.WFileName = strdup(basename(WFileName));
			dumpinfo.dirfd = open(dirname(WFileName),
			    O_DIRECTORY | O_RDONLY);
			if (dumpinfo.dirfd < 0) {
				error("unable to open directory %s",
				    dirname(WFileName));
			}
			cap_rights_init(&rights, CAP_CREATE, CAP_FCNTL,
			    CAP_FTRUNCATE, CAP_LOOKUP, CAP_SEEK, CAP_WRITE);
			if (cap_rights_limit(dumpinfo.dirfd, &rights) < 0 &&
			    errno != ENOSYS) {
				error("unable to limit directory rights");
			}
#else	/* !HAVE_CAPSICUM */
			dumpinfo.WFileName = WFileName;
#endif
			callback = dump_packet_and_trunc;
			dumpinfo.pd = pd;
			dumpinfo.p = p;
			pcap_userdata = (u_char *)&dumpinfo;
		} else {
			callback = dump_packet;
			pcap_userdata = (u_char *)p;
		}
#ifdef HAVE_PCAP_DUMP_FLUSH
		if (Uflag)
			pcap_dump_flush(p);
#endif
	} else {
		type = pcap_datalink(pd);
		printinfo = get_print_info(type);
		callback = print_packet;
		pcap_userdata = (u_char *)&printinfo;
	}

#ifdef SIGNAL_REQ_INFO
	/*
	 * We can't get statistics when reading from a file rather
	 * than capturing from a device.
	 */
	if (RFileName == NULL)
		(void)setsignal(SIGNAL_REQ_INFO, requestinfo);
#endif

	if (vflag > 0 && WFileName) {
		/*
		 * When capturing to a file, "-v" means tcpdump should,
		 * every 10 secodns, "v"erbosely report the number of
		 * packets captured.
		 */
#ifdef USE_WIN32_MM_TIMER
		/* call verbose_stats_dump() each 1000 +/-100msec */
		timer_id = timeSetEvent(1000, 100, verbose_stats_dump, 0, TIME_PERIODIC);
		setvbuf(stderr, NULL, _IONBF, 0);
#elif defined(HAVE_ALARM)
		(void)setsignal(SIGALRM, verbose_stats_dump);
		alarm(1);
#endif
	}

#ifndef WIN32
	if (RFileName == NULL) {
		/*
		 * Live capture (if -V was specified, we set RFileName
		 * to a file from the -V file).  Print a message to
		 * the standard error on UN*X.
		 */
		if (!vflag && !WFileName) {
			(void)fprintf(stderr,
			    "%s: verbose output suppressed, use -v or -vv for full protocol decode\n",
			    program_name);
		} else
			(void)fprintf(stderr, "%s: ", program_name);
		dlt = pcap_datalink(pd);
		dlt_name = pcap_datalink_val_to_name(dlt);
		if (dlt_name == NULL) {
			(void)fprintf(stderr, "listening on %s, link-type %u, capture size %u bytes\n",
			    device, dlt, snaplen);
		} else {
			(void)fprintf(stderr, "listening on %s, link-type %s (%s), capture size %u bytes\n",
			    device, dlt_name,
			    pcap_datalink_val_to_description(dlt), snaplen);
		}
		(void)fflush(stderr);
	}
#endif /* WIN32 */

#ifdef __FreeBSD__
	cansandbox = (VFileName == NULL && zflag == NULL);
#ifdef HAVE_CAPSICUM
	cansandbox = (cansandbox && (nflag || capdns != NULL));
#else
	cansandbox = (cansandbox && nflag);
#endif
	if (cansandbox && cap_enter() < 0 && errno != ENOSYS)
		error("unable to enter the capability mode");
	if (cap_sandboxed())
		fprintf(stderr, "capability mode sandbox enabled\n");
#endif	/* __FreeBSD__ */

	do {
		status = pcap_loop(pd, cnt, callback, pcap_userdata);
		if (WFileName == NULL) {
			/*
			 * We're printing packets.  Flush the printed output,
			 * so it doesn't get intermingled with error output.
			 */
			if (status == -2) {
				/*
				 * We got interrupted, so perhaps we didn't
				 * manage to finish a line we were printing.
				 * Print an extra newline, just in case.
				 */
				putchar('\n');
			}
			(void)fflush(stdout);
		}
                if (status == -2) {
			/*
			 * We got interrupted. If we are reading multiple
			 * files (via -V) set these so that we stop.
			 */
			VFileName = NULL;
			ret = NULL;
		}
		if (status == -1) {
			/*
			 * Error.  Report it.
			 */
			(void)fprintf(stderr, "%s: pcap_loop: %s\n",
			    program_name, pcap_geterr(pd));
		}
		if (RFileName == NULL) {
			/*
			 * We're doing a live capture.  Report the capture
			 * statistics.
			 */
			info(1);
		}
		pcap_close(pd);
		if (VFileName != NULL) {
			ret = get_next_file(VFile, VFileLine);
			if (ret) {
				RFileName = VFileLine;
				pd = pcap_open_offline(RFileName, ebuf);
				if (pd == NULL)
					error("%s", ebuf);
#ifdef HAVE_CAPSICUM
				cap_rights_init(&rights, CAP_READ);
				if (cap_rights_limit(fileno(pcap_file(pd)),
				    &rights) < 0 && errno != ENOSYS) {
					error("unable to limit pcap descriptor");
				}
#endif
				new_dlt = pcap_datalink(pd);
				if (WFileName && new_dlt != dlt)
					error("%s: new dlt does not match original", RFileName);
				printinfo = get_print_info(new_dlt);
				dlt_name = pcap_datalink_val_to_name(new_dlt);
				if (dlt_name == NULL) {
					fprintf(stderr, "reading from file %s, link-type %u\n",
					RFileName, new_dlt);
				} else {
					fprintf(stderr,
					"reading from file %s, link-type %s (%s)\n",
					RFileName, dlt_name,
					pcap_datalink_val_to_description(new_dlt));
				}
				if (pcap_compile(pd, &fcode, cmdbuf, Oflag, netmask) < 0)
					error("%s", pcap_geterr(pd));
				if (pcap_setfilter(pd, &fcode) < 0)
					error("%s", pcap_geterr(pd));
			}
		}
	}
	while (ret != NULL);

	free(cmdbuf);
	exit(status == -1 ? 1 : 0);
}

/* make a clean exit on interrupts */
static RETSIGTYPE
cleanup(int signo _U_)
{
#ifdef USE_WIN32_MM_TIMER
	if (timer_id)
		timeKillEvent(timer_id);
	timer_id = 0;
#elif defined(HAVE_ALARM)
	alarm(0);
#endif

#ifdef HAVE_PCAP_BREAKLOOP
	/*
	 * We have "pcap_breakloop()"; use it, so that we do as little
	 * as possible in the signal handler (it's probably not safe
	 * to do anything with standard I/O streams in a signal handler -
	 * the ANSI C standard doesn't say it is).
	 */
	pcap_breakloop(pd);
#else
	/*
	 * We don't have "pcap_breakloop()"; this isn't safe, but
	 * it's the best we can do.  Print the summary if we're
	 * not reading from a savefile - i.e., if we're doing a
	 * live capture - and exit.
	 */
	if (pd != NULL && pcap_file(pd) == NULL) {
		/*
		 * We got interrupted, so perhaps we didn't
		 * manage to finish a line we were printing.
		 * Print an extra newline, just in case.
		 */
		putchar('\n');
		(void)fflush(stdout);
		info(1);
	}
	exit(0);
#endif
}

/*
  On windows, we do not use a fork, so we do not care less about
  waiting a child processes to die
 */
#if defined(HAVE_FORK) || defined(HAVE_VFORK)
static RETSIGTYPE
child_cleanup(int signo _U_)
{
  wait(NULL);
}
#endif /* HAVE_FORK && HAVE_VFORK */

static void
info(register int verbose)
{
	struct pcap_stat stat;

	/*
	 * Older versions of libpcap didn't set ps_ifdrop on some
	 * platforms; initialize it to 0 to handle that.
	 */
	stat.ps_ifdrop = 0;
	if (pcap_stats(pd, &stat) < 0) {
		(void)fprintf(stderr, "pcap_stats: %s\n", pcap_geterr(pd));
		infoprint = 0;
		return;
	}

	if (!verbose)
		fprintf(stderr, "%s: ", program_name);

	(void)fprintf(stderr, "%u packet%s captured", packets_captured,
	    PLURAL_SUFFIX(packets_captured));
	if (!verbose)
		fputs(", ", stderr);
	else
		putc('\n', stderr);
	(void)fprintf(stderr, "%u packet%s received by filter", stat.ps_recv,
	    PLURAL_SUFFIX(stat.ps_recv));
	if (!verbose)
		fputs(", ", stderr);
	else
		putc('\n', stderr);
	(void)fprintf(stderr, "%u packet%s dropped by kernel", stat.ps_drop,
	    PLURAL_SUFFIX(stat.ps_drop));
	if (stat.ps_ifdrop != 0) {
		if (!verbose)
			fputs(", ", stderr);
		else
			putc('\n', stderr);
		(void)fprintf(stderr, "%u packet%s dropped by interface\n",
		    stat.ps_ifdrop, PLURAL_SUFFIX(stat.ps_ifdrop));
	} else
		putc('\n', stderr);
	infoprint = 0;
}

#if defined(HAVE_FORK) || defined(HAVE_VFORK)
static void
compress_savefile(const char *filename)
{
# ifdef HAVE_FORK
	if (fork())
# else
	if (vfork())
# endif
		return;
	/*
	 * Set to lowest priority so that this doesn't disturb the capture
	 */
#ifdef NZERO
	setpriority(PRIO_PROCESS, 0, NZERO - 1);
#else
	setpriority(PRIO_PROCESS, 0, 19);
#endif
	if (execlp(zflag, zflag, filename, (char *)NULL) == -1)
		fprintf(stderr,
			"compress_savefile:execlp(%s, %s): %s\n",
			zflag,
			filename,
			strerror(errno));
# ifdef HAVE_FORK
	exit(1);
# else
	_exit(1);
# endif
}
#else  /* HAVE_FORK && HAVE_VFORK */
static void
compress_savefile(const char *filename)
{
	fprintf(stderr,
		"compress_savefile failed. Functionality not implemented under your system\n");
}
#endif /* HAVE_FORK && HAVE_VFORK */

static void
dump_packet_and_trunc(u_char *user, const struct pcap_pkthdr *h, const u_char *sp)
{
	struct dump_info *dump_info;
#ifdef HAVE_CAPSICUM
	cap_rights_t rights;
#endif

	++packets_captured;

	++infodelay;

	dump_info = (struct dump_info *)user;

	/*
	 * XXX - this won't force the file to rotate on the specified time
	 * boundary, but it will rotate on the first packet received after the
	 * specified Gflag number of seconds. Note: if a Gflag time boundary
	 * and a Cflag size boundary coincide, the time rotation will occur
	 * first thereby cancelling the Cflag boundary (since the file should
	 * be 0).
	 */
	if (Gflag != 0) {
		/* Check if it is time to rotate */
		time_t t;

		/* Get the current time */
		if ((t = time(NULL)) == (time_t)-1) {
			error("dump_and_trunc_packet: can't get current_time: %s",
			    pcap_strerror(errno));
		}


		/* If the time is greater than the specified window, rotate */
		if (t - Gflag_time >= Gflag) {
#ifdef HAVE_CAPSICUM
			FILE *fp;
			int fd;
#endif

			/* Update the Gflag_time */
			Gflag_time = t;
			/* Update Gflag_count */
			Gflag_count++;
			/*
			 * Close the current file and open a new one.
			 */
			pcap_dump_close(dump_info->p);

			/*
			 * Compress the file we just closed, if the user asked for it
			 */
			if (zflag != NULL)
				compress_savefile(dump_info->CurrentFileName);

			/*
			 * Check to see if we've exceeded the Wflag (when
			 * not using Cflag).
			 */
			if (Cflag == 0 && Wflag > 0 && Gflag_count >= Wflag) {
				(void)fprintf(stderr, "Maximum file limit reached: %d\n",
				    Wflag);
				exit(0);
				/* NOTREACHED */
			}
			if (dump_info->CurrentFileName != NULL)
				free(dump_info->CurrentFileName);
			/* Allocate space for max filename + \0. */
			dump_info->CurrentFileName = (char *)malloc(PATH_MAX + 1);
			if (dump_info->CurrentFileName == NULL)
				error("dump_packet_and_trunc: malloc");
			/*
			 * Gflag was set otherwise we wouldn't be here. Reset the count
			 * so multiple files would end with 1,2,3 in the filename.
			 * The counting is handled with the -C flow after this.
			 */
			Cflag_count = 0;

			/*
			 * This is always the first file in the Cflag
			 * rotation: e.g. 0
			 * We also don't need numbering if Cflag is not set.
			 */
			if (Cflag != 0)
				MakeFilename(dump_info->CurrentFileName, dump_info->WFileName, 0,
				    WflagChars);
			else
				MakeFilename(dump_info->CurrentFileName, dump_info->WFileName, 0, 0);

#ifdef HAVE_CAP_NG_H
			capng_update(CAPNG_ADD, CAPNG_EFFECTIVE, CAP_DAC_OVERRIDE);
			capng_apply(CAPNG_EFFECTIVE);
#endif /* HAVE_CAP_NG_H */
#ifdef HAVE_CAPSICUM
			fd = openat(dump_info->dirfd,
			    dump_info->CurrentFileName,
			    O_CREAT | O_WRONLY | O_TRUNC, 0644);
			if (fd < 0) {
				error("unable to open file %s",
				    dump_info->CurrentFileName);
			}
			fp = fdopen(fd, "w");
			if (fp == NULL) {
				error("unable to fdopen file %s",
				    dump_info->CurrentFileName);
			}
			dump_info->p = pcap_dump_fopen(dump_info->pd, fp);
#else	/* !HAVE_CAPSICUM */
			dump_info->p = pcap_dump_open(dump_info->pd, dump_info->CurrentFileName);
#endif
#ifdef HAVE_CAP_NG_H
			capng_update(CAPNG_DROP, CAPNG_EFFECTIVE, CAP_DAC_OVERRIDE);
			capng_apply(CAPNG_EFFECTIVE);
#endif /* HAVE_CAP_NG_H */
			if (dump_info->p == NULL)
				error("%s", pcap_geterr(pd));
#ifdef HAVE_CAPSICUM
			cap_rights_init(&rights, CAP_SEEK, CAP_WRITE);
			if (cap_rights_limit(fileno(pcap_dump_file(dump_info->p)),
			    &rights) < 0 && errno != ENOSYS) {
				error("unable to limit dump descriptor");
			}
#endif
		}
	}

	/*
	 * XXX - this won't prevent capture files from getting
	 * larger than Cflag - the last packet written to the
	 * file could put it over Cflag.
	 */
	if (Cflag != 0 && pcap_dump_ftell(dump_info->p) > Cflag) {
#ifdef HAVE_CAPSICUM
		FILE *fp;
		int fd;
#endif

		/*
		 * Close the current file and open a new one.
		 */
		pcap_dump_close(dump_info->p);

		/*
		 * Compress the file we just closed, if the user asked for it
		 */
		if (zflag != NULL)
			compress_savefile(dump_info->CurrentFileName);

		Cflag_count++;
		if (Wflag > 0) {
			if (Cflag_count >= Wflag)
				Cflag_count = 0;
		}
		if (dump_info->CurrentFileName != NULL)
			free(dump_info->CurrentFileName);
		dump_info->CurrentFileName = (char *)malloc(PATH_MAX + 1);
		if (dump_info->CurrentFileName == NULL)
			error("dump_packet_and_trunc: malloc");
		MakeFilename(dump_info->CurrentFileName, dump_info->WFileName, Cflag_count, WflagChars);
#ifdef HAVE_CAPSICUM
		fd = openat(dump_info->dirfd, dump_info->CurrentFileName,
		    O_CREAT | O_WRONLY | O_TRUNC, 0644);
		if (fd < 0) {
			error("unable to open file %s",
			    dump_info->CurrentFileName);
		}
		fp = fdopen(fd, "w");
		if (fp == NULL) {
			error("unable to fdopen file %s",
			    dump_info->CurrentFileName);
		}
		dump_info->p = pcap_dump_fopen(dump_info->pd, fp);
#else	/* !HAVE_CAPSICUM */
		dump_info->p = pcap_dump_open(dump_info->pd, dump_info->CurrentFileName);
#endif
		if (dump_info->p == NULL)
			error("%s", pcap_geterr(pd));
#ifdef HAVE_CAPSICUM
		cap_rights_init(&rights, CAP_SEEK, CAP_WRITE);
		if (cap_rights_limit(fileno(pcap_dump_file(dump_info->p)),
		    &rights) < 0 && errno != ENOSYS) {
			error("unable to limit dump descriptor");
		}
#endif
	}

	pcap_dump((u_char *)dump_info->p, h, sp);
#ifdef HAVE_PCAP_DUMP_FLUSH
	if (Uflag)
		pcap_dump_flush(dump_info->p);
#endif

	--infodelay;
	if (infoprint)
		info(0);
}

static void
dump_packet(u_char *user, const struct pcap_pkthdr *h, const u_char *sp)
{
	++packets_captured;

	++infodelay;

	pcap_dump(user, h, sp);
#ifdef HAVE_PCAP_DUMP_FLUSH
	if (Uflag)
		pcap_dump_flush((pcap_dumper_t *)user);
#endif

	--infodelay;
	if (infoprint)
		info(0);
}

static void
print_packet(u_char *user, const struct pcap_pkthdr *h, const u_char *sp)
{
	struct print_info *print_info;
<<<<<<< HEAD
	__capability const u_char * p;
=======
	u_int hdrlen;
        netdissect_options *ndo;
>>>>>>> f49c5d52

	++packets_captured;

	++infodelay;

	print_info = (struct print_info *)user;
        ndo = print_info->ndo;

	if(ndo->ndo_packet_number)
		ND_PRINT((ndo, "%5u  ", packets_captured));

	ts_print(ndo, &h->ts);

	p = cheri_ptrperm((void *)sp, h->caplen,
	    CHERI_PERM_LOAD | CHERI_PERM_LOAD_CAP);
	/*
	 * Some printers want to check that they're not walking off the
	 * end of the packet.
	 * Rather than pass it all the way down, we set this global.
	 */
<<<<<<< HEAD
	snapend = p + h->caplen;

	pretty_print_packet(print_info, h, p);
=======
	ndo->ndo_snapend = sp + h->caplen;

        if(print_info->ndo_type) {
                hdrlen = (*print_info->p.ndo_printer)(print_info->ndo, h, sp);
        } else {
                hdrlen = (*print_info->p.printer)(h, sp);
        }

	if (ndo->ndo_Xflag) {
		/*
		 * Print the raw packet data in hex and ASCII.
		 */
		if (ndo->ndo_Xflag > 1) {
			/*
			 * Include the link-layer header.
			 */
			hex_and_ascii_print(ndo, "\n\t", sp, h->caplen);
		} else {
			/*
			 * Don't include the link-layer header - and if
			 * we have nothing past the link-layer header,
			 * print nothing.
			 */
			if (h->caplen > hdrlen)
				hex_and_ascii_print(ndo, "\n\t", sp + hdrlen,
				    h->caplen - hdrlen);
		}
	} else if (ndo->ndo_xflag) {
		/*
		 * Print the raw packet data in hex.
		 */
		if (ndo->ndo_xflag > 1) {
			/*
			 * Include the link-layer header.
			 */
                        hex_print(ndo, "\n\t", sp, h->caplen);
		} else {
			/*
			 * Don't include the link-layer header - and if
			 * we have nothing past the link-layer header,
			 * print nothing.
			 */
			if (h->caplen > hdrlen)
				hex_print(ndo, "\n\t", sp + hdrlen,
                                          h->caplen - hdrlen);
		}
	} else if (ndo->ndo_Aflag) {
		/*
		 * Print the raw packet data in ASCII.
		 */
		if (ndo->ndo_Aflag > 1) {
			/*
			 * Include the link-layer header.
			 */
			ascii_print(ndo, sp, h->caplen);
		} else {
			/*
			 * Don't include the link-layer header - and if
			 * we have nothing past the link-layer header,
			 * print nothing.
			 */
			if (h->caplen > hdrlen)
				ascii_print(ndo, sp + hdrlen, h->caplen - hdrlen);
		}
	}
>>>>>>> f49c5d52

	putchar('\n');

	--infodelay;
	if (infoprint)
		info(0);
}

#ifdef WIN32
	/*
	 * XXX - there should really be libpcap calls to get the version
	 * number as a string (the string would be generated from #defines
	 * at run time, so that it's not generated from string constants
	 * in the library, as, on many UNIX systems, those constants would
	 * be statically linked into the application executable image, and
	 * would thus reflect the version of libpcap on the system on
	 * which the application was *linked*, not the system on which it's
	 * *running*.
	 *
	 * That routine should be documented, unlike the "version[]"
	 * string, so that UNIX vendors providing their own libpcaps
	 * don't omit it (as a couple of vendors have...).
	 *
	 * Packet.dll should perhaps also export a routine to return the
	 * version number of the Packet.dll code, to supply the
	 * "Wpcap_version" information on Windows.
	 */
	char WDversion[]="current-git.tcpdump.org";
#if !defined(HAVE_GENERATED_VERSION)
	char version[]="current-git.tcpdump.org";
#endif
	char pcap_version[]="current-git.tcpdump.org";
	char Wpcap_version[]="3.1";
#endif

<<<<<<< HEAD
=======
/*
 * By default, print the specified data out in hex and ASCII.
 */
static void
ndo_default_print(netdissect_options *ndo, const u_char *bp, u_int length)
{
	hex_and_ascii_print(ndo, "\n\t", bp, length); /* pass on lf and identation string */
}

void
default_print(const u_char *bp, u_int length)
{
	ndo_default_print(gndo, bp, length);
}

>>>>>>> f49c5d52
#ifdef SIGNAL_REQ_INFO
RETSIGTYPE requestinfo(int signo _U_)
{
	if (infodelay)
		++infoprint;
	else
		info(0);
}
#endif

/*
 * Called once each second in verbose mode while dumping to file
 */
#ifdef USE_WIN32_MM_TIMER
void CALLBACK verbose_stats_dump (UINT timer_id _U_, UINT msg _U_, DWORD_PTR arg _U_,
				  DWORD_PTR dw1 _U_, DWORD_PTR dw2 _U_)
{
	struct pcap_stat stat;

	if (infodelay == 0 && pcap_stats(pd, &stat) >= 0)
		fprintf(stderr, "Got %u\r", packets_captured);
}
#elif defined(HAVE_ALARM)
static void verbose_stats_dump(int sig _U_)
{
	struct pcap_stat stat;

	if (infodelay == 0 && pcap_stats(pd, &stat) >= 0)
		fprintf(stderr, "Got %u\r", packets_captured);
	alarm(1);
}
#endif

USES_APPLE_DEPRECATED_API
static void
print_version(void)
{
	extern char version[];
#ifndef HAVE_PCAP_LIB_VERSION
#if defined(WIN32) || defined(HAVE_PCAP_VERSION)
	extern char pcap_version[];
#else /* defined(WIN32) || defined(HAVE_PCAP_VERSION) */
	static char pcap_version[] = "unknown";
#endif /* defined(WIN32) || defined(HAVE_PCAP_VERSION) */
#endif /* HAVE_PCAP_LIB_VERSION */

#ifdef HAVE_PCAP_LIB_VERSION
#ifdef WIN32
	(void)fprintf(stderr, "%s version %s, based on tcpdump version %s\n", program_name, WDversion, version);
#else /* WIN32 */
	(void)fprintf(stderr, "%s version %s\n", program_name, version);
#endif /* WIN32 */
	(void)fprintf(stderr, "%s\n",pcap_lib_version());
#else /* HAVE_PCAP_LIB_VERSION */
#ifdef WIN32
	(void)fprintf(stderr, "%s version %s, based on tcpdump version %s\n", program_name, WDversion, version);
	(void)fprintf(stderr, "WinPcap version %s, based on libpcap version %s\n",Wpcap_version, pcap_version);
#else /* WIN32 */
	(void)fprintf(stderr, "%s version %s\n", program_name, version);
	(void)fprintf(stderr, "libpcap version %s\n", pcap_version);
#endif /* WIN32 */
#endif /* HAVE_PCAP_LIB_VERSION */

#if defined(HAVE_LIBCRYPTO) && defined(SSLEAY_VERSION)
	(void)fprintf (stderr, "%s\n", SSLeay_version(SSLEAY_VERSION));
#endif

#ifdef USE_LIBSMI
	(void)fprintf (stderr, "SMI-library: %s\n", smi_version_string);
#endif
}
USES_APPLE_RST

static void
print_usage(void)
{
	print_version();
	(void)fprintf(stderr,
"Usage: %s [-aAbd" D_FLAG "efhH" I_FLAG J_FLAG "KlLnNOpqRStu" U_FLAG "vxX#]" B_FLAG_USAGE " [ -c count ]\n", program_name);
	(void)fprintf(stderr,
"\t\t[ -C file_size ] [ -E algo:secret ] [ -F file ] [ -G seconds ]\n");
	(void)fprintf(stderr,
"\t\t[ -i interface ]" j_FLAG_USAGE " [ -M secret ] [ --number ]\n");
#ifdef HAVE_PCAP_SETDIRECTION
	(void)fprintf(stderr,
"\t\t[ -Q in|out|inout ]\n");
#endif
	(void)fprintf(stderr,
"\t\t[ -r file ] [ -s snaplen ] ");
#ifdef HAVE_PCAP_SET_TSTAMP_PRECISION
	(void)fprintf(stderr, "[ --time-stamp-precision precision ]\n");
	(void)fprintf(stderr,
"\t\t");
#endif
	(void)fprintf(stderr, "[ -T type ] [ --version ] [ -V file ]\n");
	(void)fprintf(stderr,
"\t\t[ -w file ] [ -W filecount ] [ -y datalinktype ] [ -z command ]\n");
	(void)fprintf(stderr,
"\t\t[ -Z user ] [ expression ]\n");
}
<<<<<<< HEAD
=======



/* VARARGS */
static void
ndo_error(netdissect_options *ndo _U_, const char *fmt, ...)
{
	va_list ap;

	(void)fprintf(stderr, "%s: ", program_name);
	va_start(ap, fmt);
	(void)vfprintf(stderr, fmt, ap);
	va_end(ap);
	if (*fmt) {
		fmt += strlen(fmt);
		if (fmt[-1] != '\n')
			(void)fputc('\n', stderr);
	}
	exit(1);
	/* NOTREACHED */
}

/* VARARGS */
static void
ndo_warning(netdissect_options *ndo _U_, const char *fmt, ...)
{
	va_list ap;

	(void)fprintf(stderr, "%s: WARNING: ", program_name);
	va_start(ap, fmt);
	(void)vfprintf(stderr, fmt, ap);
	va_end(ap);
	if (*fmt) {
		fmt += strlen(fmt);
		if (fmt[-1] != '\n')
			(void)fputc('\n', stderr);
	}
}
/*
 * Local Variables:
 * c-style: whitesmith
 * c-basic-offset: 8
 * End:
 */
>>>>>>> f49c5d52
<|MERGE_RESOLUTION|>--- conflicted
+++ resolved
@@ -154,8 +154,6 @@
 cap_channel_t *capdns;
 #endif
 
-int32_t thiszone;		/* seconds offset from gmt to local time */
-
 /* Forwards */
 static RETSIGTYPE cleanup(int);
 static RETSIGTYPE child_cleanup(int);
@@ -167,20 +165,6 @@
 static void dump_packet_and_trunc(u_char *, const struct pcap_pkthdr *, const u_char *);
 static void dump_packet(u_char *, const struct pcap_pkthdr *, const u_char *);
 static void droproot(const char *, const char *);
-<<<<<<< HEAD
-=======
-static void ndo_error(netdissect_options *ndo, const char *fmt, ...)
-     __attribute__((noreturn))
-#ifdef __ATTRIBUTE___FORMAT_OK
-     __attribute__((format (printf, 2, 3)))
-#endif /* __ATTRIBUTE___FORMAT_OK */
-    ;
-static void ndo_warning(netdissect_options *ndo, const char *fmt, ...)
-#ifdef __ATTRIBUTE___FORMAT_OK
-     __attribute__((format (printf, 2, 3)))
-#endif /* __ATTRIBUTE___FORMAT_OK */
-    ;
->>>>>>> f49c5d52
 
 #ifdef SIGNAL_REQ_INFO
 RETSIGTYPE requestinfo(int);
@@ -197,204 +181,7 @@
 static void info(int);
 static u_int packets_captured;
 
-<<<<<<< HEAD
-=======
-struct printer {
-        if_printer f;
-	int type;
-};
-
-
-struct ndo_printer {
-        if_ndo_printer f;
-	int type;
-};
-
-
-static const struct printer printers[] = {
-	{ NULL,			0 },
-};
-
-static const struct ndo_printer ndo_printers[] = {
-	{ ether_if_print,	DLT_EN10MB },
-#ifdef DLT_IPNET
-	{ ipnet_if_print,	DLT_IPNET },
-#endif
-#ifdef DLT_IEEE802_15_4
-	{ ieee802_15_4_if_print, DLT_IEEE802_15_4 },
-#endif
-#ifdef DLT_IEEE802_15_4_NOFCS
-	{ ieee802_15_4_if_print, DLT_IEEE802_15_4_NOFCS },
-#endif
-#ifdef DLT_PPI
-	{ ppi_if_print,		DLT_PPI },
-#endif
-#ifdef DLT_NETANALYZER
-	{ netanalyzer_if_print, DLT_NETANALYZER },
-#endif
-#ifdef DLT_NETANALYZER_TRANSPARENT
-	{ netanalyzer_transparent_if_print, DLT_NETANALYZER_TRANSPARENT },
-#endif
-#if defined(DLT_NFLOG) && defined(HAVE_PCAP_NFLOG_H)
-	{ nflog_if_print,	DLT_NFLOG},
-#endif
-#ifdef DLT_CIP
-	{ cip_if_print,         DLT_CIP },
-#endif
-#ifdef DLT_ATM_CLIP
-	{ cip_if_print,		DLT_ATM_CLIP },
-#endif
-#ifdef DLT_IP_OVER_FC
-	{ ipfc_if_print,	DLT_IP_OVER_FC },
-#endif
-	{ null_if_print,	DLT_NULL },
-#ifdef DLT_LOOP
-	{ null_if_print,	DLT_LOOP },
-#endif
-#ifdef DLT_APPLE_IP_OVER_IEEE1394
-	{ ap1394_if_print,	DLT_APPLE_IP_OVER_IEEE1394 },
-#endif
-#if defined(DLT_BLUETOOTH_HCI_H4_WITH_PHDR) && defined(HAVE_PCAP_BLUETOOTH_H)
-	{ bt_if_print,		DLT_BLUETOOTH_HCI_H4_WITH_PHDR},
-#endif
-#ifdef DLT_LANE8023
-	{ lane_if_print,        DLT_LANE8023 },
-#endif
-	{ arcnet_if_print,	DLT_ARCNET },
-#ifdef DLT_ARCNET_LINUX
-	{ arcnet_linux_if_print, DLT_ARCNET_LINUX },
-#endif
-	{ raw_if_print,		DLT_RAW },
-#ifdef DLT_IPV4
-	{ raw_if_print,		DLT_IPV4 },
-#endif
-#ifdef DLT_IPV6
-	{ raw_if_print,		DLT_IPV6 },
-#endif
-#ifdef HAVE_PCAP_USB_H
-#ifdef DLT_USB_LINUX
-	{ usb_linux_48_byte_print, DLT_USB_LINUX},
-#endif /* DLT_USB_LINUX */
-#ifdef DLT_USB_LINUX_MMAPPED
-	{ usb_linux_64_byte_print, DLT_USB_LINUX_MMAPPED},
-#endif /* DLT_USB_LINUX_MMAPPED */
-#endif /* HAVE_PCAP_USB_H */
-#ifdef DLT_SYMANTEC_FIREWALL
-	{ symantec_if_print,	DLT_SYMANTEC_FIREWALL },
-#endif
-#ifdef DLT_C_HDLC
-	{ chdlc_if_print,	DLT_C_HDLC },
-#endif
-#ifdef DLT_HDLC
-	{ chdlc_if_print,	DLT_HDLC },
-#endif
-#ifdef DLT_PPP_ETHER
-	{ pppoe_if_print,	DLT_PPP_ETHER },
-#endif
-#if defined(DLT_PFLOG) && defined(HAVE_NET_PFVAR_H)
-	{ pflog_if_print,	DLT_PFLOG },
-#endif
-	{ token_if_print,	DLT_IEEE802 },
-	{ fddi_if_print,	DLT_FDDI },
-#ifdef DLT_LINUX_SLL
-	{ sll_if_print,		DLT_LINUX_SLL },
-#endif
-#ifdef DLT_FR
-	{ fr_if_print,		DLT_FR },
-#endif
-#ifdef DLT_FRELAY
-	{ fr_if_print,		DLT_FRELAY },
-#endif
-#ifdef DLT_MFR
-	{ mfr_if_print,		DLT_MFR },
-#endif
-	{ atm_if_print,		DLT_ATM_RFC1483 },
-#ifdef DLT_SUNATM
-	{ sunatm_if_print,	DLT_SUNATM },
-#endif
-#ifdef DLT_ENC
-	{ enc_if_print,		DLT_ENC },
-#endif
-	{ sl_if_print,		DLT_SLIP },
-#ifdef DLT_SLIP_BSDOS
-	{ sl_bsdos_if_print,	DLT_SLIP_BSDOS },
-#endif
-#ifdef DLT_LTALK
-	{ ltalk_if_print,	DLT_LTALK },
-#endif
-#ifdef DLT_JUNIPER_ATM1
-	{ juniper_atm1_print,	DLT_JUNIPER_ATM1 },
-#endif
-#ifdef DLT_JUNIPER_ATM2
-	{ juniper_atm2_print,	DLT_JUNIPER_ATM2 },
-#endif
-#ifdef DLT_JUNIPER_MFR
-	{ juniper_mfr_print,	DLT_JUNIPER_MFR },
-#endif
-#ifdef DLT_JUNIPER_MLFR
-	{ juniper_mlfr_print,	DLT_JUNIPER_MLFR },
-#endif
-#ifdef DLT_JUNIPER_MLPPP
-	{ juniper_mlppp_print,	DLT_JUNIPER_MLPPP },
-#endif
-#ifdef DLT_JUNIPER_PPPOE
-	{ juniper_pppoe_print,	DLT_JUNIPER_PPPOE },
-#endif
-#ifdef DLT_JUNIPER_PPPOE_ATM
-	{ juniper_pppoe_atm_print, DLT_JUNIPER_PPPOE_ATM },
-#endif
-#ifdef DLT_JUNIPER_GGSN
-	{ juniper_ggsn_print,	DLT_JUNIPER_GGSN },
-#endif
-#ifdef DLT_JUNIPER_ES
-	{ juniper_es_print,	DLT_JUNIPER_ES },
-#endif
-#ifdef DLT_JUNIPER_MONITOR
-	{ juniper_monitor_print, DLT_JUNIPER_MONITOR },
-#endif
-#ifdef DLT_JUNIPER_SERVICES
-	{ juniper_services_print, DLT_JUNIPER_SERVICES },
-#endif
-#ifdef DLT_JUNIPER_ETHER
-	{ juniper_ether_print,	DLT_JUNIPER_ETHER },
-#endif
-#ifdef DLT_JUNIPER_PPP
-	{ juniper_ppp_print,	DLT_JUNIPER_PPP },
-#endif
-#ifdef DLT_JUNIPER_FRELAY
-	{ juniper_frelay_print,	DLT_JUNIPER_FRELAY },
-#endif
-#ifdef DLT_JUNIPER_CHDLC
-	{ juniper_chdlc_print,	DLT_JUNIPER_CHDLC },
-#endif
-#ifdef DLT_PKTAP
-	{ pktap_if_print,	DLT_PKTAP },
-#endif
-#ifdef DLT_IEEE802_11_RADIO
-	{ ieee802_11_radio_if_print,	DLT_IEEE802_11_RADIO },
-#endif
-#ifdef DLT_IEEE802_11
-	{ ieee802_11_if_print,	DLT_IEEE802_11},
-#endif
-#ifdef DLT_IEEE802_11_RADIO_AVS
-	{ ieee802_11_radio_avs_if_print,	DLT_IEEE802_11_RADIO_AVS },
-#endif
-#ifdef DLT_PRISM_HEADER
-	{ prism_if_print,	DLT_PRISM_HEADER },
-#endif
-	{ ppp_if_print,		DLT_PPP },
-#ifdef DLT_PPP_WITHDIRECTION
-	{ ppp_if_print,		DLT_PPP_WITHDIRECTION },
-#endif
-#ifdef DLT_PPP_BSDOS
-	{ ppp_bsdos_if_print,	DLT_PPP_BSDOS },
-#endif
-#ifdef DLT_PPP_SERIAL
-	{ ppp_hdlc_if_print,	DLT_PPP_SERIAL },
-#endif
-	{ NULL,			0 },
-};
-
+#ifndef CHERI_HACK
 static const struct tok status_flags[] = {
 #ifdef PCAP_IF_UP
 	{ PCAP_IF_UP,       "Up"       },
@@ -405,58 +192,8 @@
 	{ PCAP_IF_LOOPBACK, "Loopback" },
 	{ 0, NULL }
 };
-
-if_printer
-lookup_printer(int type)
-{
-	const struct printer *p;
-
-	for (p = printers; p->f; ++p)
-		if (type == p->type)
-			return p->f;
-
-	return NULL;
-	/* NOTREACHED */
-}
-
-if_ndo_printer
-lookup_ndo_printer(int type)
-{
-	const struct ndo_printer *p;
-
-	for (p = ndo_printers; p->f; ++p)
-		if (type == p->type)
-			return p->f;
-
-#if defined(DLT_USER2) && defined(DLT_PKTAP)
-	/*
-	 * Apple incorrectly chose to use DLT_USER2 for their PKTAP
-	 * header.
-	 *
-	 * We map DLT_PKTAP, whether it's DLT_USER2 as it is on Darwin-
-	 * based OSes or the same value as LINKTYPE_PKTAP as it is on
-	 * other OSes, to LINKTYPE_PKTAP, so files written with
-	 * this version of libpcap for a DLT_PKTAP capture have a link-
-	 * layer header type of LINKTYPE_PKTAP.
-	 *
-	 * However, files written on OS X Mavericks for a DLT_PKTAP
-	 * capture have a link-layer header type of LINKTYPE_USER2.
-	 * If we don't have a printer for DLT_USER2, and type is
-	 * DLT_USER2, we look up the printer for DLT_PKTAP and use
-	 * that.
-	 */
-	if (type == DLT_USER2) {
-		for (p = ndo_printers; p->f; ++p)
-			if (DLT_PKTAP == p->type)
-				return p->f;
-	}
-#endif
-
-	return NULL;
-	/* NOTREACHED */
-}
-
->>>>>>> f49c5d52
+#endif
+
 static pcap_t *pd;
 
 static int supports_monitor_mode;
@@ -576,8 +313,10 @@
 			printf("%d.%s", i+1, devpointer->name);
 			if (devpointer->description != NULL)
 				printf(" (%s)", devpointer->description);
+#ifndef CHERI_HACK
 			if (devpointer->flags != 0)
 				printf(" [%s]", bittok2str(status_flags, "none", devpointer->flags));
+#endif
 			printf("\n");
 			devpointer = devpointer->next;
 		}
@@ -828,46 +567,6 @@
         free(filename);
 }
 
-<<<<<<< HEAD
-=======
-static int tcpdump_printf(netdissect_options *ndo _U_,
-			  const char *fmt, ...)
-{
-
-  va_list args;
-  int ret;
-
-  va_start(args, fmt);
-  ret=vfprintf(stdout, fmt, args);
-  va_end(args);
-
-  return ret;
-}
-
-static struct print_info
-get_print_info(int type)
-{
-	struct print_info printinfo;
-
-	printinfo.ndo_type = 1;
-	printinfo.ndo = gndo;
-	printinfo.p.ndo_printer = lookup_ndo_printer(type);
-	if (printinfo.p.ndo_printer == NULL) {
-		printinfo.p.printer = lookup_printer(type);
-		printinfo.ndo_type = 0;
-		if (printinfo.p.printer == NULL) {
-			gndo->ndo_dltname = pcap_datalink_val_to_name(type);
-			if (gndo->ndo_dltname != NULL)
-				error("packet printing is not supported for link type %s: use -w",
-				      gndo->ndo_dltname);
-			else
-				error("packet printing is not supported for link type %d: use -w", type);
-		}
-	}
-	return (printinfo);
-}
-
->>>>>>> f49c5d52
 static char *
 get_next_file(FILE *VFile, char *ptr)
 {
@@ -948,12 +647,13 @@
 main(int argc, char **argv)
 {
 	register int cnt, op, i;
-	bpf_u_int32 localnet =0 , netmask = 0;
+	bpf_u_int32 localnet = 0, netmask = 0;
 	register char *cp, *infile, *cmdbuf, *device, *RFileName, *VFileName, *WFileName;
 	pcap_handler callback;
 	int type;
 	int dlt;
 	int new_dlt;
+	uint32_t timezone_offset = 0;
 	const char *dlt_name;
 	struct bpf_program fcode;
 #ifndef WIN32
@@ -976,8 +676,10 @@
 	FILE *VFile;
 #ifdef HAVE_CAPSICUM
 	cap_rights_t rights;
+#endif	/* HAVE_CAPSICUM */
+#ifdef __FreeBSD__
 	int cansandbox;
-#endif	/* HAVE_CAPSICUM */
+#endif
 
 #ifdef WIN32
 	if(wsockinit() != 0) return 1;
@@ -1410,7 +1112,7 @@
 
 	case 0: /* Default */
 	case 4: /* Default + Date*/
-		thiszone = gmt2local(0);
+		timezone_offset = gmt2local(0);
 		break;
 
 	case 1: /* No time stamp */
@@ -1728,12 +1430,7 @@
 		capdns = capdns_setup();
 #endif	/* HAVE_CAPSICUM */
 
-<<<<<<< HEAD
-	init_print(localnet, netmask);
-=======
-	init_addrtoname(gndo, localnet, netmask);
-        init_checksum();
->>>>>>> f49c5d52
+	init_print(localnet, netmask, timezone_offset);
 
 #ifndef WIN32
 	(void)setsignal(SIGPIPE, cleanup);
@@ -1873,6 +1570,8 @@
 	} else {
 		type = pcap_datalink(pd);
 		printinfo = get_print_info(type);
+		if (printinfo.ndo == NULL)
+			printinfo.ndo = gndo;
 		callback = print_packet;
 		pcap_userdata = (u_char *)&printinfo;
 	}
@@ -2379,12 +2078,8 @@
 print_packet(u_char *user, const struct pcap_pkthdr *h, const u_char *sp)
 {
 	struct print_info *print_info;
-<<<<<<< HEAD
 	__capability const u_char * p;
-=======
-	u_int hdrlen;
         netdissect_options *ndo;
->>>>>>> f49c5d52
 
 	++packets_captured;
 
@@ -2392,11 +2087,7 @@
 
 	print_info = (struct print_info *)user;
         ndo = print_info->ndo;
-
-	if(ndo->ndo_packet_number)
-		ND_PRINT((ndo, "%5u  ", packets_captured));
-
-	ts_print(ndo, &h->ts);
+	printf("nod %p\n", ndo);
 
 	p = cheri_ptrperm((void *)sp, h->caplen,
 	    CHERI_PERM_LOAD | CHERI_PERM_LOAD_CAP);
@@ -2405,77 +2096,9 @@
 	 * end of the packet.
 	 * Rather than pass it all the way down, we set this global.
 	 */
-<<<<<<< HEAD
-	snapend = p + h->caplen;
-
-	pretty_print_packet(print_info, h, p);
-=======
-	ndo->ndo_snapend = sp + h->caplen;
-
-        if(print_info->ndo_type) {
-                hdrlen = (*print_info->p.ndo_printer)(print_info->ndo, h, sp);
-        } else {
-                hdrlen = (*print_info->p.printer)(h, sp);
-        }
-
-	if (ndo->ndo_Xflag) {
-		/*
-		 * Print the raw packet data in hex and ASCII.
-		 */
-		if (ndo->ndo_Xflag > 1) {
-			/*
-			 * Include the link-layer header.
-			 */
-			hex_and_ascii_print(ndo, "\n\t", sp, h->caplen);
-		} else {
-			/*
-			 * Don't include the link-layer header - and if
-			 * we have nothing past the link-layer header,
-			 * print nothing.
-			 */
-			if (h->caplen > hdrlen)
-				hex_and_ascii_print(ndo, "\n\t", sp + hdrlen,
-				    h->caplen - hdrlen);
-		}
-	} else if (ndo->ndo_xflag) {
-		/*
-		 * Print the raw packet data in hex.
-		 */
-		if (ndo->ndo_xflag > 1) {
-			/*
-			 * Include the link-layer header.
-			 */
-                        hex_print(ndo, "\n\t", sp, h->caplen);
-		} else {
-			/*
-			 * Don't include the link-layer header - and if
-			 * we have nothing past the link-layer header,
-			 * print nothing.
-			 */
-			if (h->caplen > hdrlen)
-				hex_print(ndo, "\n\t", sp + hdrlen,
-                                          h->caplen - hdrlen);
-		}
-	} else if (ndo->ndo_Aflag) {
-		/*
-		 * Print the raw packet data in ASCII.
-		 */
-		if (ndo->ndo_Aflag > 1) {
-			/*
-			 * Include the link-layer header.
-			 */
-			ascii_print(ndo, sp, h->caplen);
-		} else {
-			/*
-			 * Don't include the link-layer header - and if
-			 * we have nothing past the link-layer header,
-			 * print nothing.
-			 */
-			if (h->caplen > hdrlen)
-				ascii_print(ndo, sp + hdrlen, h->caplen - hdrlen);
-		}
-	}
->>>>>>> f49c5d52
+	ndo->ndo_snapend = p + h->caplen;
+
+	pretty_print_packet(print_info, h, p, packets_captured);
 
 	putchar('\n');
 
@@ -2511,24 +2134,6 @@
 	char Wpcap_version[]="3.1";
 #endif
 
-<<<<<<< HEAD
-=======
-/*
- * By default, print the specified data out in hex and ASCII.
- */
-static void
-ndo_default_print(netdissect_options *ndo, const u_char *bp, u_int length)
-{
-	hex_and_ascii_print(ndo, "\n\t", bp, length); /* pass on lf and identation string */
-}
-
-void
-default_print(const u_char *bp, u_int length)
-{
-	ndo_default_print(gndo, bp, length);
-}
-
->>>>>>> f49c5d52
 #ifdef SIGNAL_REQ_INFO
 RETSIGTYPE requestinfo(int signo _U_)
 {
@@ -2629,50 +2234,9 @@
 	(void)fprintf(stderr,
 "\t\t[ -Z user ] [ expression ]\n");
 }
-<<<<<<< HEAD
-=======
-
-
-
-/* VARARGS */
-static void
-ndo_error(netdissect_options *ndo _U_, const char *fmt, ...)
-{
-	va_list ap;
-
-	(void)fprintf(stderr, "%s: ", program_name);
-	va_start(ap, fmt);
-	(void)vfprintf(stderr, fmt, ap);
-	va_end(ap);
-	if (*fmt) {
-		fmt += strlen(fmt);
-		if (fmt[-1] != '\n')
-			(void)fputc('\n', stderr);
-	}
-	exit(1);
-	/* NOTREACHED */
-}
-
-/* VARARGS */
-static void
-ndo_warning(netdissect_options *ndo _U_, const char *fmt, ...)
-{
-	va_list ap;
-
-	(void)fprintf(stderr, "%s: WARNING: ", program_name);
-	va_start(ap, fmt);
-	(void)vfprintf(stderr, fmt, ap);
-	va_end(ap);
-	if (*fmt) {
-		fmt += strlen(fmt);
-		if (fmt[-1] != '\n')
-			(void)fputc('\n', stderr);
-	}
-}
 /*
  * Local Variables:
  * c-style: whitesmith
  * c-basic-offset: 8
  * End:
- */
->>>>>>> f49c5d52
+ */