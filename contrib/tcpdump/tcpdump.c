/*
 * Copyright (c) 1988, 1989, 1990, 1991, 1992, 1993, 1994, 1995, 1996, 1997, 2000
 *	The Regents of the University of California.  All rights reserved.
 *
 * Redistribution and use in source and binary forms, with or without
 * modification, are permitted provided that: (1) source code distributions
 * retain the above copyright notice and this paragraph in its entirety, (2)
 * distributions including binary code include the above copyright notice and
 * this paragraph in its entirety in the documentation or other materials
 * provided with the distribution, and (3) all advertising materials mentioning
 * features or use of this software display the following acknowledgement:
 * ``This product includes software developed by the University of California,
 * Lawrence Berkeley Laboratory and its contributors.'' Neither the name of
 * the University nor the names of its contributors may be used to endorse
 * or promote products derived from this software without specific prior
 * written permission.
 * THIS SOFTWARE IS PROVIDED ``AS IS'' AND WITHOUT ANY EXPRESS OR IMPLIED
 * WARRANTIES, INCLUDING, WITHOUT LIMITATION, THE IMPLIED WARRANTIES OF
 * MERCHANTABILITY AND FITNESS FOR A PARTICULAR PURPOSE.
 *
 * Support for splitting captures into multiple files with a maximum
 * file size:
 *
 * Copyright (c) 2001
 *	Seth Webster <swebster@sst.ll.mit.edu>
 */

#ifndef lint
static const char copyright[] _U_ =
    "@(#) Copyright (c) 1988, 1989, 1990, 1991, 1992, 1993, 1994, 1995, 1996, 1997, 2000\n\
The Regents of the University of California.  All rights reserved.\n";
#endif

/* $FreeBSD$ */

/*
 * tcpdump - monitor tcp/ip traffic on an ethernet.
 *
 * First written in 1987 by Van Jacobson, Lawrence Berkeley Laboratory.
 * Mercilessly hacked and occasionally improved since then via the
 * combined efforts of Van, Steve McCanne and Craig Leres of LBL.
 */

#ifdef HAVE_CONFIG_H
#include "config.h"
#endif

#include <tcpdump-stdinc.h>

#ifdef WIN32
#include "w32_fzs.h"
extern int strcasecmp (const char *__s1, const char *__s2);
extern int SIZE_BUF;
#define off_t long
#define uint UINT
#endif /* WIN32 */

#ifdef USE_LIBSMI
#include <smi.h>
#endif

#ifdef HAVE_LIBCRYPTO
#include <openssl/crypto.h>
#endif

#ifdef HAVE_GETOPT_LONG
#include <getopt.h>
#else
#include "getopt_long.h"
#endif
#include <pcap.h>
#include <signal.h>
#include <stdio.h>
#include <stdlib.h>
#include <string.h>
#include <limits.h>
#ifdef __FreeBSD__
#include <sys/capsicum.h>
#include <sys/sysctl.h>
#endif /* __FreeBSD__ */
#ifdef HAVE_CAPSICUM
#include <libcapsicum.h>
#include <libcapsicum_dns.h>
#include <libcapsicum_service.h>
#include <nv.h>
#include <sys/capability.h>
#include <sys/ioccom.h>
#include <net/bpf.h>
#include <fcntl.h>
#include <libgen.h>
#endif	/* HAVE_CAPSICUM */
#ifndef WIN32
#include <sys/wait.h>
#include <sys/resource.h>
#include <pwd.h>
#include <grp.h>
#endif /* WIN32 */

/* capabilities convinience library */
#ifdef HAVE_CAP_NG_H
#include <cap-ng.h>
#endif /* HAVE_CAP_NG_H */

#include "netdissect.h"
#include "interface.h"
#include "addrtoname.h"
#include "machdep.h"
#include "setsignal.h"
#include "gmt2local.h"
#include "pcap-missing.h"
#include "print.h"

#if __has_feature(capabilities)
#include <machine/cheri.h>
#include <machine/cheric.h>
#include <machine/cherireg.h>
#define cheri_string(str)	cheri_ptr((str), strlen(str) + 1)
#else
#define	cheri_ptrperm(ptr, len, perm)	(ptr);
#define cheri_string(str)	(str)
#define __capability
#endif

#ifndef PATH_MAX
#define PATH_MAX 1024
#endif

#ifdef SIGINFO
#define SIGNAL_REQ_INFO SIGINFO
#elif SIGUSR1
#define SIGNAL_REQ_INFO SIGUSR1
#endif

netdissect_options Gndo;
netdissect_options *gndo = &Gndo;

static int Dflag;			/* list available devices and exit */
static int dflag;			/* print filter code */
static int Lflag;			/* list available data link types and exit */
#ifdef HAVE_PCAP_SET_TSTAMP_TYPE
static int Jflag;			/* list available time stamp types */
#endif
#ifdef HAVE_PCAP_SETDIRECTION
int Qflag = -1;				/* restrict captured packet by send/receive direction */
#endif
static char *zflag = NULL;		/* compress each savefile using a specified command (like gzip or bzip2) */

static int infodelay;
static int infoprint;

const char *program_name;

#ifdef HAVE_CAPSICUM
cap_channel_t *capdns;
#endif

/* Forwards */
static RETSIGTYPE cleanup(int);
static RETSIGTYPE child_cleanup(int);
static void print_version(void);
static void print_usage(void);
static void show_dlts_and_exit(const char *device, pcap_t *pd) __attribute__((noreturn));

static void print_packet(u_char *, const struct pcap_pkthdr *, const u_char *);
static void dump_packet_and_trunc(u_char *, const struct pcap_pkthdr *, const u_char *);
static void dump_packet(u_char *, const struct pcap_pkthdr *, const u_char *);
static void droproot(const char *, const char *);

#ifdef SIGNAL_REQ_INFO
RETSIGTYPE requestinfo(int);
#endif

#if defined(USE_WIN32_MM_TIMER)
  #include <MMsystem.h>
  static UINT timer_id;
  static void CALLBACK verbose_stats_dump(UINT, UINT, DWORD_PTR, DWORD_PTR, DWORD_PTR);
#elif defined(HAVE_ALARM)
  static void verbose_stats_dump(int sig);
#endif

static void info(int);
static u_int packets_captured;

#ifndef CHERI_HACK
static const struct tok status_flags[] = {
#ifdef PCAP_IF_UP
	{ PCAP_IF_UP,       "Up"       },
#endif
#ifdef PCAP_IF_RUNNING
	{ PCAP_IF_RUNNING,  "Running"  },
#endif
	{ PCAP_IF_LOOPBACK, "Loopback" },
	{ 0, NULL }
};
#endif

static pcap_t *pd;

static int supports_monitor_mode;

extern int optind;
extern int opterr;
extern char *optarg;

struct dump_info {
	char	*WFileName;
	char	*CurrentFileName;
	pcap_t	*pd;
	pcap_dumper_t *p;
#ifdef HAVE_CAPSICUM
	int	dirfd;
#endif
};

#ifdef HAVE_PCAP_SET_TSTAMP_TYPE
static void
show_tstamp_types_and_exit(const char *device, pcap_t *pd)
{
	int n_tstamp_types;
	int *tstamp_types = 0;
	const char *tstamp_type_name;
	int i;

	n_tstamp_types = pcap_list_tstamp_types(pd, &tstamp_types);
	if (n_tstamp_types < 0)
		error("%s", pcap_geterr(pd));

	if (n_tstamp_types == 0) {
		fprintf(stderr, "Time stamp type cannot be set for %s\n",
		    device);
		exit(0);
	}
	fprintf(stderr, "Time stamp types for %s (use option -j to set):\n",
	    device);
	for (i = 0; i < n_tstamp_types; i++) {
		tstamp_type_name = pcap_tstamp_type_val_to_name(tstamp_types[i]);
		if (tstamp_type_name != NULL) {
			(void) fprintf(stderr, "  %s (%s)\n", tstamp_type_name,
			    pcap_tstamp_type_val_to_description(tstamp_types[i]));
		} else {
			(void) fprintf(stderr, "  %d\n", tstamp_types[i]);
		}
	}
	pcap_free_tstamp_types(tstamp_types);
	exit(0);
}
#endif

static void
show_dlts_and_exit(const char *device, pcap_t *pd)
{
	int n_dlts;
	int *dlts = 0;
	const char *dlt_name;

	n_dlts = pcap_list_datalinks(pd, &dlts);
	if (n_dlts < 0)
		error("%s", pcap_geterr(pd));
	else if (n_dlts == 0 || !dlts)
		error("No data link types.");

	/*
	 * If the interface is known to support monitor mode, indicate
	 * whether these are the data link types available when not in
	 * monitor mode, if -I wasn't specified, or when in monitor mode,
	 * when -I was specified (the link-layer types available in
	 * monitor mode might be different from the ones available when
	 * not in monitor mode).
	 */
	if (supports_monitor_mode)
		(void) fprintf(stderr, "Data link types for %s %s (use option -y to set):\n",
		    device,
		    Iflag ? "when in monitor mode" : "when not in monitor mode");
	else
		(void) fprintf(stderr, "Data link types for %s (use option -y to set):\n",
		    device);

	while (--n_dlts >= 0) {
		dlt_name = pcap_datalink_val_to_name(dlts[n_dlts]);
		if (dlt_name != NULL) {
			(void) fprintf(stderr, "  %s (%s)", dlt_name,
			    pcap_datalink_val_to_description(dlts[n_dlts]));

			/*
			 * OK, does tcpdump handle that type?
			 */
			if (!has_printer(dlts[n_dlts]))
				(void) fprintf(stderr, " (printing not supported)");
			fprintf(stderr, "\n");
		} else {
			(void) fprintf(stderr, "  DLT %d (printing not supported)\n",
			    dlts[n_dlts]);
		}
	}
#ifdef HAVE_PCAP_FREE_DATALINKS
	pcap_free_datalinks(dlts);
#endif
	exit(0);
}

#ifdef HAVE_PCAP_FINDALLDEVS
static void
show_devices_and_exit (void)
{
	pcap_if_t *devpointer;
	char ebuf[PCAP_ERRBUF_SIZE];
	int i;

	if (pcap_findalldevs(&devpointer, ebuf) < 0)
		error("%s", ebuf);
	else {
		for (i = 0; devpointer != NULL; i++) {
			printf("%d.%s", i+1, devpointer->name);
			if (devpointer->description != NULL)
				printf(" (%s)", devpointer->description);
#ifndef CHERI_HACK
			if (devpointer->flags != 0)
				printf(" [%s]", bittok2str(status_flags, "none", devpointer->flags));
#endif
			printf("\n");
			devpointer = devpointer->next;
		}
	}
	exit(0);
}
#endif /* HAVE_PCAP_FINDALLDEVS */

/*
 * Short options.
 *
 * Note that there we use all letters for short options except for g, k,
 * o, and P, and those are used by other versions of tcpdump, and we should
 * only use them for the same purposes that the other versions of tcpdump
 * use them:
 *
 * OS X tcpdump uses -g to force non--v output for IP to be on one
 * line, making it more "g"repable;
 *
 * OS X tcpdump uses -k tospecify that packet comments in pcap-ng files
 * should be printed;
 *
 * OpenBSD tcpdump uses -o to indicate that OS fingerprinting should be done
 * for hosts sending TCP SYN packets;
 *
 * OS X tcpdump uses -P to indicate that -w should write pcap-ng rather
 * than pcap files.
 */

/*
 * Set up flags that might or might not be supported depending on the
 * version of libpcap we're using.
 */
#if defined(HAVE_PCAP_CREATE) || defined(WIN32)
#define B_FLAG		"B:"
#define B_FLAG_USAGE	" [ -B size ]"
#else /* defined(HAVE_PCAP_CREATE) || defined(WIN32) */
#define B_FLAG
#define B_FLAG_USAGE
#endif /* defined(HAVE_PCAP_CREATE) || defined(WIN32) */

#ifdef HAVE_PCAP_CREATE
#define I_FLAG		"I"
#else /* HAVE_PCAP_CREATE */
#define I_FLAG
#endif /* HAVE_PCAP_CREATE */

#ifdef HAVE_PCAP_SET_TSTAMP_TYPE
#define j_FLAG		"j:"
#define j_FLAG_USAGE	" [ -j tstamptype ]"
#define J_FLAG		"J"
#else /* PCAP_ERROR_TSTAMP_TYPE_NOTSUP */
#define j_FLAG
#define j_FLAG_USAGE
#define J_FLAG
#endif /* PCAP_ERROR_TSTAMP_TYPE_NOTSUP */

#ifdef HAVE_PCAP_FINDALLDEVS
#ifndef HAVE_PCAP_IF_T
#undef HAVE_PCAP_FINDALLDEVS
#endif
#endif

#ifdef HAVE_PCAP_FINDALLDEVS
#define D_FLAG	"D"
#else
#define D_FLAG
#endif

#ifdef HAVE_PCAP_DUMP_FLUSH
#define U_FLAG	"U"
#else
#define U_FLAG
#endif

#ifdef HAVE_PCAP_SETDIRECTION
#define Q_FLAG "Q:"
#else
#define Q_FLAG
#endif

/*
 * Long options.
 *
 * We do not currently have long options corresponding to all short
 * options; we should probably pick appropriate option names for them.
 *
 * However, the short options where the number of times the option is
 * specified matters, such as -v and -d and -t, should probably not
 * just map to a long option, as saying
 *
 *  tcpdump --verbose --verbose
 *
 * doesn't make sense; it should be --verbosity={N} or something such
 * as that.
 *
 * For long options with no corresponding short options, we define values
 * outside the range of ASCII graphic characters, make that the last
 * component of the entry for the long option, and have a case for that
 * option in the switch statement.
 */
#define OPTION_VERSION		128
#define OPTION_TSTAMP_PRECISION	129

static const struct option longopts[] = {
#if defined(HAVE_PCAP_CREATE) || defined(WIN32)
	{ "buffer-size", required_argument, NULL, 'B' },
#endif
	{ "list-interfaces", no_argument, NULL, 'D' },
	{ "help", no_argument, NULL, 'h' },
	{ "interface", required_argument, NULL, 'i' },
#ifdef HAVE_PCAP_CREATE
	{ "monitor-mode", no_argument, NULL, 'I' },
#endif
#ifdef HAVE_PCAP_SET_TSTAMP_TYPE
	{ "time-stamp-type", required_argument, NULL, 'j' },
	{ "list-time-stamp-types", no_argument, NULL, 'J' },
#endif
#ifdef HAVE_PCAP_SET_TSTAMP_PRECISION
	{ "time-stamp-precision", required_argument, NULL, OPTION_TSTAMP_PRECISION},
#endif
	{ "dont-verify-checksums", no_argument, NULL, 'K' },
	{ "list-data-link-types", no_argument, NULL, 'L' },
	{ "no-optimize", no_argument, NULL, 'O' },
	{ "no-promiscuous-mode", no_argument, NULL, 'p' },
#ifdef HAVE_PCAP_SETDIRECTION
	{ "direction", required_argument, NULL, 'Q' },
#endif
	{ "snapshot-length", required_argument, NULL, 's' },
	{ "absolute-tcp-sequence-numbers", no_argument, NULL, 'S' },
#ifdef HAVE_PCAP_DUMP_FLUSH
	{ "packet-buffered", no_argument, NULL, 'U' },
#endif
	{ "linktype", required_argument, NULL, 'y' },
#if defined(HAVE_PCAP_DEBUG) || defined(HAVE_YYDEBUG)
	{ "debug-filter-parser", no_argument, NULL, 'Y' },
#endif
	{ "relinquish-privileges", required_argument, NULL, 'Z' },
	{ "number", no_argument, NULL, '#' },
	{ "version", no_argument, NULL, OPTION_VERSION },
	{ NULL, 0, NULL, 0 }
};

#ifndef WIN32
/* Drop root privileges and chroot if necessary */
static void
droproot(const char *username, const char *chroot_dir)
{
	struct passwd *pw = NULL;

	if (chroot_dir && !username) {
		fprintf(stderr, "tcpdump: Chroot without dropping root is insecure\n");
		exit(1);
	}

	pw = getpwnam(username);
	if (pw) {
		if (chroot_dir) {
			if (chroot(chroot_dir) != 0 || chdir ("/") != 0) {
				fprintf(stderr, "tcpdump: Couldn't chroot/chdir to '%.64s': %s\n",
				    chroot_dir, pcap_strerror(errno));
				exit(1);
			}
		}
#ifdef HAVE_CAP_NG_H
		int ret = capng_change_id(pw->pw_uid, pw->pw_gid, CAPNG_NO_FLAG);
		if (ret < 0) {
			fprintf(stderr, "error : ret %d\n", ret);
		}
		else {
			printf("dropped privs to %s\n", username);
		}
		/* We don't need CAP_SETUID and CAP_SETGID */
		capng_update(CAPNG_DROP, CAPNG_EFFECTIVE, CAP_SETUID);
		capng_update(CAPNG_DROP, CAPNG_EFFECTIVE, CAP_SETUID);
		capng_update(CAPNG_DROP, CAPNG_PERMITTED, CAP_SETUID);
		capng_update(CAPNG_DROP, CAPNG_PERMITTED, CAP_SETUID);
		capng_apply(CAPNG_SELECT_BOTH);

#else
		if (initgroups(pw->pw_name, pw->pw_gid) != 0 ||
		    setgid(pw->pw_gid) != 0 || setuid(pw->pw_uid) != 0) {
			fprintf(stderr, "tcpdump: Couldn't change to '%.32s' uid=%lu gid=%lu: %s\n",
			    username,
			    (unsigned long)pw->pw_uid,
			    (unsigned long)pw->pw_gid,
			    pcap_strerror(errno));
			exit(1);
		}
		else {
			printf("dropped privs to %s\n", username);
		}
#endif /* HAVE_CAP_NG_H */
	}
	else {
		fprintf(stderr, "tcpdump: Couldn't find user '%.32s'\n",
		    username);
		exit(1);
	}
}
#endif /* WIN32 */

static int
getWflagChars(int x)
{
	int c = 0;

	x -= 1;
	while (x > 0) {
		c += 1;
		x /= 10;
	}

	return c;
}


static void
MakeFilename(char *buffer, char *orig_name, int cnt, int max_chars)
{
        char *filename = malloc(PATH_MAX + 1);
        if (filename == NULL)
            error("Makefilename: malloc");

        /* Process with strftime if Gflag is set. */
        if (Gflag != 0) {
          struct tm *local_tm;

          /* Convert Gflag_time to a usable format */
          if ((local_tm = localtime(&Gflag_time)) == NULL) {
                  error("MakeTimedFilename: localtime");
          }

          /* There's no good way to detect an error in strftime since a return
           * value of 0 isn't necessarily failure.
           */
          strftime(filename, PATH_MAX, orig_name, local_tm);
        } else {
          strncpy(filename, orig_name, PATH_MAX);
        }

	if (cnt == 0 && max_chars == 0)
		strncpy(buffer, filename, PATH_MAX + 1);
	else
		if (snprintf(buffer, PATH_MAX + 1, "%s%0*d", filename, max_chars, cnt) > PATH_MAX)
                  /* Report an error if the filename is too large */
                  error("too many output files or filename is too long (> %d)", PATH_MAX);
        free(filename);
}

static char *
get_next_file(FILE *VFile, char *ptr)
{
	char *ret;

	ret = fgets(ptr, PATH_MAX, VFile);
	if (!ret)
		return NULL;

	if (ptr[strlen(ptr) - 1] == '\n')
		ptr[strlen(ptr) - 1] = '\0';

	return ret;
}

#ifdef HAVE_CAPSICUM
static cap_channel_t *
capdns_setup(void)
{
	cap_channel_t *capcas, *capdnsloc;
	const char *types[1];
	int families[2];

	capcas = cap_init();
	if (capcas == NULL) {
		warning("unable to contact casperd");
		return (NULL);
	}
	capdnsloc = cap_service_open(capcas, "system.dns");
	/* Casper capability no longer needed. */
	cap_close(capcas);
	if (capdnsloc == NULL)
		error("unable to open system.dns service");
	/* Limit system.dns to reverse DNS lookups. */
	types[0] = "ADDR";
	if (cap_dns_type_limit(capdnsloc, types, 1) < 0)
		error("unable to limit access to system.dns service");
	families[0] = AF_INET;
	families[1] = AF_INET6;
	if (cap_dns_family_limit(capdnsloc, families, 2) < 0)
		error("unable to limit access to system.dns service");

	return (capdnsloc);
}
#endif	/* HAVE_CAPSICUM */

#ifdef HAVE_PCAP_SET_TSTAMP_PRECISION
static int
tstamp_precision_from_string(const char *precision)
{
	if (strncmp(precision, "nano", strlen("nano")) == 0)
		return PCAP_TSTAMP_PRECISION_NANO;

	if (strncmp(precision, "micro", strlen("micro")) == 0)
		return PCAP_TSTAMP_PRECISION_MICRO;

	return -EINVAL;
}

static const char *
tstamp_precision_to_string(int precision)
{
	switch (precision) {

	case PCAP_TSTAMP_PRECISION_MICRO:
		return "micro";

	case PCAP_TSTAMP_PRECISION_NANO:
		return "nano";

	default:
		return "unknown";
	}
}
#endif

int
main(int argc, char **argv)
{
	register int cnt, op, i;
	bpf_u_int32 localnet = 0, netmask = 0;
	register char *cp, *infile, *cmdbuf, *device, *RFileName, *VFileName, *WFileName;
	pcap_handler callback;
	int type;
	int dlt;
	int new_dlt;
	uint32_t timezone_offset = 0;
	const char *dlt_name;
	struct bpf_program fcode;
#ifndef WIN32
	RETSIGTYPE (*oldhandler)(int);
#endif
	struct print_info printinfo;
	struct dump_info dumpinfo;
	u_char *pcap_userdata;
	char ebuf[PCAP_ERRBUF_SIZE];
	char VFileLine[PATH_MAX + 1];
	char *username = NULL;
	char *chroot_dir = NULL;
	char *ret = NULL;
	char *end;
#ifdef HAVE_PCAP_FINDALLDEVS
	pcap_if_t *devpointer;
	int devnum;
#endif
	int status;
	FILE *VFile;
#ifdef HAVE_CAPSICUM
	cap_rights_t rights;
#endif	/* HAVE_CAPSICUM */
<<<<<<< HEAD
#ifdef __FreeBSD__
	int cansandbox;
#endif
=======
	int cansandbox;
>>>>>>> ca1fdb3c

#ifdef WIN32
	if(wsockinit() != 0) return 1;
#endif /* WIN32 */

	jflag=-1;	/* not set */
        gndo->ndo_Oflag=1;
	gndo->ndo_Rflag=1;
	gndo->ndo_dlt=-1;
#if !__has_feature(capabilities)
	gndo->ndo_default_print=ndo_default_print;
	gndo->ndo_printf=tcpdump_printf;
	gndo->ndo_error=ndo_error;
	gndo->ndo_warning=ndo_warning;
#endif
	gndo->ndo_snaplen = DEFAULT_SNAPLEN;

	cnt = -1;
	device = NULL;
	infile = NULL;
	RFileName = NULL;
	VFileName = NULL;
	VFile = NULL;
	WFileName = NULL;
	dlt = -1;
	if ((cp = strrchr(argv[0], '/')) != NULL)
		program_name = cp + 1;
	else
		program_name = argv[0];

	if (abort_on_misalignment(ebuf, sizeof(ebuf)) < 0)
		error("%s", ebuf);

#ifdef USE_LIBSMI
	smiInit("tcpdump");
#endif

	while (
	    (op = getopt_long(argc, argv, "aAb" B_FLAG "c:C:d" D_FLAG "eE:fF:G:hHi:" I_FLAG j_FLAG J_FLAG "KlLm:M:nNOpq" Q_FLAG "r:Rs:StT:u" U_FLAG "vV:w:W:xXy:Yz:Z:#", longopts, NULL)) != -1)
		switch (op) {

		case 'a':
			/* compatibility for old -a */
			break;

		case 'A':
			++Aflag;
			break;

		case 'b':
			++bflag;
			break;

#if defined(HAVE_PCAP_CREATE) || defined(WIN32)
		case 'B':
			Bflag = atoi(optarg)*1024;
			if (Bflag <= 0)
				error("invalid packet buffer size %s", optarg);
			break;
#endif /* defined(HAVE_PCAP_CREATE) || defined(WIN32) */

		case 'c':
			cnt = atoi(optarg);
			if (cnt <= 0)
				error("invalid packet count %s", optarg);
			break;

		case 'C':
			Cflag = atoi(optarg) * 1000000;
			if (Cflag < 0)
				error("invalid file size %s", optarg);
			break;

		case 'd':
			++dflag;
			break;

		case 'D':
			Dflag++;
			break;

		case 'L':
			Lflag++;
			break;

		case 'e':
			++eflag;
			break;

		case 'E':
#ifndef HAVE_LIBCRYPTO
			warning("crypto code not compiled in");
#endif
			gndo->ndo_espsecret = cheri_string(optarg);
			break;

		case 'f':
			++fflag;
			break;

		case 'F':
			infile = optarg;
			break;

		case 'G':
			Gflag = atoi(optarg);
			if (Gflag < 0)
				error("invalid number of seconds %s", optarg);

                        /* We will create one file initially. */
                        Gflag_count = 0;

			/* Grab the current time for rotation use. */
			if ((Gflag_time = time(NULL)) == (time_t)-1) {
				error("main: can't get current time: %s",
				    pcap_strerror(errno));
			}
			break;

		case 'h':
			print_usage();
			exit(0);
			break;

		case 'H':
			++Hflag;
			break;

		case 'i':
			if (optarg[0] == '0' && optarg[1] == 0)
				error("Invalid adapter index");

#ifdef HAVE_PCAP_FINDALLDEVS
			/*
			 * If the argument is a number, treat it as
			 * an index into the list of adapters, as
			 * printed by "tcpdump -D".
			 *
			 * This should be OK on UNIX systems, as interfaces
			 * shouldn't have names that begin with digits.
			 * It can be useful on Windows, where more than
			 * one interface can have the same name.
			 */
			devnum = strtol(optarg, &end, 10);
			if (optarg != end && *end == '\0') {
				if (devnum < 0)
					error("Invalid adapter index");

				if (pcap_findalldevs(&devpointer, ebuf) < 0)
					error("%s", ebuf);
				else {
					/*
					 * Look for the devnum-th entry
					 * in the list of devices
					 * (1-based).
					 */
					for (i = 0;
					    i < devnum-1 && devpointer != NULL;
					    i++, devpointer = devpointer->next)
						;
					if (devpointer == NULL)
						error("Invalid adapter index");
				}
				device = devpointer->name;
				break;
			}
#endif /* HAVE_PCAP_FINDALLDEVS */
			device = optarg;
			break;

#ifdef HAVE_PCAP_CREATE
		case 'I':
			++Iflag;
			break;
#endif /* HAVE_PCAP_CREATE */

#ifdef HAVE_PCAP_SET_TSTAMP_TYPE
		case 'j':
			jflag = pcap_tstamp_type_name_to_val(optarg);
			if (jflag < 0)
				error("invalid time stamp type %s", optarg);
			break;

		case 'J':
			Jflag++;
			break;
#endif

		case 'l':
#ifdef WIN32
			/*
			 * _IOLBF is the same as _IOFBF in Microsoft's C
			 * libraries; the only alternative they offer
			 * is _IONBF.
			 *
			 * XXX - this should really be checking for MSVC++,
			 * not WIN32, if, for example, MinGW has its own
			 * C library that is more UNIX-compatible.
			 */
			setvbuf(stdout, NULL, _IONBF, 0);
#else /* WIN32 */
#ifdef HAVE_SETLINEBUF
			setlinebuf(stdout);
#else
			setvbuf(stdout, NULL, _IOLBF, 0);
#endif
#endif /* WIN32 */
			break;

		case 'K':
			++Kflag;
			break;

		case 'm':
#ifdef USE_LIBSMI
			if (smiLoadModule(optarg) == 0) {
				error("could not load MIB module %s", optarg);
			}
			sflag = 1;
#else
			(void)fprintf(stderr, "%s: ignoring option `-m %s' ",
				      program_name, optarg);
			(void)fprintf(stderr, "(no libsmi support)\n");
#endif
			break;

		case 'M':
			/* TCP-MD5 shared secret */
#ifndef HAVE_LIBCRYPTO
			warning("crypto code not compiled in");
#endif
			sigsecret = cheri_string(optarg);
			break;

		case 'n':
			++nflag;
			break;

		case 'N':
			++Nflag;
			break;

		case 'O':
			Oflag = 0;
			break;

		case 'p':
			++pflag;
			break;

		case 'q':
			++qflag;
			++suppress_default_print;
			break;

#ifdef HAVE_PCAP_SETDIRECTION
		case 'Q':
			if (strcasecmp(optarg, "in") == 0)
				Qflag = PCAP_D_IN;
			else if (strcasecmp(optarg, "out") == 0)
				Qflag = PCAP_D_OUT;
			else if (strcasecmp(optarg, "inout") == 0)
				Qflag = PCAP_D_INOUT;
			else
				error("unknown capture direction `%s'", optarg);
			break;
#endif /* HAVE_PCAP_SETDIRECTION */

		case 'r':
			RFileName = optarg;
			break;

		case 'R':
			Rflag = 0;
			break;

		case 's':
			snaplen = strtol(optarg, &end, 0);
			if (optarg == end || *end != '\0'
			    || snaplen < 0 || snaplen > MAXIMUM_SNAPLEN)
				error("invalid snaplen %s", optarg);
			else if (snaplen == 0)
				snaplen = MAXIMUM_SNAPLEN;
			break;

		case 'S':
			++Sflag;
			break;

		case 't':
			++tflag;
			break;

		case 'T':
			if (strcasecmp(optarg, "vat") == 0)
				packettype = PT_VAT;
			else if (strcasecmp(optarg, "wb") == 0)
				packettype = PT_WB;
			else if (strcasecmp(optarg, "rpc") == 0)
				packettype = PT_RPC;
			else if (strcasecmp(optarg, "rtp") == 0)
				packettype = PT_RTP;
			else if (strcasecmp(optarg, "rtcp") == 0)
				packettype = PT_RTCP;
			else if (strcasecmp(optarg, "snmp") == 0)
				packettype = PT_SNMP;
			else if (strcasecmp(optarg, "cnfp") == 0)
				packettype = PT_CNFP;
			else if (strcasecmp(optarg, "tftp") == 0)
				packettype = PT_TFTP;
			else if (strcasecmp(optarg, "aodv") == 0)
				packettype = PT_AODV;
			else if (strcasecmp(optarg, "carp") == 0)
				packettype = PT_CARP;
			else if (strcasecmp(optarg, "radius") == 0)
				packettype = PT_RADIUS;
			else if (strcasecmp(optarg, "zmtp1") == 0)
				packettype = PT_ZMTP1;
			else if (strcasecmp(optarg, "vxlan") == 0)
				packettype = PT_VXLAN;
			else if (strcasecmp(optarg, "pgm") == 0)
				packettype = PT_PGM;
			else if (strcasecmp(optarg, "pgm_zmtp1") == 0)
				packettype = PT_PGM_ZMTP1;
			else if (strcasecmp(optarg, "lmp") == 0)
				packettype = PT_LMP;
			else
				error("unknown packet type `%s'", optarg);
			break;

		case 'u':
			++uflag;
			break;

#ifdef HAVE_PCAP_DUMP_FLUSH
		case 'U':
			++Uflag;
			break;
#endif

		case 'v':
			++vflag;
			break;

		case 'V':
			VFileName = optarg;
			break;

		case 'w':
			WFileName = optarg;
			break;

		case 'W':
			Wflag = atoi(optarg);
			if (Wflag < 0)
				error("invalid number of output files %s", optarg);
			WflagChars = getWflagChars(Wflag);
			break;

		case 'x':
			++xflag;
			++suppress_default_print;
			break;

		case 'X':
			++Xflag;
			++suppress_default_print;
			break;

		case 'y':
			gndo->ndo_dltname = cheri_string(optarg);
			gndo->ndo_dlt =
			  pcap_datalink_name_to_val((const char *)gndo->ndo_dltname);
			if (gndo->ndo_dlt < 0)
				error("invalid data link type %s",
				    (const char *)gndo->ndo_dltname);
			break;

#if defined(HAVE_PCAP_DEBUG) || defined(HAVE_YYDEBUG)
		case 'Y':
			{
			/* Undocumented flag */
#ifdef HAVE_PCAP_DEBUG
			extern int pcap_debug;
			pcap_debug = 1;
#else
			extern int yydebug;
			yydebug = 1;
#endif
			}
			break;
#endif
		case 'z':
			zflag = strdup(optarg);
			break;

		case 'Z':
			username = strdup(optarg);
			break;

		case '#':
			gndo->ndo_packet_number = 1;
			break;

		case OPTION_VERSION:
			print_version();
			exit(0);
			break;

#ifdef HAVE_PCAP_SET_TSTAMP_PRECISION
		case OPTION_TSTAMP_PRECISION:
			gndo->ndo_tstamp_precision = tstamp_precision_from_string(optarg);
			if (gndo->ndo_tstamp_precision < 0)
				error("unsupported time stamp precision");
			break;
#endif

		default:
			print_usage();
			exit(1);
			/* NOTREACHED */
		}

#ifdef HAVE_PCAP_FINDALLDEVS
	if (Dflag)
		show_devices_and_exit();
#endif

	switch (tflag) {

	case 0: /* Default */
	case 4: /* Default + Date*/
		timezone_offset = gmt2local(0);
		break;

	case 1: /* No time stamp */
	case 2: /* Unix timeval style */
	case 3: /* Microseconds since previous packet */
        case 5: /* Microseconds since first packet */
		break;

	default: /* Not supported */
		error("only -t, -tt, -ttt, -tttt and -ttttt are supported");
		break;
	}

	if (fflag != 0 && (VFileName != NULL || RFileName != NULL))
		error("-f can not be used with -V or -r");

	if (VFileName != NULL && RFileName != NULL)
		error("-V and -r are mutually exclusive.");

#ifdef WITH_CHROOT
	/* if run as root, prepare for chrooting */
	if (getuid() == 0 || geteuid() == 0) {
		/* future extensibility for cmd-line arguments */
		if (!chroot_dir)
			chroot_dir = WITH_CHROOT;
	}
#endif

#ifdef WITH_USER
	/* if run as root, prepare for dropping root privileges */
	if (getuid() == 0 || geteuid() == 0) {
		/* Run with '-Z root' to restore old behaviour */
		if (!username)
			username = WITH_USER;
	}
#endif

	if (RFileName != NULL || VFileName != NULL) {
		/*
		 * If RFileName is non-null, it's the pathname of a
		 * savefile to read.  If VFileName is non-null, it's
		 * the pathname of a file containing a list of pathnames
		 * (one per line) of savefiles to read.
		 *
		 * In either case, we're reading a savefile, not doing
		 * a live capture.
		 */
#ifndef WIN32
		/*
		 * We don't need network access, so relinquish any set-UID
		 * or set-GID privileges we have (if any).
		 *
		 * We do *not* want set-UID privileges when opening a
		 * trace file, as that might let the user read other
		 * people's trace files (especially if we're set-UID
		 * root).
		 */
		if (setgid(getgid()) != 0 || setuid(getuid()) != 0 )
			fprintf(stderr, "Warning: setgid/setuid failed !\n");
#endif /* WIN32 */
		if (VFileName != NULL) {
			if (VFileName[0] == '-' && VFileName[1] == '\0')
				VFile = stdin;
			else
				VFile = fopen(VFileName, "r");

			if (VFile == NULL)
				error("Unable to open file: %s\n", strerror(errno));

			ret = get_next_file(VFile, VFileLine);
			if (!ret)
				error("Nothing in %s\n", VFileName);
			RFileName = VFileLine;
		}

#ifdef HAVE_PCAP_SET_TSTAMP_PRECISION
		pd = pcap_open_offline_with_tstamp_precision(RFileName,
		    gndo->ndo_tstamp_precision, ebuf);
#else
		pd = pcap_open_offline(RFileName, ebuf);
#endif

		if (pd == NULL)
			error("%s", ebuf);
#ifdef HAVE_CAPSICUM
		cap_rights_init(&rights, CAP_READ);
		if (cap_rights_limit(fileno(pcap_file(pd)), &rights) < 0 &&
		    errno != ENOSYS) {
			error("unable to limit pcap descriptor");
		}
#endif
		dlt = pcap_datalink(pd);
		dlt_name = pcap_datalink_val_to_name(dlt);
		if (dlt_name == NULL) {
			fprintf(stderr, "reading from file %s, link-type %u\n",
			    RFileName, dlt);
		} else {
			fprintf(stderr,
			    "reading from file %s, link-type %s (%s)\n",
			    RFileName, dlt_name,
			    pcap_datalink_val_to_description(dlt));
		}
	} else {
		/*
		 * We're doing a live capture.
		 */
		if (device == NULL) {
			device = pcap_lookupdev(ebuf);
			if (device == NULL)
				error("%s", ebuf);
		}
#ifdef WIN32
		/*
		 * Print a message to the standard error on Windows.
		 * XXX - why do it here, with a different message?
		 */
		if(strlen(device) == 1)	/* we assume that an ASCII string is always longer than 1 char */
		{						/* a Unicode string has a \0 as second byte (so strlen() is 1) */
			fprintf(stderr, "%s: listening on %ws\n", program_name, device);
		}
		else
		{
			fprintf(stderr, "%s: listening on %s\n", program_name, device);
		}

		fflush(stderr);
#endif /* WIN32 */
#ifdef HAVE_PCAP_CREATE
		pd = pcap_create(device, ebuf);
		if (pd == NULL)
			error("%s", ebuf);
#ifdef HAVE_PCAP_SET_TSTAMP_TYPE
		if (Jflag)
			show_tstamp_types_and_exit(device, pd);
#endif
#ifdef HAVE_PCAP_SET_TSTAMP_PRECISION
		status = pcap_set_tstamp_precision(pd, gndo->ndo_tstamp_precision);
		if (status != 0)
			error("%s: Can't set %ssecond time stamp precision: %s",
				device,
				tstamp_precision_to_string(gndo->ndo_tstamp_precision),
				pcap_statustostr(status));
#endif

		/*
		 * Is this an interface that supports monitor mode?
		 */
		if (pcap_can_set_rfmon(pd) == 1)
			supports_monitor_mode = 1;
		else
			supports_monitor_mode = 0;
		status = pcap_set_snaplen(pd, snaplen);
		if (status != 0)
			error("%s: Can't set snapshot length: %s",
			    device, pcap_statustostr(status));
		status = pcap_set_promisc(pd, !pflag);
		if (status != 0)
			error("%s: Can't set promiscuous mode: %s",
			    device, pcap_statustostr(status));
		if (Iflag) {
			status = pcap_set_rfmon(pd, 1);
			if (status != 0)
				error("%s: Can't set monitor mode: %s",
				    device, pcap_statustostr(status));
		}
		status = pcap_set_timeout(pd, 1000);
		if (status != 0)
			error("%s: pcap_set_timeout failed: %s",
			    device, pcap_statustostr(status));
		if (Bflag != 0) {
			status = pcap_set_buffer_size(pd, Bflag);
			if (status != 0)
				error("%s: Can't set buffer size: %s",
				    device, pcap_statustostr(status));
		}
#ifdef HAVE_PCAP_SET_TSTAMP_TYPE
                if (jflag != -1) {
			status = pcap_set_tstamp_type(pd, jflag);
			if (status < 0)
				error("%s: Can't set time stamp type: %s",
			    	    device, pcap_statustostr(status));
		}
#endif
		status = pcap_activate(pd);
		if (status < 0) {
			/*
			 * pcap_activate() failed.
			 */
			cp = pcap_geterr(pd);
			if (status == PCAP_ERROR)
				error("%s", cp);
			else if ((status == PCAP_ERROR_NO_SUCH_DEVICE ||
			          status == PCAP_ERROR_PERM_DENIED) &&
			         *cp != '\0')
				error("%s: %s\n(%s)", device,
				    pcap_statustostr(status), cp);
#ifdef __FreeBSD__
			else if (status == PCAP_ERROR_RFMON_NOTSUP &&
			    strncmp(device, "wlan", 4) == 0) {
				char parent[8], newdev[8];
				char sysctl[32];
				size_t s = sizeof(parent);

				snprintf(sysctl, sizeof(sysctl),
				    "net.wlan.%d.%%parent", atoi(device + 4));
				sysctlbyname(sysctl, parent, &s, NULL, 0);
				strlcpy(newdev, device, sizeof(newdev));
				/* Suggest a new wlan device. */
				newdev[strlen(newdev)-1]++;
				error("%s is not a monitor mode VAP\n"
				    "To create a new monitor mode VAP use:\n"
				    "  ifconfig %s create wlandev %s wlanmode "
				    "monitor\nand use %s as the tcpdump "
				    "interface", device, newdev, parent,
				    newdev);
			}
#endif
			else
				error("%s: %s", device,
				    pcap_statustostr(status));
		} else if (status > 0) {
			/*
			 * pcap_activate() succeeded, but it's warning us
			 * of a problem it had.
			 */
			cp = pcap_geterr(pd);
			if (status == PCAP_WARNING)
				warning("%s", cp);
			else if (status == PCAP_WARNING_PROMISC_NOTSUP &&
			         *cp != '\0')
				warning("%s: %s\n(%s)", device,
				    pcap_statustostr(status), cp);
			else
				warning("%s: %s", device,
				    pcap_statustostr(status));
		}
#ifdef HAVE_PCAP_SETDIRECTION
		if (Qflag != -1) {
			status = pcap_setdirection(pd, Qflag);
			if (status != 0)
				error("%s: pcap_setdirection() failed: %s",
				      device,  pcap_geterr(pd));
		}
#endif /* HAVE_PCAP_SETDIRECTION */
#else
		*ebuf = '\0';
		pd = pcap_open_live(device, snaplen, !pflag, 1000, ebuf);
		if (pd == NULL)
			error("%s", ebuf);
		else if (*ebuf)
			warning("%s", ebuf);
#endif /* HAVE_PCAP_CREATE */
		/*
		 * Let user own process after socket has been opened.
		 */
#ifndef WIN32
		if (setgid(getgid()) != 0 || setuid(getuid()) != 0)
			fprintf(stderr, "Warning: setgid/setuid failed !\n");
#endif /* WIN32 */
#if !defined(HAVE_PCAP_CREATE) && defined(WIN32)
		if(Bflag != 0)
			if(pcap_setbuff(pd, Bflag)==-1){
				error("%s", pcap_geterr(pd));
			}
#endif /* !defined(HAVE_PCAP_CREATE) && defined(WIN32) */
		if (Lflag)
			show_dlts_and_exit(device, pd);
		if (gndo->ndo_dlt >= 0) {
#ifdef HAVE_PCAP_SET_DATALINK
			if (pcap_set_datalink(pd, gndo->ndo_dlt) < 0)
				error("%s", pcap_geterr(pd));
#else
			/*
			 * We don't actually support changing the
			 * data link type, so we only let them
			 * set it to what it already is.
			 */
			if (gndo->ndo_dlt != pcap_datalink(pd)) {
				error("%s is not one of the DLTs supported by this device\n",
				      gndo->ndo_dltname);
			}
#endif
			(void)fprintf(stderr, "%s: data link type %s\n",
				      program_name, (const char *)gndo->ndo_dltname);
			(void)fflush(stderr);
		}
		i = pcap_snapshot(pd);
		if (snaplen < i) {
			warning("snaplen raised from %d to %d", snaplen, i);
			snaplen = i;
		}
                if(fflag != 0) {
                        if (pcap_lookupnet(device, &localnet, &netmask, ebuf) < 0) {
                                warning("foreign (-f) flag used but: %s", ebuf);
                        }
                }

	}
	if (infile)
		cmdbuf = read_infile(infile);
	else
		cmdbuf = copy_argv(&argv[optind]);

	if (pcap_compile(pd, &fcode, cmdbuf, Oflag, netmask) < 0)
		error("%s", pcap_geterr(pd));
	if (dflag) {
		bpf_dump(&fcode, dflag);
		pcap_close(pd);
		free(cmdbuf);
		exit(0);
	}

#ifdef HAVE_CAPSICUM
	if (!nflag)
		capdns = capdns_setup();
#endif	/* HAVE_CAPSICUM */

	init_print(localnet, netmask, timezone_offset);

#ifndef WIN32
	(void)setsignal(SIGPIPE, cleanup);
	(void)setsignal(SIGTERM, cleanup);
	(void)setsignal(SIGINT, cleanup);
#endif /* WIN32 */
#if defined(HAVE_FORK) || defined(HAVE_VFORK)
	(void)setsignal(SIGCHLD, child_cleanup);
#endif
	/* Cooperate with nohup(1) */
#ifndef WIN32
	if ((oldhandler = setsignal(SIGHUP, cleanup)) != SIG_DFL)
		(void)setsignal(SIGHUP, oldhandler);
#endif /* WIN32 */

#ifndef WIN32
	/*
	 * If a user name was specified with "-Z", attempt to switch to
	 * that user's UID.  This would probably be used with sudo,
	 * to allow tcpdump to be run in a special restricted
	 * account (if you just want to allow users to open capture
	 * devices, and can't just give users that permission,
	 * you'd make tcpdump set-UID or set-GID).
	 *
	 * Tcpdump doesn't necessarily write only to one savefile;
	 * the general only way to allow a -Z instance to write to
	 * savefiles as the user under whose UID it's run, rather
	 * than as the user specified with -Z, would thus be to switch
	 * to the original user ID before opening a capture file and
	 * then switch back to the -Z user ID after opening the savefile.
	 * Switching to the -Z user ID only after opening the first
	 * savefile doesn't handle the general case.
	 */

#ifdef HAVE_CAP_NG_H
	/* We are running as root and we will be writing to savefile */
	if ((getuid() == 0 || geteuid() == 0) && WFileName) {
		if (username) {
			/* Drop all capabilities from effective set */
			capng_clear(CAPNG_EFFECTIVE);
			/* Add capabilities we will need*/
			capng_update(CAPNG_ADD, CAPNG_PERMITTED, CAP_SETUID);
			capng_update(CAPNG_ADD, CAPNG_PERMITTED, CAP_SETGID);
			capng_update(CAPNG_ADD, CAPNG_PERMITTED, CAP_DAC_OVERRIDE);

			capng_update(CAPNG_ADD, CAPNG_EFFECTIVE, CAP_SETUID);
			capng_update(CAPNG_ADD, CAPNG_EFFECTIVE, CAP_SETGID);
			capng_update(CAPNG_ADD, CAPNG_EFFECTIVE, CAP_DAC_OVERRIDE);

			capng_apply(CAPNG_SELECT_BOTH);
		}
	}
#endif /* HAVE_CAP_NG_H */

	if (getuid() == 0 || geteuid() == 0) {
		if (username || chroot_dir)
			droproot(username, chroot_dir);

	}
#endif /* WIN32 */

	if (pcap_setfilter(pd, &fcode) < 0)
		error("%s", pcap_geterr(pd));
#ifdef HAVE_CAPSICUM
	if (RFileName == NULL && VFileName == NULL) {
		static const unsigned long cmds[] = { BIOCGSTATS };

		cap_rights_init(&rights, CAP_IOCTL, CAP_READ);
		if (cap_rights_limit(pcap_fileno(pd), &rights) < 0 &&
		    errno != ENOSYS) {
			error("unable to limit pcap descriptor");
		}
		if (cap_ioctls_limit(pcap_fileno(pd), cmds,
		    sizeof(cmds) / sizeof(cmds[0])) < 0 && errno != ENOSYS) {
			error("unable to limit ioctls on pcap descriptor");
		}
	}
#endif
	if (WFileName) {
		pcap_dumper_t *p;
		/* Do not exceed the default PATH_MAX for files. */
		dumpinfo.CurrentFileName = (char *)malloc(PATH_MAX + 1);

		if (dumpinfo.CurrentFileName == NULL)
			error("malloc of dumpinfo.CurrentFileName");

		/* We do not need numbering for dumpfiles if Cflag isn't set. */
		if (Cflag != 0)
		  MakeFilename(dumpinfo.CurrentFileName, WFileName, 0, WflagChars);
		else
		  MakeFilename(dumpinfo.CurrentFileName, WFileName, 0, 0);

		p = pcap_dump_open(pd, dumpinfo.CurrentFileName);
#ifdef HAVE_CAP_NG_H
        /* Give up capabilities, clear Effective set */
        capng_clear(CAPNG_EFFECTIVE);
#endif
		if (p == NULL)
			error("%s", pcap_geterr(pd));
#ifdef HAVE_CAPSICUM
		cap_rights_init(&rights, CAP_SEEK, CAP_WRITE);
		if (cap_rights_limit(fileno(pcap_dump_file(p)), &rights) < 0 &&
		    errno != ENOSYS) {
			error("unable to limit dump descriptor");
		}
#endif
		if (Cflag != 0 || Gflag != 0) {
#ifdef HAVE_CAPSICUM
			dumpinfo.WFileName = strdup(basename(WFileName));
			dumpinfo.dirfd = open(dirname(WFileName),
			    O_DIRECTORY | O_RDONLY);
			if (dumpinfo.dirfd < 0) {
				error("unable to open directory %s",
				    dirname(WFileName));
			}
			cap_rights_init(&rights, CAP_CREATE, CAP_FCNTL,
			    CAP_FTRUNCATE, CAP_LOOKUP, CAP_SEEK, CAP_WRITE);
			if (cap_rights_limit(dumpinfo.dirfd, &rights) < 0 &&
			    errno != ENOSYS) {
				error("unable to limit directory rights");
			}
#else	/* !HAVE_CAPSICUM */
			dumpinfo.WFileName = WFileName;
#endif
			callback = dump_packet_and_trunc;
			dumpinfo.pd = pd;
			dumpinfo.p = p;
			pcap_userdata = (u_char *)&dumpinfo;
		} else {
			callback = dump_packet;
			pcap_userdata = (u_char *)p;
		}
#ifdef HAVE_PCAP_DUMP_FLUSH
		if (Uflag)
			pcap_dump_flush(p);
#endif
	} else {
		type = pcap_datalink(pd);
		printinfo = get_print_info(type);
		if (printinfo.ndo == NULL)
			printinfo.ndo = gndo;
		callback = print_packet;
		pcap_userdata = (u_char *)&printinfo;
	}

#ifdef SIGNAL_REQ_INFO
	/*
	 * We can't get statistics when reading from a file rather
	 * than capturing from a device.
	 */
	if (RFileName == NULL)
		(void)setsignal(SIGNAL_REQ_INFO, requestinfo);
#endif

	if (vflag > 0 && WFileName) {
		/*
		 * When capturing to a file, "-v" means tcpdump should,
		 * every 10 secodns, "v"erbosely report the number of
		 * packets captured.
		 */
#ifdef USE_WIN32_MM_TIMER
		/* call verbose_stats_dump() each 1000 +/-100msec */
		timer_id = timeSetEvent(1000, 100, verbose_stats_dump, 0, TIME_PERIODIC);
		setvbuf(stderr, NULL, _IONBF, 0);
#elif defined(HAVE_ALARM)
		(void)setsignal(SIGALRM, verbose_stats_dump);
		alarm(1);
#endif
	}

#ifndef WIN32
	if (RFileName == NULL) {
		/*
		 * Live capture (if -V was specified, we set RFileName
		 * to a file from the -V file).  Print a message to
		 * the standard error on UN*X.
		 */
		if (!vflag && !WFileName) {
			(void)fprintf(stderr,
			    "%s: verbose output suppressed, use -v or -vv for full protocol decode\n",
			    program_name);
		} else
			(void)fprintf(stderr, "%s: ", program_name);
		dlt = pcap_datalink(pd);
		dlt_name = pcap_datalink_val_to_name(dlt);
		if (dlt_name == NULL) {
			(void)fprintf(stderr, "listening on %s, link-type %u, capture size %u bytes\n",
			    device, dlt, snaplen);
		} else {
			(void)fprintf(stderr, "listening on %s, link-type %s (%s), capture size %u bytes\n",
			    device, dlt_name,
			    pcap_datalink_val_to_description(dlt), snaplen);
		}
		(void)fflush(stderr);
	}
#endif /* WIN32 */

#ifdef __FreeBSD__
	cansandbox = (VFileName == NULL && zflag == NULL);
#ifdef HAVE_CAPSICUM
	cansandbox = (cansandbox && (nflag || capdns != NULL));
#else
	cansandbox = (cansandbox && nflag);
#endif
	if (cansandbox && cap_enter() < 0 && errno != ENOSYS)
		error("unable to enter the capability mode");
	if (cap_sandboxed())
		fprintf(stderr, "capability mode sandbox enabled\n");
#endif	/* __FreeBSD__ */

	do {
		status = pcap_loop(pd, cnt, callback, pcap_userdata);
		if (WFileName == NULL) {
			/*
			 * We're printing packets.  Flush the printed output,
			 * so it doesn't get intermingled with error output.
			 */
			if (status == -2) {
				/*
				 * We got interrupted, so perhaps we didn't
				 * manage to finish a line we were printing.
				 * Print an extra newline, just in case.
				 */
				putchar('\n');
			}
			(void)fflush(stdout);
		}
                if (status == -2) {
			/*
			 * We got interrupted. If we are reading multiple
			 * files (via -V) set these so that we stop.
			 */
			VFileName = NULL;
			ret = NULL;
		}
		if (status == -1) {
			/*
			 * Error.  Report it.
			 */
			(void)fprintf(stderr, "%s: pcap_loop: %s\n",
			    program_name, pcap_geterr(pd));
		}
		if (RFileName == NULL) {
			/*
			 * We're doing a live capture.  Report the capture
			 * statistics.
			 */
			info(1);
		}
		pcap_close(pd);
		if (VFileName != NULL) {
			ret = get_next_file(VFile, VFileLine);
			if (ret) {
				RFileName = VFileLine;
				pd = pcap_open_offline(RFileName, ebuf);
				if (pd == NULL)
					error("%s", ebuf);
#ifdef HAVE_CAPSICUM
				cap_rights_init(&rights, CAP_READ);
				if (cap_rights_limit(fileno(pcap_file(pd)),
				    &rights) < 0 && errno != ENOSYS) {
					error("unable to limit pcap descriptor");
				}
#endif
				new_dlt = pcap_datalink(pd);
				if (WFileName && new_dlt != dlt)
					error("%s: new dlt does not match original", RFileName);
				printinfo = get_print_info(new_dlt);
				dlt_name = pcap_datalink_val_to_name(new_dlt);
				if (dlt_name == NULL) {
					fprintf(stderr, "reading from file %s, link-type %u\n",
					RFileName, new_dlt);
				} else {
					fprintf(stderr,
					"reading from file %s, link-type %s (%s)\n",
					RFileName, dlt_name,
					pcap_datalink_val_to_description(new_dlt));
				}
				if (pcap_compile(pd, &fcode, cmdbuf, Oflag, netmask) < 0)
					error("%s", pcap_geterr(pd));
				if (pcap_setfilter(pd, &fcode) < 0)
					error("%s", pcap_geterr(pd));
			}
		}
	}
	while (ret != NULL);

	free(cmdbuf);
	exit(status == -1 ? 1 : 0);
}

/* make a clean exit on interrupts */
static RETSIGTYPE
cleanup(int signo _U_)
{
#ifdef USE_WIN32_MM_TIMER
	if (timer_id)
		timeKillEvent(timer_id);
	timer_id = 0;
#elif defined(HAVE_ALARM)
	alarm(0);
#endif

#ifdef HAVE_PCAP_BREAKLOOP
	/*
	 * We have "pcap_breakloop()"; use it, so that we do as little
	 * as possible in the signal handler (it's probably not safe
	 * to do anything with standard I/O streams in a signal handler -
	 * the ANSI C standard doesn't say it is).
	 */
	pcap_breakloop(pd);
#else
	/*
	 * We don't have "pcap_breakloop()"; this isn't safe, but
	 * it's the best we can do.  Print the summary if we're
	 * not reading from a savefile - i.e., if we're doing a
	 * live capture - and exit.
	 */
	if (pd != NULL && pcap_file(pd) == NULL) {
		/*
		 * We got interrupted, so perhaps we didn't
		 * manage to finish a line we were printing.
		 * Print an extra newline, just in case.
		 */
		putchar('\n');
		(void)fflush(stdout);
		info(1);
	}
	exit(0);
#endif
}

/*
  On windows, we do not use a fork, so we do not care less about
  waiting a child processes to die
 */
#if defined(HAVE_FORK) || defined(HAVE_VFORK)
static RETSIGTYPE
child_cleanup(int signo _U_)
{
  wait(NULL);
}
#endif /* HAVE_FORK && HAVE_VFORK */

static void
info(register int verbose)
{
	struct pcap_stat stat;

	/*
	 * Older versions of libpcap didn't set ps_ifdrop on some
	 * platforms; initialize it to 0 to handle that.
	 */
	stat.ps_ifdrop = 0;
	if (pcap_stats(pd, &stat) < 0) {
		(void)fprintf(stderr, "pcap_stats: %s\n", pcap_geterr(pd));
		infoprint = 0;
		return;
	}

	if (!verbose)
		fprintf(stderr, "%s: ", program_name);

	(void)fprintf(stderr, "%u packet%s captured", packets_captured,
	    PLURAL_SUFFIX(packets_captured));
	if (!verbose)
		fputs(", ", stderr);
	else
		putc('\n', stderr);
	(void)fprintf(stderr, "%u packet%s received by filter", stat.ps_recv,
	    PLURAL_SUFFIX(stat.ps_recv));
	if (!verbose)
		fputs(", ", stderr);
	else
		putc('\n', stderr);
	(void)fprintf(stderr, "%u packet%s dropped by kernel", stat.ps_drop,
	    PLURAL_SUFFIX(stat.ps_drop));
	if (stat.ps_ifdrop != 0) {
		if (!verbose)
			fputs(", ", stderr);
		else
			putc('\n', stderr);
		(void)fprintf(stderr, "%u packet%s dropped by interface\n",
		    stat.ps_ifdrop, PLURAL_SUFFIX(stat.ps_ifdrop));
	} else
		putc('\n', stderr);
	infoprint = 0;
}

#if defined(HAVE_FORK) || defined(HAVE_VFORK)
static void
compress_savefile(const char *filename)
{
# ifdef HAVE_FORK
	if (fork())
# else
	if (vfork())
# endif
		return;
	/*
	 * Set to lowest priority so that this doesn't disturb the capture
	 */
#ifdef NZERO
	setpriority(PRIO_PROCESS, 0, NZERO - 1);
#else
	setpriority(PRIO_PROCESS, 0, 19);
#endif
	if (execlp(zflag, zflag, filename, (char *)NULL) == -1)
		fprintf(stderr,
			"compress_savefile:execlp(%s, %s): %s\n",
			zflag,
			filename,
			strerror(errno));
# ifdef HAVE_FORK
	exit(1);
# else
	_exit(1);
# endif
}
#else  /* HAVE_FORK && HAVE_VFORK */
static void
compress_savefile(const char *filename)
{
	fprintf(stderr,
		"compress_savefile failed. Functionality not implemented under your system\n");
}
#endif /* HAVE_FORK && HAVE_VFORK */

static void
dump_packet_and_trunc(u_char *user, const struct pcap_pkthdr *h, const u_char *sp)
{
	struct dump_info *dump_info;
#ifdef HAVE_CAPSICUM
	cap_rights_t rights;
#endif

	++packets_captured;

	++infodelay;

	dump_info = (struct dump_info *)user;

	/*
	 * XXX - this won't force the file to rotate on the specified time
	 * boundary, but it will rotate on the first packet received after the
	 * specified Gflag number of seconds. Note: if a Gflag time boundary
	 * and a Cflag size boundary coincide, the time rotation will occur
	 * first thereby cancelling the Cflag boundary (since the file should
	 * be 0).
	 */
	if (Gflag != 0) {
		/* Check if it is time to rotate */
		time_t t;

		/* Get the current time */
		if ((t = time(NULL)) == (time_t)-1) {
			error("dump_and_trunc_packet: can't get current_time: %s",
			    pcap_strerror(errno));
		}


		/* If the time is greater than the specified window, rotate */
		if (t - Gflag_time >= Gflag) {
#ifdef HAVE_CAPSICUM
			FILE *fp;
			int fd;
#endif

			/* Update the Gflag_time */
			Gflag_time = t;
			/* Update Gflag_count */
			Gflag_count++;
			/*
			 * Close the current file and open a new one.
			 */
			pcap_dump_close(dump_info->p);

			/*
			 * Compress the file we just closed, if the user asked for it
			 */
			if (zflag != NULL)
				compress_savefile(dump_info->CurrentFileName);

			/*
			 * Check to see if we've exceeded the Wflag (when
			 * not using Cflag).
			 */
			if (Cflag == 0 && Wflag > 0 && Gflag_count >= Wflag) {
				(void)fprintf(stderr, "Maximum file limit reached: %d\n",
				    Wflag);
				exit(0);
				/* NOTREACHED */
			}
			if (dump_info->CurrentFileName != NULL)
				free(dump_info->CurrentFileName);
			/* Allocate space for max filename + \0. */
			dump_info->CurrentFileName = (char *)malloc(PATH_MAX + 1);
			if (dump_info->CurrentFileName == NULL)
				error("dump_packet_and_trunc: malloc");
			/*
			 * Gflag was set otherwise we wouldn't be here. Reset the count
			 * so multiple files would end with 1,2,3 in the filename.
			 * The counting is handled with the -C flow after this.
			 */
			Cflag_count = 0;

			/*
			 * This is always the first file in the Cflag
			 * rotation: e.g. 0
			 * We also don't need numbering if Cflag is not set.
			 */
			if (Cflag != 0)
				MakeFilename(dump_info->CurrentFileName, dump_info->WFileName, 0,
				    WflagChars);
			else
				MakeFilename(dump_info->CurrentFileName, dump_info->WFileName, 0, 0);

#ifdef HAVE_CAP_NG_H
			capng_update(CAPNG_ADD, CAPNG_EFFECTIVE, CAP_DAC_OVERRIDE);
			capng_apply(CAPNG_EFFECTIVE);
#endif /* HAVE_CAP_NG_H */
#ifdef HAVE_CAPSICUM
			fd = openat(dump_info->dirfd,
			    dump_info->CurrentFileName,
			    O_CREAT | O_WRONLY | O_TRUNC, 0644);
			if (fd < 0) {
				error("unable to open file %s",
				    dump_info->CurrentFileName);
			}
			fp = fdopen(fd, "w");
			if (fp == NULL) {
				error("unable to fdopen file %s",
				    dump_info->CurrentFileName);
			}
			dump_info->p = pcap_dump_fopen(dump_info->pd, fp);
#else	/* !HAVE_CAPSICUM */
			dump_info->p = pcap_dump_open(dump_info->pd, dump_info->CurrentFileName);
#endif
#ifdef HAVE_CAP_NG_H
			capng_update(CAPNG_DROP, CAPNG_EFFECTIVE, CAP_DAC_OVERRIDE);
			capng_apply(CAPNG_EFFECTIVE);
#endif /* HAVE_CAP_NG_H */
			if (dump_info->p == NULL)
				error("%s", pcap_geterr(pd));
#ifdef HAVE_CAPSICUM
			cap_rights_init(&rights, CAP_SEEK, CAP_WRITE);
			if (cap_rights_limit(fileno(pcap_dump_file(dump_info->p)),
			    &rights) < 0 && errno != ENOSYS) {
				error("unable to limit dump descriptor");
			}
#endif
		}
	}

	/*
	 * XXX - this won't prevent capture files from getting
	 * larger than Cflag - the last packet written to the
	 * file could put it over Cflag.
	 */
	if (Cflag != 0 && pcap_dump_ftell(dump_info->p) > Cflag) {
#ifdef HAVE_CAPSICUM
		FILE *fp;
		int fd;
#endif

		/*
		 * Close the current file and open a new one.
		 */
		pcap_dump_close(dump_info->p);

		/*
		 * Compress the file we just closed, if the user asked for it
		 */
		if (zflag != NULL)
			compress_savefile(dump_info->CurrentFileName);

		Cflag_count++;
		if (Wflag > 0) {
			if (Cflag_count >= Wflag)
				Cflag_count = 0;
		}
		if (dump_info->CurrentFileName != NULL)
			free(dump_info->CurrentFileName);
		dump_info->CurrentFileName = (char *)malloc(PATH_MAX + 1);
		if (dump_info->CurrentFileName == NULL)
			error("dump_packet_and_trunc: malloc");
		MakeFilename(dump_info->CurrentFileName, dump_info->WFileName, Cflag_count, WflagChars);
#ifdef HAVE_CAPSICUM
		fd = openat(dump_info->dirfd, dump_info->CurrentFileName,
		    O_CREAT | O_WRONLY | O_TRUNC, 0644);
		if (fd < 0) {
			error("unable to open file %s",
			    dump_info->CurrentFileName);
		}
		fp = fdopen(fd, "w");
		if (fp == NULL) {
			error("unable to fdopen file %s",
			    dump_info->CurrentFileName);
		}
		dump_info->p = pcap_dump_fopen(dump_info->pd, fp);
#else	/* !HAVE_CAPSICUM */
		dump_info->p = pcap_dump_open(dump_info->pd, dump_info->CurrentFileName);
#endif
		if (dump_info->p == NULL)
			error("%s", pcap_geterr(pd));
#ifdef HAVE_CAPSICUM
		cap_rights_init(&rights, CAP_SEEK, CAP_WRITE);
		if (cap_rights_limit(fileno(pcap_dump_file(dump_info->p)),
		    &rights) < 0 && errno != ENOSYS) {
			error("unable to limit dump descriptor");
		}
#endif
	}

	pcap_dump((u_char *)dump_info->p, h, sp);
#ifdef HAVE_PCAP_DUMP_FLUSH
	if (Uflag)
		pcap_dump_flush(dump_info->p);
#endif

	--infodelay;
	if (infoprint)
		info(0);
}

static void
dump_packet(u_char *user, const struct pcap_pkthdr *h, const u_char *sp)
{
	++packets_captured;

	++infodelay;

	pcap_dump(user, h, sp);
#ifdef HAVE_PCAP_DUMP_FLUSH
	if (Uflag)
		pcap_dump_flush((pcap_dumper_t *)user);
#endif

	--infodelay;
	if (infoprint)
		info(0);
}

static void
print_packet(u_char *user, const struct pcap_pkthdr *h, const u_char *sp)
{
	struct print_info *print_info;
	__capability const u_char * p;
        netdissect_options *ndo;

	++packets_captured;

	++infodelay;

	print_info = (struct print_info *)user;
        ndo = print_info->ndo;
	printf("nod %p\n", ndo);

	p = cheri_ptrperm((void *)sp, h->caplen,
	    CHERI_PERM_LOAD | CHERI_PERM_LOAD_CAP);
	/*
	 * Some printers want to check that they're not walking off the
	 * end of the packet.
	 * Rather than pass it all the way down, we set this global.
	 */
	ndo->ndo_snapend = p + h->caplen;

	pretty_print_packet(print_info, h, p, packets_captured);

	putchar('\n');

	--infodelay;
	if (infoprint)
		info(0);
}

#ifdef WIN32
	/*
	 * XXX - there should really be libpcap calls to get the version
	 * number as a string (the string would be generated from #defines
	 * at run time, so that it's not generated from string constants
	 * in the library, as, on many UNIX systems, those constants would
	 * be statically linked into the application executable image, and
	 * would thus reflect the version of libpcap on the system on
	 * which the application was *linked*, not the system on which it's
	 * *running*.
	 *
	 * That routine should be documented, unlike the "version[]"
	 * string, so that UNIX vendors providing their own libpcaps
	 * don't omit it (as a couple of vendors have...).
	 *
	 * Packet.dll should perhaps also export a routine to return the
	 * version number of the Packet.dll code, to supply the
	 * "Wpcap_version" information on Windows.
	 */
	char WDversion[]="current-git.tcpdump.org";
#if !defined(HAVE_GENERATED_VERSION)
	char version[]="current-git.tcpdump.org";
#endif
	char pcap_version[]="current-git.tcpdump.org";
	char Wpcap_version[]="3.1";
#endif

#ifdef SIGNAL_REQ_INFO
RETSIGTYPE requestinfo(int signo _U_)
{
	if (infodelay)
		++infoprint;
	else
		info(0);
}
#endif

/*
 * Called once each second in verbose mode while dumping to file
 */
#ifdef USE_WIN32_MM_TIMER
void CALLBACK verbose_stats_dump (UINT timer_id _U_, UINT msg _U_, DWORD_PTR arg _U_,
				  DWORD_PTR dw1 _U_, DWORD_PTR dw2 _U_)
{
	struct pcap_stat stat;

	if (infodelay == 0 && pcap_stats(pd, &stat) >= 0)
		fprintf(stderr, "Got %u\r", packets_captured);
}
#elif defined(HAVE_ALARM)
static void verbose_stats_dump(int sig _U_)
{
	struct pcap_stat stat;

	if (infodelay == 0 && pcap_stats(pd, &stat) >= 0)
		fprintf(stderr, "Got %u\r", packets_captured);
	alarm(1);
}
#endif

USES_APPLE_DEPRECATED_API
static void
print_version(void)
{
	extern char version[];
#ifndef HAVE_PCAP_LIB_VERSION
#if defined(WIN32) || defined(HAVE_PCAP_VERSION)
	extern char pcap_version[];
#else /* defined(WIN32) || defined(HAVE_PCAP_VERSION) */
	static char pcap_version[] = "unknown";
#endif /* defined(WIN32) || defined(HAVE_PCAP_VERSION) */
#endif /* HAVE_PCAP_LIB_VERSION */

#ifdef HAVE_PCAP_LIB_VERSION
#ifdef WIN32
	(void)fprintf(stderr, "%s version %s, based on tcpdump version %s\n", program_name, WDversion, version);
#else /* WIN32 */
	(void)fprintf(stderr, "%s version %s\n", program_name, version);
#endif /* WIN32 */
	(void)fprintf(stderr, "%s\n",pcap_lib_version());
#else /* HAVE_PCAP_LIB_VERSION */
#ifdef WIN32
	(void)fprintf(stderr, "%s version %s, based on tcpdump version %s\n", program_name, WDversion, version);
	(void)fprintf(stderr, "WinPcap version %s, based on libpcap version %s\n",Wpcap_version, pcap_version);
#else /* WIN32 */
	(void)fprintf(stderr, "%s version %s\n", program_name, version);
	(void)fprintf(stderr, "libpcap version %s\n", pcap_version);
#endif /* WIN32 */
#endif /* HAVE_PCAP_LIB_VERSION */

#if defined(HAVE_LIBCRYPTO) && defined(SSLEAY_VERSION)
	(void)fprintf (stderr, "%s\n", SSLeay_version(SSLEAY_VERSION));
#endif

#ifdef USE_LIBSMI
	(void)fprintf (stderr, "SMI-library: %s\n", smi_version_string);
#endif
}
USES_APPLE_RST

static void
print_usage(void)
{
	print_version();
	(void)fprintf(stderr,
"Usage: %s [-aAbd" D_FLAG "efhH" I_FLAG J_FLAG "KlLnNOpqRStu" U_FLAG "vxX#]" B_FLAG_USAGE " [ -c count ]\n", program_name);
	(void)fprintf(stderr,
"\t\t[ -C file_size ] [ -E algo:secret ] [ -F file ] [ -G seconds ]\n");
	(void)fprintf(stderr,
"\t\t[ -i interface ]" j_FLAG_USAGE " [ -M secret ] [ --number ]\n");
#ifdef HAVE_PCAP_SETDIRECTION
	(void)fprintf(stderr,
"\t\t[ -Q in|out|inout ]\n");
#endif
	(void)fprintf(stderr,
"\t\t[ -r file ] [ -s snaplen ] ");
#ifdef HAVE_PCAP_SET_TSTAMP_PRECISION
	(void)fprintf(stderr, "[ --time-stamp-precision precision ]\n");
	(void)fprintf(stderr,
"\t\t");
#endif
	(void)fprintf(stderr, "[ -T type ] [ --version ] [ -V file ]\n");
	(void)fprintf(stderr,
"\t\t[ -w file ] [ -W filecount ] [ -y datalinktype ] [ -z command ]\n");
	(void)fprintf(stderr,
"\t\t[ -Z user ] [ expression ]\n");
}
/*
 * Local Variables:
 * c-style: whitesmith
 * c-basic-offset: 8
 * End:
 */<|MERGE_RESOLUTION|>--- conflicted
+++ resolved
@@ -677,13 +677,7 @@
 #ifdef HAVE_CAPSICUM
 	cap_rights_t rights;
 #endif	/* HAVE_CAPSICUM */
-<<<<<<< HEAD
-#ifdef __FreeBSD__
 	int cansandbox;
-#endif
-=======
-	int cansandbox;
->>>>>>> ca1fdb3c
 
 #ifdef WIN32
 	if(wsockinit() != 0) return 1;
