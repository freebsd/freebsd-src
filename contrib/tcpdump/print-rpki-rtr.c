/*
 * Copyright (c) 1998-2011 The TCPDUMP project
 *
 * Redistribution and use in source and binary forms, with or without
 * modification, are permitted provided that: (1) source code
 * distributions retain the above copyright notice and this paragraph
 * in its entirety, and (2) distributions including binary code include
 * the above copyright notice and this paragraph in its entirety in
 * the documentation or other materials provided with the distribution.
 * THIS SOFTWARE IS PROVIDED ``AS IS'' AND
 * WITHOUT ANY EXPRESS OR IMPLIED WARRANTIES, INCLUDING, WITHOUT
 * LIMITATION, THE IMPLIED WARRANTIES OF MERCHANTABILITY AND FITNESS
 * FOR A PARTICULAR PURPOSE.
 *
 * support for the The RPKI/Router Protocol as RFC6810
 *
 * Original code by Hannes Gredler (hannes@juniper.net)
 */

#define NETDISSECT_REWORKED
#ifdef HAVE_CONFIG_H
#include "config.h"
#endif

#include <tcpdump-stdinc.h>

#include <string.h>

#include "interface.h"
#include "extract.h"
#include "addrtoname.h"

/*
 * RPKI/Router PDU header
 *
 * Here's what the PDU header looks like.
 * The length does include the version and length fields.
 */
typedef struct rpki_rtr_pdu_ {
    u_char version;		/* Version number */
    u_char pdu_type;		/* PDU type */
    union {
	u_char session_id[2];	/* Session id */
	u_char error_code[2];	/* Error code */
    } u;
    u_char length[4];
} rpki_rtr_pdu;
#define RPKI_RTR_PDU_OVERHEAD (offsetof(rpki_rtr_pdu, rpki_rtr_pdu_msg))

/*
 * IPv4 Prefix PDU.
 */
typedef struct rpki_rtr_pdu_ipv4_prefix_ {
    rpki_rtr_pdu pdu_header;
    u_char flags;
    u_char prefix_length;
    u_char max_length;
    u_char zero;
    u_char prefix[4];
    u_char as[4];
} rpki_rtr_pdu_ipv4_prefix;

/*
 * IPv6 Prefix PDU.
 */
typedef struct rpki_rtr_pdu_ipv6_prefix_ {
    rpki_rtr_pdu pdu_header;
    u_char flags;
    u_char prefix_length;
    u_char max_length;
    u_char zero;
    u_char prefix[16];
    u_char as[4];
} rpki_rtr_pdu_ipv6_prefix;

/*
 * Error report PDU.
 */
typedef struct rpki_rtr_pdu_error_report_ {
    rpki_rtr_pdu pdu_header;
    u_char encapsulated_pdu_length[4]; /* Encapsulated PDU length */
} rpki_rtr_pdu_error_report;

/*
 * PDU type codes
 */
#define RPKI_RTR_SERIAL_NOTIFY_PDU	0
#define RPKI_RTR_SERIAL_QUERY_PDU	1
#define RPKI_RTR_RESET_QUERY_PDU	2
#define RPKI_RTR_CACHE_RESPONSE_PDU	3
#define RPKI_RTR_IPV4_PREFIX_PDU	4
#define RPKI_RTR_IPV6_PREFIX_PDU	6
#define RPKI_RTR_END_OF_DATA_PDU	7
#define RPKI_RTR_CACHE_RESET_PDU	8
#define RPKI_RTR_ERROR_REPORT_PDU	10

static const struct tok rpki_rtr_pdu_values[] = {
    { RPKI_RTR_SERIAL_NOTIFY_PDU, "Serial Notify" },
    { RPKI_RTR_SERIAL_QUERY_PDU, "Serial Query" },
    { RPKI_RTR_RESET_QUERY_PDU, "Reset Query" },
    { RPKI_RTR_CACHE_RESPONSE_PDU, "Cache Response" },
    { RPKI_RTR_IPV4_PREFIX_PDU, "IPV4 Prefix" },
    { RPKI_RTR_IPV6_PREFIX_PDU, "IPV6 Prefix" },
    { RPKI_RTR_END_OF_DATA_PDU, "End of Data" },
    { RPKI_RTR_CACHE_RESET_PDU, "Cache Reset" },
    { RPKI_RTR_ERROR_REPORT_PDU, "Error Report" },
    { 0, NULL}
};

static const struct tok rpki_rtr_error_codes[] = {
    { 0, "Corrupt Data" },
    { 1, "Internal Error" },
    { 2, "No Data Available" },
    { 3, "Invalid Request" },
    { 4, "Unsupported Protocol Version" },
    { 5, "Unsupported PDU Type" },
    { 6, "Withdrawal of Unknown Record" },
    { 7, "Duplicate Announcement Received" },
    { 0, NULL}
};

/*
 * Build a indentation string for a given indentation level.
 * XXX this should be really in util.c
 */
static char *
indent_string (u_int indent)
{
    static char buf[20];
    u_int idx;

    idx = 0;
    buf[idx] = '\0';

    /*
     * Does the static buffer fit ?
     */
    if (sizeof(buf) < ((indent/8) + (indent %8) + 2)) {
	return buf;
    }

    /*
     * Heading newline.
     */
    buf[idx] = '\n';
    idx++;

    while (indent >= 8) {
	buf[idx] = '\t';
	idx++;
	indent -= 8;
    }

    while (indent > 0) {
	buf[idx] = ' ';
	idx++;
	indent--;
    }

    /*
     * Trailing zero.
     */
    buf[idx] = '\0';

    return buf;
}

/*
 * Print a single PDU.
 */
static void
rpki_rtr_pdu_print (netdissect_options *ndo, const u_char *tptr, u_int indent)
{
    const rpki_rtr_pdu *pdu_header;
    u_int pdu_type, pdu_len, hexdump;
    const u_char *msg;

    pdu_header = (rpki_rtr_pdu *)tptr;
    pdu_type = pdu_header->pdu_type;
    pdu_len = EXTRACT_32BITS(pdu_header->length);
    ND_TCHECK2(*tptr, pdu_len);
    hexdump = FALSE;

    ND_PRINT((ndo, "%sRPKI-RTRv%u, %s PDU (%u), length: %u",
	   indent_string(8),
	   pdu_header->version,
	   tok2str(rpki_rtr_pdu_values, "Unknown", pdu_type),
	   pdu_type, pdu_len));

    switch (pdu_type) {

	/*
	 * The following PDUs share the message format.
	 */
    case RPKI_RTR_SERIAL_NOTIFY_PDU:
    case RPKI_RTR_SERIAL_QUERY_PDU:
    case RPKI_RTR_END_OF_DATA_PDU:
        msg = (const u_char *)(pdu_header + 1);
	ND_PRINT((ndo, "%sSession ID: 0x%04x, Serial: %u",
	       indent_string(indent+2),
	       EXTRACT_16BITS(pdu_header->u.session_id),
	       EXTRACT_32BITS(msg)));
	break;

	/*
	 * The following PDUs share the message format.
	 */
    case RPKI_RTR_RESET_QUERY_PDU:
    case RPKI_RTR_CACHE_RESET_PDU:

	/*
	 * Zero payload PDUs.
	 */
	break;

    case RPKI_RTR_CACHE_RESPONSE_PDU:
	ND_PRINT((ndo, "%sSession ID: 0x%04x",
	       indent_string(indent+2),
	       EXTRACT_16BITS(pdu_header->u.session_id)));
	break;

    case RPKI_RTR_IPV4_PREFIX_PDU:
	{
	    rpki_rtr_pdu_ipv4_prefix *pdu;

	    pdu = (rpki_rtr_pdu_ipv4_prefix *)tptr;
	    ND_PRINT((ndo, "%sIPv4 Prefix %s/%u-%u, origin-as %u, flags 0x%02x",
		   indent_string(indent+2),
		   ipaddr_string(ndo, pdu->prefix),
		   pdu->prefix_length, pdu->max_length,
		   EXTRACT_32BITS(pdu->as), pdu->flags));
	}
	break;

#ifdef INET6
    case RPKI_RTR_IPV6_PREFIX_PDU:
	{
	    rpki_rtr_pdu_ipv6_prefix *pdu;

	    pdu = (rpki_rtr_pdu_ipv6_prefix *)tptr;
	    ND_PRINT((ndo, "%sIPv6 Prefix %s/%u-%u, origin-as %u, flags 0x%02x",
		   indent_string(indent+2),
		   ip6addr_string(ndo, pdu->prefix),
		   pdu->prefix_length, pdu->max_length,
		   EXTRACT_32BITS(pdu->as), pdu->flags));
	}
	break;
#endif

    case RPKI_RTR_ERROR_REPORT_PDU:
	{
	    rpki_rtr_pdu_error_report *pdu;
	    u_int encapsulated_pdu_length, text_length, tlen, error_code;

	    pdu = (rpki_rtr_pdu_error_report *)tptr;
	    encapsulated_pdu_length = EXTRACT_32BITS(pdu->encapsulated_pdu_length);
	    ND_TCHECK2(*tptr, encapsulated_pdu_length);
	    tlen = pdu_len;

	    error_code = EXTRACT_16BITS(pdu->pdu_header.u.error_code);
	    ND_PRINT((ndo, "%sError code: %s (%u), Encapsulated PDU length: %u",
		   indent_string(indent+2),
		   tok2str(rpki_rtr_error_codes, "Unknown", error_code),
		   error_code, encapsulated_pdu_length));

	    tptr += sizeof(*pdu);
	    tlen -= sizeof(*pdu);

	    /*
	     * Recurse if there is an encapsulated PDU.
	     */
	    if (encapsulated_pdu_length &&
		(encapsulated_pdu_length <= tlen)) {
		ND_PRINT((ndo, "%s-----encapsulated PDU-----", indent_string(indent+4)));
		rpki_rtr_pdu_print(ndo, tptr, indent+2);
	    }

	    tptr += encapsulated_pdu_length;
	    tlen -= encapsulated_pdu_length;

	    /*
	     * Extract, trail-zero and print the Error message.
	     */
	    text_length = 0;
	    if (tlen > 4) {
		text_length = EXTRACT_32BITS(tptr);
		tptr += 4;
		tlen -= 4;
	    }
	    ND_TCHECK2(*tptr, text_length);
	    if (text_length && (text_length <= tlen )) {
		ND_PRINT((ndo, "%sError text: ", indent_string(indent+2)));
		fn_printn(ndo, tptr, text_length, ndo->ndo_snapend);
	    }
	}
	break;

    default:

	/*
	 * Unknown data, please hexdump.
	 */
	hexdump = TRUE;
    }

    /* do we also want to see a hex dump ? */
    if (ndo->ndo_vflag > 1 || (ndo->ndo_vflag && hexdump)) {
	print_unknown_data(ndo,tptr,"\n\t  ", pdu_len);
    }
    return;

 trunc:
    ND_PRINT((ndo, "|trunc"));
    return;
}

void
<<<<<<< HEAD
rpki_rtr_print(netdissect_options *ndo, register const u_char *pptr, register u_int len) {
	INVOKE_DISSECTOR(_rpki_rtr_print, ndo, pptr, len);
}

void
_rpki_rtr_print(netdissect_options *ndo, register const u_char *pptr, register u_int len) {
=======
rpki_rtr_print(netdissect_options *ndo, register const u_char *pptr, register u_int len)
{
>>>>>>> 7e965066
    u_int tlen, pdu_type, pdu_len;
    const u_char *tptr;
    const rpki_rtr_pdu *pdu_header;

    tptr = pptr;
    tlen = len;

    if (!ndo->ndo_vflag) {
	ND_PRINT((ndo, ", RPKI-RTR"));
	return;
    }

    while (tlen >= sizeof(rpki_rtr_pdu)) {

        ND_TCHECK2(*tptr, sizeof(rpki_rtr_pdu));

	pdu_header = (rpki_rtr_pdu *)tptr;
        pdu_type = pdu_header->pdu_type;
        pdu_len = EXTRACT_32BITS(pdu_header->length);
        ND_TCHECK2(*tptr, pdu_len);

        /* infinite loop check */
        if (!pdu_type || !pdu_len) {
            break;
        }

        if (tlen < pdu_len) {
            goto trunc;
        }

	/*
	 * Print the PDU.
	 */
	rpki_rtr_pdu_print(ndo, tptr, 8);

        tlen -= pdu_len;
        tptr += pdu_len;
    }
    return;
 trunc:
    ND_PRINT((ndo, "\n\t[|RPKI-RTR]"));
}

/*
 * Local Variables:
 * c-style: whitesmith
 * c-basic-offset: 4
 * End:
 */<|MERGE_RESOLUTION|>--- conflicted
+++ resolved
@@ -315,17 +315,14 @@
 }
 
 void
-<<<<<<< HEAD
-rpki_rtr_print(netdissect_options *ndo, register const u_char *pptr, register u_int len) {
+rpki_rtr_print(netdissect_options *ndo, register const u_char *pptr, register u_int len)
+{
 	INVOKE_DISSECTOR(_rpki_rtr_print, ndo, pptr, len);
 }
 
 void
-_rpki_rtr_print(netdissect_options *ndo, register const u_char *pptr, register u_int len) {
-=======
-rpki_rtr_print(netdissect_options *ndo, register const u_char *pptr, register u_int len)
+_rpki_rtr_print(netdissect_options *ndo, register const u_char *pptr, register u_int len)
 {
->>>>>>> 7e965066
     u_int tlen, pdu_type, pdu_len;
     const u_char *tptr;
     const rpki_rtr_pdu *pdu_header;
