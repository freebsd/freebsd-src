/*
 * Copyright (c) 1998-2011 The TCPDUMP project
 *
 * Redistribution and use in source and binary forms, with or without
 * modification, are permitted provided that: (1) source code
 * distributions retain the above copyright notice and this paragraph
 * in its entirety, and (2) distributions including binary code include
 * the above copyright notice and this paragraph in its entirety in
 * the documentation or other materials provided with the distribution.
 * THIS SOFTWARE IS PROVIDED ``AS IS'' AND
 * WITHOUT ANY EXPRESS OR IMPLIED WARRANTIES, INCLUDING, WITHOUT
 * LIMITATION, THE IMPLIED WARRANTIES OF MERCHANTABILITY AND FITNESS
 * FOR A PARTICULAR PURPOSE.
 *
 * support for the The RPKI/Router Protocol as RFC6810
 *
 * Original code by Hannes Gredler (hannes@juniper.net)
 */

#define NETDISSECT_REWORKED
#ifdef HAVE_CONFIG_H
#include "config.h"
#endif

#include <tcpdump-stdinc.h>

#include <string.h>

#include "interface.h"
#include "extract.h"
#include "addrtoname.h"

/*
 * RPKI/Router PDU header
 *
 * Here's what the PDU header looks like.
 * The length does include the version and length fields.
 */
typedef struct rpki_rtr_pdu_ {
    u_char version;		/* Version number */
    u_char pdu_type;		/* PDU type */
    union {
	u_char session_id[2];	/* Session id */
	u_char error_code[2];	/* Error code */
    } u;
    u_char length[4];
} rpki_rtr_pdu;
#define RPKI_RTR_PDU_OVERHEAD (offsetof(rpki_rtr_pdu, rpki_rtr_pdu_msg))

/*
 * IPv4 Prefix PDU.
 */
typedef struct rpki_rtr_pdu_ipv4_prefix_ {
    rpki_rtr_pdu pdu_header;
    u_char flags;
    u_char prefix_length;
    u_char max_length;
    u_char zero;
    u_char prefix[4];
    u_char as[4];
} rpki_rtr_pdu_ipv4_prefix;

/*
 * IPv6 Prefix PDU.
 */
typedef struct rpki_rtr_pdu_ipv6_prefix_ {
    rpki_rtr_pdu pdu_header;
    u_char flags;
    u_char prefix_length;
    u_char max_length;
    u_char zero;
    u_char prefix[16];
    u_char as[4];
} rpki_rtr_pdu_ipv6_prefix;

/*
 * Error report PDU.
 */
typedef struct rpki_rtr_pdu_error_report_ {
    rpki_rtr_pdu pdu_header;
    u_char encapsulated_pdu_length[4]; /* Encapsulated PDU length */
} rpki_rtr_pdu_error_report;

/*
 * PDU type codes
 */
#define RPKI_RTR_SERIAL_NOTIFY_PDU	0
#define RPKI_RTR_SERIAL_QUERY_PDU	1
#define RPKI_RTR_RESET_QUERY_PDU	2
#define RPKI_RTR_CACHE_RESPONSE_PDU	3
#define RPKI_RTR_IPV4_PREFIX_PDU	4
#define RPKI_RTR_IPV6_PREFIX_PDU	6
#define RPKI_RTR_END_OF_DATA_PDU	7
#define RPKI_RTR_CACHE_RESET_PDU	8
#define RPKI_RTR_ERROR_REPORT_PDU	10

static const struct tok rpki_rtr_pdu_values[] = {
    { RPKI_RTR_SERIAL_NOTIFY_PDU, "Serial Notify" },
    { RPKI_RTR_SERIAL_QUERY_PDU, "Serial Query" },
    { RPKI_RTR_RESET_QUERY_PDU, "Reset Query" },
    { RPKI_RTR_CACHE_RESPONSE_PDU, "Cache Response" },
    { RPKI_RTR_IPV4_PREFIX_PDU, "IPV4 Prefix" },
    { RPKI_RTR_IPV6_PREFIX_PDU, "IPV6 Prefix" },
    { RPKI_RTR_END_OF_DATA_PDU, "End of Data" },
    { RPKI_RTR_CACHE_RESET_PDU, "Cache Reset" },
    { RPKI_RTR_ERROR_REPORT_PDU, "Error Report" },
    { 0, NULL}
};

static const struct tok rpki_rtr_error_codes[] = {
    { 0, "Corrupt Data" },
    { 1, "Internal Error" },
    { 2, "No Data Available" },
    { 3, "Invalid Request" },
    { 4, "Unsupported Protocol Version" },
    { 5, "Unsupported PDU Type" },
    { 6, "Withdrawal of Unknown Record" },
    { 7, "Duplicate Announcement Received" },
    { 0, NULL}
};

/*
 * Build a identation string for a given identation level.
 * XXX this should be really in util.c
 */
static char *
indent_string (u_int indent)
{
    static char buf[20];
    u_int idx;

    idx = 0;
    buf[idx] = '\0';

    /*
     * Does the static buffer fit ?
     */
    if (sizeof(buf) < ((indent/8) + (indent %8) + 2)) {
	return buf;
    }

    /*
     * Heading newline.
     */
    buf[idx] = '\n';
    idx++;

    while (indent >= 8) {
	buf[idx] = '\t';
	idx++;
	indent -= 8;
    }

    while (indent > 0) {
	buf[idx] = ' ';
	idx++;
	indent--;
    }

    /*
     * Trailing zero.
     */
    buf[idx] = '\0';

    return buf;
}

/*
 * Print a single PDU.
 */
static void
rpki_rtr_pdu_print (netdissect_options *ndo, const u_char *tptr, u_int indent)
{
    const rpki_rtr_pdu *pdu_header;
    u_int pdu_type, pdu_len, hexdump;
    const u_char *msg;

    pdu_header = (rpki_rtr_pdu *)tptr;
    pdu_type = pdu_header->pdu_type;
    pdu_len = EXTRACT_32BITS(pdu_header->length);
    hexdump = FALSE;

    ND_PRINT((ndo, "%sRPKI-RTRv%u, %s PDU (%u), length: %u",
	   indent_string(8),
	   pdu_header->version,
	   tok2str(rpki_rtr_pdu_values, "Unknown", pdu_type),
	   pdu_type, pdu_len));

    switch (pdu_type) {

	/*
	 * The following PDUs share the message format.
	 */
    case RPKI_RTR_SERIAL_NOTIFY_PDU:
    case RPKI_RTR_SERIAL_QUERY_PDU:
    case RPKI_RTR_END_OF_DATA_PDU:
        msg = (const u_char *)(pdu_header + 1);
	ND_PRINT((ndo, "%sSession ID: 0x%04x, Serial: %u",
	       indent_string(indent+2),
	       EXTRACT_16BITS(pdu_header->u.session_id),
	       EXTRACT_32BITS(msg)));
	break;

	/*
	 * The following PDUs share the message format.
	 */
    case RPKI_RTR_RESET_QUERY_PDU:
    case RPKI_RTR_CACHE_RESET_PDU:

	/*
	 * Zero payload PDUs.
	 */
	break;

    case RPKI_RTR_CACHE_RESPONSE_PDU:
	ND_PRINT((ndo, "%sSession ID: 0x%04x",
	       indent_string(indent+2),
	       EXTRACT_16BITS(pdu_header->u.session_id)));
	break;

    case RPKI_RTR_IPV4_PREFIX_PDU:
	{
	    rpki_rtr_pdu_ipv4_prefix *pdu;

	    pdu = (rpki_rtr_pdu_ipv4_prefix *)tptr;
	    ND_PRINT((ndo, "%sIPv4 Prefix %s/%u-%u, origin-as %u, flags 0x%02x",
		   indent_string(indent+2),
		   ipaddr_string(ndo, pdu->prefix),
		   pdu->prefix_length, pdu->max_length,
		   EXTRACT_32BITS(pdu->as), pdu->flags));
	}
	break;

#ifdef INET6
    case RPKI_RTR_IPV6_PREFIX_PDU:
	{
	    rpki_rtr_pdu_ipv6_prefix *pdu;

	    pdu = (rpki_rtr_pdu_ipv6_prefix *)tptr;
	    ND_PRINT((ndo, "%sIPv6 Prefix %s/%u-%u, origin-as %u, flags 0x%02x",
		   indent_string(indent+2),
		   ip6addr_string(ndo, pdu->prefix),
		   pdu->prefix_length, pdu->max_length,
		   EXTRACT_32BITS(pdu->as), pdu->flags));
	}
	break;
#endif

    case RPKI_RTR_ERROR_REPORT_PDU:
	{
	    rpki_rtr_pdu_error_report *pdu;
	    u_int encapsulated_pdu_length, text_length, tlen, error_code;
	    u_char buf[80];

	    pdu = (rpki_rtr_pdu_error_report *)tptr;
	    encapsulated_pdu_length = EXTRACT_32BITS(pdu->encapsulated_pdu_length);
	    tlen = pdu_len;

	    error_code = EXTRACT_16BITS(pdu->pdu_header.u.error_code);
	    ND_PRINT((ndo, "%sError code: %s (%u), Encapsulated PDU length: %u",
		   indent_string(indent+2),
		   tok2str(rpki_rtr_error_codes, "Unknown", error_code),
		   error_code, encapsulated_pdu_length));

	    tptr += sizeof(*pdu);
	    tlen -= sizeof(*pdu);

	    /*
	     * Recurse if there is an encapsulated PDU.
	     */
	    if (encapsulated_pdu_length &&
		(encapsulated_pdu_length <= tlen)) {
		ND_PRINT((ndo, "%s-----encapsulated PDU-----", indent_string(indent+4)));
		rpki_rtr_pdu_print(ndo, tptr, indent+2);
	    }

	    tptr += encapsulated_pdu_length;
	    tlen -= encapsulated_pdu_length;

	    /*
	     * Extract, trail-zero and print the Error message.
	     */
	    text_length = 0;
	    if (tlen > 4) {
		text_length = EXTRACT_32BITS(tptr);
		tptr += 4;
		tlen -= 4;
	    }
	    if (text_length && (text_length <= tlen )) {
		memcpy(buf, tptr, min(sizeof(buf)-1, text_length));
		buf[text_length] = '\0';
		ND_PRINT((ndo, "%sError text: %s", indent_string(indent+2), buf));
	    }
	}
	break;

    default:

	/*
	 * Unknown data, please hexdump.
	 */
	hexdump = TRUE;
    }

    /* do we also want to see a hex dump ? */
    if (ndo->ndo_vflag > 1 || (ndo->ndo_vflag && hexdump)) {
	print_unknown_data(ndo,tptr,"\n\t  ", pdu_len);
    }
}

void
<<<<<<< HEAD
rpki_rtr_print(const u_char *pptr, register u_int len)
{
	if (!invoke_dissector((void *)_rpki_rtr_print,
	    len, 0, 0, 0, 0, gndo, pptr, NULL, NULL, NULL))
		_rpki_rtr_print(pptr, len);
}
=======
rpki_rtr_print(netdissect_options *ndo, register const u_char *pptr, register u_int len) {
>>>>>>> f49c5d52

void
_rpki_rtr_print(const u_char *pptr, register u_int len)
{
    u_int tlen, pdu_type, pdu_len;
    const u_char *tptr;
    const rpki_rtr_pdu *pdu_header;

    tptr = pptr;
    tlen = len;

    if (!ndo->ndo_vflag) {
	ND_PRINT((ndo, ", RPKI-RTR"));
	return;
    }

    while (tlen >= sizeof(rpki_rtr_pdu)) {

        ND_TCHECK2(*tptr, sizeof(rpki_rtr_pdu));

	pdu_header = (rpki_rtr_pdu *)tptr;
        pdu_type = pdu_header->pdu_type;
        pdu_len = EXTRACT_32BITS(pdu_header->length);

        /* infinite loop check */
        if (!pdu_type || !pdu_len) {
            break;
        }

        ND_TCHECK2(*tptr, pdu_len);
        if (tlen < pdu_len) {
            goto trunc;
        }

	/*
	 * Print the PDU.
	 */
	rpki_rtr_pdu_print(ndo, tptr, 8);

        tlen -= pdu_len;
        tptr += pdu_len;
    }
    return;
 trunc:
    ND_PRINT((ndo, "\n\t[|RPKI-RTR]"));
}

/*
 * Local Variables:
 * c-style: whitesmith
 * c-basic-offset: 4
 * End:
 */<|MERGE_RESOLUTION|>--- conflicted
+++ resolved
@@ -309,20 +309,14 @@
 }
 
 void
-<<<<<<< HEAD
-rpki_rtr_print(const u_char *pptr, register u_int len)
-{
+rpki_rtr_print(netdissect_options *ndo, register const u_char *pptr, register u_int len) {
 	if (!invoke_dissector((void *)_rpki_rtr_print,
-	    len, 0, 0, 0, 0, gndo, pptr, NULL, NULL, NULL))
-		_rpki_rtr_print(pptr, len);
+	    len, 0, 0, 0, 0, ndo, pptr, NULL, NULL, NULL))
+		_rpki_rtr_print(ndo, pptr, len);
 }
-=======
-rpki_rtr_print(netdissect_options *ndo, register const u_char *pptr, register u_int len) {
->>>>>>> f49c5d52
 
 void
-_rpki_rtr_print(const u_char *pptr, register u_int len)
-{
+_rpki_rtr_print(netdissect_options *ndo, register const u_char *pptr, register u_int len) {
     u_int tlen, pdu_type, pdu_len;
     const u_char *tptr;
     const rpki_rtr_pdu *pdu_header;
