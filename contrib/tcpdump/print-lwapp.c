/*
 * Copyright (c) 1998-2007 The TCPDUMP project
 *
 * Redistribution and use in source and binary forms, with or without
 * modification, are permitted provided that: (1) source code
 * distributions retain the above copyright notice and this paragraph
 * in its entirety, and (2) distributions including binary code include
 * the above copyright notice and this paragraph in its entirety in
 * the documentation or other materials provided with the distribution.
 * THIS SOFTWARE IS PROVIDED ``AS IS'' AND
 * WITHOUT ANY EXPRESS OR IMPLIED WARRANTIES, INCLUDING, WITHOUT
 * LIMITATION, THE IMPLIED WARRANTIES OF MERCHANTABILITY AND FITNESS
 * FOR A PARTICULAR PURPOSE.
 *
 * Support for the Light Weight Access Point Protocol as per RFC 5412
 *
 * Original code by Carles Kishimoto <carles.kishimoto@gmail.com>
 */

#define NETDISSECT_REWORKED
#ifdef HAVE_CONFIG_H
#include "config.h"
#endif

#include <tcpdump-stdinc.h>

#include "interface.h"
#include "extract.h"
#include "addrtoname.h"

/*
 * LWAPP transport (common) header
 *      0                   1                   2                   3
 *     0 1 2 3 4 5 6 7 8 9 0 1 2 3 4 5 6 7 8 9 0 1 2 3 4 5 6 7 8 9 0 1
 *    +-+-+-+-+-+-+-+-+-+-+-+-+-+-+-+-+-+-+-+-+-+-+-+-+-+-+-+-+-+-+-+-+
 *    |VER| RID |C|F|L|    Frag ID    |            Length             |
 *    +-+-+-+-+-+-+-+-+-+-+-+-+-+-+-+-+-+-+-+-+-+-+-+-+-+-+-+-+-+-+-+-+
 *    |          Status/WLANs         |   Payload...  |
 *    +-+-+-+-+-+-+-+-+-+-+-+-+-+-+-+-+-+-+-+-+-+-+-+-+
 *
 */

struct lwapp_transport_header {
    uint8_t  version;
    uint8_t  frag_id;
    uint8_t  length[2];
    uint16_t status;
};

/*
 * LWAPP control header
 *      0                   1                   2                   3
 *      0 1 2 3 4 5 6 7 8 9 0 1 2 3 4 5 6 7 8 9 0 1 2 3 4 5 6 7 8 9 0 1
 *     +-+-+-+-+-+-+-+-+-+-+-+-+-+-+-+-+-+-+-+-+-+-+-+-+-+-+-+-+-+-+-+-+
 *     |  Message Type |    Seq Num    |      Msg Element Length       |
 *     +-+-+-+-+-+-+-+-+-+-+-+-+-+-+-+-+-+-+-+-+-+-+-+-+-+-+-+-+-+-+-+-+
 *     |                           Session ID                          |
 *     +-+-+-+-+-+-+-+-+-+-+-+-+-+-+-+-+-+-+-+-+-+-+-+-+-+-+-+-+-+-+-+-+
 *     |      Msg Element [0..N]       |
 *     +-+-+-+-+-+-+-+-+-+-+-+-+-+-+-+-+
 */

struct lwapp_control_header {
    uint8_t  msg_type;
    uint8_t  seq_num;
    uint8_t  len[2];
    uint8_t  session_id[4];
};

#define LWAPP_VERSION 0
#define	LWAPP_EXTRACT_VERSION(x) (((x)&0xC0)>>6)
#define	LWAPP_EXTRACT_RID(x) (((x)&0x38)>>3)
#define LWAPP_EXTRACT_CONTROL_BIT(x) (((x)&0x04)>>2)

static const struct tok lwapp_header_bits_values[] = {
    { 0x01, "Last Fragment Bit"},
    { 0x02, "Fragment Bit"},
    { 0x04, "Control Bit"},
    { 0, NULL}
};

#define	LWAPP_MSGTYPE_DISCOVERY_REQUEST			1
#define	LWAPP_MSGTYPE_DISCOVERY_RESPONSE		2
#define	LWAPP_MSGTYPE_JOIN_REQUEST			3
#define LWAPP_MSGTYPE_JOIN_RESPONSE			4
#define LWAPP_MSGTYPE_JOIN_ACK				5
#define LWAPP_MSGTYPE_JOIN_CONFIRM			6
#define LWAPP_MSGTYPE_CONFIGURE_REQUEST			10
#define LWAPP_MSGTYPE_CONFIGURE_RESPONSE		11
#define LWAPP_MSGTYPE_CONF_UPDATE_REQUEST		12
#define LWAPP_MSGTYPE_CONF_UPDATE_RESPONSE		13
#define LWAPP_MSGTYPE_WTP_EVENT_REQUEST			14
#define LWAPP_MSGTYPE_WTP_EVENT_RESPONSE		15
#define LWAPP_MSGTYPE_CHANGE_STATE_EVENT_REQUEST	16
#define LWAPP_MSGTYPE_CHANGE_STATE_EVENT_RESPONSE	17
#define LWAPP_MSGTYPE_ECHO_REQUEST			22
#define LWAPP_MSGTYPE_ECHO_RESPONSE			23
#define LWAPP_MSGTYPE_IMAGE_DATA_REQUEST		24
#define LWAPP_MSGTYPE_IMAGE_DATA_RESPONSE		25
#define LWAPP_MSGTYPE_RESET_REQUEST			26
#define LWAPP_MSGTYPE_RESET_RESPONSE			27
#define LWAPP_MSGTYPE_KEY_UPDATE_REQUEST		30
#define LWAPP_MSGTYPE_KEY_UPDATE_RESPONSE		31
#define LWAPP_MSGTYPE_PRIMARY_DISCOVERY_REQUEST		32
#define LWAPP_MSGTYPE_PRIMARY_DISCOVERY_RESPONSE	33
#define LWAPP_MSGTYPE_DATA_TRANSFER_REQUEST		34
#define LWAPP_MSGTYPE_DATA_TRANSFER_RESPONSE		35
#define LWAPP_MSGTYPE_CLEAR_CONFIG_INDICATION		36
#define LWAPP_MSGTYPE_WLAN_CONFIG_REQUEST		37
#define LWAPP_MSGTYPE_WLAN_CONFIG_RESPONSE		38
#define LWAPP_MSGTYPE_MOBILE_CONFIG_REQUEST		39
#define LWAPP_MSGTYPE_MOBILE_CONFIG_RESPONSE		40

static const struct tok lwapp_msg_type_values[] = {
    { LWAPP_MSGTYPE_DISCOVERY_REQUEST, "Discovery req"},
    { LWAPP_MSGTYPE_DISCOVERY_RESPONSE, "Discovery resp"},
    { LWAPP_MSGTYPE_JOIN_REQUEST, "Join req"},
    { LWAPP_MSGTYPE_JOIN_RESPONSE, "Join resp"},
    { LWAPP_MSGTYPE_JOIN_ACK, "Join ack"},
    { LWAPP_MSGTYPE_JOIN_CONFIRM, "Join confirm"},
    { LWAPP_MSGTYPE_CONFIGURE_REQUEST, "Configure req"},
    { LWAPP_MSGTYPE_CONFIGURE_RESPONSE, "Configure resp"},
    { LWAPP_MSGTYPE_CONF_UPDATE_REQUEST, "Update req"},
    { LWAPP_MSGTYPE_CONF_UPDATE_RESPONSE, "Update resp"},
    { LWAPP_MSGTYPE_WTP_EVENT_REQUEST, "WTP event req"},
    { LWAPP_MSGTYPE_WTP_EVENT_RESPONSE, "WTP event resp"},
    { LWAPP_MSGTYPE_CHANGE_STATE_EVENT_REQUEST, "Change state event req"},
    { LWAPP_MSGTYPE_CHANGE_STATE_EVENT_RESPONSE, "Change state event resp"},
    { LWAPP_MSGTYPE_ECHO_REQUEST, "Echo req"},
    { LWAPP_MSGTYPE_ECHO_RESPONSE, "Echo resp"},
    { LWAPP_MSGTYPE_IMAGE_DATA_REQUEST, "Image data req"},
    { LWAPP_MSGTYPE_IMAGE_DATA_RESPONSE, "Image data resp"},
    { LWAPP_MSGTYPE_RESET_REQUEST, "Channel status req"},
    { LWAPP_MSGTYPE_RESET_RESPONSE, "Channel status resp"},
    { LWAPP_MSGTYPE_KEY_UPDATE_REQUEST, "Key update req"},
    { LWAPP_MSGTYPE_KEY_UPDATE_RESPONSE, "Key update resp"},
    { LWAPP_MSGTYPE_PRIMARY_DISCOVERY_REQUEST, "Primary discovery req"},
    { LWAPP_MSGTYPE_PRIMARY_DISCOVERY_RESPONSE, "Primary discovery resp"},
    { LWAPP_MSGTYPE_DATA_TRANSFER_REQUEST, "Data transfer req"},
    { LWAPP_MSGTYPE_DATA_TRANSFER_RESPONSE, "Data transfer resp"},
    { LWAPP_MSGTYPE_CLEAR_CONFIG_INDICATION, "Clear config ind"},
    { LWAPP_MSGTYPE_WLAN_CONFIG_REQUEST, "Wlan config req"},
    { LWAPP_MSGTYPE_WLAN_CONFIG_RESPONSE, "Wlan config resp"},
    { LWAPP_MSGTYPE_MOBILE_CONFIG_REQUEST, "Mobile config req"},
    { LWAPP_MSGTYPE_MOBILE_CONFIG_RESPONSE, "Mobile config resp"},
    { 0, NULL}
};

/*
 * LWAPP message elements
 *
 * 0                   1                   2                   3
 * 0 1 2 3 4 5 6 7 8 9 0 1 2 3 4 5 6 7 8 9 0 1 2 3 4 5 6 7 8 9 0 1
 * +-+-+-+-+-+-+-+-+-+-+-+-+-+-+-+-+-+-+-+-+-+-+-+-+-+-+-+-+-+-+-+-+
 * |      Type     |             Length            |   Value ...   |
 * +-+-+-+-+-+-+-+-+-+-+-+-+-+-+-+-+-+-+-+-+-+-+-+-+-+-+-+-+-+-+-+-+
 */
struct lwapp_message_header {
    uint8_t type;
    uint8_t length[2];
};

void
lwapp_control_print(netdissect_options *ndo,
<<<<<<< HEAD
                    const u_char *pptr, u_int len, int has_ap_ident) {

	INVOKE_DISSECTOR(_lwapp_control_print, ndo, pptr, len, has_ap_ident);
}

void
_lwapp_control_print(netdissect_options *ndo,
=======
>>>>>>> 7e965066
                    const u_char *pptr, u_int len, int has_ap_ident)
{
    const struct lwapp_transport_header *lwapp_trans_header;
    const struct lwapp_control_header *lwapp_control_header;
    const u_char *tptr;
    int  tlen;
    int  msg_tlen;

    tptr=pptr;

    if (has_ap_ident) {
        /* check if enough bytes for AP identity */
        ND_TCHECK2(*tptr, 6);
        lwapp_trans_header = (const struct lwapp_transport_header *)(pptr+6);
    } else {
        lwapp_trans_header = (const struct lwapp_transport_header *)pptr;
    }
    ND_TCHECK(*lwapp_trans_header);

    /*
     * Sanity checking of the header.
     */
    if (LWAPP_EXTRACT_VERSION(lwapp_trans_header->version) != LWAPP_VERSION) {
	ND_PRINT((ndo, "LWAPP version %u packet not supported",
               LWAPP_EXTRACT_VERSION(lwapp_trans_header->version)));
	return;
    }

    /* non-verbose */
    if (ndo->ndo_vflag < 1) {
        ND_PRINT((ndo, "LWAPPv%u, %s frame, Flags [%s], length %u",
               LWAPP_EXTRACT_VERSION(lwapp_trans_header->version),
               LWAPP_EXTRACT_CONTROL_BIT(lwapp_trans_header->version) ? "Control" : "Data",
               bittok2str(lwapp_header_bits_values,"none",(lwapp_trans_header->version)&0x07),
               len));
        return;
    }

    /* ok they seem to want to know everything - lets fully decode it */
    tlen=EXTRACT_16BITS(lwapp_trans_header->length);

    ND_PRINT((ndo, "LWAPPv%u, %s frame, Radio-id %u, Flags [%s], Frag-id %u, length %u",
           LWAPP_EXTRACT_VERSION(lwapp_trans_header->version),
           LWAPP_EXTRACT_CONTROL_BIT(lwapp_trans_header->version) ? "Control" : "Data",
           LWAPP_EXTRACT_RID(lwapp_trans_header->version),
           bittok2str(lwapp_header_bits_values,"none",(lwapp_trans_header->version)&0x07),
	   lwapp_trans_header->frag_id,
	   tlen));

    if (has_ap_ident) {
        ND_PRINT((ndo, "\n\tAP identity: %s", etheraddr_string(ndo, tptr)));
        tptr+=sizeof(const struct lwapp_transport_header)+6;
    } else {
        tptr+=sizeof(const struct lwapp_transport_header);
    }

    while(tlen>0) {

        /* did we capture enough for fully decoding the object header ? */
        ND_TCHECK2(*tptr, sizeof(struct lwapp_control_header));

        lwapp_control_header = (const struct lwapp_control_header *)tptr;
	msg_tlen = EXTRACT_16BITS(lwapp_control_header->len);

	/* print message header */
        ND_PRINT((ndo, "\n\t  Msg type: %s (%u), Seqnum: %u, Msg len: %d, Session: 0x%08x",
               tok2str(lwapp_msg_type_values,"Unknown",lwapp_control_header->msg_type),
               lwapp_control_header->msg_type,
               lwapp_control_header->seq_num,
               msg_tlen,
               EXTRACT_32BITS(lwapp_control_header->session_id)));

        /* did we capture enough for fully decoding the message */
        ND_TCHECK2(*tptr, msg_tlen);

	/* XXX - Decode sub messages for each message */
        switch(lwapp_control_header->msg_type) {
        case LWAPP_MSGTYPE_DISCOVERY_REQUEST:
        case LWAPP_MSGTYPE_DISCOVERY_RESPONSE:
        case LWAPP_MSGTYPE_JOIN_REQUEST:
        case LWAPP_MSGTYPE_JOIN_RESPONSE:
        case LWAPP_MSGTYPE_JOIN_ACK:
        case LWAPP_MSGTYPE_JOIN_CONFIRM:
        case LWAPP_MSGTYPE_CONFIGURE_REQUEST:
        case LWAPP_MSGTYPE_CONFIGURE_RESPONSE:
        case LWAPP_MSGTYPE_CONF_UPDATE_REQUEST:
        case LWAPP_MSGTYPE_CONF_UPDATE_RESPONSE:
        case LWAPP_MSGTYPE_WTP_EVENT_REQUEST:
        case LWAPP_MSGTYPE_WTP_EVENT_RESPONSE:
        case LWAPP_MSGTYPE_CHANGE_STATE_EVENT_REQUEST:
        case LWAPP_MSGTYPE_CHANGE_STATE_EVENT_RESPONSE:
        case LWAPP_MSGTYPE_ECHO_REQUEST:
        case LWAPP_MSGTYPE_ECHO_RESPONSE:
        case LWAPP_MSGTYPE_IMAGE_DATA_REQUEST:
        case LWAPP_MSGTYPE_IMAGE_DATA_RESPONSE:
        case LWAPP_MSGTYPE_RESET_REQUEST:
        case LWAPP_MSGTYPE_RESET_RESPONSE:
        case LWAPP_MSGTYPE_KEY_UPDATE_REQUEST:
        case LWAPP_MSGTYPE_KEY_UPDATE_RESPONSE:
        case LWAPP_MSGTYPE_PRIMARY_DISCOVERY_REQUEST:
        case LWAPP_MSGTYPE_PRIMARY_DISCOVERY_RESPONSE:
        case LWAPP_MSGTYPE_DATA_TRANSFER_REQUEST:
        case LWAPP_MSGTYPE_DATA_TRANSFER_RESPONSE:
        case LWAPP_MSGTYPE_CLEAR_CONFIG_INDICATION:
        case LWAPP_MSGTYPE_WLAN_CONFIG_REQUEST:
        case LWAPP_MSGTYPE_WLAN_CONFIG_RESPONSE:
        case LWAPP_MSGTYPE_MOBILE_CONFIG_REQUEST:
        case LWAPP_MSGTYPE_MOBILE_CONFIG_RESPONSE:
        default:
            break;
        }

        tptr += sizeof(struct lwapp_control_header) + msg_tlen;
        tlen -= sizeof(struct lwapp_control_header) + msg_tlen;
    }
    return;

 trunc:
    ND_PRINT((ndo, "\n\t\t packet exceeded snapshot"));
}

void
lwapp_data_print(netdissect_options *ndo,
<<<<<<< HEAD
                 const u_char *pptr, u_int len) {

	INVOKE_DISSECTOR(_lwapp_data_print, ndo, pptr, len);
}

void
_lwapp_data_print(netdissect_options *ndo,
                 const u_char *pptr, u_int len) {
=======
                 const u_char *pptr, u_int len)
{
>>>>>>> 7e965066
    const struct lwapp_transport_header *lwapp_trans_header;
    const u_char *tptr;
    int tlen;

    tptr=pptr;

    /* check if enough bytes for AP identity */
    ND_TCHECK2(*tptr, 6);
    lwapp_trans_header = (const struct lwapp_transport_header *)pptr;
    ND_TCHECK(*lwapp_trans_header);

    /*
     * Sanity checking of the header.
     */
    if (LWAPP_EXTRACT_VERSION(lwapp_trans_header->version) != LWAPP_VERSION) {
        ND_PRINT((ndo, "LWAPP version %u packet not supported",
               LWAPP_EXTRACT_VERSION(lwapp_trans_header->version)));
        return;
    }

    /* non-verbose */
    if (ndo->ndo_vflag < 1) {
        ND_PRINT((ndo, "LWAPPv%u, %s frame, Flags [%s], length %u",
               LWAPP_EXTRACT_VERSION(lwapp_trans_header->version),
               LWAPP_EXTRACT_CONTROL_BIT(lwapp_trans_header->version) ? "Control" : "Data",
               bittok2str(lwapp_header_bits_values,"none",(lwapp_trans_header->version)&0x07),
               len));
        return;
    }

    /* ok they seem to want to know everything - lets fully decode it */
    tlen=EXTRACT_16BITS(lwapp_trans_header->length);

    ND_PRINT((ndo, "LWAPPv%u, %s frame, Radio-id  %u, Flags [%s], Frag-id  %u, length %u",
           LWAPP_EXTRACT_VERSION(lwapp_trans_header->version),
           LWAPP_EXTRACT_CONTROL_BIT(lwapp_trans_header->version) ? "Control" : "Data",
           LWAPP_EXTRACT_RID(lwapp_trans_header->version),
           bittok2str(lwapp_header_bits_values,"none",(lwapp_trans_header->version)&0x07),
           lwapp_trans_header->frag_id,
           tlen));

    tptr+=sizeof(const struct lwapp_transport_header);
    tlen-=sizeof(const struct lwapp_transport_header);

    /* FIX - An IEEE 802.11 frame follows - hexdump for now */
    print_unknown_data(ndo, tptr, "\n\t", tlen);

    return;

 trunc:
    ND_PRINT((ndo, "\n\t\t packet exceeded snapshot"));
}

/*
 * Local Variables:
 * c-style: whitesmith
 * c-basic-offset: 8
 * End:
 */<|MERGE_RESOLUTION|>--- conflicted
+++ resolved
@@ -162,17 +162,14 @@
 
 void
 lwapp_control_print(netdissect_options *ndo,
-<<<<<<< HEAD
-                    const u_char *pptr, u_int len, int has_ap_ident) {
-
+                    const u_char *pptr, u_int len, int has_ap_ident)
+{
 	INVOKE_DISSECTOR(_lwapp_control_print, ndo, pptr, len, has_ap_ident);
 }
 
 void
 _lwapp_control_print(netdissect_options *ndo,
-=======
->>>>>>> 7e965066
-                    const u_char *pptr, u_int len, int has_ap_ident)
+                     const u_char *pptr, u_int len, int has_ap_ident)
 {
     const struct lwapp_transport_header *lwapp_trans_header;
     const struct lwapp_control_header *lwapp_control_header;
@@ -295,19 +292,15 @@
 
 void
 lwapp_data_print(netdissect_options *ndo,
-<<<<<<< HEAD
-                 const u_char *pptr, u_int len) {
-
+                 const u_char *pptr, u_int len)
+{
 	INVOKE_DISSECTOR(_lwapp_data_print, ndo, pptr, len);
 }
 
 void
 _lwapp_data_print(netdissect_options *ndo,
-                 const u_char *pptr, u_int len) {
-=======
-                 const u_char *pptr, u_int len)
+                  const u_char *pptr, u_int len)
 {
->>>>>>> 7e965066
     const struct lwapp_transport_header *lwapp_trans_header;
     const u_char *tptr;
     int tlen;
