/*
 * Copyright (c) 1990, 1991, 1993, 1994, 1995, 1996
 *	The Regents of the University of California.  All rights reserved.
 *
 * Redistribution and use in source and binary forms, with or without
 * modification, are permitted provided that: (1) source code distributions
 * retain the above copyright notice and this paragraph in its entirety, (2)
 * distributions including binary code include the above copyright notice and
 * this paragraph in its entirety in the documentation or other materials
 * provided with the distribution, and (3) all advertising materials mentioning
 * features or use of this software display the following acknowledgement:
 * ``This product includes software developed by the University of California,
 * Lawrence Berkeley Laboratory and its contributors.'' Neither the name of
 * the University nor the names of its contributors may be used to endorse
 * or promote products derived from this software without specific prior
 * written permission.
 * THIS SOFTWARE IS PROVIDED ``AS IS'' AND WITHOUT ANY EXPRESS OR IMPLIED
 * WARRANTIES, INCLUDING, WITHOUT LIMITATION, THE IMPLIED WARRANTIES OF
 * MERCHANTABILITY AND FITNESS FOR A PARTICULAR PURPOSE.
 *
 * $FreeBSD$
 */

#define NETDISSECT_REWORKED
#ifdef HAVE_CONFIG_H
#include "config.h"
#endif

#include <tcpdump-stdinc.h>

#include <stdio.h>
#include <string.h>

#include "interface.h"
#include "addrtoname.h"
#include "ethertype.h"
#include "nlpid.h"
#include "extract.h"
#include "oui.h"

static void frf15_print(netdissect_options *ndo, const u_char *, u_int);

/*
 * the frame relay header has a variable length
 *
 * the EA bit determines if there is another byte
 * in the header
 *
 * minimum header length is 2 bytes
 * maximum header length is 4 bytes
 *
 *      7    6    5    4    3    2    1    0
 *    +----+----+----+----+----+----+----+----+
 *    |        DLCI (6 bits)        | CR | EA |
 *    +----+----+----+----+----+----+----+----+
 *    |   DLCI (4 bits)   |FECN|BECN| DE | EA |
 *    +----+----+----+----+----+----+----+----+
 *    |           DLCI (7 bits)          | EA |
 *    +----+----+----+----+----+----+----+----+
 *    |        DLCI (6 bits)        |SDLC| EA |
 *    +----+----+----+----+----+----+----+----+
 */

#define FR_EA_BIT	0x01

#define FR_CR_BIT       0x02000000
#define FR_DE_BIT	0x00020000
#define FR_BECN_BIT	0x00040000
#define FR_FECN_BIT	0x00080000
#define FR_SDLC_BIT	0x00000002


static const struct tok fr_header_flag_values[] = {
    { FR_CR_BIT, "C!" },
    { FR_DE_BIT, "DE" },
    { FR_BECN_BIT, "BECN" },
    { FR_FECN_BIT, "FECN" },
    { FR_SDLC_BIT, "sdlcore" },
    { 0, NULL }
};

/* FRF.15 / FRF.16 */
#define MFR_B_BIT 0x80
#define MFR_E_BIT 0x40
#define MFR_C_BIT 0x20
#define MFR_BEC_MASK    (MFR_B_BIT | MFR_E_BIT | MFR_C_BIT)
#define MFR_CTRL_FRAME  (MFR_B_BIT | MFR_E_BIT | MFR_C_BIT)
#define MFR_FRAG_FRAME  (MFR_B_BIT | MFR_E_BIT )

static const struct tok frf_flag_values[] = {
    { MFR_B_BIT, "Begin" },
    { MFR_E_BIT, "End" },
    { MFR_C_BIT, "Control" },
    { 0, NULL }
};

/* Finds out Q.922 address length, DLCI and flags. Returns 0 on success
 * save the flags dep. on address length
 */
static int parse_q922_addr(const u_char *p, u_int *dlci,
                           u_int *addr_len, uint8_t *flags)
{
	if ((p[0] & FR_EA_BIT))
		return -1;

	*addr_len = 2;
	*dlci = ((p[0] & 0xFC) << 2) | ((p[1] & 0xF0) >> 4);

        flags[0] = p[0] & 0x02; /* populate the first flag fields */
        flags[1] = p[1] & 0x0c;
        flags[2] = 0;           /* clear the rest of the flags */
        flags[3] = 0;

	if (p[1] & FR_EA_BIT)
		return 0;	/* 2-byte Q.922 address */

	p += 2;
	(*addr_len)++;		/* 3- or 4-byte Q.922 address */
	if ((p[0] & FR_EA_BIT) == 0) {
		*dlci = (*dlci << 7) | (p[0] >> 1);
		(*addr_len)++;	/* 4-byte Q.922 address */
		p++;
	}

	if ((p[0] & FR_EA_BIT) == 0)
		return -1; /* more than 4 bytes of Q.922 address? */

        flags[3] = p[0] & 0x02;

        *dlci = (*dlci << 6) | (p[0] >> 2);

	return 0;
}

char *q922_string(const u_char *p) {

    static u_int dlci, addr_len;
    static uint8_t flags[4];
    static char buffer[sizeof("DLCI xxxxxxxxxx")];
    memset(buffer, 0, sizeof(buffer));

    if (parse_q922_addr(p, &dlci, &addr_len, flags) == 0){
        snprintf(buffer, sizeof(buffer), "DLCI %u", dlci);
    }

    return buffer;
}


/* Frame Relay packet structure, with flags and CRC removed

                  +---------------------------+
                  |       Q.922 Address*      |
                  +--                       --+
                  |                           |
                  +---------------------------+
                  | Control (UI = 0x03)       |
                  +---------------------------+
                  | Optional Pad      (0x00)  |
                  +---------------------------+
                  | NLPID                     |
                  +---------------------------+
                  |             .             |
                  |             .             |
                  |             .             |
                  |           Data            |
                  |             .             |
                  |             .             |
                  +---------------------------+

           * Q.922 addresses, as presently defined, are two octets and
             contain a 10-bit DLCI.  In some networks Q.922 addresses
             may optionally be increased to three or four octets.
*/

static u_int
fr_hdrlen(const u_char *p, u_int addr_len)
{
	if (!p[addr_len + 1] /* pad exist */)
		return addr_len + 1 /* UI */ + 1 /* pad */ + 1 /* NLPID */;
	else
		return addr_len + 1 /* UI */ + 1 /* NLPID */;
}

static void
fr_hdr_print(netdissect_options *ndo,
             int length, u_int addr_len, u_int dlci, uint8_t *flags, uint16_t nlpid)
{
    if (ndo->ndo_qflag) {
        ND_PRINT((ndo, "Q.922, DLCI %u, length %u: ",
                     dlci,
                     length));
    } else {
        if (nlpid <= 0xff) /* if its smaller than 256 then its a NLPID */
            ND_PRINT((ndo, "Q.922, hdr-len %u, DLCI %u, Flags [%s], NLPID %s (0x%02x), length %u: ",
                         addr_len,
                         dlci,
                         bittok2str(fr_header_flag_values, "none", EXTRACT_32BITS(flags)),
                         tok2str(nlpid_values,"unknown", nlpid),
                         nlpid,
                         length));
        else /* must be an ethertype */
            ND_PRINT((ndo, "Q.922, hdr-len %u, DLCI %u, Flags [%s], cisco-ethertype %s (0x%04x), length %u: ",
                         addr_len,
                         dlci,
                         bittok2str(fr_header_flag_values, "none", EXTRACT_32BITS(flags)),
                         tok2str(ethertype_values, "unknown", nlpid),
                         nlpid,
                         length));
    }
}

u_int
fr_if_print(netdissect_options *ndo,
            const struct pcap_pkthdr *h, register const u_char *p)
{
	register u_int length = h->len;
	register u_int caplen = h->caplen;

        ND_TCHECK2(*p, 4); /* minimum frame header length */

<<<<<<< HEAD
        if ((length = _fr_print(p, length)) == 0)
=======
        if ((length = fr_print(ndo, p, length)) == 0)
>>>>>>> f49c5d52
            return (0);
        else
            return length;
 trunc:
        ND_PRINT((ndo, "[|fr]"));
        return caplen;
}

<<<<<<< HEAD
void
fr_print(register const u_char *p, u_int length)
{
	if (!invoke_dissector((void *)_fr_print,
	    length, 0, 0, 0, 0, gndo, p, NULL, NULL, NULL))
		_fr_print(p, length);
}

u_int
_fr_print(const u_char *p, u_int length)
{
	u_int16_t extracted_ethertype;
=======
u_int
fr_print(netdissect_options *ndo,
         register const u_char *p, u_int length)
{
	uint16_t extracted_ethertype;
>>>>>>> f49c5d52
	u_int dlci;
	u_int addr_len;
	uint16_t nlpid;
	u_int hdr_len;
	uint8_t flags[4];

	if (parse_q922_addr(p, &dlci, &addr_len, flags)) {
		ND_PRINT((ndo, "Q.922, invalid address"));
		return 0;
	}

        ND_TCHECK2(*p, addr_len+1+1);
	hdr_len = fr_hdrlen(p, addr_len);
        ND_TCHECK2(*p, hdr_len);

	if (p[addr_len] != 0x03 && dlci != 0) {

                /* lets figure out if we have cisco style encapsulation: */
                extracted_ethertype = EXTRACT_16BITS(p+addr_len);

                if (ndo->ndo_eflag)
                    fr_hdr_print(ndo, length, addr_len, dlci, flags, extracted_ethertype);

                if (ethertype_print(ndo, extracted_ethertype,
                                      p+addr_len+ETHERTYPE_LEN,
                                      length-addr_len-ETHERTYPE_LEN,
                                      length-addr_len-ETHERTYPE_LEN) == 0)
                    /* ether_type not known, probably it wasn't one */
                    ND_PRINT((ndo, "UI %02x! ", p[addr_len]));
                else
                    return hdr_len;
        }

	if (!p[addr_len + 1]) {	/* pad byte should be used with 3-byte Q.922 */
		if (addr_len != 3)
			ND_PRINT((ndo, "Pad! "));
	} else if (addr_len == 3)
		ND_PRINT((ndo, "No pad! "));

	nlpid = p[hdr_len - 1];

	if (ndo->ndo_eflag)
		fr_hdr_print(ndo, length, addr_len, dlci, flags, nlpid);
	p += hdr_len;
	length -= hdr_len;

	switch (nlpid) {
	case NLPID_IP:
	        ip_print(ndo, p, length);
		break;

#ifdef INET6
	case NLPID_IP6:
		ip6_print(ndo, p, length);
		break;
#endif
	case NLPID_CLNP:
	case NLPID_ESIS:
	case NLPID_ISIS:
		isoclns_print(ndo, p - 1, length + 1, length + 1); /* OSI printers need the NLPID field */
		break;

	case NLPID_SNAP:
		if (snap_print(ndo, p, length, length, 0) == 0) {
			/* ether_type not known, print raw packet */
                        if (!ndo->ndo_eflag)
                            fr_hdr_print(ndo, length + hdr_len, hdr_len,
                                         dlci, flags, nlpid);
			if (!ndo->ndo_suppress_default_print)
				ND_DEFAULTPRINT(p - hdr_len, length + hdr_len);
		}
		break;

        case NLPID_Q933:
		q933_print(ndo, p, length);
		break;

        case NLPID_MFR:
                frf15_print(ndo, p, length);
                break;

        case NLPID_PPP:
                ppp_print(ndo, p, length);
                break;

	default:
		if (!ndo->ndo_eflag)
                    fr_hdr_print(ndo, length + hdr_len, addr_len,
				     dlci, flags, nlpid);
		if (!ndo->ndo_xflag)
			ND_DEFAULTPRINT(p, length);
	}

	return hdr_len;

 trunc:
        ND_PRINT((ndo, "[|fr]"));
        return 0;

}

u_int
mfr_if_print(netdissect_options *ndo,
             const struct pcap_pkthdr *h, register const u_char *p)
{
	register u_int length = h->len;
	register u_int caplen = h->caplen;

        ND_TCHECK2(*p, 2); /* minimum frame header length */

<<<<<<< HEAD
        if ((length = _mfr_print(p, length)) == 0)
=======
        if ((length = mfr_print(ndo, p, length)) == 0)
>>>>>>> f49c5d52
            return (0);
        else
            return length;
 trunc:
        ND_PRINT((ndo, "[|mfr]"));
        return caplen;
}


#define MFR_CTRL_MSG_ADD_LINK        1
#define MFR_CTRL_MSG_ADD_LINK_ACK    2
#define MFR_CTRL_MSG_ADD_LINK_REJ    3
#define MFR_CTRL_MSG_HELLO           4
#define MFR_CTRL_MSG_HELLO_ACK       5
#define MFR_CTRL_MSG_REMOVE_LINK     6
#define MFR_CTRL_MSG_REMOVE_LINK_ACK 7

static const struct tok mfr_ctrl_msg_values[] = {
    { MFR_CTRL_MSG_ADD_LINK, "Add Link" },
    { MFR_CTRL_MSG_ADD_LINK_ACK, "Add Link ACK" },
    { MFR_CTRL_MSG_ADD_LINK_REJ, "Add Link Reject" },
    { MFR_CTRL_MSG_HELLO, "Hello" },
    { MFR_CTRL_MSG_HELLO_ACK, "Hello ACK" },
    { MFR_CTRL_MSG_REMOVE_LINK, "Remove Link" },
    { MFR_CTRL_MSG_REMOVE_LINK_ACK, "Remove Link ACK" },
    { 0, NULL }
};

#define MFR_CTRL_IE_BUNDLE_ID  1
#define MFR_CTRL_IE_LINK_ID    2
#define MFR_CTRL_IE_MAGIC_NUM  3
#define MFR_CTRL_IE_TIMESTAMP  5
#define MFR_CTRL_IE_VENDOR_EXT 6
#define MFR_CTRL_IE_CAUSE      7

static const struct tok mfr_ctrl_ie_values[] = {
    { MFR_CTRL_IE_BUNDLE_ID, "Bundle ID"},
    { MFR_CTRL_IE_LINK_ID, "Link ID"},
    { MFR_CTRL_IE_MAGIC_NUM, "Magic Number"},
    { MFR_CTRL_IE_TIMESTAMP, "Timestamp"},
    { MFR_CTRL_IE_VENDOR_EXT, "Vendor Extension"},
    { MFR_CTRL_IE_CAUSE, "Cause"},
    { 0, NULL }
};

#define MFR_ID_STRING_MAXLEN 50

struct ie_tlv_header_t {
    uint8_t ie_type;
    uint8_t ie_len;
};

<<<<<<< HEAD
void
mfr_print(register const u_char *p, u_int length)
=======
u_int
mfr_print(netdissect_options *ndo,
          register const u_char *p, u_int length)
>>>>>>> f49c5d52
{
	if (!invoke_dissector((void *)_mfr_print,
	    length, 0, 0, 0, 0, gndo, p, NULL, NULL, NULL))
		_mfr_print(p, length);
}

u_int
_mfr_print(const u_char *p, u_int length)
{
    u_int tlen,idx,hdr_len = 0;
    uint16_t sequence_num;
    uint8_t ie_type,ie_len;
    const uint8_t *tptr;


/*
 * FRF.16 Link Integrity Control Frame
 *
 *      7    6    5    4    3    2    1    0
 *    +----+----+----+----+----+----+----+----+
 *    | B  | E  | C=1| 0    0    0    0  | EA |
 *    +----+----+----+----+----+----+----+----+
 *    | 0    0    0    0    0    0    0    0  |
 *    +----+----+----+----+----+----+----+----+
 *    |              message type             |
 *    +----+----+----+----+----+----+----+----+
 */

    ND_TCHECK2(*p, 4); /* minimum frame header length */

    if ((p[0] & MFR_BEC_MASK) == MFR_CTRL_FRAME && p[1] == 0) {
        ND_PRINT((ndo, "FRF.16 Control, Flags [%s], %s, length %u",
               bittok2str(frf_flag_values,"none",(p[0] & MFR_BEC_MASK)),
               tok2str(mfr_ctrl_msg_values,"Unknown Message (0x%02x)",p[2]),
               length));
        tptr = p + 3;
        tlen = length -3;
        hdr_len = 3;

        if (!ndo->ndo_vflag)
            return hdr_len;

        while (tlen>sizeof(struct ie_tlv_header_t)) {
            ND_TCHECK2(*tptr, sizeof(struct ie_tlv_header_t));
            ie_type=tptr[0];
            ie_len=tptr[1];

            ND_PRINT((ndo, "\n\tIE %s (%u), length %u: ",
                   tok2str(mfr_ctrl_ie_values,"Unknown",ie_type),
                   ie_type,
                   ie_len));

            /* infinite loop check */
            if (ie_type == 0 || ie_len <= sizeof(struct ie_tlv_header_t))
                return hdr_len;

            ND_TCHECK2(*tptr, ie_len);
            tptr+=sizeof(struct ie_tlv_header_t);
            /* tlv len includes header */
            ie_len-=sizeof(struct ie_tlv_header_t);
            tlen-=sizeof(struct ie_tlv_header_t);

            switch (ie_type) {

            case MFR_CTRL_IE_MAGIC_NUM:
                ND_PRINT((ndo, "0x%08x", EXTRACT_32BITS(tptr)));
                break;

            case MFR_CTRL_IE_BUNDLE_ID: /* same message format */
            case MFR_CTRL_IE_LINK_ID:
                for (idx = 0; idx < ie_len && idx < MFR_ID_STRING_MAXLEN; idx++) {
                    if (*(tptr+idx) != 0) /* don't print null termination */
                        safeputchar(ndo, *(tptr + idx));
                    else
                        break;
                }
                break;

            case MFR_CTRL_IE_TIMESTAMP:
                if (ie_len == sizeof(struct timeval)) {
                    ts_print(ndo, (const struct timeval *)tptr);
                    break;
                }
                /* fall through and hexdump if no unix timestamp */

                /*
                 * FIXME those are the defined IEs that lack a decoder
                 * you are welcome to contribute code ;-)
                 */

            case MFR_CTRL_IE_VENDOR_EXT:
            case MFR_CTRL_IE_CAUSE:

            default:
                if (ndo->ndo_vflag <= 1)
                    print_unknown_data(ndo, tptr, "\n\t  ", ie_len);
                break;
            }

            /* do we want to see a hexdump of the IE ? */
            if (ndo->ndo_vflag > 1 )
                print_unknown_data(ndo, tptr, "\n\t  ", ie_len);

            tlen-=ie_len;
            tptr+=ie_len;
        }
        return hdr_len;
    }
/*
 * FRF.16 Fragmentation Frame
 *
 *      7    6    5    4    3    2    1    0
 *    +----+----+----+----+----+----+----+----+
 *    | B  | E  | C=0|seq. (high 4 bits) | EA  |
 *    +----+----+----+----+----+----+----+----+
 *    |        sequence  (low 8 bits)         |
 *    +----+----+----+----+----+----+----+----+
 *    |        DLCI (6 bits)        | CR | EA  |
 *    +----+----+----+----+----+----+----+----+
 *    |   DLCI (4 bits)   |FECN|BECN| DE | EA |
 *    +----+----+----+----+----+----+----+----+
 */

    sequence_num = (p[0]&0x1e)<<7 | p[1];
    /* whole packet or first fragment ? */
    if ((p[0] & MFR_BEC_MASK) == MFR_FRAG_FRAME ||
        (p[0] & MFR_BEC_MASK) == MFR_B_BIT) {
        ND_PRINT((ndo, "FRF.16 Frag, seq %u, Flags [%s], ",
               sequence_num,
               bittok2str(frf_flag_values,"none",(p[0] & MFR_BEC_MASK))));
        hdr_len = 2;
        fr_print(ndo, p+hdr_len,length-hdr_len);
        return hdr_len;
    }

    /* must be a middle or the last fragment */
    ND_PRINT((ndo, "FRF.16 Frag, seq %u, Flags [%s]",
           sequence_num,
           bittok2str(frf_flag_values,"none",(p[0] & MFR_BEC_MASK))));
    print_unknown_data(ndo, p, "\n\t", length);

    return hdr_len;

 trunc:
    ND_PRINT((ndo, "[|mfr]"));
    return length;
}

/* an NLPID of 0xb1 indicates a 2-byte
 * FRF.15 header
 *
 *      7    6    5    4    3    2    1    0
 *    +----+----+----+----+----+----+----+----+
 *    ~              Q.922 header             ~
 *    +----+----+----+----+----+----+----+----+
 *    |             NLPID (8 bits)            | NLPID=0xb1
 *    +----+----+----+----+----+----+----+----+
 *    | B  | E  | C  |seq. (high 4 bits) | R  |
 *    +----+----+----+----+----+----+----+----+
 *    |        sequence  (low 8 bits)         |
 *    +----+----+----+----+----+----+----+----+
 */

#define FR_FRF15_FRAGTYPE 0x01

static void
frf15_print(netdissect_options *ndo,
            const u_char *p, u_int length) {

    uint16_t sequence_num, flags;

    flags = p[0]&MFR_BEC_MASK;
    sequence_num = (p[0]&0x1e)<<7 | p[1];

    ND_PRINT((ndo, "FRF.15, seq 0x%03x, Flags [%s],%s Fragmentation, length %u",
           sequence_num,
           bittok2str(frf_flag_values,"none",flags),
           p[0]&FR_FRF15_FRAGTYPE ? "Interface" : "End-to-End",
           length));

/* TODO:
 * depending on all permutations of the B, E and C bit
 * dig as deep as we can - e.g. on the first (B) fragment
 * there is enough payload to print the IP header
 * on non (B) fragments it depends if the fragmentation
 * model is end-to-end or interface based wether we want to print
 * another Q.922 header
 */

}

/*
 * Q.933 decoding portion for framerelay specific.
 */

/* Q.933 packet format
                      Format of Other Protocols
                          using Q.933 NLPID
                  +-------------------------------+
                  |        Q.922 Address          |
                  +---------------+---------------+
                  |Control  0x03  | NLPID   0x08  |
                  +---------------+---------------+
                  |          L2 Protocol ID       |
                  | octet 1       |  octet 2      |
                  +-------------------------------+
                  |          L3 Protocol ID       |
                  | octet 2       |  octet 2      |
                  +-------------------------------+
                  |         Protocol Data         |
                  +-------------------------------+
                  | FCS                           |
                  +-------------------------------+
 */

/* L2 (Octet 1)- Call Reference Usually is 0x0 */

/*
 * L2 (Octet 2)- Message Types definition 1 byte long.
 */
/* Call Establish */
#define MSG_TYPE_ESC_TO_NATIONAL  0x00
#define MSG_TYPE_ALERT            0x01
#define MSG_TYPE_CALL_PROCEEDING  0x02
#define MSG_TYPE_CONNECT          0x07
#define MSG_TYPE_CONNECT_ACK      0x0F
#define MSG_TYPE_PROGRESS         0x03
#define MSG_TYPE_SETUP            0x05
/* Call Clear */
#define MSG_TYPE_DISCONNECT       0x45
#define MSG_TYPE_RELEASE          0x4D
#define MSG_TYPE_RELEASE_COMPLETE 0x5A
#define MSG_TYPE_RESTART          0x46
#define MSG_TYPE_RESTART_ACK      0x4E
/* Status */
#define MSG_TYPE_STATUS           0x7D
#define MSG_TYPE_STATUS_ENQ       0x75

static const struct tok fr_q933_msg_values[] = {
    { MSG_TYPE_ESC_TO_NATIONAL, "ESC to National" },
    { MSG_TYPE_ALERT, "Alert" },
    { MSG_TYPE_CALL_PROCEEDING, "Call proceeding" },
    { MSG_TYPE_CONNECT, "Connect" },
    { MSG_TYPE_CONNECT_ACK, "Connect ACK" },
    { MSG_TYPE_PROGRESS, "Progress" },
    { MSG_TYPE_SETUP, "Setup" },
    { MSG_TYPE_DISCONNECT, "Disconnect" },
    { MSG_TYPE_RELEASE, "Release" },
    { MSG_TYPE_RELEASE_COMPLETE, "Release Complete" },
    { MSG_TYPE_RESTART, "Restart" },
    { MSG_TYPE_RESTART_ACK, "Restart ACK" },
    { MSG_TYPE_STATUS, "Status Reply" },
    { MSG_TYPE_STATUS_ENQ, "Status Enquiry" },
    { 0, NULL }
};

#define MSG_ANSI_LOCKING_SHIFT	0x95

#define FR_LMI_ANSI_REPORT_TYPE_IE	0x01
#define FR_LMI_ANSI_LINK_VERIFY_IE_91	0x19 /* details? */
#define FR_LMI_ANSI_LINK_VERIFY_IE	0x03
#define FR_LMI_ANSI_PVC_STATUS_IE	0x07

#define FR_LMI_CCITT_REPORT_TYPE_IE	0x51
#define FR_LMI_CCITT_LINK_VERIFY_IE	0x53
#define FR_LMI_CCITT_PVC_STATUS_IE	0x57

static const struct tok fr_q933_ie_values_codeset5[] = {
    { FR_LMI_ANSI_REPORT_TYPE_IE, "ANSI Report Type" },
    { FR_LMI_ANSI_LINK_VERIFY_IE_91, "ANSI Link Verify" },
    { FR_LMI_ANSI_LINK_VERIFY_IE, "ANSI Link Verify" },
    { FR_LMI_ANSI_PVC_STATUS_IE, "ANSI PVC Status" },
    { FR_LMI_CCITT_REPORT_TYPE_IE, "CCITT Report Type" },
    { FR_LMI_CCITT_LINK_VERIFY_IE, "CCITT Link Verify" },
    { FR_LMI_CCITT_PVC_STATUS_IE, "CCITT PVC Status" },
    { 0, NULL }
};

#define FR_LMI_REPORT_TYPE_IE_FULL_STATUS 0
#define FR_LMI_REPORT_TYPE_IE_LINK_VERIFY 1
#define FR_LMI_REPORT_TYPE_IE_ASYNC_PVC   2

static const struct tok fr_lmi_report_type_ie_values[] = {
    { FR_LMI_REPORT_TYPE_IE_FULL_STATUS, "Full Status" },
    { FR_LMI_REPORT_TYPE_IE_LINK_VERIFY, "Link verify" },
    { FR_LMI_REPORT_TYPE_IE_ASYNC_PVC, "Async PVC Status" },
    { 0, NULL }
};

/* array of 16 codepages - currently we only support codepage 1,5 */
static const struct tok *fr_q933_ie_codesets[] = {
    NULL,
    fr_q933_ie_values_codeset5,
    NULL,
    NULL,
    NULL,
    fr_q933_ie_values_codeset5,
    NULL,
    NULL,
    NULL,
    NULL,
    NULL,
    NULL,
    NULL,
    NULL,
    NULL,
    NULL
};

static int fr_q933_print_ie_codeset5(netdissect_options *ndo,
    const struct ie_tlv_header_t  *ie_p, const u_char *p);

typedef int (*codeset_pr_func_t)(netdissect_options *,
    const struct ie_tlv_header_t  *ie_p, const u_char *p);

/* array of 16 codepages - currently we only support codepage 1,5 */
static const codeset_pr_func_t fr_q933_print_ie_codeset[] = {
    NULL,
    fr_q933_print_ie_codeset5,
    NULL,
    NULL,
    NULL,
    fr_q933_print_ie_codeset5,
    NULL,
    NULL,
    NULL,
    NULL,
    NULL,
    NULL,
    NULL,
    NULL,
    NULL,
    NULL
};

void
q933_print(netdissect_options *ndo,
           const u_char *p, u_int length)
{
	if (!invoke_dissector((void *)_q933_print,
	    length, 0, 0, 0, 0, gndo, p, NULL, NULL, NULL))
		_q933_print(p, length);
}

void
_q933_print(const u_char *p, u_int length)
{
	const u_char *ptemp = p;
	struct ie_tlv_header_t  *ie_p;
        int olen;
	int is_ansi = 0;
        u_int codeset;
        u_int ie_is_known = 0;

	if (length < 9) {	/* shortest: Q.933a LINK VERIFY */
		ND_PRINT((ndo, "[|q.933]"));
		return;
	}

        codeset = p[2]&0x0f;   /* extract the codeset */

	if (p[2] == MSG_ANSI_LOCKING_SHIFT) {
	        is_ansi = 1;
	}

        ND_PRINT((ndo, "%s", ndo->ndo_eflag ? "" : "Q.933, "));

	/* printing out header part */
	ND_PRINT((ndo, "%s, codeset %u", is_ansi ? "ANSI" : "CCITT", codeset));

	if (p[0]) {
	        ND_PRINT((ndo, ", Call Ref: 0x%02x", p[0]));
	}
        if (ndo->ndo_vflag) {
                ND_PRINT((ndo, ", %s (0x%02x), length %u",
		       tok2str(fr_q933_msg_values,
			       "unknown message", p[1]),
		       p[1],
		       length));
        } else {
                ND_PRINT((ndo, ", %s",
		       tok2str(fr_q933_msg_values,
			       "unknown message 0x%02x", p[1])));
	}

        olen = length; /* preserve the original length for non verbose mode */

	if (length < (u_int)(2 - is_ansi)) {
		ND_PRINT((ndo, "[|q.933]"));
		return;
	}
	length -= 2 + is_ansi;
	ptemp += 2 + is_ansi;

	/* Loop through the rest of IE */
	while (length > sizeof(struct ie_tlv_header_t)) {
		ie_p = (struct ie_tlv_header_t  *)ptemp;
		if (length < sizeof(struct ie_tlv_header_t) ||
		    length < sizeof(struct ie_tlv_header_t) + ie_p->ie_len) {
                    if (ndo->ndo_vflag) { /* not bark if there is just a trailer */
                        ND_PRINT((ndo, "\n[|q.933]"));
                    } else {
                        ND_PRINT((ndo, ", length %u", olen));
		    }
                    return;
		}

                /* lets do the full IE parsing only in verbose mode
                 * however some IEs (DLCI Status, Link Verify)
                 * are also interestting in non-verbose mode */
                if (ndo->ndo_vflag) {
                    ND_PRINT((ndo, "\n\t%s IE (0x%02x), length %u: ",
                           tok2str(fr_q933_ie_codesets[codeset],
				   "unknown", ie_p->ie_type),
                           ie_p->ie_type,
                           ie_p->ie_len));
		}

                /* sanity check */
                if (ie_p->ie_type == 0 || ie_p->ie_len == 0) {
                    return;
		}

                if (fr_q933_print_ie_codeset[codeset] != NULL) {
                    ie_is_known = fr_q933_print_ie_codeset[codeset](ndo, ie_p, ptemp);
		}

                if (ndo->ndo_vflag >= 1 && !ie_is_known) {
                    print_unknown_data(ndo, ptemp+2, "\n\t", ie_p->ie_len);
		}

                /* do we want to see a hexdump of the IE ? */
                if (ndo->ndo_vflag> 1 && ie_is_known) {
                    print_unknown_data(ndo, ptemp+2, "\n\t  ", ie_p->ie_len);
		}

		length = length - ie_p->ie_len - 2;
		ptemp = ptemp + ie_p->ie_len + 2;
	}
        if (!ndo->ndo_vflag) {
            ND_PRINT((ndo, ", length %u", olen));
	}
}

static int
fr_q933_print_ie_codeset5(netdissect_options *ndo,
                          const struct ie_tlv_header_t  *ie_p, const u_char *p)
{
        u_int dlci;

        switch (ie_p->ie_type) {

        case FR_LMI_ANSI_REPORT_TYPE_IE: /* fall through */
        case FR_LMI_CCITT_REPORT_TYPE_IE:
            if (ndo->ndo_vflag) {
                ND_PRINT((ndo, "%s (%u)",
                       tok2str(fr_lmi_report_type_ie_values,"unknown",p[2]),
                       p[2]));
	    }
            return 1;

        case FR_LMI_ANSI_LINK_VERIFY_IE: /* fall through */
        case FR_LMI_CCITT_LINK_VERIFY_IE:
        case FR_LMI_ANSI_LINK_VERIFY_IE_91:
            if (!ndo->ndo_vflag) {
                ND_PRINT((ndo, ", "));
	    }
            ND_PRINT((ndo, "TX Seq: %3d, RX Seq: %3d", p[2], p[3]));
            return 1;

        case FR_LMI_ANSI_PVC_STATUS_IE: /* fall through */
        case FR_LMI_CCITT_PVC_STATUS_IE:
            if (!ndo->ndo_vflag) {
                ND_PRINT((ndo, ", "));
	    }
            /* now parse the DLCI information element. */
            if ((ie_p->ie_len < 3) ||
                (p[2] & 0x80) ||
                ((ie_p->ie_len == 3) && !(p[3] & 0x80)) ||
                ((ie_p->ie_len == 4) && ((p[3] & 0x80) || !(p[4] & 0x80))) ||
                ((ie_p->ie_len == 5) && ((p[3] & 0x80) || (p[4] & 0x80) ||
                                   !(p[5] & 0x80))) ||
                (ie_p->ie_len > 5) ||
                !(p[ie_p->ie_len + 1] & 0x80)) {
                ND_PRINT((ndo, "Invalid DLCI IE"));
	    }

            dlci = ((p[2] & 0x3F) << 4) | ((p[3] & 0x78) >> 3);
            if (ie_p->ie_len == 4) {
                dlci = (dlci << 6) | ((p[4] & 0x7E) >> 1);
	    }
            else if (ie_p->ie_len == 5) {
                dlci = (dlci << 13) | (p[4] & 0x7F) | ((p[5] & 0x7E) >> 1);
	    }

            ND_PRINT((ndo, "DLCI %u: status %s%s", dlci,
                    p[ie_p->ie_len + 1] & 0x8 ? "New, " : "",
                    p[ie_p->ie_len + 1] & 0x2 ? "Active" : "Inactive"));
            return 1;
	}

        return 0;
}
/*
 * Local Variables:
 * c-style: whitesmith
 * c-basic-offset: 8
 * End:
 */<|MERGE_RESOLUTION|>--- conflicted
+++ resolved
@@ -219,11 +219,7 @@
 
         ND_TCHECK2(*p, 4); /* minimum frame header length */
 
-<<<<<<< HEAD
-        if ((length = _fr_print(p, length)) == 0)
-=======
-        if ((length = fr_print(ndo, p, length)) == 0)
->>>>>>> f49c5d52
+        if ((length = _fr_print(ndo, p, length)) == 0)
             return (0);
         else
             return length;
@@ -232,26 +228,20 @@
         return caplen;
 }
 
-<<<<<<< HEAD
 void
-fr_print(register const u_char *p, u_int length)
-{
-	if (!invoke_dissector((void *)_fr_print,
-	    length, 0, 0, 0, 0, gndo, p, NULL, NULL, NULL))
-		_fr_print(p, length);
-}
-
-u_int
-_fr_print(const u_char *p, u_int length)
-{
-	u_int16_t extracted_ethertype;
-=======
-u_int
 fr_print(netdissect_options *ndo,
          register const u_char *p, u_int length)
 {
+	if (!invoke_dissector((void *)_fr_print,
+	    length, 0, 0, 0, 0, ndo, p, NULL, NULL, NULL))
+		_fr_print(ndo, p, length);
+}
+
+u_int
+_fr_print(netdissect_options *ndo,
+         register const u_char *p, u_int length)
+{
 	uint16_t extracted_ethertype;
->>>>>>> f49c5d52
 	u_int dlci;
 	u_int addr_len;
 	uint16_t nlpid;
@@ -362,11 +352,7 @@
 
         ND_TCHECK2(*p, 2); /* minimum frame header length */
 
-<<<<<<< HEAD
-        if ((length = _mfr_print(p, length)) == 0)
-=======
-        if ((length = mfr_print(ndo, p, length)) == 0)
->>>>>>> f49c5d52
+        if ((length = _mfr_print(ndo, p, length)) == 0)
             return (0);
         else
             return length;
@@ -419,22 +405,18 @@
     uint8_t ie_len;
 };
 
-<<<<<<< HEAD
 void
-mfr_print(register const u_char *p, u_int length)
-=======
-u_int
 mfr_print(netdissect_options *ndo,
           register const u_char *p, u_int length)
->>>>>>> f49c5d52
 {
 	if (!invoke_dissector((void *)_mfr_print,
-	    length, 0, 0, 0, 0, gndo, p, NULL, NULL, NULL))
-		_mfr_print(p, length);
+	    length, 0, 0, 0, 0, ndo, p, NULL, NULL, NULL))
+		_mfr_print(ndo, p, length);
 }
 
 u_int
-_mfr_print(const u_char *p, u_int length)
+_mfr_print(netdissect_options *ndo,
+          register const u_char *p, u_int length)
 {
     u_int tlen,idx,hdr_len = 0;
     uint16_t sequence_num;
@@ -767,12 +749,13 @@
            const u_char *p, u_int length)
 {
 	if (!invoke_dissector((void *)_q933_print,
-	    length, 0, 0, 0, 0, gndo, p, NULL, NULL, NULL))
-		_q933_print(p, length);
+	    length, 0, 0, 0, 0, ndo, p, NULL, NULL, NULL))
+		_q933_print(ndo, p, length);
 }
 
 void
-_q933_print(const u_char *p, u_int length)
+_q933_print(netdissect_options *ndo,
+           const u_char *p, u_int length)
 {
 	const u_char *ptemp = p;
 	struct ie_tlv_header_t  *ie_p;
