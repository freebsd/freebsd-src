--- conflicted
+++ resolved
@@ -205,20 +205,14 @@
 };
 
 void
-<<<<<<< HEAD
-eigrp_print(const u_char *pptr, register u_int len)
-{
+eigrp_print(netdissect_options *ndo, register const u_char *pptr, register u_int len) {
 	if (!invoke_dissector((void *)_eigrp_print,
-	    len, 0, 0, 0, 0, gndo, pptr, NULL, NULL, NULL))
-		_eigrp_print(pptr, len);
+	    len, 0, 0, 0, 0, ndo, pptr, NULL, NULL, NULL))
+		_eigrp_print(ndo, pptr, len);
 }
-=======
-eigrp_print(netdissect_options *ndo, register const u_char *pptr, register u_int len) {
->>>>>>> f49c5d52
 
 void
-_eigrp_print(const u_char *pptr, register u_int len)
-{
+_eigrp_print(netdissect_options *ndo, register const u_char *pptr, register u_int len) {
     const struct eigrp_common_header *eigrp_com_header;
     const struct eigrp_tlv_header *eigrp_tlv_header;
     const u_char *tptr,*tlv_tptr;
