--- conflicted
+++ resolved
@@ -121,28 +121,16 @@
 char *itoa7();
 
 /* pointers to display routines */
-<<<<<<< HEAD
 void (*d_loadave)(int mpid, double *avenrun) = i_loadave;
 void (*d_procstates)(int total, int *brkdn) = i_procstates;
 void (*d_cpustates)(int *states) = i_cpustates;
 void (*d_memory)(int *stats) = i_memory;
 void (*d_arc)(int *stats) = i_arc;
+void (*d_carc)(int *stats) = i_carc;
 void (*d_swap)(int *stats) = i_swap;
 void (*d_message)(void) = i_message;
 void (*d_header)(char *text) = i_header;
 void (*d_process)(int line, char *thisline) = i_process;
-=======
-void (*d_loadave)() = i_loadave;
-void (*d_procstates)() = i_procstates;
-void (*d_cpustates)() = i_cpustates;
-void (*d_memory)() = i_memory;
-void (*d_arc)() = i_arc;
-void (*d_carc)() = i_carc;
-void (*d_swap)() = i_swap;
-void (*d_message)() = i_message;
-void (*d_header)() = i_header;
-void (*d_process)() = i_process;
->>>>>>> 20fa77a9
 
 void reset_display(void);
 
