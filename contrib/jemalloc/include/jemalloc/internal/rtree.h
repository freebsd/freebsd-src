#ifndef JEMALLOC_INTERNAL_RTREE_H
#define JEMALLOC_INTERNAL_RTREE_H

#include "jemalloc/internal/atomic.h"
#include "jemalloc/internal/mutex.h"
#include "jemalloc/internal/rtree_tsd.h"
#include "jemalloc/internal/size_classes.h"
#include "jemalloc/internal/tsd.h"

/*
 * This radix tree implementation is tailored to the singular purpose of
 * associating metadata with extents that are currently owned by jemalloc.
 *
 *******************************************************************************
 */

/* Number of high insignificant bits. */
#define RTREE_NHIB ((1U << (LG_SIZEOF_PTR+3)) - LG_VADDR)
/* Number of low insigificant bits. */
#define RTREE_NLIB LG_PAGE
/* Number of significant bits. */
#define RTREE_NSB (LG_VADDR - RTREE_NLIB)
/* Number of levels in radix tree. */
#if RTREE_NSB <= 10
#  define RTREE_HEIGHT 1
#elif RTREE_NSB <= 36
#  define RTREE_HEIGHT 2
#elif RTREE_NSB <= 52
#  define RTREE_HEIGHT 3
#else
#  error Unsupported number of significant virtual address bits
#endif
/* Use compact leaf representation if virtual address encoding allows. */
#if RTREE_NHIB >= LG_CEIL_NSIZES
#  define RTREE_LEAF_COMPACT
#endif

/* Needed for initialization only. */
#define RTREE_LEAFKEY_INVALID ((uintptr_t)1)

typedef struct rtree_node_elm_s rtree_node_elm_t;
struct rtree_node_elm_s {
	atomic_p_t	child; /* (rtree_{node,leaf}_elm_t *) */
};

struct rtree_leaf_elm_s {
#ifdef RTREE_LEAF_COMPACT
	/*
	 * Single pointer-width field containing all three leaf element fields.
	 * For example, on a 64-bit x64 system with 48 significant virtual
	 * memory address bits, the index, extent, and slab fields are packed as
	 * such:
	 *
	 * x: index
	 * e: extent
	 * b: slab
	 *
	 *   00000000 xxxxxxxx eeeeeeee [...] eeeeeeee eeee000b
	 */
	atomic_p_t	le_bits;
#else
	atomic_p_t	le_extent; /* (extent_t *) */
	atomic_u_t	le_szind; /* (szind_t) */
	atomic_b_t	le_slab; /* (bool) */
#endif
};

typedef struct rtree_level_s rtree_level_t;
struct rtree_level_s {
	/* Number of key bits distinguished by this level. */
	unsigned		bits;
	/*
	 * Cumulative number of key bits distinguished by traversing to
	 * corresponding tree level.
	 */
	unsigned		cumbits;
};

typedef struct rtree_s rtree_t;
struct rtree_s {
	malloc_mutex_t		init_lock;
	/* Number of elements based on rtree_levels[0].bits. */
#if RTREE_HEIGHT > 1
	rtree_node_elm_t	root[1U << (RTREE_NSB/RTREE_HEIGHT)];
#else
	rtree_leaf_elm_t	root[1U << (RTREE_NSB/RTREE_HEIGHT)];
#endif
};

<<<<<<< HEAD
#endif /* JEMALLOC_H_STRUCTS */
/******************************************************************************/
#ifdef JEMALLOC_H_EXTERNS

bool rtree_new(rtree_t *rtree, unsigned bits, rtree_node_alloc_t *alloc,
    rtree_node_dalloc_t *dalloc);
void	rtree_delete(rtree_t *rtree);
rtree_node_elm_t	*rtree_subtree_read_hard(rtree_t *rtree,
    unsigned level);
rtree_node_elm_t	*rtree_child_read_hard(rtree_t *rtree,
    rtree_node_elm_t *elm, unsigned level);

#endif /* JEMALLOC_H_EXTERNS */
/******************************************************************************/
#ifdef JEMALLOC_H_INLINES

#ifndef JEMALLOC_ENABLE_INLINE
unsigned	rtree_start_level(rtree_t *rtree, vaddr_t key);
vaddr_t	rtree_subkey(rtree_t *rtree, vaddr_t key, unsigned level);

bool	rtree_node_valid(rtree_node_elm_t *node);
rtree_node_elm_t	*rtree_child_tryread(rtree_node_elm_t *elm,
    bool dependent);
rtree_node_elm_t	*rtree_child_read(rtree_t *rtree, rtree_node_elm_t *elm,
    unsigned level, bool dependent);
extent_node_t	*rtree_val_read(rtree_t *rtree, rtree_node_elm_t *elm,
    bool dependent);
void	rtree_val_write(rtree_t *rtree, rtree_node_elm_t *elm,
    const extent_node_t *val);
rtree_node_elm_t	*rtree_subtree_tryread(rtree_t *rtree, unsigned level,
    bool dependent);
rtree_node_elm_t	*rtree_subtree_read(rtree_t *rtree, unsigned level,
    bool dependent);

extent_node_t	*rtree_get(rtree_t *rtree, vaddr_t key, bool dependent);
bool	rtree_set(rtree_t *rtree, vaddr_t key, const extent_node_t *val);
=======
/*
 * Split the bits into one to three partitions depending on number of
 * significant bits.  It the number of bits does not divide evenly into the
 * number of levels, place one remainder bit per level starting at the leaf
 * level.
 */
static const rtree_level_t rtree_levels[] = {
#if RTREE_HEIGHT == 1
	{RTREE_NSB, RTREE_NHIB + RTREE_NSB}
#elif RTREE_HEIGHT == 2
	{RTREE_NSB/2, RTREE_NHIB + RTREE_NSB/2},
	{RTREE_NSB/2 + RTREE_NSB%2, RTREE_NHIB + RTREE_NSB}
#elif RTREE_HEIGHT == 3
	{RTREE_NSB/3, RTREE_NHIB + RTREE_NSB/3},
	{RTREE_NSB/3 + RTREE_NSB%3/2,
	    RTREE_NHIB + RTREE_NSB/3*2 + RTREE_NSB%3/2},
	{RTREE_NSB/3 + RTREE_NSB%3 - RTREE_NSB%3/2, RTREE_NHIB + RTREE_NSB}
#else
#  error Unsupported rtree height
>>>>>>> cc9dc86e
#endif
};

bool rtree_new(rtree_t *rtree, bool zeroed);

typedef rtree_node_elm_t *(rtree_node_alloc_t)(tsdn_t *, rtree_t *, size_t);
extern rtree_node_alloc_t *JET_MUTABLE rtree_node_alloc;

typedef rtree_leaf_elm_t *(rtree_leaf_alloc_t)(tsdn_t *, rtree_t *, size_t);
extern rtree_leaf_alloc_t *JET_MUTABLE rtree_leaf_alloc;

typedef void (rtree_node_dalloc_t)(tsdn_t *, rtree_t *, rtree_node_elm_t *);
extern rtree_node_dalloc_t *JET_MUTABLE rtree_node_dalloc;

<<<<<<< HEAD
#if (defined(JEMALLOC_ENABLE_INLINE) || defined(JEMALLOC_RTREE_C_))
JEMALLOC_ALWAYS_INLINE unsigned
rtree_start_level(rtree_t *rtree, vaddr_t key)
{
	unsigned start_level;
=======
typedef void (rtree_leaf_dalloc_t)(tsdn_t *, rtree_t *, rtree_leaf_elm_t *);
extern rtree_leaf_dalloc_t *JET_MUTABLE rtree_leaf_dalloc;
#ifdef JEMALLOC_JET
void rtree_delete(tsdn_t *tsdn, rtree_t *rtree);
#endif
rtree_leaf_elm_t *rtree_leaf_elm_lookup_hard(tsdn_t *tsdn, rtree_t *rtree,
    rtree_ctx_t *rtree_ctx, uintptr_t key, bool dependent, bool init_missing);
>>>>>>> cc9dc86e

JEMALLOC_ALWAYS_INLINE uintptr_t
rtree_leafkey(uintptr_t key) {
	unsigned ptrbits = ZU(1) << (LG_SIZEOF_PTR+3);
	unsigned cumbits = (rtree_levels[RTREE_HEIGHT-1].cumbits -
	    rtree_levels[RTREE_HEIGHT-1].bits);
	unsigned maskbits = ptrbits - cumbits;
	uintptr_t mask = ~((ZU(1) << maskbits) - 1);
	return (key & mask);
}

JEMALLOC_ALWAYS_INLINE size_t
rtree_cache_direct_map(uintptr_t key) {
	unsigned ptrbits = ZU(1) << (LG_SIZEOF_PTR+3);
	unsigned cumbits = (rtree_levels[RTREE_HEIGHT-1].cumbits -
	    rtree_levels[RTREE_HEIGHT-1].bits);
	unsigned maskbits = ptrbits - cumbits;
	return (size_t)((key >> maskbits) & (RTREE_CTX_NCACHE - 1));
}

<<<<<<< HEAD
JEMALLOC_ALWAYS_INLINE vaddr_t
rtree_subkey(rtree_t *rtree, vaddr_t key, unsigned level)
{
=======
JEMALLOC_ALWAYS_INLINE uintptr_t
rtree_subkey(uintptr_t key, unsigned level) {
	unsigned ptrbits = ZU(1) << (LG_SIZEOF_PTR+3);
	unsigned cumbits = rtree_levels[level].cumbits;
	unsigned shiftbits = ptrbits - cumbits;
	unsigned maskbits = rtree_levels[level].bits;
	uintptr_t mask = (ZU(1) << maskbits) - 1;
	return ((key >> shiftbits) & mask);
}
>>>>>>> cc9dc86e

/*
 * Atomic getters.
 *
 * dependent: Reading a value on behalf of a pointer to a valid allocation
 *            is guaranteed to be a clean read even without synchronization,
 *            because the rtree update became visible in memory before the
 *            pointer came into existence.
 * !dependent: An arbitrary read, e.g. on behalf of ivsalloc(), may not be
 *             dependent on a previous rtree write, which means a stale read
 *             could result if synchronization were omitted here.
 */
#  ifdef RTREE_LEAF_COMPACT
JEMALLOC_ALWAYS_INLINE uintptr_t
rtree_leaf_elm_bits_read(tsdn_t *tsdn, rtree_t *rtree, rtree_leaf_elm_t *elm,
    bool dependent) {
	return (uintptr_t)atomic_load_p(&elm->le_bits, dependent
	    ? ATOMIC_RELAXED : ATOMIC_ACQUIRE);
}

JEMALLOC_ALWAYS_INLINE extent_t *
rtree_leaf_elm_bits_extent_get(uintptr_t bits) {
	/* Restore sign-extended high bits, mask slab bit. */
	return (extent_t *)((uintptr_t)((intptr_t)(bits << RTREE_NHIB) >>
	    RTREE_NHIB) & ~((uintptr_t)0x1));
}

JEMALLOC_ALWAYS_INLINE szind_t
rtree_leaf_elm_bits_szind_get(uintptr_t bits) {
	return (szind_t)(bits >> LG_VADDR);
}

JEMALLOC_ALWAYS_INLINE bool
rtree_leaf_elm_bits_slab_get(uintptr_t bits) {
	return (bool)(bits & (uintptr_t)0x1);
}

<<<<<<< HEAD
	return ((vaddr_t)node > (vaddr_t)RTREE_NODE_INITIALIZING);
=======
#  endif

JEMALLOC_ALWAYS_INLINE extent_t *
rtree_leaf_elm_extent_read(tsdn_t *tsdn, rtree_t *rtree, rtree_leaf_elm_t *elm,
    bool dependent) {
#ifdef RTREE_LEAF_COMPACT
	uintptr_t bits = rtree_leaf_elm_bits_read(tsdn, rtree, elm, dependent);
	return rtree_leaf_elm_bits_extent_get(bits);
#else
	extent_t *extent = (extent_t *)atomic_load_p(&elm->le_extent, dependent
	    ? ATOMIC_RELAXED : ATOMIC_ACQUIRE);
	return extent;
#endif
>>>>>>> cc9dc86e
}

JEMALLOC_ALWAYS_INLINE szind_t
rtree_leaf_elm_szind_read(tsdn_t *tsdn, rtree_t *rtree, rtree_leaf_elm_t *elm,
    bool dependent) {
#ifdef RTREE_LEAF_COMPACT
	uintptr_t bits = rtree_leaf_elm_bits_read(tsdn, rtree, elm, dependent);
	return rtree_leaf_elm_bits_szind_get(bits);
#else
	return (szind_t)atomic_load_u(&elm->le_szind, dependent ? ATOMIC_RELAXED
	    : ATOMIC_ACQUIRE);
#endif
}

JEMALLOC_ALWAYS_INLINE bool
rtree_leaf_elm_slab_read(tsdn_t *tsdn, rtree_t *rtree, rtree_leaf_elm_t *elm,
    bool dependent) {
#ifdef RTREE_LEAF_COMPACT
	uintptr_t bits = rtree_leaf_elm_bits_read(tsdn, rtree, elm, dependent);
	return rtree_leaf_elm_bits_slab_get(bits);
#else
	return atomic_load_b(&elm->le_slab, dependent ? ATOMIC_RELAXED :
	    ATOMIC_ACQUIRE);
#endif
}

static inline void
rtree_leaf_elm_extent_write(tsdn_t *tsdn, rtree_t *rtree, rtree_leaf_elm_t *elm,
    extent_t *extent) {
#ifdef RTREE_LEAF_COMPACT
	uintptr_t old_bits = rtree_leaf_elm_bits_read(tsdn, rtree, elm, true);
	uintptr_t bits = ((uintptr_t)rtree_leaf_elm_bits_szind_get(old_bits) <<
	    LG_VADDR) | ((uintptr_t)extent & (((uintptr_t)0x1 << LG_VADDR) - 1))
	    | ((uintptr_t)rtree_leaf_elm_bits_slab_get(old_bits));
	atomic_store_p(&elm->le_bits, (void *)bits, ATOMIC_RELEASE);
#else
	atomic_store_p(&elm->le_extent, extent, ATOMIC_RELEASE);
#endif
}

static inline void
rtree_leaf_elm_szind_write(tsdn_t *tsdn, rtree_t *rtree, rtree_leaf_elm_t *elm,
    szind_t szind) {
	assert(szind <= NSIZES);

#ifdef RTREE_LEAF_COMPACT
	uintptr_t old_bits = rtree_leaf_elm_bits_read(tsdn, rtree, elm,
	    true);
	uintptr_t bits = ((uintptr_t)szind << LG_VADDR) |
	    ((uintptr_t)rtree_leaf_elm_bits_extent_get(old_bits) &
	    (((uintptr_t)0x1 << LG_VADDR) - 1)) |
	    ((uintptr_t)rtree_leaf_elm_bits_slab_get(old_bits));
	atomic_store_p(&elm->le_bits, (void *)bits, ATOMIC_RELEASE);
#else
	atomic_store_u(&elm->le_szind, szind, ATOMIC_RELEASE);
#endif
}

static inline void
rtree_leaf_elm_slab_write(tsdn_t *tsdn, rtree_t *rtree, rtree_leaf_elm_t *elm,
     bool slab) {
#ifdef RTREE_LEAF_COMPACT
	uintptr_t old_bits = rtree_leaf_elm_bits_read(tsdn, rtree, elm,
	    true);
	uintptr_t bits = ((uintptr_t)rtree_leaf_elm_bits_szind_get(old_bits) <<
	    LG_VADDR) | ((uintptr_t)rtree_leaf_elm_bits_extent_get(old_bits) &
	    (((uintptr_t)0x1 << LG_VADDR) - 1)) | ((uintptr_t)slab);
	atomic_store_p(&elm->le_bits, (void *)bits, ATOMIC_RELEASE);
#else
	atomic_store_b(&elm->le_slab, slab, ATOMIC_RELEASE);
#endif
}

static inline void
rtree_leaf_elm_write(tsdn_t *tsdn, rtree_t *rtree, rtree_leaf_elm_t *elm,
    extent_t *extent, szind_t szind, bool slab) {
#ifdef RTREE_LEAF_COMPACT
	uintptr_t bits = ((uintptr_t)szind << LG_VADDR) |
	    ((uintptr_t)extent & (((uintptr_t)0x1 << LG_VADDR) - 1)) |
	    ((uintptr_t)slab);
	atomic_store_p(&elm->le_bits, (void *)bits, ATOMIC_RELEASE);
#else
	rtree_leaf_elm_slab_write(tsdn, rtree, elm, slab);
	rtree_leaf_elm_szind_write(tsdn, rtree, elm, szind);
	/*
	 * Write extent last, since the element is atomically considered valid
	 * as soon as the extent field is non-NULL.
	 */
	rtree_leaf_elm_extent_write(tsdn, rtree, elm, extent);
#endif
}

static inline void
rtree_leaf_elm_szind_slab_update(tsdn_t *tsdn, rtree_t *rtree,
    rtree_leaf_elm_t *elm, szind_t szind, bool slab) {
	assert(!slab || szind < NBINS);

	/*
	 * The caller implicitly assures that it is the only writer to the szind
	 * and slab fields, and that the extent field cannot currently change.
	 */
	rtree_leaf_elm_slab_write(tsdn, rtree, elm, slab);
	rtree_leaf_elm_szind_write(tsdn, rtree, elm, szind);
}

JEMALLOC_ALWAYS_INLINE rtree_leaf_elm_t *
rtree_leaf_elm_lookup(tsdn_t *tsdn, rtree_t *rtree, rtree_ctx_t *rtree_ctx,
    uintptr_t key, bool dependent, bool init_missing) {
	assert(key != 0);
	assert(!dependent || !init_missing);

	size_t slot = rtree_cache_direct_map(key);
	uintptr_t leafkey = rtree_leafkey(key);
	assert(leafkey != RTREE_LEAFKEY_INVALID);

	/* Fast path: L1 direct mapped cache. */
	if (likely(rtree_ctx->cache[slot].leafkey == leafkey)) {
		rtree_leaf_elm_t *leaf = rtree_ctx->cache[slot].leaf;
		assert(leaf != NULL);
		uintptr_t subkey = rtree_subkey(key, RTREE_HEIGHT-1);
		return &leaf[subkey];
	}
	/*
	 * Search the L2 LRU cache.  On hit, swap the matching element into the
	 * slot in L1 cache, and move the position in L2 up by 1.
	 */
#define RTREE_CACHE_CHECK_L2(i) do {					\
	if (likely(rtree_ctx->l2_cache[i].leafkey == leafkey)) {	\
		rtree_leaf_elm_t *leaf = rtree_ctx->l2_cache[i].leaf;	\
		assert(leaf != NULL);					\
		if (i > 0) {						\
			/* Bubble up by one. */				\
			rtree_ctx->l2_cache[i].leafkey =		\
				rtree_ctx->l2_cache[i - 1].leafkey;	\
			rtree_ctx->l2_cache[i].leaf =			\
				rtree_ctx->l2_cache[i - 1].leaf;	\
			rtree_ctx->l2_cache[i - 1].leafkey =		\
			    rtree_ctx->cache[slot].leafkey;		\
			rtree_ctx->l2_cache[i - 1].leaf =		\
			    rtree_ctx->cache[slot].leaf;		\
		} else {						\
			rtree_ctx->l2_cache[0].leafkey =		\
			    rtree_ctx->cache[slot].leafkey;		\
			rtree_ctx->l2_cache[0].leaf =			\
			    rtree_ctx->cache[slot].leaf;		\
		}							\
		rtree_ctx->cache[slot].leafkey = leafkey;		\
		rtree_ctx->cache[slot].leaf = leaf;			\
		uintptr_t subkey = rtree_subkey(key, RTREE_HEIGHT-1);	\
		return &leaf[subkey];					\
	}								\
} while (0)
	/* Check the first cache entry. */
	RTREE_CACHE_CHECK_L2(0);
	/* Search the remaining cache elements. */
	for (unsigned i = 1; i < RTREE_CTX_NCACHE_L2; i++) {
		RTREE_CACHE_CHECK_L2(i);
	}
#undef RTREE_CACHE_CHECK_L2

	return rtree_leaf_elm_lookup_hard(tsdn, rtree, rtree_ctx, key,
	    dependent, init_missing);
}

static inline bool
rtree_write(tsdn_t *tsdn, rtree_t *rtree, rtree_ctx_t *rtree_ctx, uintptr_t key,
    extent_t *extent, szind_t szind, bool slab) {
	/* Use rtree_clear() to set the extent to NULL. */
	assert(extent != NULL);

	rtree_leaf_elm_t *elm = rtree_leaf_elm_lookup(tsdn, rtree, rtree_ctx,
	    key, false, true);
	if (elm == NULL) {
		return true;
	}

	assert(rtree_leaf_elm_extent_read(tsdn, rtree, elm, false) == NULL);
	rtree_leaf_elm_write(tsdn, rtree, elm, extent, szind, slab);

	return false;
}

JEMALLOC_ALWAYS_INLINE rtree_leaf_elm_t *
rtree_read(tsdn_t *tsdn, rtree_t *rtree, rtree_ctx_t *rtree_ctx, uintptr_t key,
    bool dependent) {
	rtree_leaf_elm_t *elm = rtree_leaf_elm_lookup(tsdn, rtree, rtree_ctx,
	    key, dependent, false);
	if (!dependent && elm == NULL) {
		return NULL;
	}
	assert(elm != NULL);
	return elm;
}

JEMALLOC_ALWAYS_INLINE extent_t *
rtree_extent_read(tsdn_t *tsdn, rtree_t *rtree, rtree_ctx_t *rtree_ctx,
    uintptr_t key, bool dependent) {
	rtree_leaf_elm_t *elm = rtree_read(tsdn, rtree, rtree_ctx, key,
	    dependent);
	if (!dependent && elm == NULL) {
		return NULL;
	}
	return rtree_leaf_elm_extent_read(tsdn, rtree, elm, dependent);
}

JEMALLOC_ALWAYS_INLINE szind_t
rtree_szind_read(tsdn_t *tsdn, rtree_t *rtree, rtree_ctx_t *rtree_ctx,
    uintptr_t key, bool dependent) {
	rtree_leaf_elm_t *elm = rtree_read(tsdn, rtree, rtree_ctx, key,
	    dependent);
	if (!dependent && elm == NULL) {
		return NSIZES;
	}
	return rtree_leaf_elm_szind_read(tsdn, rtree, elm, dependent);
}

<<<<<<< HEAD
JEMALLOC_ALWAYS_INLINE extent_node_t *
rtree_get(rtree_t *rtree, vaddr_t key, bool dependent)
{
	vaddr_t subkey;
	unsigned start_level;
	rtree_node_elm_t *node;

	start_level = rtree_start_level(rtree, key);

	node = rtree_subtree_tryread(rtree, start_level, dependent);
#define	RTREE_GET_BIAS	(RTREE_HEIGHT_MAX - rtree->height)
	switch (start_level + RTREE_GET_BIAS) {
#define	RTREE_GET_SUBTREE(level)					\
	case level:							\
		assert(level < (RTREE_HEIGHT_MAX-1));			\
		if (!dependent && unlikely(!rtree_node_valid(node)))	\
			return (NULL);					\
		subkey = rtree_subkey(rtree, key, level -		\
		    RTREE_GET_BIAS);					\
		node = rtree_child_tryread(&node[subkey], dependent);	\
		/* Fall through. */
#define	RTREE_GET_LEAF(level)						\
	case level:							\
		assert(level == (RTREE_HEIGHT_MAX-1));			\
		if (!dependent && unlikely(!rtree_node_valid(node)))	\
			return (NULL);					\
		subkey = rtree_subkey(rtree, key, level -		\
		    RTREE_GET_BIAS);					\
		/*							\
		 * node is a leaf, so it contains values rather than	\
		 * child pointers.					\
		 */							\
		return (rtree_val_read(rtree, &node[subkey],		\
		    dependent));
#if RTREE_HEIGHT_MAX > 1
	RTREE_GET_SUBTREE(0)
#endif
#if RTREE_HEIGHT_MAX > 2
	RTREE_GET_SUBTREE(1)
#endif
#if RTREE_HEIGHT_MAX > 3
	RTREE_GET_SUBTREE(2)
#endif
#if RTREE_HEIGHT_MAX > 4
	RTREE_GET_SUBTREE(3)
#endif
#if RTREE_HEIGHT_MAX > 5
	RTREE_GET_SUBTREE(4)
#endif
#if RTREE_HEIGHT_MAX > 6
	RTREE_GET_SUBTREE(5)
#endif
#if RTREE_HEIGHT_MAX > 7
	RTREE_GET_SUBTREE(6)
#endif
#if RTREE_HEIGHT_MAX > 8
	RTREE_GET_SUBTREE(7)
#endif
#if RTREE_HEIGHT_MAX > 9
	RTREE_GET_SUBTREE(8)
#endif
#if RTREE_HEIGHT_MAX > 10
	RTREE_GET_SUBTREE(9)
#endif
#if RTREE_HEIGHT_MAX > 11
	RTREE_GET_SUBTREE(10)
#endif
#if RTREE_HEIGHT_MAX > 12
	RTREE_GET_SUBTREE(11)
#endif
#if RTREE_HEIGHT_MAX > 13
	RTREE_GET_SUBTREE(12)
#endif
#if RTREE_HEIGHT_MAX > 14
	RTREE_GET_SUBTREE(13)
#endif
#if RTREE_HEIGHT_MAX > 15
	RTREE_GET_SUBTREE(14)
#endif
#if RTREE_HEIGHT_MAX > 16
#  error Unsupported RTREE_HEIGHT_MAX
#endif
	RTREE_GET_LEAF(RTREE_HEIGHT_MAX-1)
#undef RTREE_GET_SUBTREE
#undef RTREE_GET_LEAF
	default: not_reached();
=======
/*
 * rtree_slab_read() is intentionally omitted because slab is always read in
 * conjunction with szind, which makes rtree_szind_slab_read() a better choice.
 */

JEMALLOC_ALWAYS_INLINE bool
rtree_extent_szind_read(tsdn_t *tsdn, rtree_t *rtree, rtree_ctx_t *rtree_ctx,
    uintptr_t key, bool dependent, extent_t **r_extent, szind_t *r_szind) {
	rtree_leaf_elm_t *elm = rtree_read(tsdn, rtree, rtree_ctx, key,
	    dependent);
	if (!dependent && elm == NULL) {
		return true;
>>>>>>> cc9dc86e
	}
	*r_extent = rtree_leaf_elm_extent_read(tsdn, rtree, elm, dependent);
	*r_szind = rtree_leaf_elm_szind_read(tsdn, rtree, elm, dependent);
	return false;
}

<<<<<<< HEAD
JEMALLOC_INLINE bool
rtree_set(rtree_t *rtree, vaddr_t key, const extent_node_t *val)
{
	vaddr_t subkey;
	unsigned i, start_level;
	rtree_node_elm_t *node, *child;

	start_level = rtree_start_level(rtree, key);

	node = rtree_subtree_read(rtree, start_level, false);
	if (node == NULL)
		return (true);
	for (i = start_level; /**/; i++, node = child) {
		subkey = rtree_subkey(rtree, key, i);
		if (i == rtree->height - 1) {
			/*
			 * node is a leaf, so it contains values rather than
			 * child pointers.
			 */
			rtree_val_write(rtree, &node[subkey], val);
			return (false);
		}
		assert(i + 1 < rtree->height);
		child = rtree_child_read(rtree, &node[subkey], i, false);
		if (child == NULL)
			return (true);
=======
JEMALLOC_ALWAYS_INLINE bool
rtree_szind_slab_read(tsdn_t *tsdn, rtree_t *rtree, rtree_ctx_t *rtree_ctx,
    uintptr_t key, bool dependent, szind_t *r_szind, bool *r_slab) {
	rtree_leaf_elm_t *elm = rtree_read(tsdn, rtree, rtree_ctx, key,
	    dependent);
	if (!dependent && elm == NULL) {
		return true;
>>>>>>> cc9dc86e
	}
	*r_szind = rtree_leaf_elm_szind_read(tsdn, rtree, elm, dependent);
	*r_slab = rtree_leaf_elm_slab_read(tsdn, rtree, elm, dependent);
	return false;
}

static inline void
rtree_szind_slab_update(tsdn_t *tsdn, rtree_t *rtree, rtree_ctx_t *rtree_ctx,
    uintptr_t key, szind_t szind, bool slab) {
	assert(!slab || szind < NBINS);

	rtree_leaf_elm_t *elm = rtree_read(tsdn, rtree, rtree_ctx, key, true);
	rtree_leaf_elm_szind_slab_update(tsdn, rtree, elm, szind, slab);
}

static inline void
rtree_clear(tsdn_t *tsdn, rtree_t *rtree, rtree_ctx_t *rtree_ctx,
    uintptr_t key) {
	rtree_leaf_elm_t *elm = rtree_read(tsdn, rtree, rtree_ctx, key, true);
	assert(rtree_leaf_elm_extent_read(tsdn, rtree, elm, false) !=
	    NULL);
	rtree_leaf_elm_write(tsdn, rtree, elm, NULL, NSIZES, false);
}

#endif /* JEMALLOC_INTERNAL_RTREE_H */<|MERGE_RESOLUTION|>--- conflicted
+++ resolved
@@ -15,7 +15,7 @@
  */
 
 /* Number of high insignificant bits. */
-#define RTREE_NHIB ((1U << (LG_SIZEOF_PTR+3)) - LG_VADDR)
+#define RTREE_NHIB ((1U << (LG_SIZEOF_SIZE_T+3)) - LG_VADDR)
 /* Number of low insigificant bits. */
 #define RTREE_NLIB LG_PAGE
 /* Number of significant bits. */
@@ -31,12 +31,14 @@
 #  error Unsupported number of significant virtual address bits
 #endif
 /* Use compact leaf representation if virtual address encoding allows. */
+#ifndef __CHERI_PURE_CAPABILITY__
 #if RTREE_NHIB >= LG_CEIL_NSIZES
 #  define RTREE_LEAF_COMPACT
 #endif
+#endif
 
 /* Needed for initialization only. */
-#define RTREE_LEAFKEY_INVALID ((uintptr_t)1)
+#define RTREE_LEAFKEY_INVALID ((vaddr_t)1)
 
 typedef struct rtree_node_elm_s rtree_node_elm_t;
 struct rtree_node_elm_s {
@@ -87,44 +89,6 @@
 #endif
 };
 
-<<<<<<< HEAD
-#endif /* JEMALLOC_H_STRUCTS */
-/******************************************************************************/
-#ifdef JEMALLOC_H_EXTERNS
-
-bool rtree_new(rtree_t *rtree, unsigned bits, rtree_node_alloc_t *alloc,
-    rtree_node_dalloc_t *dalloc);
-void	rtree_delete(rtree_t *rtree);
-rtree_node_elm_t	*rtree_subtree_read_hard(rtree_t *rtree,
-    unsigned level);
-rtree_node_elm_t	*rtree_child_read_hard(rtree_t *rtree,
-    rtree_node_elm_t *elm, unsigned level);
-
-#endif /* JEMALLOC_H_EXTERNS */
-/******************************************************************************/
-#ifdef JEMALLOC_H_INLINES
-
-#ifndef JEMALLOC_ENABLE_INLINE
-unsigned	rtree_start_level(rtree_t *rtree, vaddr_t key);
-vaddr_t	rtree_subkey(rtree_t *rtree, vaddr_t key, unsigned level);
-
-bool	rtree_node_valid(rtree_node_elm_t *node);
-rtree_node_elm_t	*rtree_child_tryread(rtree_node_elm_t *elm,
-    bool dependent);
-rtree_node_elm_t	*rtree_child_read(rtree_t *rtree, rtree_node_elm_t *elm,
-    unsigned level, bool dependent);
-extent_node_t	*rtree_val_read(rtree_t *rtree, rtree_node_elm_t *elm,
-    bool dependent);
-void	rtree_val_write(rtree_t *rtree, rtree_node_elm_t *elm,
-    const extent_node_t *val);
-rtree_node_elm_t	*rtree_subtree_tryread(rtree_t *rtree, unsigned level,
-    bool dependent);
-rtree_node_elm_t	*rtree_subtree_read(rtree_t *rtree, unsigned level,
-    bool dependent);
-
-extent_node_t	*rtree_get(rtree_t *rtree, vaddr_t key, bool dependent);
-bool	rtree_set(rtree_t *rtree, vaddr_t key, const extent_node_t *val);
-=======
 /*
  * Split the bits into one to three partitions depending on number of
  * significant bits.  It the number of bits does not divide evenly into the
@@ -144,7 +108,6 @@
 	{RTREE_NSB/3 + RTREE_NSB%3 - RTREE_NSB%3/2, RTREE_NHIB + RTREE_NSB}
 #else
 #  error Unsupported rtree height
->>>>>>> cc9dc86e
 #endif
 };
 
@@ -159,34 +122,26 @@
 typedef void (rtree_node_dalloc_t)(tsdn_t *, rtree_t *, rtree_node_elm_t *);
 extern rtree_node_dalloc_t *JET_MUTABLE rtree_node_dalloc;
 
-<<<<<<< HEAD
-#if (defined(JEMALLOC_ENABLE_INLINE) || defined(JEMALLOC_RTREE_C_))
-JEMALLOC_ALWAYS_INLINE unsigned
-rtree_start_level(rtree_t *rtree, vaddr_t key)
-{
-	unsigned start_level;
-=======
 typedef void (rtree_leaf_dalloc_t)(tsdn_t *, rtree_t *, rtree_leaf_elm_t *);
 extern rtree_leaf_dalloc_t *JET_MUTABLE rtree_leaf_dalloc;
 #ifdef JEMALLOC_JET
 void rtree_delete(tsdn_t *tsdn, rtree_t *rtree);
 #endif
 rtree_leaf_elm_t *rtree_leaf_elm_lookup_hard(tsdn_t *tsdn, rtree_t *rtree,
-    rtree_ctx_t *rtree_ctx, uintptr_t key, bool dependent, bool init_missing);
->>>>>>> cc9dc86e
-
-JEMALLOC_ALWAYS_INLINE uintptr_t
-rtree_leafkey(uintptr_t key) {
+    rtree_ctx_t *rtree_ctx, vaddr_t key, bool dependent, bool init_missing);
+
+JEMALLOC_ALWAYS_INLINE vaddr_t
+rtree_leafkey(vaddr_t key) {
 	unsigned ptrbits = ZU(1) << (LG_SIZEOF_PTR+3);
 	unsigned cumbits = (rtree_levels[RTREE_HEIGHT-1].cumbits -
 	    rtree_levels[RTREE_HEIGHT-1].bits);
 	unsigned maskbits = ptrbits - cumbits;
-	uintptr_t mask = ~((ZU(1) << maskbits) - 1);
+	vaddr_t mask = ~((ZU(1) << maskbits) - 1);
 	return (key & mask);
 }
 
 JEMALLOC_ALWAYS_INLINE size_t
-rtree_cache_direct_map(uintptr_t key) {
+rtree_cache_direct_map(vaddr_t key) {
 	unsigned ptrbits = ZU(1) << (LG_SIZEOF_PTR+3);
 	unsigned cumbits = (rtree_levels[RTREE_HEIGHT-1].cumbits -
 	    rtree_levels[RTREE_HEIGHT-1].bits);
@@ -194,21 +149,15 @@
 	return (size_t)((key >> maskbits) & (RTREE_CTX_NCACHE - 1));
 }
 
-<<<<<<< HEAD
 JEMALLOC_ALWAYS_INLINE vaddr_t
-rtree_subkey(rtree_t *rtree, vaddr_t key, unsigned level)
-{
-=======
-JEMALLOC_ALWAYS_INLINE uintptr_t
-rtree_subkey(uintptr_t key, unsigned level) {
+rtree_subkey(vaddr_t key, unsigned level) {
 	unsigned ptrbits = ZU(1) << (LG_SIZEOF_PTR+3);
 	unsigned cumbits = rtree_levels[level].cumbits;
 	unsigned shiftbits = ptrbits - cumbits;
 	unsigned maskbits = rtree_levels[level].bits;
-	uintptr_t mask = (ZU(1) << maskbits) - 1;
+	vaddr_t mask = (ZU(1) << maskbits) - 1;
 	return ((key >> shiftbits) & mask);
 }
->>>>>>> cc9dc86e
 
 /*
  * Atomic getters.
@@ -222,54 +171,50 @@
  *             could result if synchronization were omitted here.
  */
 #  ifdef RTREE_LEAF_COMPACT
-JEMALLOC_ALWAYS_INLINE uintptr_t
+JEMALLOC_ALWAYS_INLINE vaddr_t
 rtree_leaf_elm_bits_read(tsdn_t *tsdn, rtree_t *rtree, rtree_leaf_elm_t *elm,
     bool dependent) {
-	return (uintptr_t)atomic_load_p(&elm->le_bits, dependent
+	return (vaddr_t)atomic_load_p(&elm->le_bits, dependent
 	    ? ATOMIC_RELAXED : ATOMIC_ACQUIRE);
 }
 
 JEMALLOC_ALWAYS_INLINE extent_t *
 rtree_leaf_elm_bits_extent_get(uintptr_t bits) {
 	/* Restore sign-extended high bits, mask slab bit. */
-	return (extent_t *)((uintptr_t)((intptr_t)(bits << RTREE_NHIB) >>
+	return (extent_t *)((uintptr_t)((uintptr_t)(bits << RTREE_NHIB) >>
 	    RTREE_NHIB) & ~((uintptr_t)0x1));
 }
 
 JEMALLOC_ALWAYS_INLINE szind_t
-rtree_leaf_elm_bits_szind_get(uintptr_t bits) {
+rtree_leaf_elm_bits_szind_get(vaddr_t bits) {
 	return (szind_t)(bits >> LG_VADDR);
 }
 
 JEMALLOC_ALWAYS_INLINE bool
-rtree_leaf_elm_bits_slab_get(uintptr_t bits) {
-	return (bool)(bits & (uintptr_t)0x1);
-}
-
-<<<<<<< HEAD
-	return ((vaddr_t)node > (vaddr_t)RTREE_NODE_INITIALIZING);
-=======
+rtree_leaf_elm_bits_slab_get(vaddr_t bits) {
+	return (bool)(bits & (vaddr_t)0x1);
+}
+
 #  endif
 
 JEMALLOC_ALWAYS_INLINE extent_t *
 rtree_leaf_elm_extent_read(tsdn_t *tsdn, rtree_t *rtree, rtree_leaf_elm_t *elm,
     bool dependent) {
 #ifdef RTREE_LEAF_COMPACT
-	uintptr_t bits = rtree_leaf_elm_bits_read(tsdn, rtree, elm, dependent);
+	vaddr_t bits = rtree_leaf_elm_bits_read(tsdn, rtree, elm, dependent);
 	return rtree_leaf_elm_bits_extent_get(bits);
 #else
 	extent_t *extent = (extent_t *)atomic_load_p(&elm->le_extent, dependent
 	    ? ATOMIC_RELAXED : ATOMIC_ACQUIRE);
 	return extent;
 #endif
->>>>>>> cc9dc86e
 }
 
 JEMALLOC_ALWAYS_INLINE szind_t
 rtree_leaf_elm_szind_read(tsdn_t *tsdn, rtree_t *rtree, rtree_leaf_elm_t *elm,
     bool dependent) {
 #ifdef RTREE_LEAF_COMPACT
-	uintptr_t bits = rtree_leaf_elm_bits_read(tsdn, rtree, elm, dependent);
+	vaddr_t bits = rtree_leaf_elm_bits_read(tsdn, rtree, elm, dependent);
 	return rtree_leaf_elm_bits_szind_get(bits);
 #else
 	return (szind_t)atomic_load_u(&elm->le_szind, dependent ? ATOMIC_RELAXED
@@ -281,7 +226,7 @@
 rtree_leaf_elm_slab_read(tsdn_t *tsdn, rtree_t *rtree, rtree_leaf_elm_t *elm,
     bool dependent) {
 #ifdef RTREE_LEAF_COMPACT
-	uintptr_t bits = rtree_leaf_elm_bits_read(tsdn, rtree, elm, dependent);
+	vaddr_t bits = rtree_leaf_elm_bits_read(tsdn, rtree, elm, dependent);
 	return rtree_leaf_elm_bits_slab_get(bits);
 #else
 	return atomic_load_b(&elm->le_slab, dependent ? ATOMIC_RELAXED :
@@ -293,10 +238,10 @@
 rtree_leaf_elm_extent_write(tsdn_t *tsdn, rtree_t *rtree, rtree_leaf_elm_t *elm,
     extent_t *extent) {
 #ifdef RTREE_LEAF_COMPACT
-	uintptr_t old_bits = rtree_leaf_elm_bits_read(tsdn, rtree, elm, true);
-	uintptr_t bits = ((uintptr_t)rtree_leaf_elm_bits_szind_get(old_bits) <<
-	    LG_VADDR) | ((uintptr_t)extent & (((uintptr_t)0x1 << LG_VADDR) - 1))
-	    | ((uintptr_t)rtree_leaf_elm_bits_slab_get(old_bits));
+	vaddr_t old_bits = rtree_leaf_elm_bits_read(tsdn, rtree, elm, true);
+	vaddr_t bits = ((vaddr_t)rtree_leaf_elm_bits_szind_get(old_bits) <<
+	    LG_VADDR) | ((vaddr_t)extent & (((vaddr_t)0x1 << LG_VADDR) - 1))
+	    | ((vaddr_t)rtree_leaf_elm_bits_slab_get(old_bits));
 	atomic_store_p(&elm->le_bits, (void *)bits, ATOMIC_RELEASE);
 #else
 	atomic_store_p(&elm->le_extent, extent, ATOMIC_RELEASE);
@@ -309,12 +254,12 @@
 	assert(szind <= NSIZES);
 
 #ifdef RTREE_LEAF_COMPACT
-	uintptr_t old_bits = rtree_leaf_elm_bits_read(tsdn, rtree, elm,
+	vaddr_t old_bits = rtree_leaf_elm_bits_read(tsdn, rtree, elm,
 	    true);
-	uintptr_t bits = ((uintptr_t)szind << LG_VADDR) |
-	    ((uintptr_t)rtree_leaf_elm_bits_extent_get(old_bits) &
-	    (((uintptr_t)0x1 << LG_VADDR) - 1)) |
-	    ((uintptr_t)rtree_leaf_elm_bits_slab_get(old_bits));
+	vaddr_t bits = ((vaddr_t)szind << LG_VADDR) |
+	    ((vaddr_t)rtree_leaf_elm_bits_extent_get(old_bits) &
+	    (((vaddr_t)0x1 << LG_VADDR) - 1)) |
+	    ((vaddr_t)rtree_leaf_elm_bits_slab_get(old_bits));
 	atomic_store_p(&elm->le_bits, (void *)bits, ATOMIC_RELEASE);
 #else
 	atomic_store_u(&elm->le_szind, szind, ATOMIC_RELEASE);
@@ -325,11 +270,11 @@
 rtree_leaf_elm_slab_write(tsdn_t *tsdn, rtree_t *rtree, rtree_leaf_elm_t *elm,
      bool slab) {
 #ifdef RTREE_LEAF_COMPACT
-	uintptr_t old_bits = rtree_leaf_elm_bits_read(tsdn, rtree, elm,
+	vaddr_t old_bits = rtree_leaf_elm_bits_read(tsdn, rtree, elm,
 	    true);
-	uintptr_t bits = ((uintptr_t)rtree_leaf_elm_bits_szind_get(old_bits) <<
-	    LG_VADDR) | ((uintptr_t)rtree_leaf_elm_bits_extent_get(old_bits) &
-	    (((uintptr_t)0x1 << LG_VADDR) - 1)) | ((uintptr_t)slab);
+	vaddr_t bits = ((vaddr_t)rtree_leaf_elm_bits_szind_get(old_bits) <<
+	    LG_VADDR) | ((vaddr_t)rtree_leaf_elm_bits_extent_get(old_bits) &
+	    (((vaddr_t)0x1 << LG_VADDR) - 1)) | ((vaddr_t)slab);
 	atomic_store_p(&elm->le_bits, (void *)bits, ATOMIC_RELEASE);
 #else
 	atomic_store_b(&elm->le_slab, slab, ATOMIC_RELEASE);
@@ -340,9 +285,9 @@
 rtree_leaf_elm_write(tsdn_t *tsdn, rtree_t *rtree, rtree_leaf_elm_t *elm,
     extent_t *extent, szind_t szind, bool slab) {
 #ifdef RTREE_LEAF_COMPACT
-	uintptr_t bits = ((uintptr_t)szind << LG_VADDR) |
-	    ((uintptr_t)extent & (((uintptr_t)0x1 << LG_VADDR) - 1)) |
-	    ((uintptr_t)slab);
+	vaddr_t bits = ((vaddr_t)szind << LG_VADDR) |
+	    ((vaddr_t)extent & (((vaddr_t)0x1 << LG_VADDR) - 1)) |
+	    ((vaddr_t)slab);
 	atomic_store_p(&elm->le_bits, (void *)bits, ATOMIC_RELEASE);
 #else
 	rtree_leaf_elm_slab_write(tsdn, rtree, elm, slab);
@@ -370,19 +315,19 @@
 
 JEMALLOC_ALWAYS_INLINE rtree_leaf_elm_t *
 rtree_leaf_elm_lookup(tsdn_t *tsdn, rtree_t *rtree, rtree_ctx_t *rtree_ctx,
-    uintptr_t key, bool dependent, bool init_missing) {
+    vaddr_t key, bool dependent, bool init_missing) {
 	assert(key != 0);
 	assert(!dependent || !init_missing);
 
 	size_t slot = rtree_cache_direct_map(key);
-	uintptr_t leafkey = rtree_leafkey(key);
+	vaddr_t leafkey = rtree_leafkey(key);
 	assert(leafkey != RTREE_LEAFKEY_INVALID);
 
 	/* Fast path: L1 direct mapped cache. */
 	if (likely(rtree_ctx->cache[slot].leafkey == leafkey)) {
 		rtree_leaf_elm_t *leaf = rtree_ctx->cache[slot].leaf;
 		assert(leaf != NULL);
-		uintptr_t subkey = rtree_subkey(key, RTREE_HEIGHT-1);
+		vaddr_t subkey = rtree_subkey(key, RTREE_HEIGHT-1);
 		return &leaf[subkey];
 	}
 	/*
@@ -411,7 +356,7 @@
 		}							\
 		rtree_ctx->cache[slot].leafkey = leafkey;		\
 		rtree_ctx->cache[slot].leaf = leaf;			\
-		uintptr_t subkey = rtree_subkey(key, RTREE_HEIGHT-1);	\
+		vaddr_t subkey = rtree_subkey(key, RTREE_HEIGHT-1);	\
 		return &leaf[subkey];					\
 	}								\
 } while (0)
@@ -428,7 +373,7 @@
 }
 
 static inline bool
-rtree_write(tsdn_t *tsdn, rtree_t *rtree, rtree_ctx_t *rtree_ctx, uintptr_t key,
+rtree_write(tsdn_t *tsdn, rtree_t *rtree, rtree_ctx_t *rtree_ctx, vaddr_t key,
     extent_t *extent, szind_t szind, bool slab) {
 	/* Use rtree_clear() to set the extent to NULL. */
 	assert(extent != NULL);
@@ -446,7 +391,7 @@
 }
 
 JEMALLOC_ALWAYS_INLINE rtree_leaf_elm_t *
-rtree_read(tsdn_t *tsdn, rtree_t *rtree, rtree_ctx_t *rtree_ctx, uintptr_t key,
+rtree_read(tsdn_t *tsdn, rtree_t *rtree, rtree_ctx_t *rtree_ctx, vaddr_t key,
     bool dependent) {
 	rtree_leaf_elm_t *elm = rtree_leaf_elm_lookup(tsdn, rtree, rtree_ctx,
 	    key, dependent, false);
@@ -459,7 +404,7 @@
 
 JEMALLOC_ALWAYS_INLINE extent_t *
 rtree_extent_read(tsdn_t *tsdn, rtree_t *rtree, rtree_ctx_t *rtree_ctx,
-    uintptr_t key, bool dependent) {
+    vaddr_t key, bool dependent) {
 	rtree_leaf_elm_t *elm = rtree_read(tsdn, rtree, rtree_ctx, key,
 	    dependent);
 	if (!dependent && elm == NULL) {
@@ -470,7 +415,7 @@
 
 JEMALLOC_ALWAYS_INLINE szind_t
 rtree_szind_read(tsdn_t *tsdn, rtree_t *rtree, rtree_ctx_t *rtree_ctx,
-    uintptr_t key, bool dependent) {
+    vaddr_t key, bool dependent) {
 	rtree_leaf_elm_t *elm = rtree_read(tsdn, rtree, rtree_ctx, key,
 	    dependent);
 	if (!dependent && elm == NULL) {
@@ -479,94 +424,6 @@
 	return rtree_leaf_elm_szind_read(tsdn, rtree, elm, dependent);
 }
 
-<<<<<<< HEAD
-JEMALLOC_ALWAYS_INLINE extent_node_t *
-rtree_get(rtree_t *rtree, vaddr_t key, bool dependent)
-{
-	vaddr_t subkey;
-	unsigned start_level;
-	rtree_node_elm_t *node;
-
-	start_level = rtree_start_level(rtree, key);
-
-	node = rtree_subtree_tryread(rtree, start_level, dependent);
-#define	RTREE_GET_BIAS	(RTREE_HEIGHT_MAX - rtree->height)
-	switch (start_level + RTREE_GET_BIAS) {
-#define	RTREE_GET_SUBTREE(level)					\
-	case level:							\
-		assert(level < (RTREE_HEIGHT_MAX-1));			\
-		if (!dependent && unlikely(!rtree_node_valid(node)))	\
-			return (NULL);					\
-		subkey = rtree_subkey(rtree, key, level -		\
-		    RTREE_GET_BIAS);					\
-		node = rtree_child_tryread(&node[subkey], dependent);	\
-		/* Fall through. */
-#define	RTREE_GET_LEAF(level)						\
-	case level:							\
-		assert(level == (RTREE_HEIGHT_MAX-1));			\
-		if (!dependent && unlikely(!rtree_node_valid(node)))	\
-			return (NULL);					\
-		subkey = rtree_subkey(rtree, key, level -		\
-		    RTREE_GET_BIAS);					\
-		/*							\
-		 * node is a leaf, so it contains values rather than	\
-		 * child pointers.					\
-		 */							\
-		return (rtree_val_read(rtree, &node[subkey],		\
-		    dependent));
-#if RTREE_HEIGHT_MAX > 1
-	RTREE_GET_SUBTREE(0)
-#endif
-#if RTREE_HEIGHT_MAX > 2
-	RTREE_GET_SUBTREE(1)
-#endif
-#if RTREE_HEIGHT_MAX > 3
-	RTREE_GET_SUBTREE(2)
-#endif
-#if RTREE_HEIGHT_MAX > 4
-	RTREE_GET_SUBTREE(3)
-#endif
-#if RTREE_HEIGHT_MAX > 5
-	RTREE_GET_SUBTREE(4)
-#endif
-#if RTREE_HEIGHT_MAX > 6
-	RTREE_GET_SUBTREE(5)
-#endif
-#if RTREE_HEIGHT_MAX > 7
-	RTREE_GET_SUBTREE(6)
-#endif
-#if RTREE_HEIGHT_MAX > 8
-	RTREE_GET_SUBTREE(7)
-#endif
-#if RTREE_HEIGHT_MAX > 9
-	RTREE_GET_SUBTREE(8)
-#endif
-#if RTREE_HEIGHT_MAX > 10
-	RTREE_GET_SUBTREE(9)
-#endif
-#if RTREE_HEIGHT_MAX > 11
-	RTREE_GET_SUBTREE(10)
-#endif
-#if RTREE_HEIGHT_MAX > 12
-	RTREE_GET_SUBTREE(11)
-#endif
-#if RTREE_HEIGHT_MAX > 13
-	RTREE_GET_SUBTREE(12)
-#endif
-#if RTREE_HEIGHT_MAX > 14
-	RTREE_GET_SUBTREE(13)
-#endif
-#if RTREE_HEIGHT_MAX > 15
-	RTREE_GET_SUBTREE(14)
-#endif
-#if RTREE_HEIGHT_MAX > 16
-#  error Unsupported RTREE_HEIGHT_MAX
-#endif
-	RTREE_GET_LEAF(RTREE_HEIGHT_MAX-1)
-#undef RTREE_GET_SUBTREE
-#undef RTREE_GET_LEAF
-	default: not_reached();
-=======
 /*
  * rtree_slab_read() is intentionally omitted because slab is always read in
  * conjunction with szind, which makes rtree_szind_slab_read() a better choice.
@@ -574,54 +431,24 @@
 
 JEMALLOC_ALWAYS_INLINE bool
 rtree_extent_szind_read(tsdn_t *tsdn, rtree_t *rtree, rtree_ctx_t *rtree_ctx,
-    uintptr_t key, bool dependent, extent_t **r_extent, szind_t *r_szind) {
+    vaddr_t key, bool dependent, extent_t **r_extent, szind_t *r_szind) {
 	rtree_leaf_elm_t *elm = rtree_read(tsdn, rtree, rtree_ctx, key,
 	    dependent);
 	if (!dependent && elm == NULL) {
 		return true;
->>>>>>> cc9dc86e
 	}
 	*r_extent = rtree_leaf_elm_extent_read(tsdn, rtree, elm, dependent);
 	*r_szind = rtree_leaf_elm_szind_read(tsdn, rtree, elm, dependent);
 	return false;
 }
 
-<<<<<<< HEAD
-JEMALLOC_INLINE bool
-rtree_set(rtree_t *rtree, vaddr_t key, const extent_node_t *val)
-{
-	vaddr_t subkey;
-	unsigned i, start_level;
-	rtree_node_elm_t *node, *child;
-
-	start_level = rtree_start_level(rtree, key);
-
-	node = rtree_subtree_read(rtree, start_level, false);
-	if (node == NULL)
-		return (true);
-	for (i = start_level; /**/; i++, node = child) {
-		subkey = rtree_subkey(rtree, key, i);
-		if (i == rtree->height - 1) {
-			/*
-			 * node is a leaf, so it contains values rather than
-			 * child pointers.
-			 */
-			rtree_val_write(rtree, &node[subkey], val);
-			return (false);
-		}
-		assert(i + 1 < rtree->height);
-		child = rtree_child_read(rtree, &node[subkey], i, false);
-		if (child == NULL)
-			return (true);
-=======
 JEMALLOC_ALWAYS_INLINE bool
 rtree_szind_slab_read(tsdn_t *tsdn, rtree_t *rtree, rtree_ctx_t *rtree_ctx,
-    uintptr_t key, bool dependent, szind_t *r_szind, bool *r_slab) {
+    vaddr_t key, bool dependent, szind_t *r_szind, bool *r_slab) {
 	rtree_leaf_elm_t *elm = rtree_read(tsdn, rtree, rtree_ctx, key,
 	    dependent);
 	if (!dependent && elm == NULL) {
 		return true;
->>>>>>> cc9dc86e
 	}
 	*r_szind = rtree_leaf_elm_szind_read(tsdn, rtree, elm, dependent);
 	*r_slab = rtree_leaf_elm_slab_read(tsdn, rtree, elm, dependent);
@@ -630,7 +457,7 @@
 
 static inline void
 rtree_szind_slab_update(tsdn_t *tsdn, rtree_t *rtree, rtree_ctx_t *rtree_ctx,
-    uintptr_t key, szind_t szind, bool slab) {
+    vaddr_t key, szind_t szind, bool slab) {
 	assert(!slab || szind < NBINS);
 
 	rtree_leaf_elm_t *elm = rtree_read(tsdn, rtree, rtree_ctx, key, true);
@@ -639,7 +466,7 @@
 
 static inline void
 rtree_clear(tsdn_t *tsdn, rtree_t *rtree, rtree_ctx_t *rtree_ctx,
-    uintptr_t key) {
+    vaddr_t key) {
 	rtree_leaf_elm_t *elm = rtree_read(tsdn, rtree, rtree_ctx, key, true);
 	assert(rtree_leaf_elm_extent_read(tsdn, rtree, elm, false) !=
 	    NULL);
