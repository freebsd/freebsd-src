<<<<<<< HEAD
/******************************************************************************/
#ifdef JEMALLOC_H_TYPES

#endif /* JEMALLOC_H_TYPES */
/******************************************************************************/
#ifdef JEMALLOC_H_STRUCTS

#endif /* JEMALLOC_H_STRUCTS */
/******************************************************************************/
#ifdef JEMALLOC_H_EXTERNS

#define	atomic_read_uint64(p)	atomic_add_uint64(p, 0)
#define	atomic_read_uint32(p)	atomic_add_uint32(p, 0)
#ifndef __CHERI_PURE_CAPABILITY__
#define	atomic_read_p(p)	atomic_add_p(p, NULL)
#endif
#define	atomic_read_z(p)	atomic_add_z(p, 0)
#define	atomic_read_u(p)	atomic_add_u(p, 0)

#endif /* JEMALLOC_H_EXTERNS */
/******************************************************************************/
#ifdef JEMALLOC_H_INLINES
=======
#ifndef JEMALLOC_INTERNAL_ATOMIC_H
#define JEMALLOC_INTERNAL_ATOMIC_H

#define ATOMIC_INLINE static inline

#if defined(JEMALLOC_GCC_ATOMIC_ATOMICS)
#  include "jemalloc/internal/atomic_gcc_atomic.h"
#elif defined(JEMALLOC_GCC_SYNC_ATOMICS)
#  include "jemalloc/internal/atomic_gcc_sync.h"
#elif defined(_MSC_VER)
#  include "jemalloc/internal/atomic_msvc.h"
#elif defined(JEMALLOC_C11_ATOMICS)
#  include "jemalloc/internal/atomic_c11.h"
#else
#  error "Don't have atomics implemented on this platform."
#endif
>>>>>>> cc9dc86e

/*
 * This header gives more or less a backport of C11 atomics. The user can write
 * JEMALLOC_GENERATE_ATOMICS(type, short_type, lg_sizeof_type); to generate
 * counterparts of the C11 atomic functions for type, as so:
 *   JEMALLOC_GENERATE_ATOMICS(int *, pi, 3);
 * and then write things like:
 *   int *some_ptr;
 *   atomic_pi_t atomic_ptr_to_int;
 *   atomic_store_pi(&atomic_ptr_to_int, some_ptr, ATOMIC_RELAXED);
 *   int *prev_value = atomic_exchange_pi(&ptr_to_int, NULL, ATOMIC_ACQ_REL);
 *   assert(some_ptr == prev_value);
 * and expect things to work in the obvious way.
 *
 * Also included (with naming differences to avoid conflicts with the standard
 * library):
 *   atomic_fence(atomic_memory_order_t) (mimics C11's atomic_thread_fence).
 *   ATOMIC_INIT (mimics C11's ATOMIC_VAR_INIT).
 */

/*
 * Pure convenience, so that we don't have to type "atomic_memory_order_"
 * quite so often.
 */
#define ATOMIC_RELAXED atomic_memory_order_relaxed
#define ATOMIC_ACQUIRE atomic_memory_order_acquire
#define ATOMIC_RELEASE atomic_memory_order_release
#define ATOMIC_ACQ_REL atomic_memory_order_acq_rel
#define ATOMIC_SEQ_CST atomic_memory_order_seq_cst

/*
 * Not all platforms have 64-bit atomics.  If we do, this #define exposes that
 * fact.
 */
#if (LG_SIZEOF_PTR == 3 || LG_SIZEOF_INT == 3)
<<<<<<< HEAD
#  if (defined(__amd64__) || defined(__x86_64__))
JEMALLOC_INLINE uint64_t
atomic_add_uint64(uint64_t *p, uint64_t x)
{
	uint64_t t = x;

	asm volatile (
	    "lock; xaddq %0, %1;"
	    : "+r" (t), "=m" (*p) /* Outputs. */
	    : "m" (*p) /* Inputs. */
	    );

	return (t + x);
}

JEMALLOC_INLINE uint64_t
atomic_sub_uint64(uint64_t *p, uint64_t x)
{
	uint64_t t;

	x = (uint64_t)(-(int64_t)x);
	t = x;
	asm volatile (
	    "lock; xaddq %0, %1;"
	    : "+r" (t), "=m" (*p) /* Outputs. */
	    : "m" (*p) /* Inputs. */
	    );

	return (t + x);
}

JEMALLOC_INLINE bool
atomic_cas_uint64(uint64_t *p, uint64_t c, uint64_t s)
{
	uint8_t success;

	asm volatile (
	    "lock; cmpxchgq %4, %0;"
	    "sete %1;"
	    : "=m" (*p), "=a" (success) /* Outputs. */
	    : "m" (*p), "a" (c), "r" (s) /* Inputs. */
	    : "memory" /* Clobbers. */
	    );

	return (!(bool)success);
}

JEMALLOC_INLINE void
atomic_write_uint64(uint64_t *p, uint64_t x)
{

	asm volatile (
	    "xchgq %1, %0;" /* Lock is implied by xchgq. */
	    : "=m" (*p), "+r" (x) /* Outputs. */
	    : "m" (*p) /* Inputs. */
	    : "memory" /* Clobbers. */
	    );
}
#  elif (defined(JEMALLOC_C11ATOMICS))
JEMALLOC_INLINE uint64_t
atomic_add_uint64(uint64_t *p, uint64_t x)
{
	volatile atomic_uint_least64_t *a = (volatile atomic_uint_least64_t *)p;
	return (atomic_fetch_add(a, x) + x);
}

JEMALLOC_INLINE uint64_t
atomic_sub_uint64(uint64_t *p, uint64_t x)
{
	volatile atomic_uint_least64_t *a = (volatile atomic_uint_least64_t *)p;
	return (atomic_fetch_sub(a, x) - x);
}

JEMALLOC_INLINE bool
atomic_cas_uint64(uint64_t *p, uint64_t c, uint64_t s)
{
	volatile atomic_uint_least64_t *a = (volatile atomic_uint_least64_t *)p;
	return (!atomic_compare_exchange_strong(a, &c, s));
}

JEMALLOC_INLINE void
atomic_write_uint64(uint64_t *p, uint64_t x)
{
	volatile atomic_uint_least64_t *a = (volatile atomic_uint_least64_t *)p;
	atomic_store(a, x);
}
#  elif (defined(JEMALLOC_ATOMIC9))
JEMALLOC_INLINE uint64_t
atomic_add_uint64(uint64_t *p, uint64_t x)
{

	/*
	 * atomic_fetchadd_64() doesn't exist, but we only ever use this
	 * function on LP64 systems, so atomic_fetchadd_long() will do.
	 */
	assert(sizeof(uint64_t) == sizeof(unsigned long));

#ifndef __CHERI_PURE_CAPABILITY__
	return (atomic_fetchadd_long(p, (unsigned long)x) + x);
#else
	return (__c11_atomic_fetch_add((_Atomic(uint64_t)*)p, x,
	    __ATOMIC_SEQ_CST) + x);
#endif
}

JEMALLOC_INLINE uint64_t
atomic_sub_uint64(uint64_t *p, uint64_t x)
{

	assert(sizeof(uint64_t) == sizeof(unsigned long));

#ifndef __CHERI_PURE_CAPABILITY__
	return (atomic_fetchadd_long(p, (unsigned long)(-(long)x)) - x);
#else
	return (__c11_atomic_fetch_sub((_Atomic(uint64_t)*)p, x,
	    __ATOMIC_SEQ_CST) - x);
#endif
}

JEMALLOC_INLINE bool
atomic_cas_uint64(uint64_t *p, uint64_t c, uint64_t s)
{

	assert(sizeof(uint64_t) == sizeof(unsigned long));

	return (!atomic_cmpset_long(p, (unsigned long)c, (unsigned long)s));
}

JEMALLOC_INLINE void
atomic_write_uint64(uint64_t *p, uint64_t x)
{

	assert(sizeof(uint64_t) == sizeof(unsigned long));

	atomic_store_rel_long(p, x);
}
#  elif (defined(JEMALLOC_OSATOMIC))
JEMALLOC_INLINE uint64_t
atomic_add_uint64(uint64_t *p, uint64_t x)
{

	return (OSAtomicAdd64((int64_t)x, (int64_t *)p));
}

JEMALLOC_INLINE uint64_t
atomic_sub_uint64(uint64_t *p, uint64_t x)
{

	return (OSAtomicAdd64(-((int64_t)x), (int64_t *)p));
}

JEMALLOC_INLINE bool
atomic_cas_uint64(uint64_t *p, uint64_t c, uint64_t s)
{

	return (!OSAtomicCompareAndSwap64(c, s, (int64_t *)p));
}

JEMALLOC_INLINE void
atomic_write_uint64(uint64_t *p, uint64_t x)
{
	uint64_t o;

	/*The documented OSAtomic*() API does not expose an atomic exchange. */
	do {
		o = atomic_read_uint64(p);
	} while (atomic_cas_uint64(p, o, x));
}
#  elif (defined(_MSC_VER))
JEMALLOC_INLINE uint64_t
atomic_add_uint64(uint64_t *p, uint64_t x)
{

	return (InterlockedExchangeAdd64(p, x) + x);
}

JEMALLOC_INLINE uint64_t
atomic_sub_uint64(uint64_t *p, uint64_t x)
{

	return (InterlockedExchangeAdd64(p, -((int64_t)x)) - x);
}

JEMALLOC_INLINE bool
atomic_cas_uint64(uint64_t *p, uint64_t c, uint64_t s)
{
	uint64_t o;

	o = InterlockedCompareExchange64(p, s, c);
	return (o != c);
}

JEMALLOC_INLINE void
atomic_write_uint64(uint64_t *p, uint64_t x)
{

	InterlockedExchange64(p, x);
}
#  elif (defined(__GCC_HAVE_SYNC_COMPARE_AND_SWAP_8) || \
    defined(JE_FORCE_SYNC_COMPARE_AND_SWAP_8))
JEMALLOC_INLINE uint64_t
atomic_add_uint64(uint64_t *p, uint64_t x)
{

	return (__sync_add_and_fetch(p, x));
}

JEMALLOC_INLINE uint64_t
atomic_sub_uint64(uint64_t *p, uint64_t x)
{

	return (__sync_sub_and_fetch(p, x));
}

JEMALLOC_INLINE bool
atomic_cas_uint64(uint64_t *p, uint64_t c, uint64_t s)
{

	return (!__sync_bool_compare_and_swap(p, c, s));
}

JEMALLOC_INLINE void
atomic_write_uint64(uint64_t *p, uint64_t x)
{

	__sync_lock_test_and_set(p, x);
}
#  else
#    error "Missing implementation for 64-bit atomic operations"
#  endif
=======
#  define JEMALLOC_ATOMIC_U64
>>>>>>> cc9dc86e
#endif

JEMALLOC_GENERATE_ATOMICS(void *, p, LG_SIZEOF_PTR)

<<<<<<< HEAD
JEMALLOC_INLINE uint32_t
atomic_sub_uint32(uint32_t *p, uint32_t x)
{
	volatile atomic_uint_least32_t *a = (volatile atomic_uint_least32_t *)p;
	return (atomic_fetch_sub(a, x) - x);
}

JEMALLOC_INLINE bool
atomic_cas_uint32(uint32_t *p, uint32_t c, uint32_t s)
{
	volatile atomic_uint_least32_t *a = (volatile atomic_uint_least32_t *)p;
	return (!atomic_compare_exchange_strong(a, &c, s));
}

JEMALLOC_INLINE void
atomic_write_uint32(uint32_t *p, uint32_t x)
{
	volatile atomic_uint_least32_t *a = (volatile atomic_uint_least32_t *)p;
	atomic_store(a, x);
}
#elif (defined(JEMALLOC_ATOMIC9))
JEMALLOC_INLINE uint32_t
atomic_add_uint32(uint32_t *p, uint32_t x)
{

	return (atomic_fetchadd_32(p, x) + x);
}

JEMALLOC_INLINE uint32_t
atomic_sub_uint32(uint32_t *p, uint32_t x)
{

	return (atomic_fetchadd_32(p, (uint32_t)(-(int32_t)x)) - x);
}

JEMALLOC_INLINE bool
atomic_cas_uint32(uint32_t *p, uint32_t c, uint32_t s)
{

	return (!atomic_cmpset_32(p, c, s));
}

JEMALLOC_INLINE void
atomic_write_uint32(uint32_t *p, uint32_t x)
{

	atomic_store_rel_32(p, x);
}
#elif (defined(JEMALLOC_OSATOMIC))
JEMALLOC_INLINE uint32_t
atomic_add_uint32(uint32_t *p, uint32_t x)
{

	return (OSAtomicAdd32((int32_t)x, (int32_t *)p));
}

JEMALLOC_INLINE uint32_t
atomic_sub_uint32(uint32_t *p, uint32_t x)
{

	return (OSAtomicAdd32(-((int32_t)x), (int32_t *)p));
}

JEMALLOC_INLINE bool
atomic_cas_uint32(uint32_t *p, uint32_t c, uint32_t s)
{

	return (!OSAtomicCompareAndSwap32(c, s, (int32_t *)p));
}

JEMALLOC_INLINE void
atomic_write_uint32(uint32_t *p, uint32_t x)
{
	uint32_t o;

	/*The documented OSAtomic*() API does not expose an atomic exchange. */
	do {
		o = atomic_read_uint32(p);
	} while (atomic_cas_uint32(p, o, x));
}
#elif (defined(_MSC_VER))
JEMALLOC_INLINE uint32_t
atomic_add_uint32(uint32_t *p, uint32_t x)
{

	return (InterlockedExchangeAdd(p, x) + x);
}

JEMALLOC_INLINE uint32_t
atomic_sub_uint32(uint32_t *p, uint32_t x)
{

	return (InterlockedExchangeAdd(p, -((int32_t)x)) - x);
}

JEMALLOC_INLINE bool
atomic_cas_uint32(uint32_t *p, uint32_t c, uint32_t s)
{
	uint32_t o;

	o = InterlockedCompareExchange(p, s, c);
	return (o != c);
}

JEMALLOC_INLINE void
atomic_write_uint32(uint32_t *p, uint32_t x)
{

	InterlockedExchange(p, x);
}
#elif (defined(__GCC_HAVE_SYNC_COMPARE_AND_SWAP_4) || \
 defined(JE_FORCE_SYNC_COMPARE_AND_SWAP_4))
JEMALLOC_INLINE uint32_t
atomic_add_uint32(uint32_t *p, uint32_t x)
{

	return (__sync_add_and_fetch(p, x));
}

JEMALLOC_INLINE uint32_t
atomic_sub_uint32(uint32_t *p, uint32_t x)
{

	return (__sync_sub_and_fetch(p, x));
}

JEMALLOC_INLINE bool
atomic_cas_uint32(uint32_t *p, uint32_t c, uint32_t s)
{

	return (!__sync_bool_compare_and_swap(p, c, s));
}

JEMALLOC_INLINE void
atomic_write_uint32(uint32_t *p, uint32_t x)
{

	__sync_lock_test_and_set(p, x);
}
#else
#  error "Missing implementation for 32-bit atomic operations"
#endif

/******************************************************************************/
/* Pointer operations. */
#ifndef __CHERI_PURE_CAPABILITY__
JEMALLOC_INLINE void *
atomic_add_p(void **p, void *x)
{

#if (LG_SIZEOF_PTR == 3)
	return ((void *)atomic_add_uint64((uint64_t *)p, (uint64_t)x));
#elif (LG_SIZEOF_PTR == 2)
	return ((void *)atomic_add_uint32((uint32_t *)p, (uint32_t)x));
#endif
}

JEMALLOC_INLINE void *
atomic_sub_p(void **p, void *x)
{

#if (LG_SIZEOF_PTR == 3)
	return ((void *)atomic_add_uint64((uint64_t *)p,
	    (uint64_t)-((int64_t)x)));
#elif (LG_SIZEOF_PTR == 2)
	return ((void *)atomic_add_uint32((uint32_t *)p,
	    (uint32_t)-((int32_t)x)));
#endif
}
#endif /* !__CHERI_PURE_CAPABILITY__ */

JEMALLOC_INLINE bool
atomic_cas_p(void **p, void *c, void *s)
{

#ifndef __CHERI_PURE_CAPABILITY__
#if (LG_SIZEOF_PTR == 3)
	return (atomic_cas_uint64((uint64_t *)p, (uint64_t)c, (uint64_t)s));
#elif (LG_SIZEOF_PTR == 2)
	return (atomic_cas_uint32((uint32_t *)p, (uint32_t)c, (uint32_t)s));
#endif
#else
	void *old;
	long result, cmp;
	__asm__ volatile(
	    "1:\n"
	    "cllc	%[old], %[addr]\n"
	    "cexeq	%[cmp], %[old], %[expected]\n"
	    "beqz	%[cmp], 2f\n"
	    "nop\n"
	    "cscc	%[result], %[new], %[addr]\n"
	    "beqz	%[result], 1b\n"
	    "move	%[result], $zero\n"
	    "b 3f\n"
	    "nop\n"
	    "2:\n"
	    "lui	%[result], 1\n"
	    "3:"
	    : [old] "+C" (old), [result] "=r" (result), [cmp] "=r" (cmp),
	      [addr] "+C" (p)
	    : [expected] "C" (c), [new] "C" (s)
	    : "memory");
	return (result);
#endif
}

#ifdef __CHERI_PURE_CAPABILITY__
JEMALLOC_INLINE void *
atomic_read_p(void **p)
{
	void *result;
	__asm__ volatile(
	    "sync\n"
	    "clc	%[out], $zero, 0(%[addr])\n"
	    "sync\n"
	    : [out] "=C" (result)
	    : [addr] "C" (p)
	    : "memory");
	return (result);
}
#endif

JEMALLOC_INLINE void
atomic_write_p(void **p, const void *x)
{

#ifndef __CHERI_PURE_CAPABILITY__
#if (LG_SIZEOF_PTR == 3)
	atomic_write_uint64((uint64_t *)p, (uint64_t)x);
#elif (LG_SIZEOF_PTR == 2)
	atomic_write_uint32((uint32_t *)p, (uint32_t)x);
#endif
#else
	__asm__ volatile(
	    "sync\n"
	    "csc	%[in], $zero, 0(%[addr])\n"
	    "sync\n"
	    :
	    : [in] "C" (x), [addr] "C" (p)
	    : "memory");
#endif
}

/******************************************************************************/
/* size_t operations. */
JEMALLOC_INLINE size_t
atomic_add_z(size_t *p, size_t x)
{

#if (LG_SIZEOF_PTR == 3)
	return ((size_t)atomic_add_uint64((uint64_t *)p, (uint64_t)x));
#elif (LG_SIZEOF_PTR == 2)
	return ((size_t)atomic_add_uint32((uint32_t *)p, (uint32_t)x));
#endif
}

JEMALLOC_INLINE size_t
atomic_sub_z(size_t *p, size_t x)
{

#if (LG_SIZEOF_PTR == 3)
	return ((size_t)atomic_add_uint64((uint64_t *)p,
	    (uint64_t)-((int64_t)x)));
#elif (LG_SIZEOF_PTR == 2)
	return ((size_t)atomic_add_uint32((uint32_t *)p,
	    (uint32_t)-((int32_t)x)));
#endif
}

JEMALLOC_INLINE bool
atomic_cas_z(size_t *p, size_t c, size_t s)
{

#if (LG_SIZEOF_PTR == 3)
	return (atomic_cas_uint64((uint64_t *)p, (uint64_t)c, (uint64_t)s));
#elif (LG_SIZEOF_PTR == 2)
	return (atomic_cas_uint32((uint32_t *)p, (uint32_t)c, (uint32_t)s));
#endif
}

JEMALLOC_INLINE void
atomic_write_z(size_t *p, size_t x)
{

#if (LG_SIZEOF_PTR == 3)
	atomic_write_uint64((uint64_t *)p, (uint64_t)x);
#elif (LG_SIZEOF_PTR == 2)
	atomic_write_uint32((uint32_t *)p, (uint32_t)x);
#endif
}

/******************************************************************************/
/* unsigned operations. */
JEMALLOC_INLINE unsigned
atomic_add_u(unsigned *p, unsigned x)
{

#if (LG_SIZEOF_INT == 3)
	return ((unsigned)atomic_add_uint64((uint64_t *)p, (uint64_t)x));
#elif (LG_SIZEOF_INT == 2)
	return ((unsigned)atomic_add_uint32((uint32_t *)p, (uint32_t)x));
#endif
}

JEMALLOC_INLINE unsigned
atomic_sub_u(unsigned *p, unsigned x)
{
=======
/*
 * There's no actual guarantee that sizeof(bool) == 1, but it's true on the only
 * platform that actually needs to know the size, MSVC.
 */
JEMALLOC_GENERATE_ATOMICS(bool, b, 0)
>>>>>>> cc9dc86e

JEMALLOC_GENERATE_INT_ATOMICS(unsigned, u, LG_SIZEOF_INT)

JEMALLOC_GENERATE_INT_ATOMICS(size_t, zu, LG_SIZEOF_PTR)

JEMALLOC_GENERATE_INT_ATOMICS(ssize_t, zd, LG_SIZEOF_PTR)

JEMALLOC_GENERATE_INT_ATOMICS(uint32_t, u32, 2)

#ifdef JEMALLOC_ATOMIC_U64
JEMALLOC_GENERATE_INT_ATOMICS(uint64_t, u64, 3)
#endif

#undef ATOMIC_INLINE

#endif /* JEMALLOC_INTERNAL_ATOMIC_H */<|MERGE_RESOLUTION|>--- conflicted
+++ resolved
@@ -1,27 +1,3 @@
-<<<<<<< HEAD
-/******************************************************************************/
-#ifdef JEMALLOC_H_TYPES
-
-#endif /* JEMALLOC_H_TYPES */
-/******************************************************************************/
-#ifdef JEMALLOC_H_STRUCTS
-
-#endif /* JEMALLOC_H_STRUCTS */
-/******************************************************************************/
-#ifdef JEMALLOC_H_EXTERNS
-
-#define	atomic_read_uint64(p)	atomic_add_uint64(p, 0)
-#define	atomic_read_uint32(p)	atomic_add_uint32(p, 0)
-#ifndef __CHERI_PURE_CAPABILITY__
-#define	atomic_read_p(p)	atomic_add_p(p, NULL)
-#endif
-#define	atomic_read_z(p)	atomic_add_z(p, 0)
-#define	atomic_read_u(p)	atomic_add_u(p, 0)
-
-#endif /* JEMALLOC_H_EXTERNS */
-/******************************************************************************/
-#ifdef JEMALLOC_H_INLINES
-=======
 #ifndef JEMALLOC_INTERNAL_ATOMIC_H
 #define JEMALLOC_INTERNAL_ATOMIC_H
 
@@ -38,7 +14,6 @@
 #else
 #  error "Don't have atomics implemented on this platform."
 #endif
->>>>>>> cc9dc86e
 
 /*
  * This header gives more or less a backport of C11 atomics. The user can write
@@ -74,559 +49,16 @@
  * fact.
  */
 #if (LG_SIZEOF_PTR == 3 || LG_SIZEOF_INT == 3)
-<<<<<<< HEAD
-#  if (defined(__amd64__) || defined(__x86_64__))
-JEMALLOC_INLINE uint64_t
-atomic_add_uint64(uint64_t *p, uint64_t x)
-{
-	uint64_t t = x;
-
-	asm volatile (
-	    "lock; xaddq %0, %1;"
-	    : "+r" (t), "=m" (*p) /* Outputs. */
-	    : "m" (*p) /* Inputs. */
-	    );
-
-	return (t + x);
-}
-
-JEMALLOC_INLINE uint64_t
-atomic_sub_uint64(uint64_t *p, uint64_t x)
-{
-	uint64_t t;
-
-	x = (uint64_t)(-(int64_t)x);
-	t = x;
-	asm volatile (
-	    "lock; xaddq %0, %1;"
-	    : "+r" (t), "=m" (*p) /* Outputs. */
-	    : "m" (*p) /* Inputs. */
-	    );
-
-	return (t + x);
-}
-
-JEMALLOC_INLINE bool
-atomic_cas_uint64(uint64_t *p, uint64_t c, uint64_t s)
-{
-	uint8_t success;
-
-	asm volatile (
-	    "lock; cmpxchgq %4, %0;"
-	    "sete %1;"
-	    : "=m" (*p), "=a" (success) /* Outputs. */
-	    : "m" (*p), "a" (c), "r" (s) /* Inputs. */
-	    : "memory" /* Clobbers. */
-	    );
-
-	return (!(bool)success);
-}
-
-JEMALLOC_INLINE void
-atomic_write_uint64(uint64_t *p, uint64_t x)
-{
-
-	asm volatile (
-	    "xchgq %1, %0;" /* Lock is implied by xchgq. */
-	    : "=m" (*p), "+r" (x) /* Outputs. */
-	    : "m" (*p) /* Inputs. */
-	    : "memory" /* Clobbers. */
-	    );
-}
-#  elif (defined(JEMALLOC_C11ATOMICS))
-JEMALLOC_INLINE uint64_t
-atomic_add_uint64(uint64_t *p, uint64_t x)
-{
-	volatile atomic_uint_least64_t *a = (volatile atomic_uint_least64_t *)p;
-	return (atomic_fetch_add(a, x) + x);
-}
-
-JEMALLOC_INLINE uint64_t
-atomic_sub_uint64(uint64_t *p, uint64_t x)
-{
-	volatile atomic_uint_least64_t *a = (volatile atomic_uint_least64_t *)p;
-	return (atomic_fetch_sub(a, x) - x);
-}
-
-JEMALLOC_INLINE bool
-atomic_cas_uint64(uint64_t *p, uint64_t c, uint64_t s)
-{
-	volatile atomic_uint_least64_t *a = (volatile atomic_uint_least64_t *)p;
-	return (!atomic_compare_exchange_strong(a, &c, s));
-}
-
-JEMALLOC_INLINE void
-atomic_write_uint64(uint64_t *p, uint64_t x)
-{
-	volatile atomic_uint_least64_t *a = (volatile atomic_uint_least64_t *)p;
-	atomic_store(a, x);
-}
-#  elif (defined(JEMALLOC_ATOMIC9))
-JEMALLOC_INLINE uint64_t
-atomic_add_uint64(uint64_t *p, uint64_t x)
-{
-
-	/*
-	 * atomic_fetchadd_64() doesn't exist, but we only ever use this
-	 * function on LP64 systems, so atomic_fetchadd_long() will do.
-	 */
-	assert(sizeof(uint64_t) == sizeof(unsigned long));
-
-#ifndef __CHERI_PURE_CAPABILITY__
-	return (atomic_fetchadd_long(p, (unsigned long)x) + x);
-#else
-	return (__c11_atomic_fetch_add((_Atomic(uint64_t)*)p, x,
-	    __ATOMIC_SEQ_CST) + x);
-#endif
-}
-
-JEMALLOC_INLINE uint64_t
-atomic_sub_uint64(uint64_t *p, uint64_t x)
-{
-
-	assert(sizeof(uint64_t) == sizeof(unsigned long));
-
-#ifndef __CHERI_PURE_CAPABILITY__
-	return (atomic_fetchadd_long(p, (unsigned long)(-(long)x)) - x);
-#else
-	return (__c11_atomic_fetch_sub((_Atomic(uint64_t)*)p, x,
-	    __ATOMIC_SEQ_CST) - x);
-#endif
-}
-
-JEMALLOC_INLINE bool
-atomic_cas_uint64(uint64_t *p, uint64_t c, uint64_t s)
-{
-
-	assert(sizeof(uint64_t) == sizeof(unsigned long));
-
-	return (!atomic_cmpset_long(p, (unsigned long)c, (unsigned long)s));
-}
-
-JEMALLOC_INLINE void
-atomic_write_uint64(uint64_t *p, uint64_t x)
-{
-
-	assert(sizeof(uint64_t) == sizeof(unsigned long));
-
-	atomic_store_rel_long(p, x);
-}
-#  elif (defined(JEMALLOC_OSATOMIC))
-JEMALLOC_INLINE uint64_t
-atomic_add_uint64(uint64_t *p, uint64_t x)
-{
-
-	return (OSAtomicAdd64((int64_t)x, (int64_t *)p));
-}
-
-JEMALLOC_INLINE uint64_t
-atomic_sub_uint64(uint64_t *p, uint64_t x)
-{
-
-	return (OSAtomicAdd64(-((int64_t)x), (int64_t *)p));
-}
-
-JEMALLOC_INLINE bool
-atomic_cas_uint64(uint64_t *p, uint64_t c, uint64_t s)
-{
-
-	return (!OSAtomicCompareAndSwap64(c, s, (int64_t *)p));
-}
-
-JEMALLOC_INLINE void
-atomic_write_uint64(uint64_t *p, uint64_t x)
-{
-	uint64_t o;
-
-	/*The documented OSAtomic*() API does not expose an atomic exchange. */
-	do {
-		o = atomic_read_uint64(p);
-	} while (atomic_cas_uint64(p, o, x));
-}
-#  elif (defined(_MSC_VER))
-JEMALLOC_INLINE uint64_t
-atomic_add_uint64(uint64_t *p, uint64_t x)
-{
-
-	return (InterlockedExchangeAdd64(p, x) + x);
-}
-
-JEMALLOC_INLINE uint64_t
-atomic_sub_uint64(uint64_t *p, uint64_t x)
-{
-
-	return (InterlockedExchangeAdd64(p, -((int64_t)x)) - x);
-}
-
-JEMALLOC_INLINE bool
-atomic_cas_uint64(uint64_t *p, uint64_t c, uint64_t s)
-{
-	uint64_t o;
-
-	o = InterlockedCompareExchange64(p, s, c);
-	return (o != c);
-}
-
-JEMALLOC_INLINE void
-atomic_write_uint64(uint64_t *p, uint64_t x)
-{
-
-	InterlockedExchange64(p, x);
-}
-#  elif (defined(__GCC_HAVE_SYNC_COMPARE_AND_SWAP_8) || \
-    defined(JE_FORCE_SYNC_COMPARE_AND_SWAP_8))
-JEMALLOC_INLINE uint64_t
-atomic_add_uint64(uint64_t *p, uint64_t x)
-{
-
-	return (__sync_add_and_fetch(p, x));
-}
-
-JEMALLOC_INLINE uint64_t
-atomic_sub_uint64(uint64_t *p, uint64_t x)
-{
-
-	return (__sync_sub_and_fetch(p, x));
-}
-
-JEMALLOC_INLINE bool
-atomic_cas_uint64(uint64_t *p, uint64_t c, uint64_t s)
-{
-
-	return (!__sync_bool_compare_and_swap(p, c, s));
-}
-
-JEMALLOC_INLINE void
-atomic_write_uint64(uint64_t *p, uint64_t x)
-{
-
-	__sync_lock_test_and_set(p, x);
-}
-#  else
-#    error "Missing implementation for 64-bit atomic operations"
-#  endif
-=======
 #  define JEMALLOC_ATOMIC_U64
->>>>>>> cc9dc86e
 #endif
 
 JEMALLOC_GENERATE_ATOMICS(void *, p, LG_SIZEOF_PTR)
 
-<<<<<<< HEAD
-JEMALLOC_INLINE uint32_t
-atomic_sub_uint32(uint32_t *p, uint32_t x)
-{
-	volatile atomic_uint_least32_t *a = (volatile atomic_uint_least32_t *)p;
-	return (atomic_fetch_sub(a, x) - x);
-}
-
-JEMALLOC_INLINE bool
-atomic_cas_uint32(uint32_t *p, uint32_t c, uint32_t s)
-{
-	volatile atomic_uint_least32_t *a = (volatile atomic_uint_least32_t *)p;
-	return (!atomic_compare_exchange_strong(a, &c, s));
-}
-
-JEMALLOC_INLINE void
-atomic_write_uint32(uint32_t *p, uint32_t x)
-{
-	volatile atomic_uint_least32_t *a = (volatile atomic_uint_least32_t *)p;
-	atomic_store(a, x);
-}
-#elif (defined(JEMALLOC_ATOMIC9))
-JEMALLOC_INLINE uint32_t
-atomic_add_uint32(uint32_t *p, uint32_t x)
-{
-
-	return (atomic_fetchadd_32(p, x) + x);
-}
-
-JEMALLOC_INLINE uint32_t
-atomic_sub_uint32(uint32_t *p, uint32_t x)
-{
-
-	return (atomic_fetchadd_32(p, (uint32_t)(-(int32_t)x)) - x);
-}
-
-JEMALLOC_INLINE bool
-atomic_cas_uint32(uint32_t *p, uint32_t c, uint32_t s)
-{
-
-	return (!atomic_cmpset_32(p, c, s));
-}
-
-JEMALLOC_INLINE void
-atomic_write_uint32(uint32_t *p, uint32_t x)
-{
-
-	atomic_store_rel_32(p, x);
-}
-#elif (defined(JEMALLOC_OSATOMIC))
-JEMALLOC_INLINE uint32_t
-atomic_add_uint32(uint32_t *p, uint32_t x)
-{
-
-	return (OSAtomicAdd32((int32_t)x, (int32_t *)p));
-}
-
-JEMALLOC_INLINE uint32_t
-atomic_sub_uint32(uint32_t *p, uint32_t x)
-{
-
-	return (OSAtomicAdd32(-((int32_t)x), (int32_t *)p));
-}
-
-JEMALLOC_INLINE bool
-atomic_cas_uint32(uint32_t *p, uint32_t c, uint32_t s)
-{
-
-	return (!OSAtomicCompareAndSwap32(c, s, (int32_t *)p));
-}
-
-JEMALLOC_INLINE void
-atomic_write_uint32(uint32_t *p, uint32_t x)
-{
-	uint32_t o;
-
-	/*The documented OSAtomic*() API does not expose an atomic exchange. */
-	do {
-		o = atomic_read_uint32(p);
-	} while (atomic_cas_uint32(p, o, x));
-}
-#elif (defined(_MSC_VER))
-JEMALLOC_INLINE uint32_t
-atomic_add_uint32(uint32_t *p, uint32_t x)
-{
-
-	return (InterlockedExchangeAdd(p, x) + x);
-}
-
-JEMALLOC_INLINE uint32_t
-atomic_sub_uint32(uint32_t *p, uint32_t x)
-{
-
-	return (InterlockedExchangeAdd(p, -((int32_t)x)) - x);
-}
-
-JEMALLOC_INLINE bool
-atomic_cas_uint32(uint32_t *p, uint32_t c, uint32_t s)
-{
-	uint32_t o;
-
-	o = InterlockedCompareExchange(p, s, c);
-	return (o != c);
-}
-
-JEMALLOC_INLINE void
-atomic_write_uint32(uint32_t *p, uint32_t x)
-{
-
-	InterlockedExchange(p, x);
-}
-#elif (defined(__GCC_HAVE_SYNC_COMPARE_AND_SWAP_4) || \
- defined(JE_FORCE_SYNC_COMPARE_AND_SWAP_4))
-JEMALLOC_INLINE uint32_t
-atomic_add_uint32(uint32_t *p, uint32_t x)
-{
-
-	return (__sync_add_and_fetch(p, x));
-}
-
-JEMALLOC_INLINE uint32_t
-atomic_sub_uint32(uint32_t *p, uint32_t x)
-{
-
-	return (__sync_sub_and_fetch(p, x));
-}
-
-JEMALLOC_INLINE bool
-atomic_cas_uint32(uint32_t *p, uint32_t c, uint32_t s)
-{
-
-	return (!__sync_bool_compare_and_swap(p, c, s));
-}
-
-JEMALLOC_INLINE void
-atomic_write_uint32(uint32_t *p, uint32_t x)
-{
-
-	__sync_lock_test_and_set(p, x);
-}
-#else
-#  error "Missing implementation for 32-bit atomic operations"
-#endif
-
-/******************************************************************************/
-/* Pointer operations. */
-#ifndef __CHERI_PURE_CAPABILITY__
-JEMALLOC_INLINE void *
-atomic_add_p(void **p, void *x)
-{
-
-#if (LG_SIZEOF_PTR == 3)
-	return ((void *)atomic_add_uint64((uint64_t *)p, (uint64_t)x));
-#elif (LG_SIZEOF_PTR == 2)
-	return ((void *)atomic_add_uint32((uint32_t *)p, (uint32_t)x));
-#endif
-}
-
-JEMALLOC_INLINE void *
-atomic_sub_p(void **p, void *x)
-{
-
-#if (LG_SIZEOF_PTR == 3)
-	return ((void *)atomic_add_uint64((uint64_t *)p,
-	    (uint64_t)-((int64_t)x)));
-#elif (LG_SIZEOF_PTR == 2)
-	return ((void *)atomic_add_uint32((uint32_t *)p,
-	    (uint32_t)-((int32_t)x)));
-#endif
-}
-#endif /* !__CHERI_PURE_CAPABILITY__ */
-
-JEMALLOC_INLINE bool
-atomic_cas_p(void **p, void *c, void *s)
-{
-
-#ifndef __CHERI_PURE_CAPABILITY__
-#if (LG_SIZEOF_PTR == 3)
-	return (atomic_cas_uint64((uint64_t *)p, (uint64_t)c, (uint64_t)s));
-#elif (LG_SIZEOF_PTR == 2)
-	return (atomic_cas_uint32((uint32_t *)p, (uint32_t)c, (uint32_t)s));
-#endif
-#else
-	void *old;
-	long result, cmp;
-	__asm__ volatile(
-	    "1:\n"
-	    "cllc	%[old], %[addr]\n"
-	    "cexeq	%[cmp], %[old], %[expected]\n"
-	    "beqz	%[cmp], 2f\n"
-	    "nop\n"
-	    "cscc	%[result], %[new], %[addr]\n"
-	    "beqz	%[result], 1b\n"
-	    "move	%[result], $zero\n"
-	    "b 3f\n"
-	    "nop\n"
-	    "2:\n"
-	    "lui	%[result], 1\n"
-	    "3:"
-	    : [old] "+C" (old), [result] "=r" (result), [cmp] "=r" (cmp),
-	      [addr] "+C" (p)
-	    : [expected] "C" (c), [new] "C" (s)
-	    : "memory");
-	return (result);
-#endif
-}
-
-#ifdef __CHERI_PURE_CAPABILITY__
-JEMALLOC_INLINE void *
-atomic_read_p(void **p)
-{
-	void *result;
-	__asm__ volatile(
-	    "sync\n"
-	    "clc	%[out], $zero, 0(%[addr])\n"
-	    "sync\n"
-	    : [out] "=C" (result)
-	    : [addr] "C" (p)
-	    : "memory");
-	return (result);
-}
-#endif
-
-JEMALLOC_INLINE void
-atomic_write_p(void **p, const void *x)
-{
-
-#ifndef __CHERI_PURE_CAPABILITY__
-#if (LG_SIZEOF_PTR == 3)
-	atomic_write_uint64((uint64_t *)p, (uint64_t)x);
-#elif (LG_SIZEOF_PTR == 2)
-	atomic_write_uint32((uint32_t *)p, (uint32_t)x);
-#endif
-#else
-	__asm__ volatile(
-	    "sync\n"
-	    "csc	%[in], $zero, 0(%[addr])\n"
-	    "sync\n"
-	    :
-	    : [in] "C" (x), [addr] "C" (p)
-	    : "memory");
-#endif
-}
-
-/******************************************************************************/
-/* size_t operations. */
-JEMALLOC_INLINE size_t
-atomic_add_z(size_t *p, size_t x)
-{
-
-#if (LG_SIZEOF_PTR == 3)
-	return ((size_t)atomic_add_uint64((uint64_t *)p, (uint64_t)x));
-#elif (LG_SIZEOF_PTR == 2)
-	return ((size_t)atomic_add_uint32((uint32_t *)p, (uint32_t)x));
-#endif
-}
-
-JEMALLOC_INLINE size_t
-atomic_sub_z(size_t *p, size_t x)
-{
-
-#if (LG_SIZEOF_PTR == 3)
-	return ((size_t)atomic_add_uint64((uint64_t *)p,
-	    (uint64_t)-((int64_t)x)));
-#elif (LG_SIZEOF_PTR == 2)
-	return ((size_t)atomic_add_uint32((uint32_t *)p,
-	    (uint32_t)-((int32_t)x)));
-#endif
-}
-
-JEMALLOC_INLINE bool
-atomic_cas_z(size_t *p, size_t c, size_t s)
-{
-
-#if (LG_SIZEOF_PTR == 3)
-	return (atomic_cas_uint64((uint64_t *)p, (uint64_t)c, (uint64_t)s));
-#elif (LG_SIZEOF_PTR == 2)
-	return (atomic_cas_uint32((uint32_t *)p, (uint32_t)c, (uint32_t)s));
-#endif
-}
-
-JEMALLOC_INLINE void
-atomic_write_z(size_t *p, size_t x)
-{
-
-#if (LG_SIZEOF_PTR == 3)
-	atomic_write_uint64((uint64_t *)p, (uint64_t)x);
-#elif (LG_SIZEOF_PTR == 2)
-	atomic_write_uint32((uint32_t *)p, (uint32_t)x);
-#endif
-}
-
-/******************************************************************************/
-/* unsigned operations. */
-JEMALLOC_INLINE unsigned
-atomic_add_u(unsigned *p, unsigned x)
-{
-
-#if (LG_SIZEOF_INT == 3)
-	return ((unsigned)atomic_add_uint64((uint64_t *)p, (uint64_t)x));
-#elif (LG_SIZEOF_INT == 2)
-	return ((unsigned)atomic_add_uint32((uint32_t *)p, (uint32_t)x));
-#endif
-}
-
-JEMALLOC_INLINE unsigned
-atomic_sub_u(unsigned *p, unsigned x)
-{
-=======
 /*
  * There's no actual guarantee that sizeof(bool) == 1, but it's true on the only
  * platform that actually needs to know the size, MSVC.
  */
 JEMALLOC_GENERATE_ATOMICS(bool, b, 0)
->>>>>>> cc9dc86e
 
 JEMALLOC_GENERATE_INT_ATOMICS(unsigned, u, LG_SIZEOF_INT)
 
