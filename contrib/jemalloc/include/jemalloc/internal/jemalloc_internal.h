--- conflicted
+++ resolved
@@ -357,17 +357,13 @@
 /* Return the nearest aligned address at or below a. */
 #ifndef __CHERI_PURE_CAPABILITY__
 #define	ALIGNMENT_ADDR2BASE(a, alignment)				\
-<<<<<<< HEAD
-	((void *)((uintptr_t)(a) & (-(alignment))))
+	((void *)((uintptr_t)(a) & ((~(alignment)) + 1)))
 #else
 /* XXX-CHERI: Rederive from $ddc. */
 #define	ALIGNMENT_ADDR2BASE(a, alignment)				\
 	cheri_setoffset(cheri_getdefault(),				\
-	((vaddr_t)(a) - (vaddr_t)cheri_getdefault()) & (-(alignment)))
-#endif
-=======
-	((void *)((uintptr_t)(a) & ((~(alignment)) + 1)))
->>>>>>> bf3663cd
+	((vaddr_t)(a) - (vaddr_t)cheri_getdefault()) & ((~(alignment)) + 1))
+#endif
 
 /* Return the offset between a and the nearest aligned address at or below a. */
 #define	ALIGNMENT_ADDR2OFFSET(a, alignment)				\
