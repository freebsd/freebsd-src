--- conflicted
+++ resolved
@@ -49,11 +49,7 @@
 wrtmessage(void *cbopaque, const char *s)
 {
 
-<<<<<<< HEAD
 #if defined(JEMALLOC_HAVE_SYSCALL) && defined(SYS_write) && !defined(NO_SYSCALLS)
-=======
-#if defined(JEMALLOC_USE_SYSCALL) && defined(SYS_write)
->>>>>>> bf3663cd
 	/*
 	 * Use syscall(2) rather than write(2) when possible in order to avoid
 	 * the possibility of memory allocation within libc.  This is necessary
