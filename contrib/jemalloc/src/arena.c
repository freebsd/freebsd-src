--- conflicted
+++ resolved
@@ -2975,14 +2975,9 @@
 arena_dalloc_large_locked_impl(tsdn_t *tsdn, arena_t *arena,
     arena_chunk_t *chunk, void *ptr, bool junked)
 {
-<<<<<<< HEAD
 	size_t pageind = ((vaddr_t)ptr - (vaddr_t)chunk) >> LG_PAGE;
-	arena_chunk_map_misc_t *miscelm = arena_miscelm_get(chunk, pageind);
-=======
-	size_t pageind = ((uintptr_t)ptr - (uintptr_t)chunk) >> LG_PAGE;
 	arena_chunk_map_misc_t *miscelm = arena_miscelm_get_mutable(chunk,
 	    pageind);
->>>>>>> f89ac807
 	arena_run_t *run = &miscelm->run;
 
 	if (config_fill || config_stats) {
@@ -3027,14 +3022,9 @@
 arena_ralloc_large_shrink(tsdn_t *tsdn, arena_t *arena, arena_chunk_t *chunk,
     void *ptr, size_t oldsize, size_t size)
 {
-<<<<<<< HEAD
 	size_t pageind = ((vaddr_t)ptr - (vaddr_t)chunk) >> LG_PAGE;
-	arena_chunk_map_misc_t *miscelm = arena_miscelm_get(chunk, pageind);
-=======
-	size_t pageind = ((uintptr_t)ptr - (uintptr_t)chunk) >> LG_PAGE;
 	arena_chunk_map_misc_t *miscelm = arena_miscelm_get_mutable(chunk,
 	    pageind);
->>>>>>> f89ac807
 	arena_run_t *run = &miscelm->run;
 
 	assert(size < oldsize);
@@ -3301,13 +3291,9 @@
 		size_t copysize;
 
 		/* Try to avoid moving the allocation. */
-<<<<<<< HEAD
-		if (!arena_ralloc_no_move(tsd, ptr, oldsize, usize, 0, zero))
-#ifndef __CHERI_PURE_CAPABILITY__
-=======
 		if (!arena_ralloc_no_move(tsd_tsdn(tsd), ptr, oldsize, usize, 0,
 		    zero))
->>>>>>> f89ac807
+#ifndef __CHERI_PURE_CAPABILITY__
 			return (ptr);
 #else
 			/* XXX-BD: should probably reinstall permissions */
