--- conflicted
+++ resolved
@@ -1571,7 +1571,7 @@
 #ifndef __CHERI_PURE_CAPABILITY__
 	return (ret);
 #else
-	return (cheri_csetbounds(ret, isalloc(ret, false)));
+	return (cheri_csetbounds(ret, isalloc(tsdn, ret, false)));
 #endif
 }
 
@@ -1714,55 +1714,12 @@
 		ret = NULL;
 		set_errno(err);
 	}
-<<<<<<< HEAD
-	JEMALLOC_VALGRIND_MALLOC(err == 0, ret, isalloc(ret, config_prof),
-	    false);
 #ifndef __CHERI_PURE_CAPABILITY__
 	return (ret);
 #else
-	return (cheri_csetbounds(ret, isalloc(ret, false)));
-#endif
-}
-
-static void *
-icalloc_prof_sample(tsd_t *tsd, size_t usize, szind_t ind, prof_tctx_t *tctx)
-{
-	void *p;
-
-	if (tctx == NULL)
-		return (NULL);
-	if (usize <= SMALL_MAXCLASS) {
-		szind_t ind_large = size2index(LARGE_MINCLASS);
-		p = icalloc(tsd, LARGE_MINCLASS, ind_large);
-		if (p == NULL)
-			return (NULL);
-		arena_prof_promoted(p, usize);
-	} else
-		p = icalloc(tsd, usize, ind);
-
-	return (p);
-}
-
-JEMALLOC_ALWAYS_INLINE_C void *
-icalloc_prof(tsd_t *tsd, size_t usize, szind_t ind)
-{
-	void *p;
-	prof_tctx_t *tctx;
-
-	tctx = prof_alloc_prep(tsd, usize, prof_active_get_unlocked(), true);
-	if (unlikely((uintptr_t)tctx != (uintptr_t)1U))
-		p = icalloc_prof_sample(tsd, usize, ind, tctx);
-	else
-		p = icalloc(tsd, usize, ind);
-	if (unlikely(p == NULL)) {
-		prof_alloc_rollback(tsd, tctx, true);
-		return (NULL);
-	}
-	prof_malloc(p, usize, tctx);
-=======
->>>>>>> f89ac807
-
-	return (ret);
+	/* XXX-BD: return actual size allocated */
+	return (cheri_csetbounds(ret, isalloc(tsdn_fetch(), ret, false)));
+#endif
 }
 
 JEMALLOC_EXPORT JEMALLOC_ALLOCATOR JEMALLOC_RESTRICT_RETURN
@@ -1800,28 +1757,10 @@
 		JEMALLOC_VALGRIND_MALLOC(ret != NULL, tsdn, ret, usize, false);
 	}
 
-<<<<<<< HEAD
-label_return:
-	if (unlikely(ret == NULL)) {
-		if (config_xmalloc && unlikely(opt_xmalloc)) {
-			malloc_write("<jemalloc>: Error in calloc(): out of "
-			    "memory\n");
-			abort();
-		}
-		set_errno(ENOMEM);
-	}
-	if (config_stats && likely(ret != NULL)) {
-		assert(usize == isalloc(ret, config_prof));
-		*tsd_thread_allocatedp_get(tsd) += usize;
-	}
-	UTRACE(0, num_size, ret);
-	JEMALLOC_VALGRIND_MALLOC(ret != NULL, ret, usize, true);
 #ifndef __CHERI_PURE_CAPABILITY__
-=======
->>>>>>> f89ac807
 	return (ret);
 #else
-	return (cheri_csetbounds(ret, isalloc(ret, false)));
+	return (cheri_csetbounds(ret, isalloc(tsdn, ret, false)));
 #endif
 }
 
@@ -1995,14 +1934,11 @@
 	UTRACE(ptr, size, ret);
 	JEMALLOC_VALGRIND_REALLOC(true, tsdn, ret, usize, true, ptr, old_usize,
 	    old_rzsize, true, false);
-<<<<<<< HEAD
+	witness_assert_lockless(tsdn);
 #ifndef __CHERI_PURE_CAPABILITY__
-=======
-	witness_assert_lockless(tsdn);
->>>>>>> f89ac807
 	return (ret);
 #else
-	return (cheri_csetbounds(ret, isalloc(ret, false)));
+	return (cheri_csetbounds(ret, isalloc(tsdn, ret, false)));
 #endif
 }
 
@@ -2206,7 +2142,7 @@
 		return (NULL);
 	p = imallocx_flags(tsd_tsdn(tsd), *usize, alignment, zero, tcache,
 	    arena, slow_path);
-	assert(alignment == 0 || ((uintptr_t)p & (alignment - 1)) == ZU(0));
+	assert(alignment == 0 || ((vaddr_t)p & (alignment - 1)) == ZU(0));
 	return (p);
 }
 
@@ -2244,19 +2180,10 @@
 		return (ialloc(tsd, size, ind, false, slow_path));
 	}
 
-<<<<<<< HEAD
-	if (unlikely(imallocx_flags_decode_hard(tsd, size, flags, usize,
-	    &alignment, &zero, &tcache, &arena)))
-		return (NULL);
-	p = imallocx_flags(tsd, *usize, alignment, zero, tcache, arena);
-	assert(alignment == 0 || ((vaddr_t)p & (alignment - 1)) == ZU(0));
-	return (p);
-=======
 	if (config_prof && opt_prof)
 		return (imallocx_prof(tsd, size, flags, usize, slow_path));
 
 	return (imallocx_no_prof(tsd, size, flags, usize, slow_path));
->>>>>>> f89ac807
 }
 
 JEMALLOC_EXPORT JEMALLOC_ALLOCATOR JEMALLOC_RESTRICT_RETURN
@@ -2792,15 +2719,11 @@
 	if (p == NULL)
 		return (ALLOCM_ERR_OOM);
 	if (rsize != NULL)
-<<<<<<< HEAD
-		*rsize = isalloc(p, config_prof);
+		*rsize = isalloc(tsdn_fetch(), p, config_prof);
 #ifndef __CHERI_PURE_CAPABILITY__
-=======
-		*rsize = isalloc(tsdn_fetch(), p, config_prof);
->>>>>>> f89ac807
 	*ptr = p;
 #else
-	*ptr =  cheri_csetbounds(p, isalloc(p, false));
+	*ptr =  cheri_csetbounds(p, isalloc(tsdn_fetch(), p, false));
 #endif
 	return (ALLOCM_SUCCESS);
 }
@@ -2827,7 +2750,8 @@
 #ifndef __CHERI_PURE_CAPABILITY__
 			*ptr = p;
 #else
-			*ptr =  cheri_csetbounds(p, isalloc(p, false));
+			*ptr = cheri_csetbounds(p,
+			    isalloc(tsdn_fetch(), p, false));
 #endif
 			ret = ALLOCM_SUCCESS;
 		} else
