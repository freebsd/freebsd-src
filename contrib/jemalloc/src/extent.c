--- conflicted
+++ resolved
@@ -160,7 +160,7 @@
 extent_lock_from_addr(tsdn_t *tsdn, rtree_ctx_t *rtree_ctx, void *addr) {
 	extent_t *ret = NULL;
 	rtree_leaf_elm_t *elm = rtree_leaf_elm_lookup(tsdn, &extents_rtree,
-	    rtree_ctx, (uintptr_t)addr, false, false);
+	    rtree_ctx, (vaddr_t)addr, false, false);
 	if (elm == NULL) {
 		return NULL;
 	}
@@ -598,14 +598,14 @@
     const extent_t *extent, bool dependent, bool init_missing,
     rtree_leaf_elm_t **r_elm_a, rtree_leaf_elm_t **r_elm_b) {
 	*r_elm_a = rtree_leaf_elm_lookup(tsdn, &extents_rtree, rtree_ctx,
-	    (uintptr_t)extent_base_get(extent), dependent, init_missing);
+	    (vaddr_t)extent_base_get(extent), dependent, init_missing);
 	if (!dependent && *r_elm_a == NULL) {
 		return true;
 	}
 	assert(*r_elm_a != NULL);
 
 	*r_elm_b = rtree_leaf_elm_lookup(tsdn, &extents_rtree, rtree_ctx,
-	    (uintptr_t)extent_last_get(extent), dependent, init_missing);
+	    (vaddr_t)extent_last_get(extent), dependent, init_missing);
 	if (!dependent && *r_elm_b == NULL) {
 		return true;
 	}
@@ -632,7 +632,7 @@
 	/* Register interior. */
 	for (size_t i = 1; i < (extent_size_get(extent) >> LG_PAGE) - 1; i++) {
 		rtree_write(tsdn, &extents_rtree, rtree_ctx,
-		    (uintptr_t)extent_base_get(extent) + (uintptr_t)(i <<
+		    (vaddr_t)extent_base_get(extent) + (vaddr_t)(i <<
 		    LG_PAGE), extent, szind, true);
 	}
 }
@@ -732,7 +732,7 @@
 
 	for (i = 1; i < (extent_size_get(extent) >> LG_PAGE) - 1; i++) {
 		rtree_clear(tsdn, &extents_rtree, rtree_ctx,
-		    (uintptr_t)extent_base_get(extent) + (uintptr_t)(i <<
+		    (vaddr_t)extent_base_get(extent) + (vaddr_t)(i <<
 		    LG_PAGE));
 	}
 }
@@ -838,8 +838,8 @@
     void *new_addr, size_t size, size_t pad, size_t alignment, bool slab,
     szind_t szind, extent_t *extent, bool growing_retained) {
 	size_t esize = size + pad;
-	size_t leadsize = ALIGNMENT_CEILING((uintptr_t)extent_base_get(extent),
-	    PAGE_CEILING(alignment)) - (uintptr_t)extent_base_get(extent);
+	size_t leadsize = ALIGNMENT_CEILING((vaddr_t)extent_base_get(extent),
+	    PAGE_CEILING(alignment)) - (vaddr_t)extent_base_get(extent);
 	assert(new_addr == NULL || leadsize == 0);
 	assert(extent_size_get(extent) >= leadsize + esize);
 	size_t trailsize = extent_size_get(extent) - leadsize - esize;
@@ -879,12 +879,12 @@
 		extent_szind_set(extent, szind);
 		if (szind != NSIZES) {
 			rtree_szind_slab_update(tsdn, &extents_rtree, rtree_ctx,
-			    (uintptr_t)extent_addr_get(extent), szind, slab);
+			    (vaddr_t)extent_addr_get(extent), szind, slab);
 			if (slab && extent_size_get(extent) > PAGE) {
 				rtree_szind_slab_update(tsdn, &extents_rtree,
 				    rtree_ctx,
-				    (uintptr_t)extent_past_get(extent) -
-				    (uintptr_t)PAGE, szind, slab);
+				    (vaddr_t)extent_past_get(extent) -
+				    (vaddr_t)PAGE, szind, slab);
 			}
 		}
 	}
@@ -951,7 +951,7 @@
 				memset(addr, 0, size);
 			}
 		} else if (config_debug) {
-			size_t *p = (size_t *)(uintptr_t)addr;
+			size_t *p = (size_t *)addr;
 			for (size_t i = 0; i < size / sizeof(size_t); i++) {
 				assert(p[i] == 0);
 			}
@@ -1091,8 +1091,8 @@
 		goto label_err;
 	}
 
-	size_t leadsize = ALIGNMENT_CEILING((uintptr_t)ptr,
-	    PAGE_CEILING(alignment)) - (uintptr_t)ptr;
+	size_t leadsize = ALIGNMENT_CEILING((vaddr_t)ptr,
+	    PAGE_CEILING(alignment)) - (vaddr_t)ptr;
 	assert(alloc_size >= leadsize + esize);
 	size_t trailsize = alloc_size - leadsize - esize;
 	if (extent_zeroed_get(extent) && extent_committed_get(extent)) {
@@ -1142,12 +1142,12 @@
 		extent_szind_set(extent, szind);
 		if (szind != NSIZES) {
 			rtree_szind_slab_update(tsdn, &extents_rtree, rtree_ctx,
-			    (uintptr_t)extent_addr_get(extent), szind, slab);
+			    (vaddr_t)extent_addr_get(extent), szind, slab);
 			if (slab && extent_size_get(extent) > PAGE) {
 				rtree_szind_slab_update(tsdn, &extents_rtree,
 				    rtree_ctx,
-				    (uintptr_t)extent_past_get(extent) -
-				    (uintptr_t)PAGE, szind, slab);
+				    (vaddr_t)extent_past_get(extent) -
+				    (vaddr_t)PAGE, szind, slab);
 			}
 		}
 	}
@@ -1426,7 +1426,7 @@
 	}
 
 	assert(rtree_extent_read(tsdn, &extents_rtree, rtree_ctx,
-	    (uintptr_t)extent_base_get(extent), true) == extent);
+	    (vaddr_t)extent_base_get(extent), true) == extent);
 
 	if (!extents->delay_coalesce) {
 		extent = extent_try_coalesce(tsdn, arena, r_extent_hooks,
@@ -1559,13 +1559,6 @@
 	extent_destroy_default_impl(addr, size);
 }
 
-<<<<<<< HEAD
-JEMALLOC_INLINE_C int
-extent_ad_comp(const extent_node_t *a, const extent_node_t *b)
-{
-	vaddr_t a_addr = (vaddr_t)extent_node_addr_get(a);
-	vaddr_t b_addr = (vaddr_t)extent_node_addr_get(b);
-=======
 void
 extent_destroy_wrapper(tsdn_t *tsdn, arena_t *arena,
     extent_hooks_t **r_extent_hooks, extent_t *extent) {
@@ -1578,7 +1571,6 @@
 	extent_deregister(tsdn, extent);
 
 	extent_addr_set(extent, extent_base_get(extent));
->>>>>>> cc9dc86e
 
 	extent_hooks_assure_initialized(arena, r_extent_hooks);
 	/* Try to destroy; silently fail otherwise. */
