//===-- llvm/Target/TargetLibraryInfo.h - Library information ---*- C++ -*-===//
//
//                     The LLVM Compiler Infrastructure
//
// This file is distributed under the University of Illinois Open Source
// License. See LICENSE.TXT for details.
//
//===----------------------------------------------------------------------===//

#ifndef LLVM_TARGET_TARGETLIBRARYINFO_H
#define LLVM_TARGET_TARGETLIBRARYINFO_H

#include "llvm/Pass.h"

namespace llvm {
  class Triple;

  namespace LibFunc {
    enum Func {
<<<<<<< HEAD
=======
      /// double acos(double x);
      acos,
      /// long double acosl(long double x);
      acosl,
      /// float acosf(float x);
      acosf,
      /// double asin(double x);
      asin,
      /// long double asinl(long double x);
      asinl,
      /// float asinf(float x);
      asinf,
      /// double atan(double x);
      atan,
      /// long double atanl(long double x);
      atanl,
      /// float atanf(float x);
      atanf,
      /// double atan2(double y, double x);
      atan2,
      /// long double atan2l(long double y, long double x);
      atan2l,
      /// float atan2f(float y, float x);
      atan2f,
      /// double ceil(double x);
      ceil,
      /// long double ceill(long double x);
      ceill,
      /// float ceilf(float x);
      ceilf,
      /// double copysign(double x, double y);
      copysign,
      /// float copysignf(float x, float y);
      copysignf,
      /// long double copysignl(long double x, long double y);
      copysignl,
      /// double cos(double x);
      cos,
      /// long double cosl(long double x);
      cosl,
      /// float cosf(float x);
      cosf,
      /// double cosh(double x);
      cosh,
      /// long double coshl(long double x);
      coshl,
      /// float coshf(float x);
      coshf,
      /// double exp(double x);
      exp,
      /// long double expl(long double x);
      expl,
      /// float expf(float x);
      expf,
      /// double exp2(double x);
      exp2,
      /// long double exp2l(long double x);
      exp2l,
      /// float exp2f(float x);
      exp2f,
      /// double expm1(double x);
      expm1,
      /// long double expm1l(long double x);
      expm1l,
      /// float expm1f(float x);
      expm1f,
      /// double fabs(double x);
      fabs,
      /// long double fabsl(long double x);
      fabsl,
      /// float fabsf(float x);
      fabsf,
      /// double floor(double x);
      floor,
      /// long double floorl(long double x);
      floorl,
      /// float floorf(float x);
      floorf,
      /// int fiprintf(FILE *stream, const char *format, ...);
      fiprintf,
      /// double fmod(double x, double y);
      fmod,
      /// long double fmodl(long double x, long double y);
      fmodl,
      /// float fmodf(float x, float y);
      fmodf,
      /// int fputs(const char *s, FILE *stream);
      fputs,
      /// size_t fwrite(const void *ptr, size_t size, size_t nitems,
      /// FILE *stream);
      fwrite,
      /// int iprintf(const char *format, ...);
      iprintf,
      /// double log(double x);
      log,
      /// long double logl(long double x);
      logl,
      /// float logf(float x);
      logf,
      /// double log2(double x);
      log2,
      /// double long double log2l(long double x);
      log2l,
      /// float log2f(float x);
      log2f,
      /// double log10(double x);
      log10,
      /// long double log10l(long double x);
      log10l,
      /// float log10f(float x);
      log10f,
      /// double log1p(double x);
      log1p,
      /// long double log1pl(long double x);
      log1pl,
      /// float log1pf(float x);
      log1pf,
      /// void *memcpy(void *s1, const void *s2, size_t n);
      memcpy,
      /// void *memmove(void *s1, const void *s2, size_t n);
      memmove,
>>>>>>> d05f1854
      /// void *memset(void *b, int c, size_t len);
      memset,
      
      // void *memcpy(void *s1, const void *s2, size_t n);
      memcpy,
      
      // void *memmove(void *s1, const void *s2, size_t n);
      memmove,
      
      /// void memset_pattern16(void *b, const void *pattern16, size_t len);
      memset_pattern16,
<<<<<<< HEAD
      
      /// int iprintf(const char *format, ...);
      iprintf,
      
=======
      /// double nearbyint(double x);
      nearbyint,
      /// float nearbyintf(float x);
      nearbyintf,
      /// long double nearbyintl(long double x);
      nearbyintl,
      /// double pow(double x, double y);
      pow,
      /// float powf(float x, float y);
      powf,
      /// long double powl(long double x, long double y);
      powl,
      /// double rint(double x);
      rint,
      /// float rintf(float x);
      rintf,
      /// long double rintl(long double x);
      rintl,
      /// double round(double x);
      round,
      /// float roundf(float x);
      roundf,
      /// long double roundl(long double x);
      roundl,
      /// double sin(double x);
      sin,
      /// long double sinl(long double x);
      sinl,
      /// float sinf(float x);
      sinf,
      /// double sinh(double x);
      sinh,
      /// long double sinhl(long double x);
      sinhl,
      /// float sinhf(float x);
      sinhf,
>>>>>>> d05f1854
      /// int siprintf(char *str, const char *format, ...);
      siprintf,
      
      /// int fiprintf(FILE *stream, const char *format, ...);
      fiprintf,
      
      NumLibFuncs
    };
  }

/// TargetLibraryInfo - This immutable pass captures information about what
/// library functions are available for the current target, and allows a
/// frontend to disable optimizations through -fno-builtin etc.
class TargetLibraryInfo : public ImmutablePass {
  unsigned char AvailableArray[(LibFunc::NumLibFuncs+7)/8];
public:
  static char ID;
  TargetLibraryInfo();
  TargetLibraryInfo(const Triple &T);
  explicit TargetLibraryInfo(const TargetLibraryInfo &TLI);
  
  /// has - This function is used by optimizations that want to match on or form
  /// a given library function.
  bool has(LibFunc::Func F) const {
    return (AvailableArray[F/8] & (1 << (F&7))) != 0;
  }

  /// setUnavailable - this can be used by whatever sets up TargetLibraryInfo to
  /// ban use of specific library functions.
  void setUnavailable(LibFunc::Func F) {
    AvailableArray[F/8] &= ~(1 << (F&7));
  }

  void setAvailable(LibFunc::Func F) {
    AvailableArray[F/8] |= 1 << (F&7);
  }
  
  /// disableAllFunctions - This disables all builtins, which is used for
  /// options like -fno-builtin.
  void disableAllFunctions();
};

} // end namespace llvm

#endif<|MERGE_RESOLUTION|>--- conflicted
+++ resolved
@@ -11,14 +11,13 @@
 #define LLVM_TARGET_TARGETLIBRARYINFO_H
 
 #include "llvm/Pass.h"
+#include "llvm/ADT/DenseMap.h"
 
 namespace llvm {
   class Triple;
 
   namespace LibFunc {
     enum Func {
-<<<<<<< HEAD
-=======
       /// double acos(double x);
       acos,
       /// long double acosl(long double x);
@@ -140,24 +139,10 @@
       memcpy,
       /// void *memmove(void *s1, const void *s2, size_t n);
       memmove,
->>>>>>> d05f1854
       /// void *memset(void *b, int c, size_t len);
       memset,
-      
-      // void *memcpy(void *s1, const void *s2, size_t n);
-      memcpy,
-      
-      // void *memmove(void *s1, const void *s2, size_t n);
-      memmove,
-      
       /// void memset_pattern16(void *b, const void *pattern16, size_t len);
       memset_pattern16,
-<<<<<<< HEAD
-      
-      /// int iprintf(const char *format, ...);
-      iprintf,
-      
-=======
       /// double nearbyint(double x);
       nearbyint,
       /// float nearbyintf(float x);
@@ -194,13 +179,42 @@
       sinhl,
       /// float sinhf(float x);
       sinhf,
->>>>>>> d05f1854
       /// int siprintf(char *str, const char *format, ...);
       siprintf,
-      
-      /// int fiprintf(FILE *stream, const char *format, ...);
-      fiprintf,
-      
+      /// double sqrt(double x);
+      sqrt,
+      /// long double sqrtl(long double x);
+      sqrtl,
+      /// float sqrtf(float x);
+      sqrtf,
+      /// double tan(double x);
+      tan,
+      /// long double tanl(long double x);
+      tanl,
+      /// float tanf(float x);
+      tanf,
+      /// double tanh(double x);
+      tanh,
+      /// long double tanhl(long double x);
+      tanhl,
+      /// float tanhf(float x);
+      tanhf,
+      /// double trunc(double x);
+      trunc,
+      /// float truncf(float x);
+      truncf,
+      /// long double truncl(long double x);
+      truncl,
+      /// int __cxa_atexit(void (*f)(void *), void *p, void *d);
+      cxa_atexit,
+      /// void __cxa_guard_abort(guard_t *guard);
+      /// guard_t is int64_t in Itanium ABI or int32_t on ARM eabi.
+      cxa_guard_abort,      
+      /// int __cxa_guard_acquire(guard_t *guard);
+      cxa_guard_acquire,
+      /// void __cxa_guard_release(guard_t *guard);
+      cxa_guard_release,
+
       NumLibFuncs
     };
   }
@@ -209,7 +223,24 @@
 /// library functions are available for the current target, and allows a
 /// frontend to disable optimizations through -fno-builtin etc.
 class TargetLibraryInfo : public ImmutablePass {
-  unsigned char AvailableArray[(LibFunc::NumLibFuncs+7)/8];
+  virtual void anchor();
+  unsigned char AvailableArray[(LibFunc::NumLibFuncs+3)/4];
+  llvm::DenseMap<unsigned, std::string> CustomNames;
+  static const char* StandardNames[LibFunc::NumLibFuncs];
+
+  enum AvailabilityState {
+    StandardName = 3, // (memset to all ones)
+    CustomName = 1,
+    Unavailable = 0  // (memset to all zeros)
+  };
+  void setState(LibFunc::Func F, AvailabilityState State) {
+    AvailableArray[F/4] &= ~(3 << 2*(F&3));
+    AvailableArray[F/4] |= State << 2*(F&3);
+  }
+  AvailabilityState getState(LibFunc::Func F) const {
+    return static_cast<AvailabilityState>((AvailableArray[F/4] >> 2*(F&3)) & 3);
+  }
+
 public:
   static char ID;
   TargetLibraryInfo();
@@ -219,19 +250,39 @@
   /// has - This function is used by optimizations that want to match on or form
   /// a given library function.
   bool has(LibFunc::Func F) const {
-    return (AvailableArray[F/8] & (1 << (F&7))) != 0;
+    return getState(F) != Unavailable;
+  }
+
+  StringRef getName(LibFunc::Func F) const {
+    AvailabilityState State = getState(F);
+    if (State == Unavailable)
+      return StringRef();
+    if (State == StandardName)
+      return StandardNames[F];
+    assert(State == CustomName);
+    return CustomNames.find(F)->second;
   }
 
   /// setUnavailable - this can be used by whatever sets up TargetLibraryInfo to
   /// ban use of specific library functions.
   void setUnavailable(LibFunc::Func F) {
-    AvailableArray[F/8] &= ~(1 << (F&7));
+    setState(F, Unavailable);
   }
 
   void setAvailable(LibFunc::Func F) {
-    AvailableArray[F/8] |= 1 << (F&7);
-  }
-  
+    setState(F, StandardName);
+  }
+
+  void setAvailableWithName(LibFunc::Func F, StringRef Name) {
+    if (StandardNames[F] != Name) {
+      setState(F, CustomName);
+      CustomNames[F] = Name;
+      assert(CustomNames.find(F) != CustomNames.end());
+    } else {
+      setState(F, StandardName);
+    }
+  }
+
   /// disableAllFunctions - This disables all builtins, which is used for
   /// options like -fno-builtin.
   void disableAllFunctions();
