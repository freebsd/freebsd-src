//=== Target/TargetRegisterInfo.h - Target Register Information -*- C++ -*-===//
//
//                     The LLVM Compiler Infrastructure
//
// This file is distributed under the University of Illinois Open Source
// License. See LICENSE.TXT for details.
//
//===----------------------------------------------------------------------===//
//
// This file describes an abstract interface used to get information about a
// target machines register file.  This information is used for a variety of
// purposed, especially register allocation.
//
//===----------------------------------------------------------------------===//

#ifndef LLVM_TARGET_TARGETREGISTERINFO_H
#define LLVM_TARGET_TARGETREGISTERINFO_H

#include "llvm/MC/MCRegisterInfo.h"
#include "llvm/CodeGen/MachineBasicBlock.h"
#include "llvm/CodeGen/ValueTypes.h"
#include "llvm/ADT/ArrayRef.h"
#include <cassert>
#include <functional>

namespace llvm {

class BitVector;
class MachineFunction;
class RegScavenger;
template<class T> class SmallVectorImpl;
class raw_ostream;

class TargetRegisterClass {
public:
  typedef const unsigned* iterator;
  typedef const unsigned* const_iterator;
  typedef const EVT* vt_iterator;
  typedef const TargetRegisterClass* const * sc_iterator;
private:
  const MCRegisterClass *MC;
  const vt_iterator VTs;
  const unsigned *SubClassMask;
  const sc_iterator SuperClasses;
  const sc_iterator SuperRegClasses;
public:
  TargetRegisterClass(const MCRegisterClass *MC, const EVT *vts,
                      const unsigned *subcm,
                      const TargetRegisterClass * const *supcs,
                      const TargetRegisterClass * const *superregcs)
    : MC(MC), VTs(vts), SubClassMask(subcm), SuperClasses(supcs),
      SuperRegClasses(superregcs) {}

  virtual ~TargetRegisterClass() {}     // Allow subclasses

  /// getID() - Return the register class ID number.
  ///
  unsigned getID() const { return MC->getID(); }

  /// getName() - Return the register class name for debugging.
  ///
  const char *getName() const { return MC->getName(); }

  /// begin/end - Return all of the registers in this class.
  ///
  iterator       begin() const { return MC->begin(); }
  iterator         end() const { return MC->end(); }

  /// getNumRegs - Return the number of registers in this class.
  ///
  unsigned getNumRegs() const { return MC->getNumRegs(); }

  /// getRegister - Return the specified register in the class.
  ///
  unsigned getRegister(unsigned i) const {
    return MC->getRegister(i);
  }

  /// contains - Return true if the specified register is included in this
  /// register class.  This does not include virtual registers.
  bool contains(unsigned Reg) const {
    return MC->contains(Reg);
  }

  /// contains - Return true if both registers are in this class.
  bool contains(unsigned Reg1, unsigned Reg2) const {
    return MC->contains(Reg1, Reg2);
  }

  /// getSize - Return the size of the register in bytes, which is also the size
  /// of a stack slot allocated to hold a spilled copy of this register.
  unsigned getSize() const { return MC->getSize(); }

  /// getAlignment - Return the minimum required alignment for a register of
  /// this class.
  unsigned getAlignment() const { return MC->getAlignment(); }

  /// getCopyCost - Return the cost of copying a value between two registers in
  /// this class. A negative number means the register class is very expensive
  /// to copy e.g. status flag register classes.
  int getCopyCost() const { return MC->getCopyCost(); }

  /// isAllocatable - Return true if this register class may be used to create
  /// virtual registers.
  bool isAllocatable() const { return MC->isAllocatable(); }

  /// hasType - return true if this TargetRegisterClass has the ValueType vt.
  ///
  bool hasType(EVT vt) const {
    for(int i = 0; VTs[i] != MVT::Other; ++i)
      if (VTs[i] == vt)
        return true;
    return false;
  }

  /// vt_begin / vt_end - Loop over all of the value types that can be
  /// represented by values in this register class.
  vt_iterator vt_begin() const {
    return VTs;
  }

  vt_iterator vt_end() const {
    vt_iterator I = VTs;
    while (*I != MVT::Other) ++I;
    return I;
  }

  /// superregclasses_begin / superregclasses_end - Loop over all of
  /// the superreg register classes of this register class.
  sc_iterator superregclasses_begin() const {
    return SuperRegClasses;
  }

  sc_iterator superregclasses_end() const {
    sc_iterator I = SuperRegClasses;
    while (*I != NULL) ++I;
    return I;
  }

  /// hasSubClass - return true if the specified TargetRegisterClass
  /// is a proper sub-class of this TargetRegisterClass.
  bool hasSubClass(const TargetRegisterClass *RC) const {
    return RC != this && hasSubClassEq(RC);
  }

  /// hasSubClassEq - Returns true if RC is a sub-class of or equal to this
  /// class.
  bool hasSubClassEq(const TargetRegisterClass *RC) const {
    unsigned ID = RC->getID();
    return (SubClassMask[ID / 32] >> (ID % 32)) & 1;
  }

  /// hasSuperClass - return true if the specified TargetRegisterClass is a
  /// proper super-class of this TargetRegisterClass.
  bool hasSuperClass(const TargetRegisterClass *RC) const {
    return RC->hasSubClass(this);
  }

  /// hasSuperClassEq - Returns true if RC is a super-class of or equal to this
  /// class.
  bool hasSuperClassEq(const TargetRegisterClass *RC) const {
    return RC->hasSubClassEq(this);
  }

  /// getSubClassMask - Returns a bit vector of subclasses, including this one.
  /// The vector is indexed by class IDs, see hasSubClassEq() above for how to
  /// use it.
  const unsigned *getSubClassMask() const {
    return SubClassMask;
  }

  /// getSuperClasses - Returns a NULL terminated list of super-classes.  The
  /// classes are ordered by ID which is also a topological ordering from large
  /// to small classes.  The list does NOT include the current class.
  sc_iterator getSuperClasses() const {
    return SuperClasses;
  }

  /// isASubClass - return true if this TargetRegisterClass is a subset
  /// class of at least one other TargetRegisterClass.
  bool isASubClass() const {
    return SuperClasses[0] != 0;
  }

  /// getRawAllocationOrder - Returns the preferred order for allocating
  /// registers from this register class in MF. The raw order comes directly
  /// from the .td file and may include reserved registers that are not
  /// allocatable. Register allocators should also make sure to allocate
  /// callee-saved registers only after all the volatiles are used. The
  /// RegisterClassInfo class provides filtered allocation orders with
  /// callee-saved registers moved to the end.
  ///
  /// The MachineFunction argument can be used to tune the allocatable
  /// registers based on the characteristics of the function, subtarget, or
  /// other criteria.
  ///
  /// By default, this method returns all registers in the class.
  ///
  virtual
  ArrayRef<unsigned> getRawAllocationOrder(const MachineFunction &MF) const {
    return makeArrayRef(begin(), getNumRegs());
  }
};

/// TargetRegisterInfoDesc - Extra information, not in MCRegisterDesc, about
/// registers. These are used by codegen, not by MC.
struct TargetRegisterInfoDesc {
  unsigned CostPerUse;          // Extra cost of instructions using register.
  bool inAllocatableClass;      // Register belongs to an allocatable regclass.
};

<<<<<<< HEAD
=======
/// Each TargetRegisterClass has a per register weight, and weight
/// limit which must be less than the limits of its pressure sets.
struct RegClassWeight {
  unsigned RegWeight;
  unsigned WeightLimit;
};

>>>>>>> d05f1854
/// TargetRegisterInfo base class - We assume that the target defines a static
/// array of TargetRegisterDesc objects that represent all of the machine
/// registers that the target has.  As such, we simply have to track a pointer
/// to this array so that we can turn register number into a register
/// descriptor.
///
class TargetRegisterInfo : public MCRegisterInfo {
public:
  typedef const TargetRegisterClass * const * regclass_iterator;
private:
  const TargetRegisterInfoDesc *InfoDesc;     // Extra desc array for codegen
  const char *const *SubRegIndexNames;        // Names of subreg indexes.
  regclass_iterator RegClassBegin, RegClassEnd;   // List of regclasses

protected:
  TargetRegisterInfo(const TargetRegisterInfoDesc *ID,
                     regclass_iterator RegClassBegin,
                     regclass_iterator RegClassEnd,
                     const char *const *subregindexnames);
  virtual ~TargetRegisterInfo();
public:

  // Register numbers can represent physical registers, virtual registers, and
  // sometimes stack slots. The unsigned values are divided into these ranges:
  //
  //   0           Not a register, can be used as a sentinel.
  //   [1;2^30)    Physical registers assigned by TableGen.
  //   [2^30;2^31) Stack slots. (Rarely used.)
  //   [2^31;2^32) Virtual registers assigned by MachineRegisterInfo.
  //
  // Further sentinels can be allocated from the small negative integers.
  // DenseMapInfo<unsigned> uses -1u and -2u.

  /// isStackSlot - Sometimes it is useful the be able to store a non-negative
  /// frame index in a variable that normally holds a register. isStackSlot()
  /// returns true if Reg is in the range used for stack slots.
  ///
  /// Note that isVirtualRegister() and isPhysicalRegister() cannot handle stack
  /// slots, so if a variable may contains a stack slot, always check
  /// isStackSlot() first.
  ///
  static bool isStackSlot(unsigned Reg) {
    return int(Reg) >= (1 << 30);
  }

  /// stackSlot2Index - Compute the frame index from a register value
  /// representing a stack slot.
  static int stackSlot2Index(unsigned Reg) {
    assert(isStackSlot(Reg) && "Not a stack slot");
    return int(Reg - (1u << 30));
  }

  /// index2StackSlot - Convert a non-negative frame index to a stack slot
  /// register value.
  static unsigned index2StackSlot(int FI) {
    assert(FI >= 0 && "Cannot hold a negative frame index.");
    return FI + (1u << 30);
  }

  /// isPhysicalRegister - Return true if the specified register number is in
  /// the physical register namespace.
  static bool isPhysicalRegister(unsigned Reg) {
    assert(!isStackSlot(Reg) && "Not a register! Check isStackSlot() first.");
    return int(Reg) > 0;
  }

  /// isVirtualRegister - Return true if the specified register number is in
  /// the virtual register namespace.
  static bool isVirtualRegister(unsigned Reg) {
    assert(!isStackSlot(Reg) && "Not a register! Check isStackSlot() first.");
    return int(Reg) < 0;
  }

  /// virtReg2Index - Convert a virtual register number to a 0-based index.
  /// The first virtual register in a function will get the index 0.
  static unsigned virtReg2Index(unsigned Reg) {
    assert(isVirtualRegister(Reg) && "Not a virtual register");
    return Reg & ~(1u << 31);
  }

  /// index2VirtReg - Convert a 0-based index to a virtual register number.
  /// This is the inverse operation of VirtReg2IndexFunctor below.
  static unsigned index2VirtReg(unsigned Index) {
    return Index | (1u << 31);
  }

  /// getMinimalPhysRegClass - Returns the Register Class of a physical
  /// register of the given type, picking the most sub register class of
  /// the right type that contains this physreg.
  const TargetRegisterClass *
    getMinimalPhysRegClass(unsigned Reg, EVT VT = MVT::Other) const;

  /// getAllocatableSet - Returns a bitset indexed by register number
  /// indicating if a register is allocatable or not. If a register class is
  /// specified, returns the subset for the class.
  BitVector getAllocatableSet(const MachineFunction &MF,
                              const TargetRegisterClass *RC = NULL) const;

  /// getCostPerUse - Return the additional cost of using this register instead
  /// of other registers in its class.
  unsigned getCostPerUse(unsigned RegNo) const {
    return InfoDesc[RegNo].CostPerUse;
  }

  /// isInAllocatableClass - Return true if the register is in the allocation
  /// of any register class.
  bool isInAllocatableClass(unsigned RegNo) const {
    return InfoDesc[RegNo].inAllocatableClass;
  }

  /// getSubRegIndexName - Return the human-readable symbolic target-specific
  /// name for the specified SubRegIndex.
  const char *getSubRegIndexName(unsigned SubIdx) const {
    assert(SubIdx && "This is not a subregister index");
    return SubRegIndexNames[SubIdx-1];
  }

  /// regsOverlap - Returns true if the two registers are equal or alias each
  /// other. The registers may be virtual register.
  bool regsOverlap(unsigned regA, unsigned regB) const {
    if (regA == regB) return true;
    if (isVirtualRegister(regA) || isVirtualRegister(regB))
      return false;
    for (const unsigned *regList = getOverlaps(regA)+1; *regList; ++regList) {
      if (*regList == regB) return true;
    }
    return false;
  }

  /// isSubRegister - Returns true if regB is a sub-register of regA.
  ///
  bool isSubRegister(unsigned regA, unsigned regB) const {
    return isSuperRegister(regB, regA);
  }

  /// isSuperRegister - Returns true if regB is a super-register of regA.
  ///
  bool isSuperRegister(unsigned regA, unsigned regB) const {
    for (const unsigned *regList = getSuperRegisters(regA); *regList;++regList){
      if (*regList == regB) return true;
    }
    return false;
  }

  /// getCalleeSavedRegs - Return a null-terminated list of all of the
  /// callee saved registers on this target. The register should be in the
  /// order of desired callee-save stack frame offset. The first register is
  /// closed to the incoming stack pointer if stack grows down, and vice versa.
  virtual const unsigned* getCalleeSavedRegs(const MachineFunction *MF = 0)
                                                                      const = 0;


  /// getReservedRegs - Returns a bitset indexed by physical register number
  /// indicating if a register is a special register that has particular uses
  /// and should be considered unavailable at all times, e.g. SP, RA. This is
  /// used by register scavenger to determine what registers are free.
  virtual BitVector getReservedRegs(const MachineFunction &MF) const = 0;

  /// getSubReg - Returns the physical register number of sub-register "Index"
  /// for physical register RegNo. Return zero if the sub-register does not
  /// exist.
  virtual unsigned getSubReg(unsigned RegNo, unsigned Index) const = 0;

  /// getSubRegIndex - For a given register pair, return the sub-register index
  /// if the second register is a sub-register of the first. Return zero
  /// otherwise.
  virtual unsigned getSubRegIndex(unsigned RegNo, unsigned SubRegNo) const = 0;

  /// getMatchingSuperReg - Return a super-register of the specified register
  /// Reg so its sub-register of index SubIdx is Reg.
  unsigned getMatchingSuperReg(unsigned Reg, unsigned SubIdx,
                               const TargetRegisterClass *RC) const {
    for (const unsigned *SRs = getSuperRegisters(Reg); unsigned SR = *SRs;++SRs)
      if (Reg == getSubReg(SR, SubIdx) && RC->contains(SR))
        return SR;
    return 0;
  }

  /// canCombineSubRegIndices - Given a register class and a list of
  /// subregister indices, return true if it's possible to combine the
  /// subregister indices into one that corresponds to a larger
  /// subregister. Return the new subregister index by reference. Note the
  /// new index may be zero if the given subregisters can be combined to
  /// form the whole register.
  virtual bool canCombineSubRegIndices(const TargetRegisterClass *RC,
                                       SmallVectorImpl<unsigned> &SubIndices,
                                       unsigned &NewSubIdx) const {
    return 0;
  }

  /// getMatchingSuperRegClass - Return a subclass of the specified register
  /// class A so that each register in it has a sub-register of the
  /// specified sub-register index which is in the specified register class B.
  virtual const TargetRegisterClass *
  getMatchingSuperRegClass(const TargetRegisterClass *A,
                           const TargetRegisterClass *B, unsigned Idx) const {
    return 0;
  }

  /// getSubClassWithSubReg - Returns the largest legal sub-class of RC that
  /// supports the sub-register index Idx.
  /// If no such sub-class exists, return NULL.
  /// If all registers in RC already have an Idx sub-register, return RC.
  ///
  /// TableGen generates a version of this function that is good enough in most
  /// cases.  Targets can override if they have constraints that TableGen
  /// doesn't understand.  For example, the x86 sub_8bit sub-register index is
  /// supported by the full GR32 register class in 64-bit mode, but only by the
  /// GR32_ABCD regiister class in 32-bit mode.
  ///
  virtual const TargetRegisterClass *
  getSubClassWithSubReg(const TargetRegisterClass *RC, unsigned Idx) const =0;

  /// composeSubRegIndices - Return the subregister index you get from composing
  /// two subregister indices.
  ///
  /// If R:a:b is the same register as R:c, then composeSubRegIndices(a, b)
  /// returns c. Note that composeSubRegIndices does not tell you about illegal
  /// compositions. If R does not have a subreg a, or R:a does not have a subreg
  /// b, composeSubRegIndices doesn't tell you.
  ///
  /// The ARM register Q0 has two D subregs dsub_0:D0 and dsub_1:D1. It also has
  /// ssub_0:S0 - ssub_3:S3 subregs.
  /// If you compose subreg indices dsub_1, ssub_0 you get ssub_2.
  ///
  virtual unsigned composeSubRegIndices(unsigned a, unsigned b) const {
    // This default implementation is correct for most targets.
    return b;
  }

  //===--------------------------------------------------------------------===//
  // Register Class Information
  //

  /// Register class iterators
  ///
  regclass_iterator regclass_begin() const { return RegClassBegin; }
  regclass_iterator regclass_end() const { return RegClassEnd; }

  unsigned getNumRegClasses() const {
    return (unsigned)(regclass_end()-regclass_begin());
  }

  /// getRegClass - Returns the register class associated with the enumeration
  /// value.  See class MCOperandInfo.
  const TargetRegisterClass *getRegClass(unsigned i) const {
    assert(i < getNumRegClasses() && "Register Class ID out of range");
    return RegClassBegin[i];
  }

  /// getCommonSubClass - find the largest common subclass of A and B. Return
  /// NULL if there is no common subclass.
  const TargetRegisterClass *
  getCommonSubClass(const TargetRegisterClass *A,
                    const TargetRegisterClass *B) const;

  /// getPointerRegClass - Returns a TargetRegisterClass used for pointer
  /// values.  If a target supports multiple different pointer register classes,
  /// kind specifies which one is indicated.
  virtual const TargetRegisterClass *getPointerRegClass(unsigned Kind=0) const {
    assert(0 && "Target didn't implement getPointerRegClass!");
    return 0; // Must return a value in order to compile with VS 2005
  }

  /// getCrossCopyRegClass - Returns a legal register class to copy a register
  /// in the specified class to or from. If it is possible to copy the register
  /// directly without using a cross register class copy, return the specified
  /// RC. Returns NULL if it is not possible to copy between a two registers of
  /// the specified class.
  virtual const TargetRegisterClass *
  getCrossCopyRegClass(const TargetRegisterClass *RC) const {
    return RC;
  }

  /// getLargestLegalSuperClass - Returns the largest super class of RC that is
  /// legal to use in the current sub-target and has the same spill size.
  /// The returned register class can be used to create virtual registers which
  /// means that all its registers can be copied and spilled.
  virtual const TargetRegisterClass*
  getLargestLegalSuperClass(const TargetRegisterClass *RC) const {
    /// The default implementation is very conservative and doesn't allow the
    /// register allocator to inflate register classes.
    return RC;
  }

  /// getRegPressureLimit - Return the register pressure "high water mark" for
  /// the specific register class. The scheduler is in high register pressure
  /// mode (for the specific register class) if it goes over the limit.
  virtual unsigned getRegPressureLimit(const TargetRegisterClass *RC,
                                       MachineFunction &MF) const {
    return 0;
  }

  /// getRawAllocationOrder - Returns the register allocation order for a
  /// specified register class with a target-dependent hint. The returned list
  /// may contain reserved registers that cannot be allocated.
  ///
  /// Register allocators need only call this function to resolve
  /// target-dependent hints, but it should work without hinting as well.
  virtual ArrayRef<unsigned>
  getRawAllocationOrder(const TargetRegisterClass *RC,
                        unsigned HintType, unsigned HintReg,
                        const MachineFunction &MF) const {
    return RC->getRawAllocationOrder(MF);
  }

  /// ResolveRegAllocHint - Resolves the specified register allocation hint
  /// to a physical register. Returns the physical register if it is successful.
  virtual unsigned ResolveRegAllocHint(unsigned Type, unsigned Reg,
                                       const MachineFunction &MF) const {
    if (Type == 0 && Reg && isPhysicalRegister(Reg))
      return Reg;
    return 0;
  }

  /// avoidWriteAfterWrite - Return true if the register allocator should avoid
  /// writing a register from RC in two consecutive instructions.
  /// This can avoid pipeline stalls on certain architectures.
  /// It does cause increased register pressure, though.
  virtual bool avoidWriteAfterWrite(const TargetRegisterClass *RC) const {
    return false;
  }

  /// UpdateRegAllocHint - A callback to allow target a chance to update
  /// register allocation hints when a register is "changed" (e.g. coalesced)
  /// to another register. e.g. On ARM, some virtual registers should target
  /// register pairs, if one of pair is coalesced to another register, the
  /// allocation hint of the other half of the pair should be changed to point
  /// to the new register.
  virtual void UpdateRegAllocHint(unsigned Reg, unsigned NewReg,
                                  MachineFunction &MF) const {
    // Do nothing.
  }

  /// requiresRegisterScavenging - returns true if the target requires (and can
  /// make use of) the register scavenger.
  virtual bool requiresRegisterScavenging(const MachineFunction &MF) const {
    return false;
  }

  /// useFPForScavengingIndex - returns true if the target wants to use
  /// frame pointer based accesses to spill to the scavenger emergency spill
  /// slot.
  virtual bool useFPForScavengingIndex(const MachineFunction &MF) const {
    return true;
  }

  /// requiresFrameIndexScavenging - returns true if the target requires post
  /// PEI scavenging of registers for materializing frame index constants.
  virtual bool requiresFrameIndexScavenging(const MachineFunction &MF) const {
    return false;
  }

  /// requiresVirtualBaseRegisters - Returns true if the target wants the
  /// LocalStackAllocation pass to be run and virtual base registers
  /// used for more efficient stack access.
  virtual bool requiresVirtualBaseRegisters(const MachineFunction &MF) const {
    return false;
  }

  /// hasReservedSpillSlot - Return true if target has reserved a spill slot in
  /// the stack frame of the given function for the specified register. e.g. On
  /// x86, if the frame register is required, the first fixed stack object is
  /// reserved as its spill slot. This tells PEI not to create a new stack frame
  /// object for the given register. It should be called only after
  /// processFunctionBeforeCalleeSavedScan().
  virtual bool hasReservedSpillSlot(const MachineFunction &MF, unsigned Reg,
                                    int &FrameIdx) const {
    return false;
  }

  /// needsStackRealignment - true if storage within the function requires the
  /// stack pointer to be aligned more than the normal calling convention calls
  /// for.
  virtual bool needsStackRealignment(const MachineFunction &MF) const {
    return false;
  }

  /// getFrameIndexInstrOffset - Get the offset from the referenced frame
  /// index in the instruction, if there is one.
  virtual int64_t getFrameIndexInstrOffset(const MachineInstr *MI,
                                           int Idx) const {
    return 0;
  }

  /// needsFrameBaseReg - Returns true if the instruction's frame index
  /// reference would be better served by a base register other than FP
  /// or SP. Used by LocalStackFrameAllocation to determine which frame index
  /// references it should create new base registers for.
  virtual bool needsFrameBaseReg(MachineInstr *MI, int64_t Offset) const {
    return false;
  }

  /// materializeFrameBaseRegister - Insert defining instruction(s) for
  /// BaseReg to be a pointer to FrameIdx before insertion point I.
  virtual void materializeFrameBaseRegister(MachineBasicBlock *MBB,
                                            unsigned BaseReg, int FrameIdx,
                                            int64_t Offset) const {
    assert(0 && "materializeFrameBaseRegister does not exist on this target");
  }

  /// resolveFrameIndex - Resolve a frame index operand of an instruction
  /// to reference the indicated base register plus offset instead.
  virtual void resolveFrameIndex(MachineBasicBlock::iterator I,
                                 unsigned BaseReg, int64_t Offset) const {
    assert(0 && "resolveFrameIndex does not exist on this target");
  }

  /// isFrameOffsetLegal - Determine whether a given offset immediate is
  /// encodable to resolve a frame index.
  virtual bool isFrameOffsetLegal(const MachineInstr *MI,
                                  int64_t Offset) const {
    assert(0 && "isFrameOffsetLegal does not exist on this target");
    return false; // Must return a value in order to compile with VS 2005
  }

  /// eliminateCallFramePseudoInstr - This method is called during prolog/epilog
  /// code insertion to eliminate call frame setup and destroy pseudo
  /// instructions (but only if the Target is using them).  It is responsible
  /// for eliminating these instructions, replacing them with concrete
  /// instructions.  This method need only be implemented if using call frame
  /// setup/destroy pseudo instructions.
  ///
  virtual void
  eliminateCallFramePseudoInstr(MachineFunction &MF,
                                MachineBasicBlock &MBB,
                                MachineBasicBlock::iterator MI) const {
    assert(0 && "Call Frame Pseudo Instructions do not exist on this target!");
  }


  /// saveScavengerRegister - Spill the register so it can be used by the
  /// register scavenger. Return true if the register was spilled, false
  /// otherwise. If this function does not spill the register, the scavenger
  /// will instead spill it to the emergency spill slot.
  ///
  virtual bool saveScavengerRegister(MachineBasicBlock &MBB,
                                     MachineBasicBlock::iterator I,
                                     MachineBasicBlock::iterator &UseMI,
                                     const TargetRegisterClass *RC,
                                     unsigned Reg) const {
    return false;
  }

  /// eliminateFrameIndex - This method must be overriden to eliminate abstract
  /// frame indices from instructions which may use them.  The instruction
  /// referenced by the iterator contains an MO_FrameIndex operand which must be
  /// eliminated by this method.  This method may modify or replace the
  /// specified instruction, as long as it keeps the iterator pointing at the
  /// finished product. SPAdj is the SP adjustment due to call frame setup
  /// instruction.
  virtual void eliminateFrameIndex(MachineBasicBlock::iterator MI,
                                   int SPAdj, RegScavenger *RS=NULL) const = 0;

  //===--------------------------------------------------------------------===//
  /// Debug information queries.

  /// getFrameRegister - This method should return the register used as a base
  /// for values allocated in the current stack frame.
  virtual unsigned getFrameRegister(const MachineFunction &MF) const = 0;

  /// getCompactUnwindRegNum - This function maps the register to the number for
  /// compact unwind encoding. Return -1 if the register isn't valid.
  virtual int getCompactUnwindRegNum(unsigned, bool) const {
    return -1;
  }
};


// This is useful when building IndexedMaps keyed on virtual registers
struct VirtReg2IndexFunctor : public std::unary_function<unsigned, unsigned> {
  unsigned operator()(unsigned Reg) const {
    return TargetRegisterInfo::virtReg2Index(Reg);
  }
};

/// PrintReg - Helper class for printing registers on a raw_ostream.
/// Prints virtual and physical registers with or without a TRI instance.
///
/// The format is:
///   %noreg          - NoRegister
///   %vreg5          - a virtual register.
///   %vreg5:sub_8bit - a virtual register with sub-register index (with TRI).
///   %EAX            - a physical register
///   %physreg17      - a physical register when no TRI instance given.
///
/// Usage: OS << PrintReg(Reg, TRI) << '\n';
///
class PrintReg {
  const TargetRegisterInfo *TRI;
  unsigned Reg;
  unsigned SubIdx;
public:
  PrintReg(unsigned reg, const TargetRegisterInfo *tri = 0, unsigned subidx = 0)
    : TRI(tri), Reg(reg), SubIdx(subidx) {}
  void print(raw_ostream&) const;
};

static inline raw_ostream &operator<<(raw_ostream &OS, const PrintReg &PR) {
  PR.print(OS);
  return OS;
}

} // End llvm namespace

#endif<|MERGE_RESOLUTION|>--- conflicted
+++ resolved
@@ -20,6 +20,7 @@
 #include "llvm/CodeGen/MachineBasicBlock.h"
 #include "llvm/CodeGen/ValueTypes.h"
 #include "llvm/ADT/ArrayRef.h"
+#include "llvm/CallingConv.h"
 #include <cassert>
 #include <functional>
 
@@ -33,25 +34,18 @@
 
 class TargetRegisterClass {
 public:
-  typedef const unsigned* iterator;
-  typedef const unsigned* const_iterator;
-  typedef const EVT* vt_iterator;
+  typedef const uint16_t* iterator;
+  typedef const uint16_t* const_iterator;
+  typedef const MVT::SimpleValueType* vt_iterator;
   typedef const TargetRegisterClass* const * sc_iterator;
-private:
+
+  // Instance variables filled by tablegen, do not use!
   const MCRegisterClass *MC;
   const vt_iterator VTs;
   const unsigned *SubClassMask;
   const sc_iterator SuperClasses;
   const sc_iterator SuperRegClasses;
-public:
-  TargetRegisterClass(const MCRegisterClass *MC, const EVT *vts,
-                      const unsigned *subcm,
-                      const TargetRegisterClass * const *supcs,
-                      const TargetRegisterClass * const *superregcs)
-    : MC(MC), VTs(vts), SubClassMask(subcm), SuperClasses(supcs),
-      SuperRegClasses(superregcs) {}
-
-  virtual ~TargetRegisterClass() {}     // Allow subclasses
+  ArrayRef<uint16_t> (*OrderFunc)(const MachineFunction&);
 
   /// getID() - Return the register class ID number.
   ///
@@ -108,7 +102,7 @@
   ///
   bool hasType(EVT vt) const {
     for(int i = 0; VTs[i] != MVT::Other; ++i)
-      if (VTs[i] == vt)
+      if (EVT(VTs[i]) == vt)
         return true;
     return false;
   }
@@ -165,7 +159,7 @@
   /// getSubClassMask - Returns a bit vector of subclasses, including this one.
   /// The vector is indexed by class IDs, see hasSubClassEq() above for how to
   /// use it.
-  const unsigned *getSubClassMask() const {
+  const uint32_t *getSubClassMask() const {
     return SubClassMask;
   }
 
@@ -196,9 +190,8 @@
   ///
   /// By default, this method returns all registers in the class.
   ///
-  virtual
-  ArrayRef<unsigned> getRawAllocationOrder(const MachineFunction &MF) const {
-    return makeArrayRef(begin(), getNumRegs());
+  ArrayRef<uint16_t> getRawAllocationOrder(const MachineFunction &MF) const {
+    return OrderFunc ? OrderFunc(MF) : makeArrayRef(begin(), getNumRegs());
   }
 };
 
@@ -209,8 +202,6 @@
   bool inAllocatableClass;      // Register belongs to an allocatable regclass.
 };
 
-<<<<<<< HEAD
-=======
 /// Each TargetRegisterClass has a per register weight, and weight
 /// limit which must be less than the limits of its pressure sets.
 struct RegClassWeight {
@@ -218,7 +209,6 @@
   unsigned WeightLimit;
 };
 
->>>>>>> d05f1854
 /// TargetRegisterInfo base class - We assume that the target defines a static
 /// array of TargetRegisterDesc objects that represent all of the machine
 /// registers that the target has.  As such, we simply have to track a pointer
@@ -342,7 +332,7 @@
     if (regA == regB) return true;
     if (isVirtualRegister(regA) || isVirtualRegister(regB))
       return false;
-    for (const unsigned *regList = getOverlaps(regA)+1; *regList; ++regList) {
+    for (const uint16_t *regList = getOverlaps(regA)+1; *regList; ++regList) {
       if (*regList == regB) return true;
     }
     return false;
@@ -357,7 +347,7 @@
   /// isSuperRegister - Returns true if regB is a super-register of regA.
   ///
   bool isSuperRegister(unsigned regA, unsigned regB) const {
-    for (const unsigned *regList = getSuperRegisters(regA); *regList;++regList){
+    for (const uint16_t *regList = getSuperRegisters(regA); *regList;++regList){
       if (*regList == regB) return true;
     }
     return false;
@@ -366,10 +356,33 @@
   /// getCalleeSavedRegs - Return a null-terminated list of all of the
   /// callee saved registers on this target. The register should be in the
   /// order of desired callee-save stack frame offset. The first register is
-  /// closed to the incoming stack pointer if stack grows down, and vice versa.
-  virtual const unsigned* getCalleeSavedRegs(const MachineFunction *MF = 0)
+  /// closest to the incoming stack pointer if stack grows down, and vice versa.
+  ///
+  virtual const uint16_t* getCalleeSavedRegs(const MachineFunction *MF = 0)
                                                                       const = 0;
 
+  /// getCallPreservedMask - Return a mask of call-preserved registers for the
+  /// given calling convention on the current sub-target.  The mask should
+  /// include all call-preserved aliases.  This is used by the register
+  /// allocator to determine which registers can be live across a call.
+  ///
+  /// The mask is an array containing (TRI::getNumRegs()+31)/32 entries.
+  /// A set bit indicates that all bits of the corresponding register are
+  /// preserved across the function call.  The bit mask is expected to be
+  /// sub-register complete, i.e. if A is preserved, so are all its
+  /// sub-registers.
+  ///
+  /// Bits are numbered from the LSB, so the bit for physical register Reg can
+  /// be found as (Mask[Reg / 32] >> Reg % 32) & 1.
+  ///
+  /// A NULL pointer means that no register mask will be used, and call
+  /// instructions should use implicit-def operands to indicate call clobbered
+  /// registers.
+  ///
+  virtual const uint32_t *getCallPreservedMask(CallingConv::ID) const {
+    // The default mask clobbers everything.  All targets should override.
+    return 0;
+  }
 
   /// getReservedRegs - Returns a bitset indexed by physical register number
   /// indicating if a register is a special register that has particular uses
@@ -377,24 +390,11 @@
   /// used by register scavenger to determine what registers are free.
   virtual BitVector getReservedRegs(const MachineFunction &MF) const = 0;
 
-  /// getSubReg - Returns the physical register number of sub-register "Index"
-  /// for physical register RegNo. Return zero if the sub-register does not
-  /// exist.
-  virtual unsigned getSubReg(unsigned RegNo, unsigned Index) const = 0;
-
-  /// getSubRegIndex - For a given register pair, return the sub-register index
-  /// if the second register is a sub-register of the first. Return zero
-  /// otherwise.
-  virtual unsigned getSubRegIndex(unsigned RegNo, unsigned SubRegNo) const = 0;
-
   /// getMatchingSuperReg - Return a super-register of the specified register
   /// Reg so its sub-register of index SubIdx is Reg.
   unsigned getMatchingSuperReg(unsigned Reg, unsigned SubIdx,
                                const TargetRegisterClass *RC) const {
-    for (const unsigned *SRs = getSuperRegisters(Reg); unsigned SR = *SRs;++SRs)
-      if (Reg == getSubReg(SR, SubIdx) && RC->contains(SR))
-        return SR;
-    return 0;
+    return MCRegisterInfo::getMatchingSuperReg(Reg, SubIdx, RC->MC);
   }
 
   /// canCombineSubRegIndices - Given a register class and a list of
@@ -412,11 +412,11 @@
   /// getMatchingSuperRegClass - Return a subclass of the specified register
   /// class A so that each register in it has a sub-register of the
   /// specified sub-register index which is in the specified register class B.
+  ///
+  /// TableGen will synthesize missing A sub-classes.
   virtual const TargetRegisterClass *
   getMatchingSuperRegClass(const TargetRegisterClass *A,
-                           const TargetRegisterClass *B, unsigned Idx) const {
-    return 0;
-  }
+                           const TargetRegisterClass *B, unsigned Idx) const =0;
 
   /// getSubClassWithSubReg - Returns the largest legal sub-class of RC that
   /// supports the sub-register index Idx.
@@ -429,6 +429,7 @@
   /// supported by the full GR32 register class in 64-bit mode, but only by the
   /// GR32_ABCD regiister class in 32-bit mode.
   ///
+  /// TableGen will synthesize missing RC sub-classes.
   virtual const TargetRegisterClass *
   getSubClassWithSubReg(const TargetRegisterClass *RC, unsigned Idx) const =0;
 
@@ -479,8 +480,7 @@
   /// values.  If a target supports multiple different pointer register classes,
   /// kind specifies which one is indicated.
   virtual const TargetRegisterClass *getPointerRegClass(unsigned Kind=0) const {
-    assert(0 && "Target didn't implement getPointerRegClass!");
-    return 0; // Must return a value in order to compile with VS 2005
+    llvm_unreachable("Target didn't implement getPointerRegClass!");
   }
 
   /// getCrossCopyRegClass - Returns a legal register class to copy a register
@@ -507,18 +507,37 @@
   /// getRegPressureLimit - Return the register pressure "high water mark" for
   /// the specific register class. The scheduler is in high register pressure
   /// mode (for the specific register class) if it goes over the limit.
+  ///
+  /// Note: this is the old register pressure model that relies on a manually
+  /// specified representative register class per value type.
   virtual unsigned getRegPressureLimit(const TargetRegisterClass *RC,
                                        MachineFunction &MF) const {
     return 0;
   }
 
+  /// Get the weight in units of pressure for this register class.
+  virtual const RegClassWeight &getRegClassWeight(
+    const TargetRegisterClass *RC) const = 0;
+
+  /// Get the number of dimensions of register pressure.
+  virtual unsigned getNumRegPressureSets() const = 0;
+
+  /// Get the register unit pressure limit for this dimension.
+  /// This limit must be adjusted dynamically for reserved registers.
+  virtual unsigned getRegPressureSetLimit(unsigned Idx) const = 0;
+
+  /// Get the dimensions of register pressure impacted by this register class.
+  /// Returns a -1 terminated array of pressure set IDs.
+  virtual const int *getRegClassPressureSets(
+    const TargetRegisterClass *RC) const = 0;
+
   /// getRawAllocationOrder - Returns the register allocation order for a
   /// specified register class with a target-dependent hint. The returned list
   /// may contain reserved registers that cannot be allocated.
   ///
   /// Register allocators need only call this function to resolve
   /// target-dependent hints, but it should work without hinting as well.
-  virtual ArrayRef<unsigned>
+  virtual ArrayRef<uint16_t>
   getRawAllocationOrder(const TargetRegisterClass *RC,
                         unsigned HintType, unsigned HintReg,
                         const MachineFunction &MF) const {
@@ -617,22 +636,22 @@
   virtual void materializeFrameBaseRegister(MachineBasicBlock *MBB,
                                             unsigned BaseReg, int FrameIdx,
                                             int64_t Offset) const {
-    assert(0 && "materializeFrameBaseRegister does not exist on this target");
+    llvm_unreachable("materializeFrameBaseRegister does not exist on this "
+                     "target");
   }
 
   /// resolveFrameIndex - Resolve a frame index operand of an instruction
   /// to reference the indicated base register plus offset instead.
   virtual void resolveFrameIndex(MachineBasicBlock::iterator I,
                                  unsigned BaseReg, int64_t Offset) const {
-    assert(0 && "resolveFrameIndex does not exist on this target");
+    llvm_unreachable("resolveFrameIndex does not exist on this target");
   }
 
   /// isFrameOffsetLegal - Determine whether a given offset immediate is
   /// encodable to resolve a frame index.
   virtual bool isFrameOffsetLegal(const MachineInstr *MI,
                                   int64_t Offset) const {
-    assert(0 && "isFrameOffsetLegal does not exist on this target");
-    return false; // Must return a value in order to compile with VS 2005
+    llvm_unreachable("isFrameOffsetLegal does not exist on this target");
   }
 
   /// eliminateCallFramePseudoInstr - This method is called during prolog/epilog
@@ -646,7 +665,8 @@
   eliminateCallFramePseudoInstr(MachineFunction &MF,
                                 MachineBasicBlock &MBB,
                                 MachineBasicBlock::iterator MI) const {
-    assert(0 && "Call Frame Pseudo Instructions do not exist on this target!");
+    llvm_unreachable("Call Frame Pseudo Instructions do not exist on this "
+                     "target!");
   }
 
 
