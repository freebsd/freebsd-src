//===- SourceMgr.h - Manager for Source Buffers & Diagnostics ---*- C++ -*-===//
//
//                     The LLVM Compiler Infrastructure
//
// This file is distributed under the University of Illinois Open Source
// License. See LICENSE.TXT for details.
//
//===----------------------------------------------------------------------===//
//
// This file declares the SMDiagnostic and SourceMgr classes.  This
// provides a simple substrate for diagnostics, #include handling, and other low
// level things for simple parsers.
//
//===----------------------------------------------------------------------===//

#ifndef SUPPORT_SOURCEMGR_H
#define SUPPORT_SOURCEMGR_H

#include "llvm/Support/SMLoc.h"

#include <string>
#include <vector>
#include <cassert>

namespace llvm {
  class MemoryBuffer;
  class SourceMgr;
  class SMDiagnostic;
  class Twine;
  class raw_ostream;

/// SourceMgr - This owns the files read by a parser, handles include stacks,
/// and handles diagnostic wrangling.
class SourceMgr {
public:
  /// DiagHandlerTy - Clients that want to handle their own diagnostics in a
  /// custom way can register a function pointer+context as a diagnostic
  /// handler.  It gets called each time PrintMessage is invoked.
  typedef void (*DiagHandlerTy)(const SMDiagnostic&, void *Context);
private:
  struct SrcBuffer {
    /// Buffer - The memory buffer for the file.
    MemoryBuffer *Buffer;

    /// IncludeLoc - This is the location of the parent include, or null if at
    /// the top level.
    SMLoc IncludeLoc;
  };

  /// Buffers - This is all of the buffers that we are reading from.
  std::vector<SrcBuffer> Buffers;

  // IncludeDirectories - This is the list of directories we should search for
  // include files in.
  std::vector<std::string> IncludeDirectories;

  /// LineNoCache - This is a cache for line number queries, its implementation
  /// is really private to SourceMgr.cpp.
  mutable void *LineNoCache;

  DiagHandlerTy DiagHandler;
  void *DiagContext;
  
  SourceMgr(const SourceMgr&);    // DO NOT IMPLEMENT
  void operator=(const SourceMgr&); // DO NOT IMPLEMENT
public:
  SourceMgr() : LineNoCache(0), DiagHandler(0), DiagContext(0) {}
  ~SourceMgr();

  void setIncludeDirs(const std::vector<std::string> &Dirs) {
    IncludeDirectories = Dirs;
  }

  /// setDiagHandler - Specify a diagnostic handler to be invoked every time
  /// PrintMessage is called. Ctx is passed into the handler when it is invoked.
  void setDiagHandler(DiagHandlerTy DH, void *Ctx = 0) {
    DiagHandler = DH;
    DiagContext = Ctx;
  }

  DiagHandlerTy getDiagHandler() const { return DiagHandler; }
  void *getDiagContext() const { return DiagContext; }

  const SrcBuffer &getBufferInfo(unsigned i) const {
    assert(i < Buffers.size() && "Invalid Buffer ID!");
    return Buffers[i];
  }

  const MemoryBuffer *getMemoryBuffer(unsigned i) const {
    assert(i < Buffers.size() && "Invalid Buffer ID!");
    return Buffers[i].Buffer;
  }

  SMLoc getParentIncludeLoc(unsigned i) const {
    assert(i < Buffers.size() && "Invalid Buffer ID!");
    return Buffers[i].IncludeLoc;
  }

  /// AddNewSourceBuffer - Add a new source buffer to this source manager.  This
  /// takes ownership of the memory buffer.
  unsigned AddNewSourceBuffer(MemoryBuffer *F, SMLoc IncludeLoc) {
    SrcBuffer NB;
    NB.Buffer = F;
    NB.IncludeLoc = IncludeLoc;
    Buffers.push_back(NB);
    return Buffers.size()-1;
  }

  /// AddIncludeFile - Search for a file with the specified name in the current
  /// directory or in one of the IncludeDirs.  If no file is found, this returns
  /// ~0, otherwise it returns the buffer ID of the stacked file.
  /// The full path to the included file can be found in IncludedFile.
  unsigned AddIncludeFile(const std::string &Filename, SMLoc IncludeLoc,
                          std::string &IncludedFile);

  /// FindBufferContainingLoc - Return the ID of the buffer containing the
  /// specified location, returning -1 if not found.
  int FindBufferContainingLoc(SMLoc Loc) const;

  /// FindLineNumber - Find the line number for the specified location in the
  /// specified file.  This is not a fast method.
  unsigned FindLineNumber(SMLoc Loc, int BufferID = -1) const;

  /// PrintMessage - Emit a message about the specified location with the
  /// specified string.
  ///
<<<<<<< HEAD
  /// @param Type - If non-null, the kind of message (e.g., "error") which is
  /// prefixed to the message.
  /// @param ShowLine - Should the diagnostic show the source line.
  void PrintMessage(SMLoc Loc, const Twine &Msg, const char *Type,
                    bool ShowLine = true) const;
=======
  /// @param ShowColors - Display colored messages if output is a terminal and
  /// the default error handler is used.
  void PrintMessage(SMLoc Loc, DiagKind Kind, const Twine &Msg,
                    ArrayRef<SMRange> Ranges = ArrayRef<SMRange>(),
                    bool ShowColors = true) const;
>>>>>>> d05f1854


  /// GetMessage - Return an SMDiagnostic at the specified location with the
  /// specified string.
  ///
  /// @param Type - If non-null, the kind of message (e.g., "error") which is
  /// prefixed to the message.
  /// @param ShowLine - Should the diagnostic show the source line.
  SMDiagnostic GetMessage(SMLoc Loc,
                          const Twine &Msg, const char *Type,
                          bool ShowLine = true) const;

  /// PrintIncludeStack - Prints the names of included files and the line of the
  /// file they were included from.  A diagnostic handler can use this before
  /// printing its custom formatted message.
  ///
  /// @param IncludeLoc - The line of the include.
  /// @param OS the raw_ostream to print on.
  void PrintIncludeStack(SMLoc IncludeLoc, raw_ostream &OS) const;
};


/// SMDiagnostic - Instances of this class encapsulate one diagnostic report,
/// allowing printing to a raw_ostream as a caret diagnostic.
class SMDiagnostic {
  const SourceMgr *SM;
  SMLoc Loc;
  std::string Filename;
  int LineNo, ColumnNo;
  std::string Message, LineContents;
  unsigned ShowLine : 1;

public:
  // Null diagnostic.
  SMDiagnostic() : SM(0), LineNo(0), ColumnNo(0), ShowLine(0) {}
  // Diagnostic with no location (e.g. file not found, command line arg error).
  SMDiagnostic(const std::string &filename, const std::string &Msg)
    : SM(0), Filename(filename), LineNo(-1), ColumnNo(-1),
      Message(Msg), ShowLine(false) {}
  
  // Diagnostic with a location.
  SMDiagnostic(const SourceMgr &sm, SMLoc L, const std::string &FN,
               int Line, int Col,
               const std::string &Msg, const std::string &LineStr,
               bool showline = true)
    : SM(&sm), Loc(L), Filename(FN), LineNo(Line), ColumnNo(Col), Message(Msg),
      LineContents(LineStr), ShowLine(showline) {}

  const SourceMgr *getSourceMgr() const { return SM; }
  SMLoc getLoc() const { return Loc; }
  const std::string &getFilename() const { return Filename; }
  int getLineNo() const { return LineNo; }
  int getColumnNo() const { return ColumnNo; }
  const std::string &getMessage() const { return Message; }
  const std::string &getLineContents() const { return LineContents; }
<<<<<<< HEAD
  bool getShowLine() const { return ShowLine; }
  
  void Print(const char *ProgName, raw_ostream &S) const;
=======
  const std::vector<std::pair<unsigned, unsigned> > &getRanges() const {
    return Ranges;
  }
  void print(const char *ProgName, raw_ostream &S, bool ShowColors = true) const;
>>>>>>> d05f1854
};

}  // end llvm namespace

#endif<|MERGE_RESOLUTION|>--- conflicted
+++ resolved
@@ -17,10 +17,8 @@
 #define SUPPORT_SOURCEMGR_H
 
 #include "llvm/Support/SMLoc.h"
-
+#include "llvm/ADT/ArrayRef.h"
 #include <string>
-#include <vector>
-#include <cassert>
 
 namespace llvm {
   class MemoryBuffer;
@@ -33,10 +31,16 @@
 /// and handles diagnostic wrangling.
 class SourceMgr {
 public:
+  enum DiagKind {
+    DK_Error,
+    DK_Warning,
+    DK_Note
+  };
+  
   /// DiagHandlerTy - Clients that want to handle their own diagnostics in a
   /// custom way can register a function pointer+context as a diagnostic
   /// handler.  It gets called each time PrintMessage is invoked.
-  typedef void (*DiagHandlerTy)(const SMDiagnostic&, void *Context);
+  typedef void (*DiagHandlerTy)(const SMDiagnostic &, void *Context);
 private:
   struct SrcBuffer {
     /// Buffer - The memory buffer for the file.
@@ -124,19 +128,11 @@
   /// PrintMessage - Emit a message about the specified location with the
   /// specified string.
   ///
-<<<<<<< HEAD
-  /// @param Type - If non-null, the kind of message (e.g., "error") which is
-  /// prefixed to the message.
-  /// @param ShowLine - Should the diagnostic show the source line.
-  void PrintMessage(SMLoc Loc, const Twine &Msg, const char *Type,
-                    bool ShowLine = true) const;
-=======
   /// @param ShowColors - Display colored messages if output is a terminal and
   /// the default error handler is used.
   void PrintMessage(SMLoc Loc, DiagKind Kind, const Twine &Msg,
                     ArrayRef<SMRange> Ranges = ArrayRef<SMRange>(),
                     bool ShowColors = true) const;
->>>>>>> d05f1854
 
 
   /// GetMessage - Return an SMDiagnostic at the specified location with the
@@ -144,10 +140,8 @@
   ///
   /// @param Type - If non-null, the kind of message (e.g., "error") which is
   /// prefixed to the message.
-  /// @param ShowLine - Should the diagnostic show the source line.
-  SMDiagnostic GetMessage(SMLoc Loc,
-                          const Twine &Msg, const char *Type,
-                          bool ShowLine = true) const;
+  SMDiagnostic GetMessage(SMLoc Loc, DiagKind Kind, const Twine &Msg, 
+                          ArrayRef<SMRange> Ranges = ArrayRef<SMRange>()) const;
 
   /// PrintIncludeStack - Prints the names of included files and the line of the
   /// file they were included from.  A diagnostic handler can use this before
@@ -166,42 +160,38 @@
   SMLoc Loc;
   std::string Filename;
   int LineNo, ColumnNo;
+  SourceMgr::DiagKind Kind;
   std::string Message, LineContents;
-  unsigned ShowLine : 1;
+  std::vector<std::pair<unsigned, unsigned> > Ranges;
 
 public:
   // Null diagnostic.
-  SMDiagnostic() : SM(0), LineNo(0), ColumnNo(0), ShowLine(0) {}
+  SMDiagnostic()
+    : SM(0), LineNo(0), ColumnNo(0), Kind(SourceMgr::DK_Error) {}
   // Diagnostic with no location (e.g. file not found, command line arg error).
-  SMDiagnostic(const std::string &filename, const std::string &Msg)
-    : SM(0), Filename(filename), LineNo(-1), ColumnNo(-1),
-      Message(Msg), ShowLine(false) {}
+  SMDiagnostic(const std::string &filename, SourceMgr::DiagKind Kind,
+               const std::string &Msg)
+    : SM(0), Filename(filename), LineNo(-1), ColumnNo(-1), Kind(Kind),
+      Message(Msg) {}
   
   // Diagnostic with a location.
   SMDiagnostic(const SourceMgr &sm, SMLoc L, const std::string &FN,
-               int Line, int Col,
+               int Line, int Col, SourceMgr::DiagKind Kind,
                const std::string &Msg, const std::string &LineStr,
-               bool showline = true)
-    : SM(&sm), Loc(L), Filename(FN), LineNo(Line), ColumnNo(Col), Message(Msg),
-      LineContents(LineStr), ShowLine(showline) {}
+               ArrayRef<std::pair<unsigned,unsigned> > Ranges);
 
   const SourceMgr *getSourceMgr() const { return SM; }
   SMLoc getLoc() const { return Loc; }
   const std::string &getFilename() const { return Filename; }
   int getLineNo() const { return LineNo; }
   int getColumnNo() const { return ColumnNo; }
+  SourceMgr::DiagKind getKind() const { return Kind; }
   const std::string &getMessage() const { return Message; }
   const std::string &getLineContents() const { return LineContents; }
-<<<<<<< HEAD
-  bool getShowLine() const { return ShowLine; }
-  
-  void Print(const char *ProgName, raw_ostream &S) const;
-=======
   const std::vector<std::pair<unsigned, unsigned> > &getRanges() const {
     return Ranges;
   }
   void print(const char *ProgName, raw_ostream &S, bool ShowColors = true) const;
->>>>>>> d05f1854
 };
 
 }  // end llvm namespace
