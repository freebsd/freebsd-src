//===-- Passes.h - Target independent code generation passes ----*- C++ -*-===//
//
//                     The LLVM Compiler Infrastructure
//
// This file is distributed under the University of Illinois Open Source
// License. See LICENSE.TXT for details.
//
//===----------------------------------------------------------------------===//
//
// This file defines interfaces to access the target independent code generation
// passes provided by the LLVM backend.
//
//===----------------------------------------------------------------------===//

#ifndef LLVM_CODEGEN_PASSES_H
#define LLVM_CODEGEN_PASSES_H

#include "llvm/Target/TargetMachine.h"
#include <string>

namespace llvm {

  class FunctionPass;
  class MachineFunctionPass;
  class PassInfo;
  class TargetLowering;
  class TargetRegisterClass;
  class raw_ostream;

<<<<<<< HEAD
=======
namespace llvm {

extern char &NoPassID; // Allow targets to choose not to run a pass.

class PassConfigImpl;

/// Target-Independent Code Generator Pass Configuration Options.
///
/// This is an ImmutablePass solely for the purpose of exposing CodeGen options
/// to the internals of other CodeGen passes.
class TargetPassConfig : public ImmutablePass {
public:
  /// Pseudo Pass IDs. These are defined within TargetPassConfig because they
  /// are unregistered pass IDs. They are only useful for use with
  /// TargetPassConfig APIs to identify multiple occurrences of the same pass.
  ///

  /// EarlyTailDuplicate - A clone of the TailDuplicate pass that runs early
  /// during codegen, on SSA form.
  static char EarlyTailDuplicateID;

  /// PostRAMachineLICM - A clone of the LICM pass that runs during late machine
  /// optimization after regalloc.
  static char PostRAMachineLICMID;

protected:
  TargetMachine *TM;
  PassManagerBase *PM;
  PassConfigImpl *Impl; // Internal data structures
  bool Initialized;     // Flagged after all passes are configured.

  // Target Pass Options
  // Targets provide a default setting, user flags override.
  //
  bool DisableVerify;

  /// Default setting for -enable-tail-merge on this target.
  bool EnableTailMerge;

public:
  TargetPassConfig(TargetMachine *tm, PassManagerBase &pm);
  // Dummy constructor.
  TargetPassConfig();

  virtual ~TargetPassConfig();

  static char ID;

  /// Get the right type of TargetMachine for this target.
  template<typename TMC> TMC &getTM() const {
    return *static_cast<TMC*>(TM);
  }

  const TargetLowering *getTargetLowering() const {
    return TM->getTargetLowering();
  }

  //
  void setInitialized() { Initialized = true; }

  CodeGenOpt::Level getOptLevel() const { return TM->getOptLevel(); }

  void setDisableVerify(bool Disable) { setOpt(DisableVerify, Disable); }

  bool getEnableTailMerge() const { return EnableTailMerge; }
  void setEnableTailMerge(bool Enable) { setOpt(EnableTailMerge, Enable); }

  /// Allow the target to override a specific pass without overriding the pass
  /// pipeline. When passes are added to the standard pipeline at the
  /// point where StadardID is expected, add TargetID in its place.
  void substitutePass(char &StandardID, char &TargetID);

  /// Allow the target to enable a specific standard pass by default.
  void enablePass(char &ID) { substitutePass(ID, ID); }

  /// Allow the target to disable a specific standard pass by default.
  void disablePass(char &ID) { substitutePass(ID, NoPassID); }

  /// Return the pass ssubtituted for StandardID by the target.
  /// If no substitution exists, return StandardID.
  AnalysisID getPassSubstitution(AnalysisID StandardID) const;

  /// Return true if the optimized regalloc pipeline is enabled.
  bool getOptimizeRegAlloc() const;

  /// Add common target configurable passes that perform LLVM IR to IR
  /// transforms following machine independent optimization.
  virtual void addIRPasses();

  /// Add common passes that perform LLVM IR to IR transforms in preparation for
  /// instruction selection.
  virtual void addISelPrepare();

  /// addInstSelector - This method should install an instruction selector pass,
  /// which converts from LLVM code to machine instructions.
  virtual bool addInstSelector() {
    return true;
  }

  /// Add the complete, standard set of LLVM CodeGen passes.
  /// Fully developed targets will not generally override this.
  virtual void addMachinePasses();

protected:
  // Helper to verify the analysis is really immutable.
  void setOpt(bool &Opt, bool Val);

  /// Methods with trivial inline returns are convenient points in the common
  /// codegen pass pipeline where targets may insert passes. Methods with
  /// out-of-line standard implementations are major CodeGen stages called by
  /// addMachinePasses. Some targets may override major stages when inserting
  /// passes is insufficient, but maintaining overriden stages is more work.
  ///

  /// addPreISelPasses - This method should add any "last minute" LLVM->LLVM
  /// passes (which are run just before instruction selector).
  virtual bool addPreISel() {
    return true;
  }

  /// addMachineSSAOptimization - Add standard passes that optimize machine
  /// instructions in SSA form.
  virtual void addMachineSSAOptimization();

  /// addPreRegAlloc - This method may be implemented by targets that want to
  /// run passes immediately before register allocation. This should return
  /// true if -print-machineinstrs should print after these passes.
  virtual bool addPreRegAlloc() {
    return false;
  }

  /// createTargetRegisterAllocator - Create the register allocator pass for
  /// this target at the current optimization level.
  virtual FunctionPass *createTargetRegisterAllocator(bool Optimized);

  /// addFastRegAlloc - Add the minimum set of target-independent passes that
  /// are required for fast register allocation.
  virtual void addFastRegAlloc(FunctionPass *RegAllocPass);

  /// addOptimizedRegAlloc - Add passes related to register allocation.
  /// LLVMTargetMachine provides standard regalloc passes for most targets.
  virtual void addOptimizedRegAlloc(FunctionPass *RegAllocPass);

  /// addFinalizeRegAlloc - This method may be implemented by targets that want
  /// to run passes within the regalloc pipeline, immediately after the register
  /// allocation pass itself. These passes run as soon as virtual regisiters
  /// have been rewritten to physical registers but before and other postRA
  /// optimization happens. Targets that have marked instructions for bundling
  /// must have finalized those bundles by the time these passes have run,
  /// because subsequent passes are not guaranteed to be bundle-aware.
  virtual bool addFinalizeRegAlloc() {
    return false;
  }

  /// addPostRegAlloc - This method may be implemented by targets that want to
  /// run passes after register allocation pass pipeline but before
  /// prolog-epilog insertion.  This should return true if -print-machineinstrs
  /// should print after these passes.
  virtual bool addPostRegAlloc() {
    return false;
  }

  /// Add passes that optimize machine instructions after register allocation.
  virtual void addMachineLateOptimization();

  /// addPreSched2 - This method may be implemented by targets that want to
  /// run passes after prolog-epilog insertion and before the second instruction
  /// scheduling pass.  This should return true if -print-machineinstrs should
  /// print after these passes.
  virtual bool addPreSched2() {
    return false;
  }

  /// Add standard basic block placement passes.
  virtual void addBlockPlacement();

  /// addPreEmitPass - This pass may be implemented by targets that want to run
  /// passes immediately before machine code is emitted.  This should return
  /// true if -print-machineinstrs should print out the code after the passes.
  virtual bool addPreEmitPass() {
    return false;
  }

  /// Utilities for targets to add passes to the pass manager.
  ///

  /// Add a CodeGen pass at this point in the pipeline after checking overrides.
  /// Return the pass that was added, or NoPassID.
  AnalysisID addPass(char &ID);

  /// addMachinePasses helper to create the target-selected or overriden
  /// regalloc pass.
  FunctionPass *createRegAllocPass(bool Optimized);

  /// printAndVerify - Add a pass to dump then verify the machine function, if
  /// those steps are enabled.
  ///
  void printAndVerify(const char *Banner) const;
};
} // namespace llvm

/// List of target independent CodeGen pass IDs.
namespace llvm {
>>>>>>> d05f1854
  /// createUnreachableBlockEliminationPass - The LLVM code generator does not
  /// work well with unreachable basic blocks (what live ranges make sense for a
  /// block that cannot be reached?).  As such, a code generator should either
  /// not instruction select unreachable blocks, or run this pass as its
  /// last LLVM modifying pass to clean up blocks that are not reachable from
  /// the entry block.
  FunctionPass *createUnreachableBlockEliminationPass();

  /// MachineFunctionPrinter pass - This pass prints out the machine function to
  /// the given stream as a debugging tool.
  MachineFunctionPass *
  createMachineFunctionPrinterPass(raw_ostream &OS,
                                   const std::string &Banner ="");

  /// MachineLoopInfo pass - This pass is a loop analysis pass.
  ///
  extern char &MachineLoopInfoID;

  /// MachineLoopRanges pass - This pass is an on-demand loop coverage
  /// analysis pass.
  ///
  extern char &MachineLoopRangesID;

  /// MachineDominators pass - This pass is a machine dominators analysis pass.
  ///
  extern char &MachineDominatorsID;

  /// EdgeBundles analysis - Bundle machine CFG edges.
  ///
  extern char &EdgeBundlesID;

  /// PHIElimination pass - This pass eliminates machine instruction PHI nodes
  /// by inserting copy instructions.  This destroys SSA information, but is the
  /// desired input for some register allocators.  This pass is "required" by
  /// these register allocator like this: AU.addRequiredID(PHIEliminationID);
  ///
  extern char &PHIEliminationID;

  /// StrongPHIElimination pass - This pass eliminates machine instruction PHI
  /// nodes by inserting copy instructions.  This destroys SSA information, but
  /// is the desired input for some register allocators.  This pass is
  /// "required" by these register allocator like this:
  ///    AU.addRequiredID(PHIEliminationID);
  ///  This pass is still in development
  extern char &StrongPHIEliminationID;

  /// LiveStacks pass. An analysis keeping track of the liveness of stack slots.
  extern char &LiveStacksID;

  /// TwoAddressInstruction pass - This pass reduces two-address instructions to
  /// use two operands. This destroys SSA information but it is desired by
  /// register allocators.
  extern char &TwoAddressInstructionPassID;

  /// RegisteCoalescer pass - This pass merges live ranges to eliminate copies.
  extern char &RegisterCoalescerPassID;

  /// SpillPlacement analysis. Suggest optimal placement of spill code between
  /// basic blocks.
  ///
  extern char &SpillPlacementID;

  /// UnreachableMachineBlockElimination pass - This pass removes unreachable
  /// machine basic blocks.
  extern char &UnreachableMachineBlockElimID;

  /// DeadMachineInstructionElim pass - This pass removes dead machine
  /// instructions.
  ///
  FunctionPass *createDeadMachineInstructionElimPass();

  /// Creates a register allocator as the user specified on the command line, or
  /// picks one that matches OptLevel.
  ///
  FunctionPass *createRegisterAllocator(CodeGenOpt::Level OptLevel);

  /// FastRegisterAllocation Pass - This pass register allocates as fast as
  /// possible. It is best suited for debug code where live ranges are short.
  ///
  FunctionPass *createFastRegisterAllocator();

  /// BasicRegisterAllocation Pass - This pass implements a degenerate global
  /// register allocator using the basic regalloc framework.
  ///
  FunctionPass *createBasicRegisterAllocator();

  /// Greedy register allocation pass - This pass implements a global register
  /// allocator for optimized builds.
  ///
  FunctionPass *createGreedyRegisterAllocator();

  /// LinearScanRegisterAllocation Pass - This pass implements the linear scan
  /// register allocation algorithm, a global register allocator.
  ///
  FunctionPass *createLinearScanRegisterAllocator();

  /// PBQPRegisterAllocation Pass - This pass implements the Partitioned Boolean
  /// Quadratic Prograaming (PBQP) based register allocator.
  ///
  FunctionPass *createDefaultPBQPRegisterAllocator();

  /// PrologEpilogCodeInserter Pass - This pass inserts prolog and epilog code,
  /// and eliminates abstract frame references.
  ///
  FunctionPass *createPrologEpilogCodeInserter();

  /// ExpandPostRAPseudos Pass - This pass expands pseudo instructions after
  /// register allocation.
  ///
  FunctionPass *createExpandPostRAPseudosPass();

  /// createPostRAScheduler - This pass performs post register allocation
  /// scheduling.
  FunctionPass *createPostRAScheduler(CodeGenOpt::Level OptLevel);

  /// BranchFolding Pass - This pass performs machine code CFG based
  /// optimizations to delete branches to branches, eliminate branches to
  /// successor blocks (creating fall throughs), and eliminating branches over
  /// branches.
  FunctionPass *createBranchFoldingPass(bool DefaultEnableTailMerge);

  /// TailDuplicate Pass - Duplicate blocks with unconditional branches
  /// into tails of their predecessors.
  FunctionPass *createTailDuplicatePass(bool PreRegAlloc = false);

  /// IfConverter Pass - This pass performs machine code if conversion.
  FunctionPass *createIfConverterPass();

  /// Code Placement Pass - This pass optimize code placement and aligns loop
  /// headers to target specific alignment boundary.
  FunctionPass *createCodePlacementOptPass();

  /// IntrinsicLowering Pass - Performs target-independent LLVM IR
  /// transformations for highly portable strategies.
  FunctionPass *createGCLoweringPass();

  /// MachineCodeAnalysis Pass - Target-independent pass to mark safe points in
  /// machine code. Must be added very late during code generation, just prior
  /// to output, and importantly after all CFG transformations (such as branch
  /// folding).
  FunctionPass *createGCMachineCodeAnalysisPass();

  /// Deleter Pass - Releases GC metadata.
  ///
  FunctionPass *createGCInfoDeleter();

  /// Creates a pass to print GC metadata.
  ///
  FunctionPass *createGCInfoPrinter(raw_ostream &OS);

  /// createMachineCSEPass - This pass performs global CSE on machine
  /// instructions.
  FunctionPass *createMachineCSEPass();

  /// createMachineLICMPass - This pass performs LICM on machine instructions.
  ///
  FunctionPass *createMachineLICMPass(bool PreRegAlloc = true);

  /// createMachineSinkingPass - This pass performs sinking on machine
  /// instructions.
  FunctionPass *createMachineSinkingPass();

  /// createPeepholeOptimizerPass - This pass performs peephole optimizations -
  /// like extension and comparison eliminations.
  FunctionPass *createPeepholeOptimizerPass();

  /// createOptimizePHIsPass - This pass optimizes machine instruction PHIs
  /// to take advantage of opportunities created during DAG legalization.
  FunctionPass *createOptimizePHIsPass();

  /// createStackSlotColoringPass - This pass performs stack slot coloring.
  FunctionPass *createStackSlotColoringPass(bool);

  /// createStackProtectorPass - This pass adds stack protectors to functions.
  FunctionPass *createStackProtectorPass(const TargetLowering *tli);

  /// createMachineVerifierPass - This pass verifies cenerated machine code
  /// instructions for correctness.
  FunctionPass *createMachineVerifierPass(const char *Banner = 0);

  /// createDwarfEHPass - This pass mulches exception handling code into a form
  /// adapted to code generation.  Required if using dwarf exception handling.
  FunctionPass *createDwarfEHPass(const TargetMachine *tm);

  /// createSjLjEHPass - This pass adapts exception handling code to use
  /// the GCC-style builtin setjmp/longjmp (sjlj) to handling EH control flow.
  FunctionPass *createSjLjEHPass(const TargetLowering *tli);

  /// createLocalStackSlotAllocationPass - This pass assigns local frame
  /// indices to stack slots relative to one another and allocates
  /// base registers to access them when it is estimated by the target to
  /// be out of range of normal frame pointer or stack pointer index
  /// addressing.
  FunctionPass *createLocalStackSlotAllocationPass();

  /// createExpandISelPseudosPass - This pass expands pseudo-instructions.
  ///
  FunctionPass *createExpandISelPseudosPass();

  /// createExecutionDependencyFixPass - This pass fixes execution time
  /// problems with dependent instructions, such as switching execution
  /// domains to match.
  ///
  /// The pass will examine instructions using and defining registers in RC.
  ///
  FunctionPass *createExecutionDependencyFixPass(const TargetRegisterClass *RC);

} // End llvm namespace

#endif<|MERGE_RESOLUTION|>--- conflicted
+++ resolved
@@ -15,6 +15,7 @@
 #ifndef LLVM_CODEGEN_PASSES_H
 #define LLVM_CODEGEN_PASSES_H
 
+#include "llvm/Pass.h"
 #include "llvm/Target/TargetMachine.h"
 #include <string>
 
@@ -26,9 +27,8 @@
   class TargetLowering;
   class TargetRegisterClass;
   class raw_ostream;
-
-<<<<<<< HEAD
-=======
+}
+
 namespace llvm {
 
 extern char &NoPassID; // Allow targets to choose not to run a pass.
@@ -232,7 +232,6 @@
 
 /// List of target independent CodeGen pass IDs.
 namespace llvm {
->>>>>>> d05f1854
   /// createUnreachableBlockEliminationPass - The LLVM code generator does not
   /// work well with unreachable basic blocks (what live ranges make sense for a
   /// block that cannot be reached?).  As such, a code generator should either
@@ -247,31 +246,29 @@
   createMachineFunctionPrinterPass(raw_ostream &OS,
                                    const std::string &Banner ="");
 
-  /// MachineLoopInfo pass - This pass is a loop analysis pass.
-  ///
+  /// MachineLoopInfo - This pass is a loop analysis pass.
   extern char &MachineLoopInfoID;
 
-  /// MachineLoopRanges pass - This pass is an on-demand loop coverage
-  /// analysis pass.
-  ///
+  /// MachineLoopRanges - This pass is an on-demand loop coverage analysis.
   extern char &MachineLoopRangesID;
 
-  /// MachineDominators pass - This pass is a machine dominators analysis pass.
-  ///
+  /// MachineDominators - This pass is a machine dominators analysis pass.
   extern char &MachineDominatorsID;
 
   /// EdgeBundles analysis - Bundle machine CFG edges.
-  ///
   extern char &EdgeBundlesID;
 
-  /// PHIElimination pass - This pass eliminates machine instruction PHI nodes
+  /// LiveVariables pass - This pass computes the set of blocks in which each
+  /// variable is life and sets machine operand kill flags.
+  extern char &LiveVariablesID;
+
+  /// PHIElimination - This pass eliminates machine instruction PHI nodes
   /// by inserting copy instructions.  This destroys SSA information, but is the
   /// desired input for some register allocators.  This pass is "required" by
   /// these register allocator like this: AU.addRequiredID(PHIEliminationID);
-  ///
   extern char &PHIEliminationID;
 
-  /// StrongPHIElimination pass - This pass eliminates machine instruction PHI
+  /// StrongPHIElimination - This pass eliminates machine instruction PHI
   /// nodes by inserting copy instructions.  This destroys SSA information, but
   /// is the desired input for some register allocators.  This pass is
   /// "required" by these register allocator like this:
@@ -282,32 +279,30 @@
   /// LiveStacks pass. An analysis keeping track of the liveness of stack slots.
   extern char &LiveStacksID;
 
-  /// TwoAddressInstruction pass - This pass reduces two-address instructions to
+  /// TwoAddressInstruction - This pass reduces two-address instructions to
   /// use two operands. This destroys SSA information but it is desired by
   /// register allocators.
   extern char &TwoAddressInstructionPassID;
 
-  /// RegisteCoalescer pass - This pass merges live ranges to eliminate copies.
-  extern char &RegisterCoalescerPassID;
+  /// ProcessImpicitDefs pass - This pass removes IMPLICIT_DEFs.
+  extern char &ProcessImplicitDefsID;
+
+  /// RegisterCoalescer - This pass merges live ranges to eliminate copies.
+  extern char &RegisterCoalescerID;
+
+  /// MachineScheduler - This pass schedules machine instructions.
+  extern char &MachineSchedulerID;
 
   /// SpillPlacement analysis. Suggest optimal placement of spill code between
   /// basic blocks.
-  ///
   extern char &SpillPlacementID;
 
-  /// UnreachableMachineBlockElimination pass - This pass removes unreachable
+  /// UnreachableMachineBlockElimination - This pass removes unreachable
   /// machine basic blocks.
   extern char &UnreachableMachineBlockElimID;
 
-  /// DeadMachineInstructionElim pass - This pass removes dead machine
-  /// instructions.
-  ///
-  FunctionPass *createDeadMachineInstructionElimPass();
-
-  /// Creates a register allocator as the user specified on the command line, or
-  /// picks one that matches OptLevel.
-  ///
-  FunctionPass *createRegisterAllocator(CodeGenOpt::Level OptLevel);
+  /// DeadMachineInstructionElim - This pass removes dead machine instructions.
+  extern char &DeadMachineInstructionElimID;
 
   /// FastRegisterAllocation Pass - This pass register allocates as fast as
   /// possible. It is best suited for debug code where live ranges are short.
@@ -324,56 +319,59 @@
   ///
   FunctionPass *createGreedyRegisterAllocator();
 
-  /// LinearScanRegisterAllocation Pass - This pass implements the linear scan
-  /// register allocation algorithm, a global register allocator.
-  ///
-  FunctionPass *createLinearScanRegisterAllocator();
-
   /// PBQPRegisterAllocation Pass - This pass implements the Partitioned Boolean
   /// Quadratic Prograaming (PBQP) based register allocator.
   ///
   FunctionPass *createDefaultPBQPRegisterAllocator();
 
-  /// PrologEpilogCodeInserter Pass - This pass inserts prolog and epilog code,
+  /// PrologEpilogCodeInserter - This pass inserts prolog and epilog code,
   /// and eliminates abstract frame references.
-  ///
-  FunctionPass *createPrologEpilogCodeInserter();
-
-  /// ExpandPostRAPseudos Pass - This pass expands pseudo instructions after
+  extern char &PrologEpilogCodeInserterID;
+
+  /// ExpandPostRAPseudos - This pass expands pseudo instructions after
   /// register allocation.
-  ///
-  FunctionPass *createExpandPostRAPseudosPass();
+  extern char &ExpandPostRAPseudosID;
 
   /// createPostRAScheduler - This pass performs post register allocation
   /// scheduling.
-  FunctionPass *createPostRAScheduler(CodeGenOpt::Level OptLevel);
-
-  /// BranchFolding Pass - This pass performs machine code CFG based
+  extern char &PostRASchedulerID;
+
+  /// BranchFolding - This pass performs machine code CFG based
   /// optimizations to delete branches to branches, eliminate branches to
   /// successor blocks (creating fall throughs), and eliminating branches over
   /// branches.
-  FunctionPass *createBranchFoldingPass(bool DefaultEnableTailMerge);
-
-  /// TailDuplicate Pass - Duplicate blocks with unconditional branches
+  extern char &BranchFolderPassID;
+
+  /// TailDuplicate - Duplicate blocks with unconditional branches
   /// into tails of their predecessors.
-  FunctionPass *createTailDuplicatePass(bool PreRegAlloc = false);
-
-  /// IfConverter Pass - This pass performs machine code if conversion.
-  FunctionPass *createIfConverterPass();
-
-  /// Code Placement Pass - This pass optimize code placement and aligns loop
+  extern char &TailDuplicateID;
+
+  /// IfConverter - This pass performs machine code if conversion.
+  extern char &IfConverterID;
+
+  /// MachineBlockPlacement - This pass places basic blocks based on branch
+  /// probabilities.
+  extern char &MachineBlockPlacementID;
+
+  /// MachineBlockPlacementStats - This pass collects statistics about the
+  /// basic block placement using branch probabilities and block frequency
+  /// information.
+  extern char &MachineBlockPlacementStatsID;
+
+  /// Code Placement - This pass optimize code placement and aligns loop
   /// headers to target specific alignment boundary.
-  FunctionPass *createCodePlacementOptPass();
-
-  /// IntrinsicLowering Pass - Performs target-independent LLVM IR
-  /// transformations for highly portable strategies.
+  extern char &CodePlacementOptID;
+
+  /// GCLowering Pass - Performs target-independent LLVM IR transformations for
+  /// highly portable strategies.
+  ///
   FunctionPass *createGCLoweringPass();
 
-  /// MachineCodeAnalysis Pass - Target-independent pass to mark safe points in
-  /// machine code. Must be added very late during code generation, just prior
-  /// to output, and importantly after all CFG transformations (such as branch
-  /// folding).
-  FunctionPass *createGCMachineCodeAnalysisPass();
+  /// GCMachineCodeAnalysis - Target-independent pass to mark safe points
+  /// in machine code. Must be added very late during code generation, just
+  /// prior to output, and importantly after all CFG transformations (such as
+  /// branch folding).
+  extern char &GCMachineCodeAnalysisID;
 
   /// Deleter Pass - Releases GC metadata.
   ///
@@ -383,54 +381,56 @@
   ///
   FunctionPass *createGCInfoPrinter(raw_ostream &OS);
 
-  /// createMachineCSEPass - This pass performs global CSE on machine
-  /// instructions.
-  FunctionPass *createMachineCSEPass();
-
-  /// createMachineLICMPass - This pass performs LICM on machine instructions.
-  ///
-  FunctionPass *createMachineLICMPass(bool PreRegAlloc = true);
-
-  /// createMachineSinkingPass - This pass performs sinking on machine
-  /// instructions.
-  FunctionPass *createMachineSinkingPass();
-
-  /// createPeepholeOptimizerPass - This pass performs peephole optimizations -
+  /// MachineCSE - This pass performs global CSE on machine instructions.
+  extern char &MachineCSEID;
+
+  /// MachineLICM - This pass performs LICM on machine instructions.
+  extern char &MachineLICMID;
+
+  /// MachineSinking - This pass performs sinking on machine instructions.
+  extern char &MachineSinkingID;
+
+  /// MachineCopyPropagation - This pass performs copy propagation on
+  /// machine instructions.
+  extern char &MachineCopyPropagationID;
+
+  /// PeepholeOptimizer - This pass performs peephole optimizations -
   /// like extension and comparison eliminations.
-  FunctionPass *createPeepholeOptimizerPass();
-
-  /// createOptimizePHIsPass - This pass optimizes machine instruction PHIs
+  extern char &PeepholeOptimizerID;
+
+  /// OptimizePHIs - This pass optimizes machine instruction PHIs
   /// to take advantage of opportunities created during DAG legalization.
-  FunctionPass *createOptimizePHIsPass();
-
-  /// createStackSlotColoringPass - This pass performs stack slot coloring.
-  FunctionPass *createStackSlotColoringPass(bool);
+  extern char &OptimizePHIsID;
+
+  /// StackSlotColoring - This pass performs stack slot coloring.
+  extern char &StackSlotColoringID;
 
   /// createStackProtectorPass - This pass adds stack protectors to functions.
+  ///
   FunctionPass *createStackProtectorPass(const TargetLowering *tli);
 
   /// createMachineVerifierPass - This pass verifies cenerated machine code
   /// instructions for correctness.
+  ///
   FunctionPass *createMachineVerifierPass(const char *Banner = 0);
 
   /// createDwarfEHPass - This pass mulches exception handling code into a form
   /// adapted to code generation.  Required if using dwarf exception handling.
   FunctionPass *createDwarfEHPass(const TargetMachine *tm);
 
-  /// createSjLjEHPass - This pass adapts exception handling code to use
+  /// createSjLjEHPreparePass - This pass adapts exception handling code to use
   /// the GCC-style builtin setjmp/longjmp (sjlj) to handling EH control flow.
-  FunctionPass *createSjLjEHPass(const TargetLowering *tli);
-
-  /// createLocalStackSlotAllocationPass - This pass assigns local frame
-  /// indices to stack slots relative to one another and allocates
-  /// base registers to access them when it is estimated by the target to
-  /// be out of range of normal frame pointer or stack pointer index
-  /// addressing.
-  FunctionPass *createLocalStackSlotAllocationPass();
-
-  /// createExpandISelPseudosPass - This pass expands pseudo-instructions.
-  ///
-  FunctionPass *createExpandISelPseudosPass();
+  ///
+  FunctionPass *createSjLjEHPreparePass(const TargetLowering *tli);
+
+  /// LocalStackSlotAllocation - This pass assigns local frame indices to stack
+  /// slots relative to one another and allocates base registers to access them
+  /// when it is estimated by the target to be out of range of normal frame
+  /// pointer or stack pointer index addressing.
+  extern char &LocalStackSlotAllocationID;
+
+  /// ExpandISelPseudos - This pass expands pseudo-instructions.
+  extern char &ExpandISelPseudosID;
 
   /// createExecutionDependencyFixPass - This pass fixes execution time
   /// problems with dependent instructions, such as switching execution
@@ -440,6 +440,13 @@
   ///
   FunctionPass *createExecutionDependencyFixPass(const TargetRegisterClass *RC);
 
+  /// UnpackMachineBundles - This pass unpack machine instruction bundles.
+  extern char &UnpackMachineBundlesID;
+
+  /// FinalizeMachineBundles - This pass finalize machine instruction
+  /// bundles (created earlier, e.g. during pre-RA scheduling).
+  extern char &FinalizeMachineBundlesID;
+
 } // End llvm namespace
 
 #endif