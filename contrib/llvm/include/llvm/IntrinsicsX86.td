--- conflicted
+++ resolved
@@ -145,10 +145,10 @@
 
 // Comparison ops
 let TargetPrefix = "x86" in {  // All intrinsics start with "llvm.x86.".
-  def int_x86_sse_cmp_ss :
+  def int_x86_sse_cmp_ss : GCCBuiltin<"__builtin_ia32_cmpss">,
               Intrinsic<[llvm_v4f32_ty], [llvm_v4f32_ty,
                          llvm_v4f32_ty, llvm_i8_ty], [IntrNoMem]>;
-  def int_x86_sse_cmp_ps :
+  def int_x86_sse_cmp_ps : GCCBuiltin<"__builtin_ia32_cmpps">,
               Intrinsic<[llvm_v4f32_ty], [llvm_v4f32_ty,
                          llvm_v4f32_ty, llvm_i8_ty], [IntrNoMem]>;
   def int_x86_sse_comieq_ss : GCCBuiltin<"__builtin_ia32_comieq">,
@@ -281,10 +281,10 @@
 
 // FP comparison ops
 let TargetPrefix = "x86" in {  // All intrinsics start with "llvm.x86.".
-  def int_x86_sse2_cmp_sd :
+  def int_x86_sse2_cmp_sd : GCCBuiltin<"__builtin_ia32_cmpsd">,
               Intrinsic<[llvm_v2f64_ty], [llvm_v2f64_ty,
                          llvm_v2f64_ty, llvm_i8_ty], [IntrNoMem]>;
-  def int_x86_sse2_cmp_pd :
+  def int_x86_sse2_cmp_pd : GCCBuiltin<"__builtin_ia32_cmppd">,
               Intrinsic<[llvm_v2f64_ty], [llvm_v2f64_ty,
                          llvm_v2f64_ty, llvm_i8_ty], [IntrNoMem]>;
   def int_x86_sse2_comieq_sd : GCCBuiltin<"__builtin_ia32_comisdeq">,
@@ -452,28 +452,6 @@
                          llvm_i32_ty], [IntrNoMem]>;
 }
 
-// Integer comparison ops
-let TargetPrefix = "x86" in {  // All intrinsics start with "llvm.x86.".
-  def int_x86_sse2_pcmpeq_b : GCCBuiltin<"__builtin_ia32_pcmpeqb128">,
-              Intrinsic<[llvm_v16i8_ty], [llvm_v16i8_ty,
-                         llvm_v16i8_ty], [IntrNoMem]>;
-  def int_x86_sse2_pcmpeq_w : GCCBuiltin<"__builtin_ia32_pcmpeqw128">,
-              Intrinsic<[llvm_v8i16_ty], [llvm_v8i16_ty,
-                         llvm_v8i16_ty], [IntrNoMem]>;
-  def int_x86_sse2_pcmpeq_d : GCCBuiltin<"__builtin_ia32_pcmpeqd128">,
-              Intrinsic<[llvm_v4i32_ty], [llvm_v4i32_ty,
-                         llvm_v4i32_ty], [IntrNoMem]>;
-  def int_x86_sse2_pcmpgt_b : GCCBuiltin<"__builtin_ia32_pcmpgtb128">,
-              Intrinsic<[llvm_v16i8_ty], [llvm_v16i8_ty,
-                         llvm_v16i8_ty], [IntrNoMem]>;
-  def int_x86_sse2_pcmpgt_w : GCCBuiltin<"__builtin_ia32_pcmpgtw128">,
-              Intrinsic<[llvm_v8i16_ty], [llvm_v8i16_ty,
-                         llvm_v8i16_ty], [IntrNoMem]>;
-  def int_x86_sse2_pcmpgt_d : GCCBuiltin<"__builtin_ia32_pcmpgtd128">,
-              Intrinsic<[llvm_v4i32_ty], [llvm_v4i32_ty,
-                         llvm_v4i32_ty], [IntrNoMem]>;
-}
-
 // Conversion ops
 let TargetPrefix = "x86" in {  // All intrinsics start with "llvm.x86.".
   def int_x86_sse2_cvtdq2pd : GCCBuiltin<"__builtin_ia32_cvtdq2pd">,
@@ -627,8 +605,8 @@
               Intrinsic<[llvm_x86mmx_ty], [llvm_x86mmx_ty,
                          llvm_x86mmx_ty], [IntrNoMem]>;
   def int_x86_ssse3_phadd_sw_128    : GCCBuiltin<"__builtin_ia32_phaddsw128">,
-              Intrinsic<[llvm_v4i32_ty], [llvm_v4i32_ty,
-                         llvm_v4i32_ty], [IntrNoMem]>;
+              Intrinsic<[llvm_v8i16_ty], [llvm_v8i16_ty,
+                         llvm_v8i16_ty], [IntrNoMem]>;
 
   def int_x86_ssse3_phsub_w         : GCCBuiltin<"__builtin_ia32_phsubw">,
               Intrinsic<[llvm_x86mmx_ty], [llvm_x86mmx_ty,
@@ -655,8 +633,8 @@
               Intrinsic<[llvm_x86mmx_ty], [llvm_x86mmx_ty,
                          llvm_x86mmx_ty], [IntrNoMem]>;
   def int_x86_ssse3_pmadd_ub_sw_128 : GCCBuiltin<"__builtin_ia32_pmaddubsw128">,
-              Intrinsic<[llvm_v8i16_ty], [llvm_v8i16_ty,
-                         llvm_v8i16_ty], [IntrNoMem]>;
+              Intrinsic<[llvm_v8i16_ty], [llvm_v16i8_ty,
+                         llvm_v16i8_ty], [IntrNoMem]>;
 }
 
 // Packed multiply high with round and scale
@@ -792,12 +770,6 @@
 
 // Vector compare, min, max
 let TargetPrefix = "x86" in {  // All intrinsics start with "llvm.x86.".
-  def int_x86_sse41_pcmpeqq         : GCCBuiltin<"__builtin_ia32_pcmpeqq">,
-              Intrinsic<[llvm_v2i64_ty], [llvm_v2i64_ty, llvm_v2i64_ty],
-                        [IntrNoMem, Commutative]>;
-  def int_x86_sse42_pcmpgtq         : GCCBuiltin<"__builtin_ia32_pcmpgtq">,
-              Intrinsic<[llvm_v2i64_ty], [llvm_v2i64_ty, llvm_v2i64_ty],
-                        [IntrNoMem]>;
   def int_x86_sse41_pmaxsb          : GCCBuiltin<"__builtin_ia32_pmaxsb128">,
               Intrinsic<[llvm_v16i8_ty], [llvm_v16i8_ty, llvm_v16i8_ty],
                         [IntrNoMem, Commutative]>;
@@ -919,7 +891,7 @@
 // Vector sum of absolute differences
 let TargetPrefix = "x86" in {  // All intrinsics start with "llvm.x86.".
   def int_x86_sse41_mpsadbw         : GCCBuiltin<"__builtin_ia32_mpsadbw128">,
-          Intrinsic<[llvm_v16i8_ty], [llvm_v16i8_ty, llvm_v16i8_ty,llvm_i32_ty],
+          Intrinsic<[llvm_v8i16_ty], [llvm_v16i8_ty, llvm_v16i8_ty,llvm_i32_ty],
                     [IntrNoMem, Commutative]>;
 }
 
@@ -932,13 +904,13 @@
 // Test instruction with bitwise comparison.
 let TargetPrefix = "x86" in { // All intrinsics start with "llvm.x86.".
   def int_x86_sse41_ptestz          : GCCBuiltin<"__builtin_ia32_ptestz128">,
-          Intrinsic<[llvm_i32_ty], [llvm_v4f32_ty, llvm_v4f32_ty],
+          Intrinsic<[llvm_i32_ty], [llvm_v2i64_ty, llvm_v2i64_ty],
                     [IntrNoMem]>;
   def int_x86_sse41_ptestc          : GCCBuiltin<"__builtin_ia32_ptestc128">,
-          Intrinsic<[llvm_i32_ty], [llvm_v4f32_ty, llvm_v4f32_ty],
+          Intrinsic<[llvm_i32_ty], [llvm_v2i64_ty, llvm_v2i64_ty],
                     [IntrNoMem]>;
   def int_x86_sse41_ptestnzc        : GCCBuiltin<"__builtin_ia32_ptestnzc128">,
-          Intrinsic<[llvm_i32_ty], [llvm_v4f32_ty, llvm_v4f32_ty],
+          Intrinsic<[llvm_i32_ty], [llvm_v2i64_ty, llvm_v2i64_ty],
                     [IntrNoMem]>;
 }
 
@@ -1119,23 +1091,6 @@
         GCCBuiltin<"__builtin_ia32_vperm2f128_si256">,
         Intrinsic<[llvm_v8i32_ty], [llvm_v8i32_ty,
                   llvm_v8i32_ty, llvm_i8_ty], [IntrNoMem]>;
-<<<<<<< HEAD
-
-  def int_x86_avx_vpermil_pd : GCCBuiltin<"__builtin_ia32_vpermilpd">,
-        Intrinsic<[llvm_v2f64_ty], [llvm_v2f64_ty,
-                  llvm_i8_ty], [IntrNoMem]>;
-  def int_x86_avx_vpermil_ps : GCCBuiltin<"__builtin_ia32_vpermilps">,
-        Intrinsic<[llvm_v4f32_ty], [llvm_v4f32_ty,
-                  llvm_i8_ty], [IntrNoMem]>;
-
-  def int_x86_avx_vpermil_pd_256 : GCCBuiltin<"__builtin_ia32_vpermilpd256">,
-        Intrinsic<[llvm_v4f64_ty], [llvm_v4f64_ty,
-                  llvm_i8_ty], [IntrNoMem]>;
-  def int_x86_avx_vpermil_ps_256 : GCCBuiltin<"__builtin_ia32_vpermilps256">,
-        Intrinsic<[llvm_v8f32_ty], [llvm_v8f32_ty,
-                  llvm_i8_ty], [IntrNoMem]>;
-=======
->>>>>>> d05f1854
 }
 
 // Vector blend
@@ -1284,13 +1239,13 @@
 
 // Vector load with broadcast
 let TargetPrefix = "x86" in {  // All intrinsics start with "llvm.x86.".
-  def int_x86_avx_vbroadcastss :
+  def int_x86_avx_vbroadcast_ss :
         GCCBuiltin<"__builtin_ia32_vbroadcastss">,
         Intrinsic<[llvm_v4f32_ty], [llvm_ptr_ty], [IntrReadMem]>;
   def int_x86_avx_vbroadcast_sd_256 :
         GCCBuiltin<"__builtin_ia32_vbroadcastsd256">,
         Intrinsic<[llvm_v4f64_ty], [llvm_ptr_ty], [IntrReadMem]>;
-  def int_x86_avx_vbroadcastss_256 :
+  def int_x86_avx_vbroadcast_ss_256 :
         GCCBuiltin<"__builtin_ia32_vbroadcastss256">,
         Intrinsic<[llvm_v8f32_ty], [llvm_ptr_ty], [IntrReadMem]>;
   def int_x86_avx_vbroadcastf128_pd_256 :
@@ -1303,12 +1258,6 @@
 
 // SIMD load ops
 let TargetPrefix = "x86" in {  // All intrinsics start with "llvm.x86.".
-  def int_x86_avx_loadu_pd_256 : GCCBuiltin<"__builtin_ia32_loadupd256">,
-        Intrinsic<[llvm_v4f64_ty], [llvm_ptr_ty], [IntrReadMem]>;
-  def int_x86_avx_loadu_ps_256 : GCCBuiltin<"__builtin_ia32_loadups256">,
-        Intrinsic<[llvm_v8f32_ty], [llvm_ptr_ty], [IntrReadMem]>;
-  def int_x86_avx_loadu_dq_256 : GCCBuiltin<"__builtin_ia32_loaddqu256">,
-        Intrinsic<[llvm_v32i8_ty], [llvm_ptr_ty], [IntrReadMem]>;
   def int_x86_avx_ldu_dq_256 : GCCBuiltin<"__builtin_ia32_lddqu256">,
         Intrinsic<[llvm_v32i8_ty], [llvm_ptr_ty], [IntrReadMem]>;
 }
@@ -1364,8 +1313,6 @@
 }
 
 //===----------------------------------------------------------------------===//
-<<<<<<< HEAD
-=======
 // AVX2
 
 // Integer arithmetic ops.
@@ -2400,7 +2347,6 @@
                         [IntrNoMem]>;
 
 //===----------------------------------------------------------------------===//
->>>>>>> d05f1854
 // MMX
 
 // Empty MMX state op.
@@ -2627,13 +2573,13 @@
 let TargetPrefix = "x86" in {  // All intrinsics start with "llvm.x86.".
   def int_x86_mmx_pcmpeq_b : GCCBuiltin<"__builtin_ia32_pcmpeqb">,
               Intrinsic<[llvm_x86mmx_ty], [llvm_x86mmx_ty,
-                         llvm_x86mmx_ty], [IntrNoMem]>;
+                         llvm_x86mmx_ty], [IntrNoMem, Commutative]>;
   def int_x86_mmx_pcmpeq_w : GCCBuiltin<"__builtin_ia32_pcmpeqw">,
               Intrinsic<[llvm_x86mmx_ty], [llvm_x86mmx_ty,
-                         llvm_x86mmx_ty], [IntrNoMem]>;
+                         llvm_x86mmx_ty], [IntrNoMem, Commutative]>;
   def int_x86_mmx_pcmpeq_d : GCCBuiltin<"__builtin_ia32_pcmpeqd">,
               Intrinsic<[llvm_x86mmx_ty], [llvm_x86mmx_ty,
-                         llvm_x86mmx_ty], [IntrNoMem]>;
+                         llvm_x86mmx_ty], [IntrNoMem, Commutative]>;
 
   def int_x86_mmx_pcmpgt_b : GCCBuiltin<"__builtin_ia32_pcmpgtb">,
               Intrinsic<[llvm_x86mmx_ty], [llvm_x86mmx_ty,
@@ -2668,4 +2614,64 @@
   def int_x86_mmx_pinsr_w : GCCBuiltin<"__builtin_ia32_vec_set_v4hi">,
               Intrinsic<[llvm_x86mmx_ty], [llvm_x86mmx_ty,
                         llvm_i32_ty, llvm_i32_ty], [IntrNoMem]>;
+}
+
+//===----------------------------------------------------------------------===//
+// BMI
+
+let TargetPrefix = "x86" in {  // All intrinsics start with "llvm.x86.".
+  def int_x86_bmi_bextr_32 : GCCBuiltin<"__builtin_ia32_bextr_u32">,
+              Intrinsic<[llvm_i32_ty], [llvm_i32_ty, llvm_i32_ty], [IntrNoMem]>;
+  def int_x86_bmi_bextr_64 : GCCBuiltin<"__builtin_ia32_bextr_u64">,
+              Intrinsic<[llvm_i64_ty], [llvm_i64_ty, llvm_i64_ty], [IntrNoMem]>;
+  def int_x86_bmi_bzhi_32 : GCCBuiltin<"__builtin_ia32_bzhi_si">,
+              Intrinsic<[llvm_i32_ty], [llvm_i32_ty, llvm_i32_ty], [IntrNoMem]>;
+  def int_x86_bmi_bzhi_64 : GCCBuiltin<"__builtin_ia32_bzhi_di">,
+              Intrinsic<[llvm_i64_ty], [llvm_i64_ty, llvm_i64_ty], [IntrNoMem]>;
+  def int_x86_bmi_pdep_32 : GCCBuiltin<"__builtin_ia32_pdep_si">,
+              Intrinsic<[llvm_i32_ty], [llvm_i32_ty, llvm_i32_ty], [IntrNoMem]>;
+  def int_x86_bmi_pdep_64 : GCCBuiltin<"__builtin_ia32_pdep_di">,
+              Intrinsic<[llvm_i64_ty], [llvm_i64_ty, llvm_i64_ty], [IntrNoMem]>;
+  def int_x86_bmi_pext_32 : GCCBuiltin<"__builtin_ia32_pext_si">,
+              Intrinsic<[llvm_i32_ty], [llvm_i32_ty, llvm_i32_ty], [IntrNoMem]>;
+  def int_x86_bmi_pext_64 : GCCBuiltin<"__builtin_ia32_pext_di">,
+              Intrinsic<[llvm_i64_ty], [llvm_i64_ty, llvm_i64_ty], [IntrNoMem]>;
+}
+
+//===----------------------------------------------------------------------===//
+// FS/GS Base
+
+let TargetPrefix = "x86" in {  // All intrinsics start with "llvm.x86.".
+  def int_x86_rdfsbase_32 : GCCBuiltin<"__builtin_ia32_rdfsbase32">,
+              Intrinsic<[llvm_i32_ty], []>;
+  def int_x86_rdgsbase_32 : GCCBuiltin<"__builtin_ia32_rdgsbase32">,
+              Intrinsic<[llvm_i32_ty], []>;
+  def int_x86_rdfsbase_64 : GCCBuiltin<"__builtin_ia32_rdfsbase64">,
+              Intrinsic<[llvm_i64_ty], []>;
+  def int_x86_rdgsbase_64 : GCCBuiltin<"__builtin_ia32_rdgsbase64">,
+              Intrinsic<[llvm_i64_ty], []>;
+  def int_x86_wrfsbase_32 : GCCBuiltin<"__builtin_ia32_wrfsbase32">,
+              Intrinsic<[], [llvm_i32_ty]>;
+  def int_x86_wrgsbase_32 : GCCBuiltin<"__builtin_ia32_wrgsbase32">,
+              Intrinsic<[], [llvm_i32_ty]>;
+  def int_x86_wrfsbase_64 : GCCBuiltin<"__builtin_ia32_wrfsbase64">,
+              Intrinsic<[], [llvm_i64_ty]>;
+  def int_x86_wrgsbase_64 : GCCBuiltin<"__builtin_ia32_wrgsbase64">,
+              Intrinsic<[], [llvm_i64_ty]>;
+}
+
+//===----------------------------------------------------------------------===//
+// Half float conversion
+
+let TargetPrefix = "x86" in {  // All intrinsics start with "llvm.x86.".
+  def int_x86_vcvtph2ps_128 : GCCBuiltin<"__builtin_ia32_vcvtph2ps">,
+              Intrinsic<[llvm_v4f32_ty], [llvm_v8i16_ty], [IntrNoMem]>;
+  def int_x86_vcvtph2ps_256 : GCCBuiltin<"__builtin_ia32_vcvtph2ps256">,
+              Intrinsic<[llvm_v8f32_ty], [llvm_v8i16_ty], [IntrNoMem]>;
+  def int_x86_vcvtps2ph_128 : GCCBuiltin<"__builtin_ia32_vcvtps2ph">,
+              Intrinsic<[llvm_v8i16_ty], [llvm_v4f32_ty, llvm_i32_ty],
+                        [IntrNoMem]>;
+  def int_x86_vcvtps2ph_256 : GCCBuiltin<"__builtin_ia32_vcvtps2ph256">,
+              Intrinsic<[llvm_v8i16_ty], [llvm_v8f32_ty, llvm_i32_ty],
+                        [IntrNoMem]>;
 }