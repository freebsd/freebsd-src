--- conflicted
+++ resolved
@@ -14,7 +14,6 @@
 #include "llvm/ADT/APFloat.h"
 #include "llvm/ADT/SmallString.h"
 #include "llvm/ADT/StringMap.h"
-#include "llvm/ADT/StringSwitch.h"
 #include "llvm/ADT/Twine.h"
 #include "llvm/MC/MCAsmInfo.h"
 #include "llvm/MC/MCContext.h"
@@ -30,6 +29,7 @@
 #include "llvm/MC/MCSymbol.h"
 #include "llvm/MC/MCTargetAsmParser.h"
 #include "llvm/Support/CommandLine.h"
+#include "llvm/Support/ErrorHandling.h"
 #include "llvm/Support/MathExtras.h"
 #include "llvm/Support/MemoryBuffer.h"
 #include "llvm/Support/SourceMgr.h"
@@ -122,6 +122,9 @@
   int64_t CppHashLineNumber;
   SMLoc CppHashLoc;
 
+  /// AssemblerDialect. ~OU means unset value and use value provided by MAI.
+  unsigned AssemblerDialect;
+
 public:
   AsmParser(SourceMgr &SM, MCContext &Ctx, MCStreamer &Out,
             const MCAsmInfo &MAI);
@@ -143,9 +146,20 @@
   virtual MCAsmLexer &getLexer() { return Lexer; }
   virtual MCContext &getContext() { return Ctx; }
   virtual MCStreamer &getStreamer() { return Out; }
-
-  virtual bool Warning(SMLoc L, const Twine &Msg);
-  virtual bool Error(SMLoc L, const Twine &Msg);
+  virtual unsigned getAssemblerDialect() { 
+    if (AssemblerDialect == ~0U)
+      return MAI.getAssemblerDialect(); 
+    else
+      return AssemblerDialect;
+  }
+  virtual void setAssemblerDialect(unsigned i) {
+    AssemblerDialect = i;
+  }
+
+  virtual bool Warning(SMLoc L, const Twine &Msg,
+                       ArrayRef<SMRange> Ranges = ArrayRef<SMRange>());
+  virtual bool Error(SMLoc L, const Twine &Msg,
+                     ArrayRef<SMRange> Ranges = ArrayRef<SMRange>());
 
   const AsmToken &Lex();
 
@@ -171,14 +185,17 @@
   void HandleMacroExit();
 
   void PrintMacroInstantiations();
-  void PrintMessage(SMLoc Loc, const Twine &Msg, const char *Type,
-                    bool ShowLine = true) const {
-    SrcMgr.PrintMessage(Loc, Msg, Type, ShowLine);
+  void PrintMessage(SMLoc Loc, SourceMgr::DiagKind Kind, const Twine &Msg,
+                    ArrayRef<SMRange> Ranges = ArrayRef<SMRange>()) const {
+    SrcMgr.PrintMessage(Loc, Kind, Msg, Ranges);
   }
   static void DiagHandler(const SMDiagnostic &Diag, void *Context);
 
   /// EnterIncludeFile - Enter the specified file. This returns true on failure.
   bool EnterIncludeFile(const std::string &Filename);
+  /// ProcessIncbinFile - Process the specified file for the .incbin directive.
+  /// This returns true on failure.
+  bool ProcessIncbinFile(const std::string &Filename);
 
   /// \brief Reset the current lexer position to that given by \arg Loc. The
   /// current token is not set; clients should ensure Lex() is called
@@ -225,6 +242,7 @@
 
   bool ParseDirectiveAbort(); // ".abort"
   bool ParseDirectiveInclude(); // ".include"
+  bool ParseDirectiveIncbin(); // ".incbin"
 
   bool ParseDirectiveIf(SMLoc DirectiveLoc); // ".if"
   // ".ifdef" or ".ifndef", depending on expect_defined
@@ -295,6 +313,12 @@
       &GenericAsmParser::ParseDirectiveCFIRestoreState>(".cfi_restore_state");
     AddDirectiveHandler<
       &GenericAsmParser::ParseDirectiveCFISameValue>(".cfi_same_value");
+    AddDirectiveHandler<
+      &GenericAsmParser::ParseDirectiveCFIRestore>(".cfi_restore");
+    AddDirectiveHandler<
+      &GenericAsmParser::ParseDirectiveCFIEscape>(".cfi_escape");
+    AddDirectiveHandler<
+      &GenericAsmParser::ParseDirectiveCFISignalFrame>(".cfi_signal_frame");
 
     // Macro directives.
     AddDirectiveHandler<&GenericAsmParser::ParseDirectiveMacrosOnOff>(
@@ -328,6 +352,9 @@
   bool ParseDirectiveCFIRememberState(StringRef, SMLoc DirectiveLoc);
   bool ParseDirectiveCFIRestoreState(StringRef, SMLoc DirectiveLoc);
   bool ParseDirectiveCFISameValue(StringRef, SMLoc DirectiveLoc);
+  bool ParseDirectiveCFIRestore(StringRef, SMLoc DirectiveLoc);
+  bool ParseDirectiveCFIEscape(StringRef, SMLoc DirectiveLoc);
+  bool ParseDirectiveCFISignalFrame(StringRef, SMLoc DirectiveLoc);
 
   bool ParseDirectiveMacrosOnOff(StringRef, SMLoc DirectiveLoc);
   bool ParseDirectiveMacro(StringRef, SMLoc DirectiveLoc);
@@ -352,7 +379,8 @@
                      MCStreamer &_Out, const MCAsmInfo &_MAI)
   : Lexer(_MAI), Ctx(_Ctx), Out(_Out), MAI(_MAI), SrcMgr(_SM),
     GenericParser(new GenericAsmParser), PlatformParser(0),
-    CurBuffer(0), MacrosEnabled(true), CppHashLineNumber(0) {
+    CurBuffer(0), MacrosEnabled(true), CppHashLineNumber(0), 
+    AssemblerDialect(~0U) {
   // Save the old handler.
   SavedDiagHandler = SrcMgr.getDiagHandler();
   SavedDiagContext = SrcMgr.getDiagContext();
@@ -395,21 +423,21 @@
   // Print the active macro instantiation stack.
   for (std::vector<MacroInstantiation*>::const_reverse_iterator
          it = ActiveMacros.rbegin(), ie = ActiveMacros.rend(); it != ie; ++it)
-    PrintMessage((*it)->InstantiationLoc, "while in macro instantiation",
-                 "note");
-}
-
-bool AsmParser::Warning(SMLoc L, const Twine &Msg) {
+    PrintMessage((*it)->InstantiationLoc, SourceMgr::DK_Note,
+                 "while in macro instantiation");
+}
+
+bool AsmParser::Warning(SMLoc L, const Twine &Msg, ArrayRef<SMRange> Ranges) {
   if (FatalAssemblerWarnings)
-    return Error(L, Msg);
-  PrintMessage(L, Msg, "warning");
+    return Error(L, Msg, Ranges);
+  PrintMessage(L, SourceMgr::DK_Warning, Msg, Ranges);
   PrintMacroInstantiations();
   return false;
 }
 
-bool AsmParser::Error(SMLoc L, const Twine &Msg) {
+bool AsmParser::Error(SMLoc L, const Twine &Msg, ArrayRef<SMRange> Ranges) {
   HadError = true;
-  PrintMessage(L, Msg, "error");
+  PrintMessage(L, SourceMgr::DK_Error, Msg, Ranges);
   PrintMacroInstantiations();
   return true;
 }
@@ -424,6 +452,21 @@
 
   Lexer.setBuffer(SrcMgr.getMemoryBuffer(CurBuffer));
 
+  return false;
+}
+
+/// Process the specified .incbin file by seaching for it in the include paths
+/// then just emiting the byte contents of the file to the streamer. This 
+/// returns true on failure.
+bool AsmParser::ProcessIncbinFile(const std::string &Filename) {
+  std::string IncludedFile;
+  int NewBuf = SrcMgr.AddIncludeFile(Filename, Lexer.getLoc(), IncludedFile);
+  if (NewBuf == -1)
+    return true;
+
+  // Pick up the bytes from the file and emit them.
+  getStreamer().EmitBytes(SrcMgr.getMemoryBuffer(NewBuf)->getBuffer(),
+                          DEFAULT_ADDRSPACE);
   return false;
 }
 
@@ -461,6 +504,17 @@
 
   HadError = false;
   AsmCond StartingCondState = TheCondState;
+
+  // If we are generating dwarf for assembly source files save the initial text
+  // section and generate a .file directive.
+  if (getContext().getGenDwarfForAssembly()) {
+    getContext().setGenDwarfSection(getStreamer().getCurrentSection());
+    MCSymbol *SectionStartSym = getContext().CreateTempSymbol();
+    getStreamer().EmitLabel(SectionStartSym);
+    getContext().setGenDwarfSectionStartSym(SectionStartSym);
+    getStreamer().EmitDwarfFileDirective(getContext().nextGenDwarfFileNumber(),
+      StringRef(), SrcMgr.getMemoryBuffer(CurBuffer)->getBufferIdentifier());
+  }
 
   // While we have input, parse each statement.
   while (Lexer.isNot(AsmToken::Eof)) {
@@ -501,8 +555,9 @@
         // FIXME: We would really like to refer back to where the symbol was
         // first referenced for a source location. We need to add something
         // to track that. Currently, we just point to the end of the file.
-        PrintMessage(getLexer().getLoc(), "assembler local symbol '" +
-                     Sym->getName() + "' not defined", "error", false);
+        PrintMessage(getLexer().getLoc(), SourceMgr::DK_Error,
+                     "assembler local symbol '" + Sym->getName() +
+                     "' not defined");
     }
   }
 
@@ -749,8 +804,7 @@
   }
   }
 
-  assert(0 && "Invalid expression kind!");
-  return 0;
+  llvm_unreachable("Invalid expression kind!");
 }
 
 /// ParseExpression - Parse an expression and return it.
@@ -787,7 +841,6 @@
     if (!ModifiedRes) {
       return TokError("invalid modifier '" + getTok().getIdentifier() +
                       "' (no symbols present)");
-      return true;
     }
 
     Res = ModifiedRes;
@@ -1035,6 +1088,12 @@
 
     // Emit the label.
     Out.EmitLabel(Sym);
+
+    // If we are generating dwarf for assembly source files then gather the
+    // info to make a dwarf label entry for this label if needed.
+    if (getContext().getGenDwarfForAssembly())
+      MCGenDwarfLabelEntry::Make(Sym, &getStreamer(), getSourceManager(),
+                                 IDLoc);
 
     // Consume any end of statement token, if present, to avoid spurious
     // AddBlankLine calls().
@@ -1163,6 +1222,8 @@
       return ParseDirectiveAbort();
     if (IDVal == ".include")
       return ParseDirectiveInclude();
+    if (IDVal == ".incbin")
+      return ParseDirectiveIncbin();
 
     if (IDVal == ".code16")
       return TokError(Twine(IDVal) + " not supported yet");
@@ -1205,7 +1266,19 @@
     }
     OS << "]";
 
-    PrintMessage(IDLoc, OS.str(), "note");
+    PrintMessage(IDLoc, SourceMgr::DK_Note, OS.str());
+  }
+
+  // If we are generating dwarf for assembly source files and the current
+  // section is the initial text section then generate a .loc directive for
+  // the instruction.
+  if (!HadError && getContext().getGenDwarfForAssembly() &&
+      getContext().getGenDwarfSection() == getStreamer().getCurrentSection() ) {
+    getStreamer().EmitDwarfLocDirective(getContext().getGenDwarfFileNumber(),
+                                        SrcMgr.FindLineNumber(IDLoc, CurBuffer),
+                                        0, DWARF2_LINE_DEFAULT_IS_STMT ?
+                                        DWARF2_FLAG_IS_STMT : 0, 0, 0,
+                                        StringRef());
   }
 
   // If parsing succeeded, match the instruction.
@@ -1294,7 +1367,7 @@
     if (Parser->SavedDiagHandler)
       Parser->SavedDiagHandler(Diag, Parser->SavedDiagContext);
     else
-      Diag.Print(0, OS);
+      Diag.print(0, OS);
     return;
   }
 
@@ -1309,19 +1382,15 @@
   int LineNo = Parser->CppHashLineNumber - 1 +
                (DiagLocLineNo - CppHashLocLineNo);
 
-  SMDiagnostic NewDiag(*Diag.getSourceMgr(),
-                       Diag.getLoc(),
-                       Filename,
-                       LineNo,
-                       Diag.getColumnNo(),
-                       Diag.getMessage(),
-                       Diag.getLineContents(),
-                       Diag.getShowLine());
+  SMDiagnostic NewDiag(*Diag.getSourceMgr(), Diag.getLoc(),
+                       Filename, LineNo, Diag.getColumnNo(),
+                       Diag.getKind(), Diag.getMessage(),
+                       Diag.getLineContents(), Diag.getRanges());
 
   if (Parser->SavedDiagHandler)
     Parser->SavedDiagHandler(NewDiag, Parser->SavedDiagContext);
   else
-    NewDiag.Print(0, OS);
+    NewDiag.print(0, OS);
 }
 
 bool AsmParser::expandMacro(SmallString<256> &Buf, StringRef Body,
@@ -1458,14 +1527,11 @@
     }
     Lex();
   }
-<<<<<<< HEAD
-=======
   // If the last argument didn't end up with any tokens, it's not a real
   // argument and we should remove it from the list. This happens with either
   // a tailing comma or an empty argument list.
   if (MacroArguments.back().empty())
     MacroArguments.pop_back();
->>>>>>> d05f1854
 
   // Macro instantiation is lexical, unfortunately. We construct a new buffer
   // to hold the macro body with substitutions.
@@ -1503,23 +1569,27 @@
   ActiveMacros.pop_back();
 }
 
-static void MarkUsed(const MCExpr *Value) {
+static bool IsUsedIn(const MCSymbol *Sym, const MCExpr *Value) {
   switch (Value->getKind()) {
-  case MCExpr::Binary:
-    MarkUsed(static_cast<const MCBinaryExpr*>(Value)->getLHS());
-    MarkUsed(static_cast<const MCBinaryExpr*>(Value)->getRHS());
+  case MCExpr::Binary: {
+    const MCBinaryExpr *BE = static_cast<const MCBinaryExpr*>(Value);
+    return IsUsedIn(Sym, BE->getLHS()) || IsUsedIn(Sym, BE->getRHS());
     break;
+  }
   case MCExpr::Target:
   case MCExpr::Constant:
-    break;
+    return false;
   case MCExpr::SymbolRef: {
-    static_cast<const MCSymbolRefExpr*>(Value)->getSymbol().setUsed(true);
-    break;
+    const MCSymbol &S = static_cast<const MCSymbolRefExpr*>(Value)->getSymbol();
+    if (S.isVariable())
+      return IsUsedIn(Sym, S.getVariableValue());
+    return &S == Sym;
   }
   case MCExpr::Unary:
-    MarkUsed(static_cast<const MCUnaryExpr*>(Value)->getSubExpr());
-    break;
-  }
+    return IsUsedIn(Sym, static_cast<const MCUnaryExpr*>(Value)->getSubExpr());
+  }
+
+  llvm_unreachable("Unknown expr kind!");
 }
 
 bool AsmParser::ParseAssignment(StringRef Name, bool allow_redef) {
@@ -1530,7 +1600,9 @@
   if (ParseExpression(Value))
     return true;
 
-  MarkUsed(Value);
+  // Note: we don't count b as used in "a = b". This is to allow
+  // a = b
+  // b = c
 
   if (Lexer.isNot(AsmToken::EndOfStatement))
     return TokError("unexpected token in assignment");
@@ -1552,8 +1624,12 @@
     //
     // FIXME: Diagnostics. Note the location of the definition as a label.
     // FIXME: Diagnose assignment to protected identifier (e.g., register name).
-    if (Sym->isUndefined() && !Sym->isUsed() && !Sym->isVariable())
+    if (IsUsedIn(Sym, Value))
+      return Error(EqualLoc, "Recursive use of '" + Name + "'");
+    else if (Sym->isUndefined() && !Sym->isUsed() && !Sym->isVariable())
       ; // Allow redefinitions of undefined symbols only used in directives.
+    else if (Sym->isVariable() && !Sym->isUsed() && allow_redef)
+      ; // Allow redefinitions of variables that haven't yet been used.
     else if (!Sym->isUndefined() && (!Sym->isVariable() || !allow_redef))
       return Error(EqualLoc, "redefinition of '" + Name + "'");
     else if (!Sym->isVariable())
@@ -1920,6 +1996,7 @@
   CheckForValidSection();
 
   const MCExpr *Offset;
+  SMLoc Loc = getTok().getLoc();
   if (ParseExpression(Offset))
     return true;
 
@@ -1939,9 +2016,11 @@
 
   Lex();
 
-  // FIXME: Only limited forms of relocatable expressions are accepted here, it
-  // has to be relative to the current section.
-  getStreamer().EmitValueToOffset(Offset, FillExpr);
+  // Only limited forms of relocatable expressions are accepted here, it
+  // has to be relative to the current section. The streamer will return
+  // 'true' if the expression wasn't evaluatable.
+  if (getStreamer().EmitValueToOffset(Offset, FillExpr))
+    return Error(Loc, "expected assembly-time absolute expression");
 
   return false;
 }
@@ -2180,6 +2259,31 @@
   // of statement to avoid losing it when we switch.
   if (EnterIncludeFile(Filename)) {
     Error(IncludeLoc, "Could not find include file '" + Filename + "'");
+    return true;
+  }
+
+  return false;
+}
+
+/// ParseDirectiveIncbin
+///  ::= .incbin "filename"
+bool AsmParser::ParseDirectiveIncbin() {
+  if (getLexer().isNot(AsmToken::String))
+    return TokError("expected string in '.incbin' directive");
+
+  std::string Filename = getTok().getString();
+  SMLoc IncbinLoc = getLexer().getLoc();
+  Lex();
+
+  if (getLexer().isNot(AsmToken::EndOfStatement))
+    return TokError("unexpected token in '.incbin' directive");
+
+  // Strip the quotes.
+  Filename = Filename.substr(1, Filename.size()-2);
+
+  // Attempt to process the included file.
+  if (ProcessIncbinFile(Filename)) {
+    Error(IncbinLoc, "Could not find incbin file '" + Filename + "'");
     return true;
   }
 
@@ -2313,7 +2417,8 @@
 }
 
 /// ParseDirectiveFile
-/// ::= .file [number] string
+/// ::= .file [number] filename
+/// ::= .file number directory filename
 bool GenericAsmParser::ParseDirectiveFile(StringRef, SMLoc DirectiveLoc) {
   // FIXME: I'm not sure what this is.
   int64_t FileNumber = -1;
@@ -2329,9 +2434,23 @@
   if (getLexer().isNot(AsmToken::String))
     return TokError("unexpected token in '.file' directive");
 
-  StringRef Filename = getTok().getString();
-  Filename = Filename.substr(1, Filename.size()-2);
-  Lex();
+  // Usually the directory and filename together, otherwise just the directory.
+  StringRef Path = getTok().getString();
+  Path = Path.substr(1, Path.size()-2);
+  Lex();
+
+  StringRef Directory;
+  StringRef Filename;
+  if (getLexer().is(AsmToken::String)) {
+    if (FileNumber == -1)
+      return TokError("explicit path specified, but no file number");
+    Filename = getTok().getString();
+    Filename = Filename.substr(1, Filename.size()-2);
+    Directory = Path;
+    Lex();
+  } else {
+    Filename = Path;
+  }
 
   if (getLexer().isNot(AsmToken::EndOfStatement))
     return TokError("unexpected token in '.file' directive");
@@ -2339,7 +2458,11 @@
   if (FileNumber == -1)
     getStreamer().EmitFileDirective(Filename);
   else {
-    if (getStreamer().EmitDwarfFileDirective(FileNumber, Filename))
+    if (getContext().getGenDwarfForAssembly() == true)
+      Error(DirectiveLoc, "input can't have .file dwarf directives when -g is "
+                        "used to generate dwarf debug info for assembly code");
+
+    if (getStreamer().EmitDwarfFileDirective(FileNumber, Directory, Filename))
       Error(FileNumberLoc, "file number already allocated");
   }
 
@@ -2727,6 +2850,56 @@
   return false;
 }
 
+/// ParseDirectiveCFIRestore
+/// ::= .cfi_restore register
+bool GenericAsmParser::ParseDirectiveCFIRestore(StringRef IDVal,
+						SMLoc DirectiveLoc) {
+  int64_t Register = 0;
+  if (ParseRegisterOrRegisterNumber(Register, DirectiveLoc))
+    return true;
+
+  getStreamer().EmitCFIRestore(Register);
+
+  return false;
+}
+
+/// ParseDirectiveCFIEscape
+/// ::= .cfi_escape expression[,...]
+bool GenericAsmParser::ParseDirectiveCFIEscape(StringRef IDVal,
+					       SMLoc DirectiveLoc) {
+  std::string Values;
+  int64_t CurrValue;
+  if (getParser().ParseAbsoluteExpression(CurrValue))
+    return true;
+
+  Values.push_back((uint8_t)CurrValue);
+
+  while (getLexer().is(AsmToken::Comma)) {
+    Lex();
+
+    if (getParser().ParseAbsoluteExpression(CurrValue))
+      return true;
+
+    Values.push_back((uint8_t)CurrValue);
+  }
+
+  getStreamer().EmitCFIEscape(Values);
+  return false;
+}
+
+/// ParseDirectiveCFISignalFrame
+/// ::= .cfi_signal_frame
+bool GenericAsmParser::ParseDirectiveCFISignalFrame(StringRef Directive,
+                                                    SMLoc DirectiveLoc) {
+  if (getLexer().isNot(AsmToken::EndOfStatement))
+    return Error(getLexer().getLoc(),
+                 "unexpected token in '" + Directive + "' directive");
+
+  getStreamer().EmitCFISignalFrame();
+
+  return false;
+}
+
 /// ParseDirectiveMacrosOnOff
 /// ::= .macros_on
 /// ::= .macros_off
