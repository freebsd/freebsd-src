--- conflicted
+++ resolved
@@ -14,6 +14,7 @@
 #include "XCore.h"
 #include "llvm/Module.h"
 #include "llvm/PassManager.h"
+#include "llvm/CodeGen/Passes.h"
 #include "llvm/Support/TargetRegistry.h"
 using namespace llvm;
 
@@ -21,8 +22,10 @@
 ///
 XCoreTargetMachine::XCoreTargetMachine(const Target &T, StringRef TT,
                                        StringRef CPU, StringRef FS,
-                                       Reloc::Model RM, CodeModel::Model CM)
-  : LLVMTargetMachine(T, TT, CPU, FS, RM, CM),
+                                       const TargetOptions &Options,
+                                       Reloc::Model RM, CodeModel::Model CM,
+                                       CodeGenOpt::Level OL)
+  : LLVMTargetMachine(T, TT, CPU, FS, Options, RM, CM, OL),
     Subtarget(TT, CPU, FS),
     DataLayout("e-p:32:32:32-a0:0:32-f32:32:32-f64:32:32-i1:8:32-i8:8:32-"
                "i16:16:32-i32:32:32-i64:32:32-n32"),
@@ -32,11 +35,6 @@
     TSInfo(*this) {
 }
 
-<<<<<<< HEAD
-bool XCoreTargetMachine::addInstSelector(PassManagerBase &PM,
-                                         CodeGenOpt::Level OptLevel) {
-  PM.add(createXCoreISelDag(*this));
-=======
 namespace {
 /// XCore Code Generator Pass Configuration Options.
 class XCorePassConfig : public TargetPassConfig {
@@ -58,7 +56,6 @@
 
 bool XCorePassConfig::addInstSelector() {
   PM->add(createXCoreISelDag(getXCoreTargetMachine(), getOptLevel()));
->>>>>>> d05f1854
   return false;
 }
 
