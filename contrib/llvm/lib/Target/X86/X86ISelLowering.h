--- conflicted
+++ resolved
@@ -172,11 +172,22 @@
       /// ANDNP - Bitwise Logical AND NOT of Packed FP values.
       ANDNP,
 
-      /// PSIGNB/W/D - Copy integer sign.
-      PSIGNB, PSIGNW, PSIGND,
-
-      /// BLEND family of opcodes
+      /// PSIGN - Copy integer sign.
+      PSIGN,
+
+      /// BLENDV - Blend where the selector is an XMM.
       BLENDV,
+
+      /// BLENDxx - Blend where the selector is an immediate.
+      BLENDPW,
+      BLENDPS,
+      BLENDPD,
+
+      /// HADD - Integer horizontal add.
+      HADD,
+
+      /// HSUB - Integer horizontal sub.
+      HSUB,
 
       /// FHADD - Floating point horizontal add.
       FHADD,
@@ -213,22 +224,36 @@
       // VZEXT_MOVL - Vector move low and zero extend.
       VZEXT_MOVL,
 
-      // VSHL, VSRL - Vector logical left / right shift.
-      VSHL, VSRL,
-
-      // CMPPD, CMPPS - Vector double/float comparison.
-      // CMPPD, CMPPS - Vector double/float comparison.
-      CMPPD, CMPPS,
+      // VSEXT_MOVL - Vector move low and sign extend.
+      VSEXT_MOVL,
+
+      // VSHL, VSRL - 128-bit vector logical left / right shift
+      VSHLDQ, VSRLDQ,
+
+      // VSHL, VSRL, VSRA - Vector shift elements
+      VSHL, VSRL, VSRA,
+
+      // VSHLI, VSRLI, VSRAI - Vector shift elements by immediate
+      VSHLI, VSRLI, VSRAI,
+
+      // CMPP - Vector packed double/float comparison.
+      CMPP,
 
       // PCMP* - Vector integer comparisons.
-      PCMPEQB, PCMPEQW, PCMPEQD, PCMPEQQ,
-      PCMPGTB, PCMPGTW, PCMPGTD, PCMPGTQ,
+      PCMPEQ, PCMPGT,
+
+      // VPCOM, VPCOMU - XOP Vector integer comparisons.
+      VPCOM, VPCOMU,
 
       // ADD, SUB, SMUL, etc. - Arithmetic operations with FLAGS results.
       ADD, SUB, ADC, SBB, SMUL,
       INC, DEC, OR, XOR, AND,
 
       ANDN, // ANDN - Bitwise AND NOT with FLAGS results.
+
+      BLSI,   // BLSI - Extract lowest set isolated bit
+      BLSMSK, // BLSMSK - Get mask up to lowest set bit
+      BLSR,   // BLSR - Reset lowest set bit
 
       UMUL, // LOW, HI, FLAGS = umul LHS, RHS
 
@@ -246,54 +271,27 @@
       PSHUFD,
       PSHUFHW,
       PSHUFLW,
-      PSHUFHW_LD,
-      PSHUFLW_LD,
-      SHUFPD,
-      SHUFPS,
+      SHUFP,
       MOVDDUP,
       MOVSHDUP,
       MOVSLDUP,
-      MOVSHDUP_LD,
-      MOVSLDUP_LD,
       MOVLHPS,
       MOVLHPD,
       MOVHLPS,
-      MOVHLPD,
       MOVLPS,
       MOVLPD,
       MOVSD,
       MOVSS,
-<<<<<<< HEAD
-      UNPCKLPS,
-      UNPCKLPD,
-      VUNPCKLPSY,
-      VUNPCKLPDY,
-      UNPCKHPS,
-      UNPCKHPD,
-      VUNPCKHPSY,
-      VUNPCKHPDY,
-      PUNPCKLBW,
-      PUNPCKLWD,
-      PUNPCKLDQ,
-      PUNPCKLQDQ,
-      PUNPCKHBW,
-      PUNPCKHWD,
-      PUNPCKHDQ,
-      PUNPCKHQDQ,
-      VPERMILPS,
-      VPERMILPSY,
-      VPERMILPD,
-      VPERMILPDY,
-      VPERM2F128,
-=======
       UNPCKL,
       UNPCKH,
       VPERMILP,
       VPERMV,
       VPERMI,
       VPERM2X128,
->>>>>>> d05f1854
       VBROADCAST,
+
+      // PMULUDQ - Vector multiply packed unsigned doubleword integers
+      PMULUDQ,
 
       // VASTART_SAVE_XMM_REGS - Save xmm argument registers to the stack,
       // according to %al. An operator is needed so that this can be expanded
@@ -307,6 +305,9 @@
       // segmented stacks. Check if the current stacklet has enough space, and
       // falls back to heap allocation if not.
       SEG_ALLOCA,
+
+      // WIN_FTOL - Windows's _ftol2 runtime routine to do fptoui.
+      WIN_FTOL,
 
       // Memory barrier
       MEMBARRIER,
@@ -377,75 +378,6 @@
 
   /// Define some predicates that are used for node matching.
   namespace X86 {
-    /// isPSHUFDMask - Return true if the specified VECTOR_SHUFFLE operand
-    /// specifies a shuffle of elements that is suitable for input to PSHUFD.
-    bool isPSHUFDMask(ShuffleVectorSDNode *N);
-
-    /// isPSHUFHWMask - Return true if the specified VECTOR_SHUFFLE operand
-    /// specifies a shuffle of elements that is suitable for input to PSHUFD.
-    bool isPSHUFHWMask(ShuffleVectorSDNode *N);
-
-    /// isPSHUFLWMask - Return true if the specified VECTOR_SHUFFLE operand
-    /// specifies a shuffle of elements that is suitable for input to PSHUFD.
-    bool isPSHUFLWMask(ShuffleVectorSDNode *N);
-
-    /// isSHUFPMask - Return true if the specified VECTOR_SHUFFLE operand
-    /// specifies a shuffle of elements that is suitable for input to SHUFP*.
-    bool isSHUFPMask(ShuffleVectorSDNode *N);
-
-    /// isMOVHLPSMask - Return true if the specified VECTOR_SHUFFLE operand
-    /// specifies a shuffle of elements that is suitable for input to MOVHLPS.
-    bool isMOVHLPSMask(ShuffleVectorSDNode *N);
-
-    /// isMOVHLPS_v_undef_Mask - Special case of isMOVHLPSMask for canonical form
-    /// of vector_shuffle v, v, <2, 3, 2, 3>, i.e. vector_shuffle v, undef,
-    /// <2, 3, 2, 3>
-    bool isMOVHLPS_v_undef_Mask(ShuffleVectorSDNode *N);
-
-    /// isMOVLPMask - Return true if the specified VECTOR_SHUFFLE operand
-    /// specifies a shuffle of elements that is suitable for MOVLP{S|D}.
-    bool isMOVLPMask(ShuffleVectorSDNode *N);
-
-    /// isMOVHPMask - Return true if the specified VECTOR_SHUFFLE operand
-    /// specifies a shuffle of elements that is suitable for MOVHP{S|D}.
-    /// as well as MOVLHPS.
-    bool isMOVLHPSMask(ShuffleVectorSDNode *N);
-
-    /// isUNPCKLMask - Return true if the specified VECTOR_SHUFFLE operand
-    /// specifies a shuffle of elements that is suitable for input to UNPCKL.
-    bool isUNPCKLMask(ShuffleVectorSDNode *N, bool V2IsSplat = false);
-
-    /// isUNPCKHMask - Return true if the specified VECTOR_SHUFFLE operand
-    /// specifies a shuffle of elements that is suitable for input to UNPCKH.
-    bool isUNPCKHMask(ShuffleVectorSDNode *N, bool V2IsSplat = false);
-
-    /// isUNPCKL_v_undef_Mask - Special case of isUNPCKLMask for canonical form
-    /// of vector_shuffle v, v, <0, 4, 1, 5>, i.e. vector_shuffle v, undef,
-    /// <0, 0, 1, 1>
-    bool isUNPCKL_v_undef_Mask(ShuffleVectorSDNode *N);
-
-    /// isUNPCKH_v_undef_Mask - Special case of isUNPCKHMask for canonical form
-    /// of vector_shuffle v, v, <2, 6, 3, 7>, i.e. vector_shuffle v, undef,
-    /// <2, 2, 3, 3>
-    bool isUNPCKH_v_undef_Mask(ShuffleVectorSDNode *N);
-
-    /// isMOVLMask - Return true if the specified VECTOR_SHUFFLE operand
-    /// specifies a shuffle of elements that is suitable for input to MOVSS,
-    /// MOVSD, and MOVD, i.e. setting the lowest element.
-    bool isMOVLMask(ShuffleVectorSDNode *N);
-
-    /// isMOVSHDUPMask - Return true if the specified VECTOR_SHUFFLE operand
-    /// specifies a shuffle of elements that is suitable for input to MOVSHDUP.
-    bool isMOVSHDUPMask(ShuffleVectorSDNode *N, const X86Subtarget *Subtarget);
-
-    /// isMOVSLDUPMask - Return true if the specified VECTOR_SHUFFLE operand
-    /// specifies a shuffle of elements that is suitable for input to MOVSLDUP.
-    bool isMOVSLDUPMask(ShuffleVectorSDNode *N, const X86Subtarget *Subtarget);
-
-    /// isMOVDDUPMask - Return true if the specified VECTOR_SHUFFLE operand
-    /// specifies a shuffle of elements that is suitable for input to MOVDDUP.
-    bool isMOVDDUPMask(ShuffleVectorSDNode *N);
-
     /// isVEXTRACTF128Index - Return true if the specified
     /// EXTRACT_SUBVECTOR operand specifies a vector extract that is
     /// suitable for input to VEXTRACTF128.
@@ -455,23 +387,6 @@
     /// INSERT_SUBVECTOR operand specifies a subvector insert that is
     /// suitable for input to VINSERTF128.
     bool isVINSERTF128Index(SDNode *N);
-
-    /// getShuffleSHUFImmediate - Return the appropriate immediate to shuffle
-    /// the specified isShuffleMask VECTOR_SHUFFLE mask with PSHUF* and SHUFP*
-    /// instructions.
-    unsigned getShuffleSHUFImmediate(SDNode *N);
-
-    /// getShufflePSHUFHWImmediate - Return the appropriate immediate to shuffle
-    /// the specified VECTOR_SHUFFLE mask with PSHUFHW instruction.
-    unsigned getShufflePSHUFHWImmediate(SDNode *N);
-
-    /// getShufflePSHUFLWImmediate - Return the appropriate immediate to shuffle
-    /// the specified VECTOR_SHUFFLE mask with PSHUFLW instruction.
-    unsigned getShufflePSHUFLWImmediate(SDNode *N);
-
-    /// getShufflePALIGNRImmediate - Return the appropriate immediate to shuffle
-    /// the specified VECTOR_SHUFFLE mask with the PALIGNR instruction.
-    unsigned getShufflePALIGNRImmediate(SDNode *N);
 
     /// getExtractVEXTRACTF128Immediate - Return the appropriate
     /// immediate to extract the specified EXTRACT_SUBVECTOR index
@@ -538,7 +453,7 @@
     /// alignment can satisfy any constraint. Similarly if SrcAlign is zero it
     /// means there isn't a need to check it against alignment requirement,
     /// probably because the source does not need to be loaded. If
-    /// 'NonScalarIntSafe' is true, that means it's safe to return a
+    /// 'IsZeroVal' is true, that means it's safe to return a
     /// non-scalar-integer type, e.g. empty string source, constant, or loaded
     /// from memory. 'MemcpyStrSrc' indicates whether the memcpy source is
     /// constant so it does not need to be loaded.
@@ -546,7 +461,7 @@
     /// target-independent logic.
     virtual EVT
     getOptimalMemOpType(uint64_t Size, unsigned DstAlign, unsigned SrcAlign,
-                        bool NonScalarIntSafe, bool MemcpyStrSrc,
+                        bool IsZeroVal, bool MemcpyStrSrc,
                         MachineFunction &MF) const;
 
     /// allowsUnalignedMemoryAccesses - Returns true if the target allows
@@ -596,7 +511,6 @@
     /// in Mask are known to be either zero or one and return them in the
     /// KnownZero/KnownOne bitsets.
     virtual void computeMaskedBitsForTargetNode(const SDValue Op,
-                                                const APInt &Mask,
                                                 APInt &KnownZero,
                                                 APInt &KnownOne,
                                                 const SelectionDAG &DAG,
@@ -704,6 +618,18 @@
     bool isScalarFPTypeInSSEReg(EVT VT) const {
       return (VT == MVT::f64 && X86ScalarSSEf64) || // f64 is when SSE2
       (VT == MVT::f32 && X86ScalarSSEf32);   // f32 is when SSE1
+    }
+
+    /// isTargetFTOL - Return true if the target uses the MSVC _ftol2 routine
+    /// for fptoui.
+    bool isTargetFTOL() const {
+      return Subtarget->isTargetWindows() && !Subtarget->is64Bit();
+    }
+
+    /// isIntegerTypeFTOL - Return true if the MSVC _ftol2 routine should be
+    /// used for fptoui to the given type.
+    bool isIntegerTypeFTOL(EVT VT) const {
+      return isTargetFTOL() && VT == MVT::i64;
     }
 
     /// createFastISel - This method returns a target specific FastISel object,
@@ -788,7 +714,8 @@
                                          SelectionDAG &DAG) const;
 
     std::pair<SDValue,SDValue> FP_TO_INTHelper(SDValue Op, SelectionDAG &DAG,
-                                               bool isSigned) const;
+                                               bool isSigned,
+                                               bool isReplace) const;
 
     SDValue LowerAsSplatVectorLoad(SDValue SrcOp, EVT VT, DebugLoc dl,
                                    SelectionDAG &DAG) const;
@@ -842,6 +769,7 @@
     SDValue LowerADJUST_TRAMPOLINE(SDValue Op, SelectionDAG &DAG) const;
     SDValue LowerFLT_ROUNDS_(SDValue Op, SelectionDAG &DAG) const;
     SDValue LowerCTLZ(SDValue Op, SelectionDAG &DAG) const;
+    SDValue LowerCTLZ_ZERO_UNDEF(SDValue Op, SelectionDAG &DAG) const;
     SDValue LowerCTTZ(SDValue Op, SelectionDAG &DAG) const;
     SDValue LowerADD(SDValue Op, SelectionDAG &DAG) const;
     SDValue LowerSUB(SDValue Op, SelectionDAG &DAG) const;
@@ -855,9 +783,12 @@
     SDValue LowerMEMBARRIER(SDValue Op, SelectionDAG &DAG) const;
     SDValue LowerATOMIC_FENCE(SDValue Op, SelectionDAG &DAG) const;
     SDValue LowerSIGN_EXTEND_INREG(SDValue Op, SelectionDAG &DAG) const;
+    SDValue PerformTruncateCombine(SDNode* N, SelectionDAG &DAG, DAGCombinerInfo &DCI) const;
 
     // Utility functions to help LowerVECTOR_SHUFFLE
     SDValue LowerVECTOR_SHUFFLEv8i16(SDValue Op, SelectionDAG &DAG) const;
+    SDValue LowerVectorBroadcast(SDValue &Op, SelectionDAG &DAG) const;
+    SDValue NormalizeVectorShuffle(SDValue Op, SelectionDAG &DAG) const;
 
     virtual SDValue
       LowerFormalArguments(SDValue Chain,
@@ -866,8 +797,8 @@
                            DebugLoc dl, SelectionDAG &DAG,
                            SmallVectorImpl<SDValue> &InVals) const;
     virtual SDValue
-      LowerCall(SDValue Chain, SDValue Callee,
-                CallingConv::ID CallConv, bool isVarArg, bool &isTailCall,
+      LowerCall(SDValue Chain, SDValue Callee, CallingConv::ID CallConv,
+                bool isVarArg, bool doesNotRet, bool &isTailCall,
                 const SmallVectorImpl<ISD::OutputArg> &Outs,
                 const SmallVectorImpl<SDValue> &OutVals,
                 const SmallVectorImpl<ISD::InputArg> &Ins,
@@ -881,7 +812,7 @@
                   const SmallVectorImpl<SDValue> &OutVals,
                   DebugLoc dl, SelectionDAG &DAG) const;
 
-    virtual bool isUsedByReturnOnly(SDNode *N) const;
+    virtual bool isUsedByReturnOnly(SDNode *N, SDValue &Chain) const;
 
     virtual bool mayBeEmittedAsTailCall(CallInst *CI) const;
 
@@ -925,13 +856,8 @@
                                                     unsigned cxchgOpc,
                                                     unsigned notOpc,
                                                     unsigned EAXreg,
-<<<<<<< HEAD
-                                                    TargetRegisterClass *RC,
-                                                    bool invSrc = false) const;
-=======
                                               const TargetRegisterClass *RC,
                                                     bool Invert = false) const;
->>>>>>> d05f1854
 
     MachineBasicBlock *EmitAtomicBit6432WithCustomInserter(
                                                     MachineInstr *BInstr,
