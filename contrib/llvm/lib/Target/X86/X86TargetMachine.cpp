--- conflicted
+++ resolved
@@ -28,11 +28,14 @@
   RegisterTargetMachine<X86_64TargetMachine> Y(TheX86_64Target);
 }
 
+void X86_32TargetMachine::anchor() { }
 
 X86_32TargetMachine::X86_32TargetMachine(const Target &T, StringRef TT,
                                          StringRef CPU, StringRef FS,
-                                         Reloc::Model RM, CodeModel::Model CM)
-  : X86TargetMachine(T, TT, CPU, FS, RM, CM, false),
+                                         const TargetOptions &Options,
+                                         Reloc::Model RM, CodeModel::Model CM,
+                                         CodeGenOpt::Level OL)
+  : X86TargetMachine(T, TT, CPU, FS, Options, RM, CM, OL, false),
     DataLayout(getSubtargetImpl()->isTargetDarwin() ?
                "e-p:32:32-f64:32:64-i64:32:64-f80:128:128-f128:128:128-"
                "n8:16:32-S128" :
@@ -48,11 +51,14 @@
     JITInfo(*this) {
 }
 
+void X86_64TargetMachine::anchor() { }
 
 X86_64TargetMachine::X86_64TargetMachine(const Target &T, StringRef TT,
                                          StringRef CPU, StringRef FS,
-                                         Reloc::Model RM, CodeModel::Model CM)
-  : X86TargetMachine(T, TT, CPU, FS, RM, CM, true),
+                                         const TargetOptions &Options,
+                                         Reloc::Model RM, CodeModel::Model CM,
+                                         CodeGenOpt::Level OL)
+  : X86TargetMachine(T, TT, CPU, FS, Options, RM, CM, OL, true),
     DataLayout("e-p:64:64-s:64-f64:64:64-i64:64:64-f80:128:128-f128:128:128-"
                "n8:16:32:64-S128"),
     InstrInfo(*this),
@@ -65,12 +71,15 @@
 ///
 X86TargetMachine::X86TargetMachine(const Target &T, StringRef TT,
                                    StringRef CPU, StringRef FS,
+                                   const TargetOptions &Options,
                                    Reloc::Model RM, CodeModel::Model CM,
+                                   CodeGenOpt::Level OL,
                                    bool is64Bit)
-  : LLVMTargetMachine(T, TT, CPU, FS, RM, CM),
-    Subtarget(TT, CPU, FS, StackAlignmentOverride, is64Bit),
+  : LLVMTargetMachine(T, TT, CPU, FS, Options, RM, CM, OL),
+    Subtarget(TT, CPU, FS, Options.StackAlignmentOverride, is64Bit),
     FrameLowering(*this, Subtarget),
-    ELFWriterInfo(is64Bit, true) {
+    ELFWriterInfo(is64Bit, true),
+    InstrItins(Subtarget.getInstrItineraryData()){
   // Determine the PICStyle based on the target selected.
   if (getRelocationModel() == Reloc::Static) {
     // Unless we're in PIC or DynamicNoPIC mode, set the PIC style to None.
@@ -92,8 +101,8 @@
   }
 
   // default to hard float ABI
-  if (FloatABIType == FloatABI::Default)
-    FloatABIType = FloatABI::Hard;    
+  if (Options.FloatABIType == FloatABI::Default)
+    this->Options.FloatABIType = FloatABI::Hard;
 }
 
 //===----------------------------------------------------------------------===//
@@ -102,43 +111,49 @@
 static cl::opt<bool>
 UseVZeroUpper("x86-use-vzeroupper",
   cl::desc("Minimize AVX to SSE transition penalty"),
-  cl::init(false));
+  cl::init(true));
 
 //===----------------------------------------------------------------------===//
 // Pass Pipeline Configuration
 //===----------------------------------------------------------------------===//
 
-bool X86TargetMachine::addInstSelector(PassManagerBase &PM,
-                                       CodeGenOpt::Level OptLevel) {
+namespace {
+/// X86 Code Generator Pass Configuration Options.
+class X86PassConfig : public TargetPassConfig {
+public:
+  X86PassConfig(X86TargetMachine *TM, PassManagerBase &PM)
+    : TargetPassConfig(TM, PM) {}
+
+  X86TargetMachine &getX86TargetMachine() const {
+    return getTM<X86TargetMachine>();
+  }
+
+  const X86Subtarget &getX86Subtarget() const {
+    return *getX86TargetMachine().getSubtargetImpl();
+  }
+
+  virtual bool addInstSelector();
+  virtual bool addPreRegAlloc();
+  virtual bool addPostRegAlloc();
+  virtual bool addPreEmitPass();
+};
+} // namespace
+
+TargetPassConfig *X86TargetMachine::createPassConfig(PassManagerBase &PM) {
+  return new X86PassConfig(this, PM);
+}
+
+bool X86PassConfig::addInstSelector() {
   // Install an instruction selector.
-<<<<<<< HEAD
-  PM.add(createX86ISelDag(*this, OptLevel));
-
-  // For 32-bit, prepend instructions to set the "global base reg" for PIC.
-  if (!Subtarget.is64Bit())
-    PM.add(createGlobalBaseRegPass());
-=======
   PM->add(createX86ISelDag(getX86TargetMachine(), getOptLevel()));
 
   // For 32-bit, prepend instructions to set the "global base reg" for PIC.
   if (!getX86Subtarget().is64Bit())
     PM->add(createGlobalBaseRegPass());
->>>>>>> d05f1854
 
   return false;
 }
 
-<<<<<<< HEAD
-bool X86TargetMachine::addPreRegAlloc(PassManagerBase &PM,
-                                      CodeGenOpt::Level OptLevel) {
-  PM.add(createX86MaxStackAlignmentHeuristicPass());
-  return false;  // -print-machineinstr shouldn't print after this.
-}
-
-bool X86TargetMachine::addPostRegAlloc(PassManagerBase &PM,
-                                       CodeGenOpt::Level OptLevel) {
-  PM.add(createX86FloatingPointStackifierPass());
-=======
 bool X86PassConfig::addPreRegAlloc() {
   PM->add(createX86MaxStackAlignmentHeuristicPass());
   return false;  // -print-machineinstr shouldn't print after this.
@@ -146,23 +161,11 @@
 
 bool X86PassConfig::addPostRegAlloc() {
   PM->add(createX86FloatingPointStackifierPass());
->>>>>>> d05f1854
   return true;  // -print-machineinstr should print after this.
 }
 
-bool X86TargetMachine::addPreEmitPass(PassManagerBase &PM,
-                                      CodeGenOpt::Level OptLevel) {
+bool X86PassConfig::addPreEmitPass() {
   bool ShouldPrint = false;
-<<<<<<< HEAD
-  if (OptLevel != CodeGenOpt::None &&
-      (Subtarget.hasSSE2() || Subtarget.hasAVX())) {
-    PM.add(createExecutionDependencyFixPass(&X86::VR128RegClass));
-    ShouldPrint = true;
-  }
-
-  if (Subtarget.hasAVX() && UseVZeroUpper) {
-    PM.add(createX86IssueVZeroUpperPass());
-=======
   if (getOptLevel() != CodeGenOpt::None && getX86Subtarget().hasSSE2()) {
     PM->add(createExecutionDependencyFixPass(&X86::VR128RegClass));
     ShouldPrint = true;
@@ -170,7 +173,6 @@
 
   if (getX86Subtarget().hasAVX() && UseVZeroUpper) {
     PM->add(createX86IssueVZeroUpperPass());
->>>>>>> d05f1854
     ShouldPrint = true;
   }
 
@@ -178,7 +180,6 @@
 }
 
 bool X86TargetMachine::addCodeEmitter(PassManagerBase &PM,
-                                      CodeGenOpt::Level OptLevel,
                                       JITCodeEmitter &JCE) {
   PM.add(createX86JITCodeEmitterPass(*this, JCE));
 
