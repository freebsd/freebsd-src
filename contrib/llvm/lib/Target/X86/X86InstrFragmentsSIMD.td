//======- X86InstrFragmentsSIMD.td - x86 ISA -------------*- tablegen -*-=====//
//
//                     The LLVM Compiler Infrastructure
//
// This file is distributed under the University of Illinois Open Source
// License. See LICENSE.TXT for details.
// 
//===----------------------------------------------------------------------===//
//
// This file provides pattern fragments useful for SIMD instructions.
//
//===----------------------------------------------------------------------===//

//===----------------------------------------------------------------------===//
// MMX Pattern Fragments
//===----------------------------------------------------------------------===//

def load_mmx : PatFrag<(ops node:$ptr), (x86mmx (load node:$ptr))>;
def bc_mmx  : PatFrag<(ops node:$in), (x86mmx  (bitconvert node:$in))>;

//===----------------------------------------------------------------------===//
// SSE specific DAG Nodes.
//===----------------------------------------------------------------------===//

def SDTX86FPShiftOp : SDTypeProfile<1, 2, [ SDTCisSameAs<0, 1>,
                                            SDTCisFP<0>, SDTCisInt<2> ]>;
def SDTX86VFCMP : SDTypeProfile<1, 3, [SDTCisInt<0>, SDTCisSameAs<1, 2>,
                                       SDTCisFP<1>, SDTCisVT<3, i8>]>;

def X86fmin    : SDNode<"X86ISD::FMIN",      SDTFPBinOp>;
def X86fmax    : SDNode<"X86ISD::FMAX",      SDTFPBinOp>;
def X86fand    : SDNode<"X86ISD::FAND",      SDTFPBinOp,
                        [SDNPCommutative, SDNPAssociative]>;
def X86for     : SDNode<"X86ISD::FOR",       SDTFPBinOp,
                        [SDNPCommutative, SDNPAssociative]>;
def X86fxor    : SDNode<"X86ISD::FXOR",      SDTFPBinOp,
                        [SDNPCommutative, SDNPAssociative]>;
def X86frsqrt  : SDNode<"X86ISD::FRSQRT",    SDTFPUnaryOp>;
def X86frcp    : SDNode<"X86ISD::FRCP",      SDTFPUnaryOp>;
def X86fsrl    : SDNode<"X86ISD::FSRL",      SDTX86FPShiftOp>;
def X86fgetsign: SDNode<"X86ISD::FGETSIGNx86",SDTFPToIntOp>;
def X86fhadd   : SDNode<"X86ISD::FHADD",     SDTFPBinOp>;
def X86fhsub   : SDNode<"X86ISD::FHSUB",     SDTFPBinOp>;
def X86comi    : SDNode<"X86ISD::COMI",      SDTX86CmpTest>;
def X86ucomi   : SDNode<"X86ISD::UCOMI",     SDTX86CmpTest>;
def X86cmpss   : SDNode<"X86ISD::FSETCCss",    SDTX86Cmpss>;
def X86cmpsd   : SDNode<"X86ISD::FSETCCsd",    SDTX86Cmpsd>;
def X86pshufb  : SDNode<"X86ISD::PSHUFB",
                 SDTypeProfile<1, 2, [SDTCisVT<0, v16i8>, SDTCisSameAs<0,1>,
                                      SDTCisSameAs<0,2>]>>;
def X86andnp   : SDNode<"X86ISD::ANDNP",
                 SDTypeProfile<1, 2, [SDTCisVec<0>, SDTCisSameAs<0,1>,
                                      SDTCisSameAs<0,2>]>>;
def X86psignb  : SDNode<"X86ISD::PSIGNB",
                 SDTypeProfile<1, 2, [SDTCisVT<0, v16i8>, SDTCisSameAs<0,1>,
                                      SDTCisSameAs<0,2>]>>;
def X86psignw  : SDNode<"X86ISD::PSIGNW",
                 SDTypeProfile<1, 2, [SDTCisVT<0, v8i16>, SDTCisSameAs<0,1>,
                                      SDTCisSameAs<0,2>]>>;
def X86psignd  : SDNode<"X86ISD::PSIGND",
                 SDTypeProfile<1, 2, [SDTCisVT<0, v4i32>, SDTCisSameAs<0,1>,
                                      SDTCisSameAs<0,2>]>>;
def X86pextrb  : SDNode<"X86ISD::PEXTRB",
                 SDTypeProfile<1, 2, [SDTCisVT<0, i32>, SDTCisPtrTy<2>]>>;
def X86pextrw  : SDNode<"X86ISD::PEXTRW",
                 SDTypeProfile<1, 2, [SDTCisVT<0, i32>, SDTCisPtrTy<2>]>>;
def X86pinsrb  : SDNode<"X86ISD::PINSRB",
                 SDTypeProfile<1, 3, [SDTCisVT<0, v16i8>, SDTCisSameAs<0,1>,
                                      SDTCisVT<2, i32>, SDTCisPtrTy<3>]>>;
def X86pinsrw  : SDNode<"X86ISD::PINSRW",
                 SDTypeProfile<1, 3, [SDTCisVT<0, v8i16>, SDTCisSameAs<0,1>,
                                      SDTCisVT<2, i32>, SDTCisPtrTy<3>]>>;
def X86insrtps : SDNode<"X86ISD::INSERTPS",
                 SDTypeProfile<1, 3, [SDTCisVT<0, v4f32>, SDTCisSameAs<0,1>,
                                      SDTCisVT<2, v4f32>, SDTCisPtrTy<3>]>>;
def X86vzmovl  : SDNode<"X86ISD::VZEXT_MOVL",
                 SDTypeProfile<1, 1, [SDTCisSameAs<0,1>]>>;
def X86vzload  : SDNode<"X86ISD::VZEXT_LOAD", SDTLoad,
                        [SDNPHasChain, SDNPMayLoad, SDNPMemOperand]>;
def X86vshl    : SDNode<"X86ISD::VSHL",      SDTIntShiftOp>;
def X86vshr    : SDNode<"X86ISD::VSRL",      SDTIntShiftOp>;
def X86cmpps   : SDNode<"X86ISD::CMPPS",     SDTX86VFCMP>;
def X86cmppd   : SDNode<"X86ISD::CMPPD",     SDTX86VFCMP>;
def X86pcmpeqb : SDNode<"X86ISD::PCMPEQB", SDTIntBinOp, [SDNPCommutative]>;
def X86pcmpeqw : SDNode<"X86ISD::PCMPEQW", SDTIntBinOp, [SDNPCommutative]>;
def X86pcmpeqd : SDNode<"X86ISD::PCMPEQD", SDTIntBinOp, [SDNPCommutative]>;
def X86pcmpeqq : SDNode<"X86ISD::PCMPEQQ", SDTIntBinOp, [SDNPCommutative]>;
def X86pcmpgtb : SDNode<"X86ISD::PCMPGTB", SDTIntBinOp>;
def X86pcmpgtw : SDNode<"X86ISD::PCMPGTW", SDTIntBinOp>;
def X86pcmpgtd : SDNode<"X86ISD::PCMPGTD", SDTIntBinOp>;
def X86pcmpgtq : SDNode<"X86ISD::PCMPGTQ", SDTIntBinOp>;

def SDTX86CmpPTest : SDTypeProfile<1, 2, [SDTCisVT<0, i32>,
                                          SDTCisVec<1>,
                                          SDTCisSameAs<2, 1>]>;
def X86ptest   : SDNode<"X86ISD::PTEST", SDTX86CmpPTest>;
def X86testp   : SDNode<"X86ISD::TESTP", SDTX86CmpPTest>;

// Specific shuffle nodes - At some point ISD::VECTOR_SHUFFLE will always get
// translated into one of the target nodes below during lowering.
// Note: this is a work in progress...
def SDTShuff1Op : SDTypeProfile<1, 1, [SDTCisVec<0>, SDTCisSameAs<0,1>]>;
def SDTShuff2Op : SDTypeProfile<1, 2, [SDTCisVec<0>, SDTCisSameAs<0,1>,
                                SDTCisSameAs<0,2>]>;

def SDTShuff2OpI : SDTypeProfile<1, 2, [SDTCisVec<0>,
                                 SDTCisSameAs<0,1>, SDTCisInt<2>]>;
def SDTShuff3OpI : SDTypeProfile<1, 3, [SDTCisVec<0>, SDTCisSameAs<0,1>,
                                 SDTCisSameAs<0,2>, SDTCisInt<3>]>;

def SDTVBroadcast : SDTypeProfile<1, 1, [SDTCisVec<0>]>;

def X86PAlign : SDNode<"X86ISD::PALIGN", SDTShuff3OpI>;

def X86PShufd  : SDNode<"X86ISD::PSHUFD", SDTShuff2OpI>;
def X86PShufhw : SDNode<"X86ISD::PSHUFHW", SDTShuff2OpI>;
def X86PShuflw : SDNode<"X86ISD::PSHUFLW", SDTShuff2OpI>;

def X86Shufpd : SDNode<"X86ISD::SHUFPD", SDTShuff3OpI>;
def X86Shufps : SDNode<"X86ISD::SHUFPS", SDTShuff3OpI>;

def X86Movddup  : SDNode<"X86ISD::MOVDDUP", SDTShuff1Op>;
def X86Movshdup : SDNode<"X86ISD::MOVSHDUP", SDTShuff1Op>;
def X86Movsldup : SDNode<"X86ISD::MOVSLDUP", SDTShuff1Op>;

def X86Movsd : SDNode<"X86ISD::MOVSD", SDTShuff2Op>;
def X86Movss : SDNode<"X86ISD::MOVSS", SDTShuff2Op>;

def X86Movlhps : SDNode<"X86ISD::MOVLHPS", SDTShuff2Op>;
def X86Movlhpd : SDNode<"X86ISD::MOVLHPD", SDTShuff2Op>;
def X86Movhlps : SDNode<"X86ISD::MOVHLPS", SDTShuff2Op>;
def X86Movhlpd : SDNode<"X86ISD::MOVHLPD", SDTShuff2Op>;

def X86Movlps : SDNode<"X86ISD::MOVLPS", SDTShuff2Op>;
def X86Movlpd : SDNode<"X86ISD::MOVLPD", SDTShuff2Op>;

def X86Unpcklps  : SDNode<"X86ISD::UNPCKLPS", SDTShuff2Op>;
def X86Unpcklpd  : SDNode<"X86ISD::UNPCKLPD", SDTShuff2Op>;
def X86Unpcklpsy : SDNode<"X86ISD::VUNPCKLPSY", SDTShuff2Op>;
def X86Unpcklpdy : SDNode<"X86ISD::VUNPCKLPDY", SDTShuff2Op>;

<<<<<<< HEAD
def X86Unpckhps  : SDNode<"X86ISD::UNPCKHPS", SDTShuff2Op>;
def X86Unpckhpd  : SDNode<"X86ISD::UNPCKHPD", SDTShuff2Op>;
def X86Unpckhpsy : SDNode<"X86ISD::VUNPCKHPSY", SDTShuff2Op>;
def X86Unpckhpdy : SDNode<"X86ISD::VUNPCKHPDY", SDTShuff2Op>;
=======
def X86VPermilp  : SDNode<"X86ISD::VPERMILP", SDTShuff2OpI>;
def X86VPermv    : SDNode<"X86ISD::VPERMV",   SDTShuff2Op>;
def X86VPermi    : SDNode<"X86ISD::VPERMI",   SDTShuff2OpI>;
>>>>>>> d05f1854

def X86Punpcklbw  : SDNode<"X86ISD::PUNPCKLBW", SDTShuff2Op>;
def X86Punpcklwd  : SDNode<"X86ISD::PUNPCKLWD", SDTShuff2Op>;
def X86Punpckldq  : SDNode<"X86ISD::PUNPCKLDQ", SDTShuff2Op>;
def X86Punpcklqdq : SDNode<"X86ISD::PUNPCKLQDQ", SDTShuff2Op>;

def X86Punpckhbw  : SDNode<"X86ISD::PUNPCKHBW", SDTShuff2Op>;
def X86Punpckhwd  : SDNode<"X86ISD::PUNPCKHWD", SDTShuff2Op>;
def X86Punpckhdq  : SDNode<"X86ISD::PUNPCKHDQ", SDTShuff2Op>;
def X86Punpckhqdq : SDNode<"X86ISD::PUNPCKHQDQ", SDTShuff2Op>;

def X86VPermilps  : SDNode<"X86ISD::VPERMILPS", SDTShuff2OpI>;
def X86VPermilpsy : SDNode<"X86ISD::VPERMILPSY", SDTShuff2OpI>;
def X86VPermilpd  : SDNode<"X86ISD::VPERMILPD", SDTShuff2OpI>;
def X86VPermilpdy : SDNode<"X86ISD::VPERMILPDY", SDTShuff2OpI>;

def X86VPerm2f128 : SDNode<"X86ISD::VPERM2F128", SDTShuff3OpI>;

def X86VBroadcast : SDNode<"X86ISD::VBROADCAST", SDTVBroadcast>;

//===----------------------------------------------------------------------===//
// SSE Complex Patterns
//===----------------------------------------------------------------------===//

// These are 'extloads' from a scalar to the low element of a vector, zeroing
// the top elements.  These are used for the SSE 'ss' and 'sd' instruction
// forms.
def sse_load_f32 : ComplexPattern<v4f32, 5, "SelectScalarSSELoad", [],
                                  [SDNPHasChain, SDNPMayLoad, SDNPMemOperand,
                                   SDNPWantRoot]>;
def sse_load_f64 : ComplexPattern<v2f64, 5, "SelectScalarSSELoad", [],
                                  [SDNPHasChain, SDNPMayLoad, SDNPMemOperand,
                                   SDNPWantRoot]>;

def ssmem : Operand<v4f32> {
  let PrintMethod = "printf32mem";
  let MIOperandInfo = (ops ptr_rc, i8imm, ptr_rc_nosp, i32imm, i8imm);
  let ParserMatchClass = X86MemAsmOperand;
  let OperandType = "OPERAND_MEMORY";
}
def sdmem : Operand<v2f64> {
  let PrintMethod = "printf64mem";
  let MIOperandInfo = (ops ptr_rc, i8imm, ptr_rc_nosp, i32imm, i8imm);
  let ParserMatchClass = X86MemAsmOperand;
  let OperandType = "OPERAND_MEMORY";
}

//===----------------------------------------------------------------------===//
// SSE pattern fragments
//===----------------------------------------------------------------------===//

// 128-bit load pattern fragments
def loadv4f32    : PatFrag<(ops node:$ptr), (v4f32 (load node:$ptr))>;
def loadv2f64    : PatFrag<(ops node:$ptr), (v2f64 (load node:$ptr))>;
def loadv4i32    : PatFrag<(ops node:$ptr), (v4i32 (load node:$ptr))>;
def loadv2i64    : PatFrag<(ops node:$ptr), (v2i64 (load node:$ptr))>;

// 256-bit load pattern fragments
def loadv8f32    : PatFrag<(ops node:$ptr), (v8f32 (load node:$ptr))>;
def loadv4f64    : PatFrag<(ops node:$ptr), (v4f64 (load node:$ptr))>;
def loadv8i32    : PatFrag<(ops node:$ptr), (v8i32 (load node:$ptr))>;
def loadv4i64    : PatFrag<(ops node:$ptr), (v4i64 (load node:$ptr))>;

// Like 'store', but always requires 128-bit vector alignment.
def alignedstore : PatFrag<(ops node:$val, node:$ptr),
                           (store node:$val, node:$ptr), [{
  return cast<StoreSDNode>(N)->getAlignment() >= 16;
}]>;

// Like 'store', but always requires 256-bit vector alignment.
def alignedstore256 : PatFrag<(ops node:$val, node:$ptr),
                              (store node:$val, node:$ptr), [{
  return cast<StoreSDNode>(N)->getAlignment() >= 32;
}]>;

// Like 'load', but always requires 128-bit vector alignment.
def alignedload : PatFrag<(ops node:$ptr), (load node:$ptr), [{
  return cast<LoadSDNode>(N)->getAlignment() >= 16;
}]>;

// Like 'load', but always requires 256-bit vector alignment.
def alignedload256 : PatFrag<(ops node:$ptr), (load node:$ptr), [{
  return cast<LoadSDNode>(N)->getAlignment() >= 32;
}]>;

def alignedloadfsf32 : PatFrag<(ops node:$ptr),
                               (f32 (alignedload node:$ptr))>;
def alignedloadfsf64 : PatFrag<(ops node:$ptr),
                               (f64 (alignedload node:$ptr))>;

// 128-bit aligned load pattern fragments
def alignedloadv4f32 : PatFrag<(ops node:$ptr),
                               (v4f32 (alignedload node:$ptr))>;
def alignedloadv2f64 : PatFrag<(ops node:$ptr),
                               (v2f64 (alignedload node:$ptr))>;
def alignedloadv4i32 : PatFrag<(ops node:$ptr),
                               (v4i32 (alignedload node:$ptr))>;
def alignedloadv2i64 : PatFrag<(ops node:$ptr),
                               (v2i64 (alignedload node:$ptr))>;

// 256-bit aligned load pattern fragments
def alignedloadv8f32 : PatFrag<(ops node:$ptr),
                               (v8f32 (alignedload256 node:$ptr))>;
def alignedloadv4f64 : PatFrag<(ops node:$ptr),
                               (v4f64 (alignedload256 node:$ptr))>;
def alignedloadv8i32 : PatFrag<(ops node:$ptr),
                               (v8i32 (alignedload256 node:$ptr))>;
def alignedloadv4i64 : PatFrag<(ops node:$ptr),
                               (v4i64 (alignedload256 node:$ptr))>;

// Like 'load', but uses special alignment checks suitable for use in
// memory operands in most SSE instructions, which are required to
// be naturally aligned on some targets but not on others.  If the subtarget
// allows unaligned accesses, match any load, though this may require
// setting a feature bit in the processor (on startup, for example).
// Opteron 10h and later implement such a feature.
def memop : PatFrag<(ops node:$ptr), (load node:$ptr), [{
  return    Subtarget->hasVectorUAMem()
         || cast<LoadSDNode>(N)->getAlignment() >= 16;
}]>;

def memopfsf32 : PatFrag<(ops node:$ptr), (f32   (memop node:$ptr))>;
def memopfsf64 : PatFrag<(ops node:$ptr), (f64   (memop node:$ptr))>;

// 128-bit memop pattern fragments
def memopv4f32 : PatFrag<(ops node:$ptr), (v4f32 (memop node:$ptr))>;
def memopv2f64 : PatFrag<(ops node:$ptr), (v2f64 (memop node:$ptr))>;
def memopv4i32 : PatFrag<(ops node:$ptr), (v4i32 (memop node:$ptr))>;
def memopv2i64 : PatFrag<(ops node:$ptr), (v2i64 (memop node:$ptr))>;
def memopv8i16 : PatFrag<(ops node:$ptr), (v8i16 (memop node:$ptr))>;
def memopv16i8 : PatFrag<(ops node:$ptr), (v16i8 (memop node:$ptr))>;

// 256-bit memop pattern fragments
def memopv32i8 : PatFrag<(ops node:$ptr), (v32i8 (memop node:$ptr))>;
def memopv8f32 : PatFrag<(ops node:$ptr), (v8f32 (memop node:$ptr))>;
def memopv4f64 : PatFrag<(ops node:$ptr), (v4f64 (memop node:$ptr))>;
def memopv4i64 : PatFrag<(ops node:$ptr), (v4i64 (memop node:$ptr))>;
def memopv8i32 : PatFrag<(ops node:$ptr), (v8i32 (memop node:$ptr))>;

// SSSE3 uses MMX registers for some instructions. They aren't aligned on a
// 16-byte boundary.
// FIXME: 8 byte alignment for mmx reads is not required
def memop64 : PatFrag<(ops node:$ptr), (load node:$ptr), [{
  return cast<LoadSDNode>(N)->getAlignment() >= 8;
}]>;

def memopmmx  : PatFrag<(ops node:$ptr), (x86mmx  (memop64 node:$ptr))>;

// MOVNT Support
// Like 'store', but requires the non-temporal bit to be set
def nontemporalstore : PatFrag<(ops node:$val, node:$ptr),
                           (st node:$val, node:$ptr), [{
  if (StoreSDNode *ST = dyn_cast<StoreSDNode>(N))
    return ST->isNonTemporal();
  return false;
}]>;

def alignednontemporalstore : PatFrag<(ops node:$val, node:$ptr),
			           (st node:$val, node:$ptr), [{
  if (StoreSDNode *ST = dyn_cast<StoreSDNode>(N))
    return ST->isNonTemporal() && !ST->isTruncatingStore() &&
           ST->getAddressingMode() == ISD::UNINDEXED &&
           ST->getAlignment() >= 16;
  return false;
}]>;

def unalignednontemporalstore : PatFrag<(ops node:$val, node:$ptr),
			           (st node:$val, node:$ptr), [{
  if (StoreSDNode *ST = dyn_cast<StoreSDNode>(N))
    return ST->isNonTemporal() &&
           ST->getAlignment() < 16;
  return false;
}]>;

// 128-bit bitconvert pattern fragments
def bc_v4f32 : PatFrag<(ops node:$in), (v4f32 (bitconvert node:$in))>;
def bc_v2f64 : PatFrag<(ops node:$in), (v2f64 (bitconvert node:$in))>;
def bc_v16i8 : PatFrag<(ops node:$in), (v16i8 (bitconvert node:$in))>;
def bc_v8i16 : PatFrag<(ops node:$in), (v8i16 (bitconvert node:$in))>;
def bc_v4i32 : PatFrag<(ops node:$in), (v4i32 (bitconvert node:$in))>;
def bc_v2i64 : PatFrag<(ops node:$in), (v2i64 (bitconvert node:$in))>;

// 256-bit bitconvert pattern fragments
def bc_v8i32 : PatFrag<(ops node:$in), (v8i32 (bitconvert node:$in))>;
def bc_v4i64 : PatFrag<(ops node:$in), (v4i64 (bitconvert node:$in))>;

def vzmovl_v2i64 : PatFrag<(ops node:$src),
                           (bitconvert (v2i64 (X86vzmovl
                             (v2i64 (scalar_to_vector (loadi64 node:$src))))))>;
def vzmovl_v4i32 : PatFrag<(ops node:$src),
                           (bitconvert (v4i32 (X86vzmovl
                             (v4i32 (scalar_to_vector (loadi32 node:$src))))))>;

def vzload_v2i64 : PatFrag<(ops node:$src),
                           (bitconvert (v2i64 (X86vzload node:$src)))>;


def fp32imm0 : PatLeaf<(f32 fpimm), [{
  return N->isExactlyValue(+0.0);
}]>;

// BYTE_imm - Transform bit immediates into byte immediates.
def BYTE_imm  : SDNodeXForm<imm, [{
  // Transformation function: imm >> 3
  return getI32Imm(N->getZExtValue() >> 3);
}]>;

// SHUFFLE_get_shuf_imm xform function: convert vector_shuffle mask to PSHUF*,
// SHUFP* etc. imm.
def SHUFFLE_get_shuf_imm : SDNodeXForm<vector_shuffle, [{
  return getI8Imm(X86::getShuffleSHUFImmediate(N));
}]>;

// SHUFFLE_get_pshufhw_imm xform function: convert vector_shuffle mask to
// PSHUFHW imm.
def SHUFFLE_get_pshufhw_imm : SDNodeXForm<vector_shuffle, [{
  return getI8Imm(X86::getShufflePSHUFHWImmediate(N));
}]>;

// SHUFFLE_get_pshuflw_imm xform function: convert vector_shuffle mask to
// PSHUFLW imm.
def SHUFFLE_get_pshuflw_imm : SDNodeXForm<vector_shuffle, [{
  return getI8Imm(X86::getShufflePSHUFLWImmediate(N));
}]>;

// SHUFFLE_get_palign_imm xform function: convert vector_shuffle mask to
// a PALIGNR imm.
def SHUFFLE_get_palign_imm : SDNodeXForm<vector_shuffle, [{
  return getI8Imm(X86::getShufflePALIGNRImmediate(N));
}]>;

// EXTRACT_get_vextractf128_imm xform function: convert extract_subvector index
// to VEXTRACTF128 imm.
def EXTRACT_get_vextractf128_imm : SDNodeXForm<extract_subvector, [{
  return getI8Imm(X86::getExtractVEXTRACTF128Immediate(N));
}]>;

// INSERT_get_vinsertf128_imm xform function: convert insert_subvector index to
// VINSERTF128 imm.
def INSERT_get_vinsertf128_imm : SDNodeXForm<insert_subvector, [{
  return getI8Imm(X86::getInsertVINSERTF128Immediate(N));
}]>;

def splat_lo : PatFrag<(ops node:$lhs, node:$rhs),
                       (vector_shuffle node:$lhs, node:$rhs), [{
  ShuffleVectorSDNode *SVOp = cast<ShuffleVectorSDNode>(N);
  return SVOp->isSplat() && SVOp->getSplatIndex() == 0;
}]>;

def movddup : PatFrag<(ops node:$lhs, node:$rhs),
                      (vector_shuffle node:$lhs, node:$rhs), [{
  return X86::isMOVDDUPMask(cast<ShuffleVectorSDNode>(N));
}]>;

def movhlps : PatFrag<(ops node:$lhs, node:$rhs),
                      (vector_shuffle node:$lhs, node:$rhs), [{
  return X86::isMOVHLPSMask(cast<ShuffleVectorSDNode>(N));
}]>;

def movhlps_undef : PatFrag<(ops node:$lhs, node:$rhs),
                            (vector_shuffle node:$lhs, node:$rhs), [{
  return X86::isMOVHLPS_v_undef_Mask(cast<ShuffleVectorSDNode>(N));
}]>;

def movlhps : PatFrag<(ops node:$lhs, node:$rhs),
                      (vector_shuffle node:$lhs, node:$rhs), [{
  return X86::isMOVLHPSMask(cast<ShuffleVectorSDNode>(N));
}]>;

def movlp : PatFrag<(ops node:$lhs, node:$rhs),
                    (vector_shuffle node:$lhs, node:$rhs), [{
  return X86::isMOVLPMask(cast<ShuffleVectorSDNode>(N));
}]>;

def movl : PatFrag<(ops node:$lhs, node:$rhs),
                   (vector_shuffle node:$lhs, node:$rhs), [{
  return X86::isMOVLMask(cast<ShuffleVectorSDNode>(N));
}]>;

def unpckl : PatFrag<(ops node:$lhs, node:$rhs),
                     (vector_shuffle node:$lhs, node:$rhs), [{
  return X86::isUNPCKLMask(cast<ShuffleVectorSDNode>(N));
}]>;

def unpckh : PatFrag<(ops node:$lhs, node:$rhs),
                     (vector_shuffle node:$lhs, node:$rhs), [{
  return X86::isUNPCKHMask(cast<ShuffleVectorSDNode>(N));
}]>;

def pshufd : PatFrag<(ops node:$lhs, node:$rhs),
                     (vector_shuffle node:$lhs, node:$rhs), [{
  return X86::isPSHUFDMask(cast<ShuffleVectorSDNode>(N));
}], SHUFFLE_get_shuf_imm>;

def shufp : PatFrag<(ops node:$lhs, node:$rhs),
                    (vector_shuffle node:$lhs, node:$rhs), [{
  return X86::isSHUFPMask(cast<ShuffleVectorSDNode>(N));
}], SHUFFLE_get_shuf_imm>;

def pshufhw : PatFrag<(ops node:$lhs, node:$rhs),
                      (vector_shuffle node:$lhs, node:$rhs), [{
  return X86::isPSHUFHWMask(cast<ShuffleVectorSDNode>(N));
}], SHUFFLE_get_pshufhw_imm>;

def pshuflw : PatFrag<(ops node:$lhs, node:$rhs),
                      (vector_shuffle node:$lhs, node:$rhs), [{
  return X86::isPSHUFLWMask(cast<ShuffleVectorSDNode>(N));
}], SHUFFLE_get_pshuflw_imm>;

def vextractf128_extract : PatFrag<(ops node:$bigvec, node:$index),
                                   (extract_subvector node:$bigvec,
                                                      node:$index), [{
  return X86::isVEXTRACTF128Index(N);
}], EXTRACT_get_vextractf128_imm>;

def vinsertf128_insert : PatFrag<(ops node:$bigvec, node:$smallvec,
                                      node:$index),
                                 (insert_subvector node:$bigvec, node:$smallvec,
                                                   node:$index), [{
  return X86::isVINSERTF128Index(N);
}], INSERT_get_vinsertf128_imm>;
<|MERGE_RESOLUTION|>--- conflicted
+++ resolved
@@ -1,10 +1,10 @@
-//======- X86InstrFragmentsSIMD.td - x86 ISA -------------*- tablegen -*-=====//
+//===-- X86InstrFragmentsSIMD.td - x86 SIMD ISA ------------*- tablegen -*-===//
 //
 //                     The LLVM Compiler Infrastructure
 //
 // This file is distributed under the University of Illinois Open Source
 // License. See LICENSE.TXT for details.
-// 
+//
 //===----------------------------------------------------------------------===//
 //
 // This file provides pattern fragments useful for SIMD instructions.
@@ -41,24 +41,20 @@
 def X86fgetsign: SDNode<"X86ISD::FGETSIGNx86",SDTFPToIntOp>;
 def X86fhadd   : SDNode<"X86ISD::FHADD",     SDTFPBinOp>;
 def X86fhsub   : SDNode<"X86ISD::FHSUB",     SDTFPBinOp>;
+def X86hadd    : SDNode<"X86ISD::HADD",      SDTIntBinOp>;
+def X86hsub    : SDNode<"X86ISD::HSUB",      SDTIntBinOp>;
 def X86comi    : SDNode<"X86ISD::COMI",      SDTX86CmpTest>;
 def X86ucomi   : SDNode<"X86ISD::UCOMI",     SDTX86CmpTest>;
 def X86cmpss   : SDNode<"X86ISD::FSETCCss",    SDTX86Cmpss>;
 def X86cmpsd   : SDNode<"X86ISD::FSETCCsd",    SDTX86Cmpsd>;
 def X86pshufb  : SDNode<"X86ISD::PSHUFB",
-                 SDTypeProfile<1, 2, [SDTCisVT<0, v16i8>, SDTCisSameAs<0,1>,
+                 SDTypeProfile<1, 2, [SDTCisVec<0>, SDTCisSameAs<0,1>,
                                       SDTCisSameAs<0,2>]>>;
 def X86andnp   : SDNode<"X86ISD::ANDNP",
                  SDTypeProfile<1, 2, [SDTCisVec<0>, SDTCisSameAs<0,1>,
                                       SDTCisSameAs<0,2>]>>;
-def X86psignb  : SDNode<"X86ISD::PSIGNB",
-                 SDTypeProfile<1, 2, [SDTCisVT<0, v16i8>, SDTCisSameAs<0,1>,
-                                      SDTCisSameAs<0,2>]>>;
-def X86psignw  : SDNode<"X86ISD::PSIGNW",
-                 SDTypeProfile<1, 2, [SDTCisVT<0, v8i16>, SDTCisSameAs<0,1>,
-                                      SDTCisSameAs<0,2>]>>;
-def X86psignd  : SDNode<"X86ISD::PSIGND",
-                 SDTypeProfile<1, 2, [SDTCisVT<0, v4i32>, SDTCisSameAs<0,1>,
+def X86psign   : SDNode<"X86ISD::PSIGN",
+                 SDTypeProfile<1, 2, [SDTCisVec<0>, SDTCisSameAs<0,1>,
                                       SDTCisSameAs<0,2>]>>;
 def X86pextrb  : SDNode<"X86ISD::PEXTRB",
                  SDTypeProfile<1, 2, [SDTCisVT<0, i32>, SDTCisPtrTy<2>]>>;
@@ -75,26 +71,47 @@
                                       SDTCisVT<2, v4f32>, SDTCisPtrTy<3>]>>;
 def X86vzmovl  : SDNode<"X86ISD::VZEXT_MOVL",
                  SDTypeProfile<1, 1, [SDTCisSameAs<0,1>]>>;
+def X86vsmovl  : SDNode<"X86ISD::VSEXT_MOVL",
+                 SDTypeProfile<1, 1, [SDTCisVec<0>, SDTCisInt<1>, SDTCisInt<0>]>>;
+                 
 def X86vzload  : SDNode<"X86ISD::VZEXT_LOAD", SDTLoad,
                         [SDNPHasChain, SDNPMayLoad, SDNPMemOperand]>;
-def X86vshl    : SDNode<"X86ISD::VSHL",      SDTIntShiftOp>;
-def X86vshr    : SDNode<"X86ISD::VSRL",      SDTIntShiftOp>;
-def X86cmpps   : SDNode<"X86ISD::CMPPS",     SDTX86VFCMP>;
-def X86cmppd   : SDNode<"X86ISD::CMPPD",     SDTX86VFCMP>;
-def X86pcmpeqb : SDNode<"X86ISD::PCMPEQB", SDTIntBinOp, [SDNPCommutative]>;
-def X86pcmpeqw : SDNode<"X86ISD::PCMPEQW", SDTIntBinOp, [SDNPCommutative]>;
-def X86pcmpeqd : SDNode<"X86ISD::PCMPEQD", SDTIntBinOp, [SDNPCommutative]>;
-def X86pcmpeqq : SDNode<"X86ISD::PCMPEQQ", SDTIntBinOp, [SDNPCommutative]>;
-def X86pcmpgtb : SDNode<"X86ISD::PCMPGTB", SDTIntBinOp>;
-def X86pcmpgtw : SDNode<"X86ISD::PCMPGTW", SDTIntBinOp>;
-def X86pcmpgtd : SDNode<"X86ISD::PCMPGTD", SDTIntBinOp>;
-def X86pcmpgtq : SDNode<"X86ISD::PCMPGTQ", SDTIntBinOp>;
+def X86vshldq  : SDNode<"X86ISD::VSHLDQ",    SDTIntShiftOp>;
+def X86vshrdq  : SDNode<"X86ISD::VSRLDQ",    SDTIntShiftOp>;
+def X86cmpp    : SDNode<"X86ISD::CMPP",      SDTX86VFCMP>;
+def X86pcmpeq  : SDNode<"X86ISD::PCMPEQ", SDTIntBinOp, [SDNPCommutative]>;
+def X86pcmpgt  : SDNode<"X86ISD::PCMPGT", SDTIntBinOp>;
+
+def X86vshl    : SDNode<"X86ISD::VSHL",
+                        SDTypeProfile<1, 2, [SDTCisVec<0>, SDTCisSameAs<0,1>,
+                                      SDTCisVec<2>]>>;
+def X86vsrl    : SDNode<"X86ISD::VSRL",
+                        SDTypeProfile<1, 2, [SDTCisVec<0>, SDTCisSameAs<0,1>,
+                                      SDTCisVec<2>]>>;
+def X86vsra    : SDNode<"X86ISD::VSRA",
+                        SDTypeProfile<1, 2, [SDTCisVec<0>, SDTCisSameAs<0,1>,
+                                      SDTCisVec<2>]>>;
+
+def X86vshli   : SDNode<"X86ISD::VSHLI", SDTIntShiftOp>;
+def X86vsrli   : SDNode<"X86ISD::VSRLI", SDTIntShiftOp>;
+def X86vsrai   : SDNode<"X86ISD::VSRAI", SDTIntShiftOp>;
 
 def SDTX86CmpPTest : SDTypeProfile<1, 2, [SDTCisVT<0, i32>,
                                           SDTCisVec<1>,
                                           SDTCisSameAs<2, 1>]>;
 def X86ptest   : SDNode<"X86ISD::PTEST", SDTX86CmpPTest>;
 def X86testp   : SDNode<"X86ISD::TESTP", SDTX86CmpPTest>;
+
+def X86vpcom   : SDNode<"X86ISD::VPCOM",
+                        SDTypeProfile<1, 3, [SDTCisVec<0>, SDTCisSameAs<0,1>,
+                                      SDTCisSameAs<0,2>, SDTCisVT<3, i8>]>>;
+def X86vpcomu  : SDNode<"X86ISD::VPCOMU",
+                        SDTypeProfile<1, 3, [SDTCisVec<0>, SDTCisSameAs<0,1>,
+                                      SDTCisSameAs<0,2>, SDTCisVT<3, i8>]>>;
+
+def X86pmuludq : SDNode<"X86ISD::PMULUDQ",
+                        SDTypeProfile<1, 2, [SDTCisVec<0>, SDTCisVec<1>,
+                                      SDTCisSameAs<1,2>]>>;
 
 // Specific shuffle nodes - At some point ISD::VECTOR_SHUFFLE will always get
 // translated into one of the target nodes below during lowering.
@@ -109,6 +126,8 @@
                                  SDTCisSameAs<0,2>, SDTCisInt<3>]>;
 
 def SDTVBroadcast : SDTypeProfile<1, 1, [SDTCisVec<0>]>;
+def SDTBlend : SDTypeProfile<1, 3, [SDTCisVec<0>, SDTCisSameAs<0,1>,
+SDTCisSameAs<1,2>, SDTCisVT<3, i32>]>;
 
 def X86PAlign : SDNode<"X86ISD::PALIGN", SDTShuff3OpI>;
 
@@ -116,8 +135,7 @@
 def X86PShufhw : SDNode<"X86ISD::PSHUFHW", SDTShuff2OpI>;
 def X86PShuflw : SDNode<"X86ISD::PSHUFLW", SDTShuff2OpI>;
 
-def X86Shufpd : SDNode<"X86ISD::SHUFPD", SDTShuff3OpI>;
-def X86Shufps : SDNode<"X86ISD::SHUFPS", SDTShuff3OpI>;
+def X86Shufp : SDNode<"X86ISD::SHUFP", SDTShuff3OpI>;
 
 def X86Movddup  : SDNode<"X86ISD::MOVDDUP", SDTShuff1Op>;
 def X86Movshdup : SDNode<"X86ISD::MOVSHDUP", SDTShuff1Op>;
@@ -129,45 +147,24 @@
 def X86Movlhps : SDNode<"X86ISD::MOVLHPS", SDTShuff2Op>;
 def X86Movlhpd : SDNode<"X86ISD::MOVLHPD", SDTShuff2Op>;
 def X86Movhlps : SDNode<"X86ISD::MOVHLPS", SDTShuff2Op>;
-def X86Movhlpd : SDNode<"X86ISD::MOVHLPD", SDTShuff2Op>;
 
 def X86Movlps : SDNode<"X86ISD::MOVLPS", SDTShuff2Op>;
 def X86Movlpd : SDNode<"X86ISD::MOVLPD", SDTShuff2Op>;
 
-def X86Unpcklps  : SDNode<"X86ISD::UNPCKLPS", SDTShuff2Op>;
-def X86Unpcklpd  : SDNode<"X86ISD::UNPCKLPD", SDTShuff2Op>;
-def X86Unpcklpsy : SDNode<"X86ISD::VUNPCKLPSY", SDTShuff2Op>;
-def X86Unpcklpdy : SDNode<"X86ISD::VUNPCKLPDY", SDTShuff2Op>;
-
-<<<<<<< HEAD
-def X86Unpckhps  : SDNode<"X86ISD::UNPCKHPS", SDTShuff2Op>;
-def X86Unpckhpd  : SDNode<"X86ISD::UNPCKHPD", SDTShuff2Op>;
-def X86Unpckhpsy : SDNode<"X86ISD::VUNPCKHPSY", SDTShuff2Op>;
-def X86Unpckhpdy : SDNode<"X86ISD::VUNPCKHPDY", SDTShuff2Op>;
-=======
+def X86Unpckl : SDNode<"X86ISD::UNPCKL", SDTShuff2Op>;
+def X86Unpckh : SDNode<"X86ISD::UNPCKH", SDTShuff2Op>;
+
 def X86VPermilp  : SDNode<"X86ISD::VPERMILP", SDTShuff2OpI>;
 def X86VPermv    : SDNode<"X86ISD::VPERMV",   SDTShuff2Op>;
 def X86VPermi    : SDNode<"X86ISD::VPERMI",   SDTShuff2OpI>;
->>>>>>> d05f1854
-
-def X86Punpcklbw  : SDNode<"X86ISD::PUNPCKLBW", SDTShuff2Op>;
-def X86Punpcklwd  : SDNode<"X86ISD::PUNPCKLWD", SDTShuff2Op>;
-def X86Punpckldq  : SDNode<"X86ISD::PUNPCKLDQ", SDTShuff2Op>;
-def X86Punpcklqdq : SDNode<"X86ISD::PUNPCKLQDQ", SDTShuff2Op>;
-
-def X86Punpckhbw  : SDNode<"X86ISD::PUNPCKHBW", SDTShuff2Op>;
-def X86Punpckhwd  : SDNode<"X86ISD::PUNPCKHWD", SDTShuff2Op>;
-def X86Punpckhdq  : SDNode<"X86ISD::PUNPCKHDQ", SDTShuff2Op>;
-def X86Punpckhqdq : SDNode<"X86ISD::PUNPCKHQDQ", SDTShuff2Op>;
-
-def X86VPermilps  : SDNode<"X86ISD::VPERMILPS", SDTShuff2OpI>;
-def X86VPermilpsy : SDNode<"X86ISD::VPERMILPSY", SDTShuff2OpI>;
-def X86VPermilpd  : SDNode<"X86ISD::VPERMILPD", SDTShuff2OpI>;
-def X86VPermilpdy : SDNode<"X86ISD::VPERMILPDY", SDTShuff2OpI>;
-
-def X86VPerm2f128 : SDNode<"X86ISD::VPERM2F128", SDTShuff3OpI>;
+
+def X86VPerm2x128 : SDNode<"X86ISD::VPERM2X128", SDTShuff3OpI>;
 
 def X86VBroadcast : SDNode<"X86ISD::VBROADCAST", SDTVBroadcast>;
+
+def X86Blendpw : SDNode<"X86ISD::BLENDPW", SDTBlend>;
+def X86Blendps : SDNode<"X86ISD::BLENDPS", SDTBlend>;
+def X86Blendpd : SDNode<"X86ISD::BLENDPD", SDTBlend>;
 
 //===----------------------------------------------------------------------===//
 // SSE Complex Patterns
@@ -201,15 +198,15 @@
 //===----------------------------------------------------------------------===//
 
 // 128-bit load pattern fragments
+// NOTE: all 128-bit integer vector loads are promoted to v2i64
 def loadv4f32    : PatFrag<(ops node:$ptr), (v4f32 (load node:$ptr))>;
 def loadv2f64    : PatFrag<(ops node:$ptr), (v2f64 (load node:$ptr))>;
-def loadv4i32    : PatFrag<(ops node:$ptr), (v4i32 (load node:$ptr))>;
 def loadv2i64    : PatFrag<(ops node:$ptr), (v2i64 (load node:$ptr))>;
 
 // 256-bit load pattern fragments
+// NOTE: all 256-bit integer vector loads are promoted to v4i64
 def loadv8f32    : PatFrag<(ops node:$ptr), (v8f32 (load node:$ptr))>;
 def loadv4f64    : PatFrag<(ops node:$ptr), (v4f64 (load node:$ptr))>;
-def loadv8i32    : PatFrag<(ops node:$ptr), (v8i32 (load node:$ptr))>;
 def loadv4i64    : PatFrag<(ops node:$ptr), (v4i64 (load node:$ptr))>;
 
 // Like 'store', but always requires 128-bit vector alignment.
@@ -229,6 +226,11 @@
   return cast<LoadSDNode>(N)->getAlignment() >= 16;
 }]>;
 
+// Like 'X86vzload', but always requires 128-bit vector alignment.
+def alignedX86vzload : PatFrag<(ops node:$ptr), (X86vzload node:$ptr), [{
+  return cast<MemSDNode>(N)->getAlignment() >= 16;
+}]>;
+
 // Like 'load', but always requires 256-bit vector alignment.
 def alignedload256 : PatFrag<(ops node:$ptr), (load node:$ptr), [{
   return cast<LoadSDNode>(N)->getAlignment() >= 32;
@@ -240,22 +242,20 @@
                                (f64 (alignedload node:$ptr))>;
 
 // 128-bit aligned load pattern fragments
+// NOTE: all 128-bit integer vector loads are promoted to v2i64
 def alignedloadv4f32 : PatFrag<(ops node:$ptr),
                                (v4f32 (alignedload node:$ptr))>;
 def alignedloadv2f64 : PatFrag<(ops node:$ptr),
                                (v2f64 (alignedload node:$ptr))>;
-def alignedloadv4i32 : PatFrag<(ops node:$ptr),
-                               (v4i32 (alignedload node:$ptr))>;
 def alignedloadv2i64 : PatFrag<(ops node:$ptr),
                                (v2i64 (alignedload node:$ptr))>;
 
 // 256-bit aligned load pattern fragments
+// NOTE: all 256-bit integer vector loads are promoted to v4i64
 def alignedloadv8f32 : PatFrag<(ops node:$ptr),
                                (v8f32 (alignedload256 node:$ptr))>;
 def alignedloadv4f64 : PatFrag<(ops node:$ptr),
                                (v4f64 (alignedload256 node:$ptr))>;
-def alignedloadv8i32 : PatFrag<(ops node:$ptr),
-                               (v8i32 (alignedload256 node:$ptr))>;
 def alignedloadv4i64 : PatFrag<(ops node:$ptr),
                                (v4i64 (alignedload256 node:$ptr))>;
 
@@ -274,19 +274,16 @@
 def memopfsf64 : PatFrag<(ops node:$ptr), (f64   (memop node:$ptr))>;
 
 // 128-bit memop pattern fragments
+// NOTE: all 128-bit integer vector loads are promoted to v2i64
 def memopv4f32 : PatFrag<(ops node:$ptr), (v4f32 (memop node:$ptr))>;
 def memopv2f64 : PatFrag<(ops node:$ptr), (v2f64 (memop node:$ptr))>;
-def memopv4i32 : PatFrag<(ops node:$ptr), (v4i32 (memop node:$ptr))>;
 def memopv2i64 : PatFrag<(ops node:$ptr), (v2i64 (memop node:$ptr))>;
-def memopv8i16 : PatFrag<(ops node:$ptr), (v8i16 (memop node:$ptr))>;
-def memopv16i8 : PatFrag<(ops node:$ptr), (v16i8 (memop node:$ptr))>;
 
 // 256-bit memop pattern fragments
-def memopv32i8 : PatFrag<(ops node:$ptr), (v32i8 (memop node:$ptr))>;
+// NOTE: all 256-bit integer vector loads are promoted to v4i64
 def memopv8f32 : PatFrag<(ops node:$ptr), (v8f32 (memop node:$ptr))>;
 def memopv4f64 : PatFrag<(ops node:$ptr), (v4f64 (memop node:$ptr))>;
 def memopv4i64 : PatFrag<(ops node:$ptr), (v4i64 (memop node:$ptr))>;
-def memopv8i32 : PatFrag<(ops node:$ptr), (v8i32 (memop node:$ptr))>;
 
 // SSSE3 uses MMX registers for some instructions. They aren't aligned on a
 // 16-byte boundary.
@@ -332,6 +329,8 @@
 def bc_v2i64 : PatFrag<(ops node:$in), (v2i64 (bitconvert node:$in))>;
 
 // 256-bit bitconvert pattern fragments
+def bc_v32i8 : PatFrag<(ops node:$in), (v32i8 (bitconvert node:$in))>;
+def bc_v16i16 : PatFrag<(ops node:$in), (v16i16 (bitconvert node:$in))>;
 def bc_v8i32 : PatFrag<(ops node:$in), (v8i32 (bitconvert node:$in))>;
 def bc_v4i64 : PatFrag<(ops node:$in), (v4i64 (bitconvert node:$in))>;
 
@@ -356,30 +355,6 @@
   return getI32Imm(N->getZExtValue() >> 3);
 }]>;
 
-// SHUFFLE_get_shuf_imm xform function: convert vector_shuffle mask to PSHUF*,
-// SHUFP* etc. imm.
-def SHUFFLE_get_shuf_imm : SDNodeXForm<vector_shuffle, [{
-  return getI8Imm(X86::getShuffleSHUFImmediate(N));
-}]>;
-
-// SHUFFLE_get_pshufhw_imm xform function: convert vector_shuffle mask to
-// PSHUFHW imm.
-def SHUFFLE_get_pshufhw_imm : SDNodeXForm<vector_shuffle, [{
-  return getI8Imm(X86::getShufflePSHUFHWImmediate(N));
-}]>;
-
-// SHUFFLE_get_pshuflw_imm xform function: convert vector_shuffle mask to
-// PSHUFLW imm.
-def SHUFFLE_get_pshuflw_imm : SDNodeXForm<vector_shuffle, [{
-  return getI8Imm(X86::getShufflePSHUFLWImmediate(N));
-}]>;
-
-// SHUFFLE_get_palign_imm xform function: convert vector_shuffle mask to
-// a PALIGNR imm.
-def SHUFFLE_get_palign_imm : SDNodeXForm<vector_shuffle, [{
-  return getI8Imm(X86::getShufflePALIGNRImmediate(N));
-}]>;
-
 // EXTRACT_get_vextractf128_imm xform function: convert extract_subvector index
 // to VEXTRACTF128 imm.
 def EXTRACT_get_vextractf128_imm : SDNodeXForm<extract_subvector, [{
@@ -391,72 +366,6 @@
 def INSERT_get_vinsertf128_imm : SDNodeXForm<insert_subvector, [{
   return getI8Imm(X86::getInsertVINSERTF128Immediate(N));
 }]>;
-
-def splat_lo : PatFrag<(ops node:$lhs, node:$rhs),
-                       (vector_shuffle node:$lhs, node:$rhs), [{
-  ShuffleVectorSDNode *SVOp = cast<ShuffleVectorSDNode>(N);
-  return SVOp->isSplat() && SVOp->getSplatIndex() == 0;
-}]>;
-
-def movddup : PatFrag<(ops node:$lhs, node:$rhs),
-                      (vector_shuffle node:$lhs, node:$rhs), [{
-  return X86::isMOVDDUPMask(cast<ShuffleVectorSDNode>(N));
-}]>;
-
-def movhlps : PatFrag<(ops node:$lhs, node:$rhs),
-                      (vector_shuffle node:$lhs, node:$rhs), [{
-  return X86::isMOVHLPSMask(cast<ShuffleVectorSDNode>(N));
-}]>;
-
-def movhlps_undef : PatFrag<(ops node:$lhs, node:$rhs),
-                            (vector_shuffle node:$lhs, node:$rhs), [{
-  return X86::isMOVHLPS_v_undef_Mask(cast<ShuffleVectorSDNode>(N));
-}]>;
-
-def movlhps : PatFrag<(ops node:$lhs, node:$rhs),
-                      (vector_shuffle node:$lhs, node:$rhs), [{
-  return X86::isMOVLHPSMask(cast<ShuffleVectorSDNode>(N));
-}]>;
-
-def movlp : PatFrag<(ops node:$lhs, node:$rhs),
-                    (vector_shuffle node:$lhs, node:$rhs), [{
-  return X86::isMOVLPMask(cast<ShuffleVectorSDNode>(N));
-}]>;
-
-def movl : PatFrag<(ops node:$lhs, node:$rhs),
-                   (vector_shuffle node:$lhs, node:$rhs), [{
-  return X86::isMOVLMask(cast<ShuffleVectorSDNode>(N));
-}]>;
-
-def unpckl : PatFrag<(ops node:$lhs, node:$rhs),
-                     (vector_shuffle node:$lhs, node:$rhs), [{
-  return X86::isUNPCKLMask(cast<ShuffleVectorSDNode>(N));
-}]>;
-
-def unpckh : PatFrag<(ops node:$lhs, node:$rhs),
-                     (vector_shuffle node:$lhs, node:$rhs), [{
-  return X86::isUNPCKHMask(cast<ShuffleVectorSDNode>(N));
-}]>;
-
-def pshufd : PatFrag<(ops node:$lhs, node:$rhs),
-                     (vector_shuffle node:$lhs, node:$rhs), [{
-  return X86::isPSHUFDMask(cast<ShuffleVectorSDNode>(N));
-}], SHUFFLE_get_shuf_imm>;
-
-def shufp : PatFrag<(ops node:$lhs, node:$rhs),
-                    (vector_shuffle node:$lhs, node:$rhs), [{
-  return X86::isSHUFPMask(cast<ShuffleVectorSDNode>(N));
-}], SHUFFLE_get_shuf_imm>;
-
-def pshufhw : PatFrag<(ops node:$lhs, node:$rhs),
-                      (vector_shuffle node:$lhs, node:$rhs), [{
-  return X86::isPSHUFHWMask(cast<ShuffleVectorSDNode>(N));
-}], SHUFFLE_get_pshufhw_imm>;
-
-def pshuflw : PatFrag<(ops node:$lhs, node:$rhs),
-                      (vector_shuffle node:$lhs, node:$rhs), [{
-  return X86::isPSHUFLWMask(cast<ShuffleVectorSDNode>(N));
-}], SHUFFLE_get_pshuflw_imm>;
 
 def vextractf128_extract : PatFrag<(ops node:$bigvec, node:$index),
                                    (extract_subvector node:$bigvec,
