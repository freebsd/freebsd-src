--- conflicted
+++ resolved
@@ -20,7 +20,7 @@
 
 namespace llvm {
 
-void DecodeINSERTPSMask(unsigned Imm, SmallVectorImpl<unsigned> &ShuffleMask) {
+void DecodeINSERTPSMask(unsigned Imm, SmallVectorImpl<int> &ShuffleMask) {
   // Defaults the copying the dest value.
   ShuffleMask.push_back(0);
   ShuffleMask.push_back(1);
@@ -44,8 +44,7 @@
 }
 
 // <3,1> or <6,7,2,3>
-void DecodeMOVHLPSMask(unsigned NElts,
-                       SmallVectorImpl<unsigned> &ShuffleMask) {
+void DecodeMOVHLPSMask(unsigned NElts, SmallVectorImpl<int> &ShuffleMask) {
   for (unsigned i = NElts/2; i != NElts; ++i)
     ShuffleMask.push_back(NElts+i);
 
@@ -54,8 +53,7 @@
 }
 
 // <0,2> or <0,1,4,5>
-void DecodeMOVLHPSMask(unsigned NElts,
-                       SmallVectorImpl<unsigned> &ShuffleMask) {
+void DecodeMOVLHPSMask(unsigned NElts, SmallVectorImpl<int> &ShuffleMask) {
   for (unsigned i = 0; i != NElts/2; ++i)
     ShuffleMask.push_back(i);
 
@@ -63,16 +61,26 @@
     ShuffleMask.push_back(NElts+i);
 }
 
-void DecodePSHUFMask(unsigned NElts, unsigned Imm,
-                     SmallVectorImpl<unsigned> &ShuffleMask) {
-  for (unsigned i = 0; i != NElts; ++i) {
-    ShuffleMask.push_back(Imm % NElts);
-    Imm /= NElts;
+/// DecodePSHUFMask - This decodes the shuffle masks for pshufd, and vpermilp*.
+/// VT indicates the type of the vector allowing it to handle different
+/// datatypes and vector widths.
+void DecodePSHUFMask(EVT VT, unsigned Imm, SmallVectorImpl<int> &ShuffleMask) {
+  unsigned NumElts = VT.getVectorNumElements();
+
+  unsigned NumLanes = VT.getSizeInBits() / 128;
+  unsigned NumLaneElts = NumElts / NumLanes;
+
+  int NewImm = Imm;
+  for (unsigned l = 0; l != NumElts; l += NumLaneElts) {
+    for (unsigned i = 0; i != NumLaneElts; ++i) {
+      ShuffleMask.push_back(NewImm % NumLaneElts + l);
+      NewImm /= NumLaneElts;
+    }
+    if (NumLaneElts == 4) NewImm = Imm; // reload imm
   }
 }
 
-void DecodePSHUFHWMask(unsigned Imm,
-                       SmallVectorImpl<unsigned> &ShuffleMask) {
+void DecodePSHUFHWMask(unsigned Imm, SmallVectorImpl<int> &ShuffleMask) {
   ShuffleMask.push_back(0);
   ShuffleMask.push_back(1);
   ShuffleMask.push_back(2);
@@ -83,8 +91,7 @@
   }
 }
 
-void DecodePSHUFLWMask(unsigned Imm,
-                       SmallVectorImpl<unsigned> &ShuffleMask) {
+void DecodePSHUFLWMask(unsigned Imm, SmallVectorImpl<int> &ShuffleMask) {
   for (unsigned i = 0; i != 4; ++i) {
     ShuffleMask.push_back((Imm & 3));
     Imm >>= 2;
@@ -95,76 +102,35 @@
   ShuffleMask.push_back(7);
 }
 
-void DecodePUNPCKLBWMask(unsigned NElts,
-                         SmallVectorImpl<unsigned> &ShuffleMask) {
-  DecodeUNPCKLPMask(MVT::getVectorVT(MVT::i8, NElts), ShuffleMask);
-}
+/// DecodeSHUFPMask - This decodes the shuffle masks for shufp*. VT indicates
+/// the type of the vector allowing it to handle different datatypes and vector
+/// widths.
+void DecodeSHUFPMask(EVT VT, unsigned Imm, SmallVectorImpl<int> &ShuffleMask) {
+  unsigned NumElts = VT.getVectorNumElements();
 
-void DecodePUNPCKLWDMask(unsigned NElts,
-                         SmallVectorImpl<unsigned> &ShuffleMask) {
-  DecodeUNPCKLPMask(MVT::getVectorVT(MVT::i16, NElts), ShuffleMask);
-}
+  unsigned NumLanes = VT.getSizeInBits() / 128;
+  unsigned NumLaneElts = NumElts / NumLanes;
 
-void DecodePUNPCKLDQMask(unsigned NElts,
-                         SmallVectorImpl<unsigned> &ShuffleMask) {
-  DecodeUNPCKLPMask(MVT::getVectorVT(MVT::i32, NElts), ShuffleMask);
-}
-
-void DecodePUNPCKLQDQMask(unsigned NElts,
-                          SmallVectorImpl<unsigned> &ShuffleMask) {
-  DecodeUNPCKLPMask(MVT::getVectorVT(MVT::i64, NElts), ShuffleMask);
-}
-
-void DecodePUNPCKLMask(EVT VT,
-                       SmallVectorImpl<unsigned> &ShuffleMask) {
-  DecodeUNPCKLPMask(VT, ShuffleMask);
-}
-
-void DecodePUNPCKHMask(unsigned NElts,
-                       SmallVectorImpl<unsigned> &ShuffleMask) {
-  for (unsigned i = 0; i != NElts/2; ++i) {
-    ShuffleMask.push_back(i+NElts/2);
-    ShuffleMask.push_back(i+NElts+NElts/2);
+  int NewImm = Imm;
+  for (unsigned l = 0; l != NumElts; l += NumLaneElts) {
+    // Part that reads from dest.
+    for (unsigned i = 0; i != NumLaneElts/2; ++i) {
+      ShuffleMask.push_back(NewImm % NumLaneElts + l);
+      NewImm /= NumLaneElts;
+    }
+    // Part that reads from src.
+    for (unsigned i = 0; i != NumLaneElts/2; ++i) {
+      ShuffleMask.push_back(NewImm % NumLaneElts + NumElts + l);
+      NewImm /= NumLaneElts;
+    }
+    if (NumLaneElts == 4) NewImm = Imm; // reload imm
   }
 }
 
-void DecodeSHUFPSMask(unsigned NElts, unsigned Imm,
-                      SmallVectorImpl<unsigned> &ShuffleMask) {
-  // Part that reads from dest.
-  for (unsigned i = 0; i != NElts/2; ++i) {
-    ShuffleMask.push_back(Imm % NElts);
-    Imm /= NElts;
-  }
-  // Part that reads from src.
-  for (unsigned i = 0; i != NElts/2; ++i) {
-    ShuffleMask.push_back(Imm % NElts + NElts);
-    Imm /= NElts;
-  }
-}
-
-void DecodeUNPCKHPMask(unsigned NElts,
-                       SmallVectorImpl<unsigned> &ShuffleMask) {
-  for (unsigned i = 0; i != NElts/2; ++i) {
-    ShuffleMask.push_back(i+NElts/2);        // Reads from dest
-    ShuffleMask.push_back(i+NElts+NElts/2);  // Reads from src
-  }
-}
-
-void DecodeUNPCKLPSMask(unsigned NElts,
-                        SmallVectorImpl<unsigned> &ShuffleMask) {
-  DecodeUNPCKLPMask(MVT::getVectorVT(MVT::i32, NElts), ShuffleMask);
-}
-
-void DecodeUNPCKLPDMask(unsigned NElts,
-                        SmallVectorImpl<unsigned> &ShuffleMask) {
-  DecodeUNPCKLPMask(MVT::getVectorVT(MVT::i64, NElts), ShuffleMask);
-}
-
-/// DecodeUNPCKLPMask - This decodes the shuffle masks for unpcklps/unpcklpd
-/// etc.  VT indicates the type of the vector allowing it to handle different
-/// datatypes and vector widths.
-void DecodeUNPCKLPMask(EVT VT,
-                       SmallVectorImpl<unsigned> &ShuffleMask) {
+/// DecodeUNPCKHMask - This decodes the shuffle masks for unpckhps/unpckhpd
+/// and punpckh*. VT indicates the type of the vector allowing it to handle
+/// different datatypes and vector widths.
+void DecodeUNPCKHMask(EVT VT, SmallVectorImpl<int> &ShuffleMask) {
   unsigned NumElts = VT.getVectorNumElements();
 
   // Handle 128 and 256-bit vector lengths. AVX defines UNPCK* to operate
@@ -173,63 +139,39 @@
   if (NumLanes == 0 ) NumLanes = 1;  // Handle MMX
   unsigned NumLaneElts = NumElts / NumLanes;
 
-  unsigned Start = 0;
-  unsigned End = NumLaneElts / 2;
-  for (unsigned s = 0; s < NumLanes; ++s) {
-    for (unsigned i = Start; i != End; ++i) {
-      ShuffleMask.push_back(i);                 // Reads from dest/src1
-      ShuffleMask.push_back(i+NumLaneElts);  // Reads from src/src2
-    }
-    // Process the next 128 bits.
-    Start += NumLaneElts;
-    End += NumLaneElts;
-  }
-}
-
-// DecodeVPERMILPSMask - Decodes VPERMILPS permutes for any 128-bit 32-bit
-// elements. For 256-bit vectors, it's considered as two 128 lanes, the
-// referenced elements can't cross lanes and the mask of the first lane must
-// be the same of the second.
-void DecodeVPERMILPSMask(unsigned NumElts, unsigned Imm,
-                         SmallVectorImpl<unsigned> &ShuffleMask) {
-  unsigned NumLanes = (NumElts*32)/128;
-  unsigned LaneSize = NumElts/NumLanes;
-
-  for (unsigned l = 0; l != NumLanes; ++l) {
-    for (unsigned i = 0; i != LaneSize; ++i) {
-      unsigned Idx = (Imm >> (i*2)) & 0x3 ;
-      ShuffleMask.push_back(Idx+(l*LaneSize));
+  for (unsigned l = 0; l != NumElts; l += NumLaneElts) {
+    for (unsigned i = l + NumLaneElts/2, e = l + NumLaneElts; i != e; ++i) {
+      ShuffleMask.push_back(i);          // Reads from dest/src1
+      ShuffleMask.push_back(i+NumElts);  // Reads from src/src2
     }
   }
 }
 
-// DecodeVPERMILPDMask - Decodes VPERMILPD permutes for any 128-bit 64-bit
-// elements. For 256-bit vectors, it's considered as two 128 lanes, the
-// referenced elements can't cross lanes but the mask of the first lane can
-// be the different of the second (not like VPERMILPS).
-void DecodeVPERMILPDMask(unsigned NumElts, unsigned Imm,
-                         SmallVectorImpl<unsigned> &ShuffleMask) {
-  unsigned NumLanes = (NumElts*64)/128;
-  unsigned LaneSize = NumElts/NumLanes;
+/// DecodeUNPCKLMask - This decodes the shuffle masks for unpcklps/unpcklpd
+/// and punpckl*. VT indicates the type of the vector allowing it to handle
+/// different datatypes and vector widths.
+void DecodeUNPCKLMask(EVT VT, SmallVectorImpl<int> &ShuffleMask) {
+  unsigned NumElts = VT.getVectorNumElements();
 
-  for (unsigned l = 0; l < NumLanes; ++l) {
-    for (unsigned i = l*LaneSize; i < LaneSize*(l+1); ++i) {
-      unsigned Idx = (Imm >> i) & 0x1;
-      ShuffleMask.push_back(Idx+(l*LaneSize));
+  // Handle 128 and 256-bit vector lengths. AVX defines UNPCK* to operate
+  // independently on 128-bit lanes.
+  unsigned NumLanes = VT.getSizeInBits() / 128;
+  if (NumLanes == 0 ) NumLanes = 1;  // Handle MMX
+  unsigned NumLaneElts = NumElts / NumLanes;
+
+  for (unsigned l = 0; l != NumElts; l += NumLaneElts) {
+    for (unsigned i = l, e = l + NumLaneElts/2; i != e; ++i) {
+      ShuffleMask.push_back(i);          // Reads from dest/src1
+      ShuffleMask.push_back(i+NumElts);  // Reads from src/src2
     }
   }
 }
 
-<<<<<<< HEAD
-void DecodeVPERM2F128Mask(EVT VT, unsigned Imm,
-                          SmallVectorImpl<unsigned> &ShuffleMask) {
-=======
 void DecodeVPERM2X128Mask(EVT VT, unsigned Imm,
                           SmallVectorImpl<int> &ShuffleMask) {
   if (Imm & 0x88)
     return; // Not a shuffle
 
->>>>>>> d05f1854
   unsigned HalfSize = VT.getVectorNumElements()/2;
   unsigned FstHalfBegin = (Imm & 0x3) * HalfSize;
   unsigned SndHalfBegin = ((Imm >> 4) & 0x3) * HalfSize;
@@ -240,12 +182,4 @@
     ShuffleMask.push_back(i);
 }
 
-void DecodeVPERM2F128Mask(unsigned Imm,
-                          SmallVectorImpl<unsigned> &ShuffleMask) {
-  // VPERM2F128 is used by any 256-bit EVT, but X86InstComments only
-  // has information about the instruction and not the types. So for
-  // instruction comments purpose, assume the 256-bit vector is v4i64.
-  return DecodeVPERM2F128Mask(MVT::v4i64, Imm, ShuffleMask);
-}
-
 } // llvm namespace