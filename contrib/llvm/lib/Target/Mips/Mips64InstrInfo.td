--- conflicted
+++ resolved
@@ -25,79 +25,29 @@
 
 // Transformation Function - get Imm - 32.
 def Subtract32 : SDNodeXForm<imm, [{
-  return getI32Imm((unsigned)N->getZExtValue() - 32);
+  return getImm(N, (unsigned)N->getZExtValue() - 32);
 }]>;
 
-// imm32_63 predicate - True if imm is in range [32, 63].
-def imm32_63 : ImmLeaf<i64,
-                       [{return (int32_t)Imm >= 32 && (int32_t)Imm < 64;}],
-                       Subtract32>;
+// shamt must fit in 6 bits.
+def immZExt6 : ImmLeaf<i32, [{return Imm == (Imm & 0x3f);}]>;
 
 //===----------------------------------------------------------------------===//
 // Instructions specific format
 //===----------------------------------------------------------------------===//
 // Shifts
-<<<<<<< HEAD
-class LogicR_shift_rotate_imm64<bits<6> func, bits<5> _rs, string instr_asm,
-                                SDNode OpNode, PatFrag PF>:
-  FR<0x00, func, (outs CPU64Regs:$rd), (ins CPU64Regs:$rt, shamt_64:$shamt),
-     !strconcat(instr_asm, "\t$rd, $rt, $shamt"),
-     [(set CPU64Regs:$rd, (OpNode CPU64Regs:$rt, (i64 PF:$shamt)))],
-     IIAlu> {
-  let rs = _rs;
-}
-=======
 // 64-bit shift instructions.
 let DecoderNamespace = "Mips64" in {
 class shift_rotate_imm64<bits<6> func, bits<5> isRotate, string instr_asm,
                          SDNode OpNode>:
   shift_rotate_imm<func, isRotate, instr_asm, OpNode, immZExt6, shamt,
                    CPU64Regs>;
->>>>>>> d05f1854
-
-class LogicR_shift_rotate_reg64<bits<6> func, bits<5> _shamt, string instr_asm,
-                                SDNode OpNode>:
-  FR<0x00, func, (outs CPU64Regs:$rd), (ins CPU64Regs:$rs, CPU64Regs:$rt),
-     !strconcat(instr_asm, "\t$rd, $rt, $rs"),
-     [(set CPU64Regs:$rd, (OpNode CPU64Regs:$rt, CPU64Regs:$rs))], IIAlu> {
-  let shamt = _shamt;
-}
-
-<<<<<<< HEAD
+
 // Mul, Div
-let rd = 0, shamt = 0, Defs = [HI64, LO64] in {
-  let isCommutable = 1 in
-  class Mul64<bits<6> func, string instr_asm, InstrItinClass itin>:
-    FR<0x00, func, (outs), (ins CPU64Regs:$rs, CPU64Regs:$rt),
-       !strconcat(instr_asm, "\t$rs, $rt"), [], itin>;
-
-  class Div64<SDNode op, bits<6> func, string instr_asm, InstrItinClass itin>:
-              FR<0x00, func, (outs), (ins CPU64Regs:$rs, CPU64Regs:$rt),
-              !strconcat(instr_asm, "\t$$zero, $rs, $rt"),
-              [(op CPU64Regs:$rs, CPU64Regs:$rt)], itin>;
-}
-
-// Move from Hi/Lo
-let shamt = 0 in {
-let rs = 0, rt = 0 in
-class MoveFromLOHI64<bits<6> func, string instr_asm>:
-  FR<0x00, func, (outs CPU64Regs:$rd), (ins),
-     !strconcat(instr_asm, "\t$rd"), [], IIHiLo>;
-
-let rt = 0, rd = 0 in
-class MoveToLOHI64<bits<6> func, string instr_asm>:
-  FR<0x00, func, (outs), (ins CPU64Regs:$rs),
-     !strconcat(instr_asm, "\t$rs"), [], IIHiLo>;
-}
-
-// Count Leading Ones/Zeros in Word
-class CountLeading64<bits<6> func, string instr_asm, list<dag> pattern>:
-  FR<0x1c, func, (outs CPU64Regs:$rd), (ins CPU64Regs:$rs),
-     !strconcat(instr_asm, "\t$rd, $rs"), pattern, IIAlu>,
-     Requires<[HasBitCount]> {
-  let shamt = 0;
-  let rt = rd;
-=======
+class Mult64<bits<6> func, string instr_asm, InstrItinClass itin>:
+  Mult<func, instr_asm, itin, CPU64Regs, [HI64, LO64]>;
+class Div64<SDNode op, bits<6> func, string instr_asm, InstrItinClass itin>:
+  Div<op, func, instr_asm, itin, CPU64Regs, [HI64, LO64]>;
+
 multiclass Atomic2Ops64<PatFrag Op, string Opstr> {
   def #NAME# : Atomic2Ops<Op, Opstr, CPU64Regs, CPURegs>, Requires<[NotN64]>;
   def _P8    : Atomic2Ops<Op, Opstr, CPU64Regs, CPU64Regs>, Requires<[IsN64]> {
@@ -123,7 +73,6 @@
   defm ATOMIC_LOAD_NAND_I64 : Atomic2Ops64<atomic_load_nand_64, "load_nand_64">;
   defm ATOMIC_SWAP_I64      : Atomic2Ops64<atomic_swap_64, "swap_64">;
   defm ATOMIC_CMP_SWAP_I64  : AtomicCmpSwap64<atomic_cmp_swap_64, "64">;
->>>>>>> d05f1854
 }
 
 //===----------------------------------------------------------------------===//
@@ -138,6 +87,7 @@
 def SLTiu64  : SetCC_I<0x0b, "sltiu", setult, simm16_64, immSExt16, CPU64Regs>;
 def ORi64    : ArithLogicI<0x0d, "ori", or, uimm16_64, immZExt16, CPU64Regs>;
 def XORi64   : ArithLogicI<0x0e, "xori", xor, uimm16_64, immZExt16, CPU64Regs>;
+def LUi64    : LoadUpper<0x0f, "lui", CPU64Regs, uimm16_64>;
 
 /// Arithmetic Instructions (3-Operand, R-Type)
 def DADDu    : ArithLogicR<0x00, 0x2d, "daddu", add, IIAlu, CPU64Regs, 1>;
@@ -150,24 +100,6 @@
 def NOR64    : LogicNOR<0x00, 0x27, "nor", CPU64Regs>;
 
 /// Shift Instructions
-<<<<<<< HEAD
-def DSLL     : LogicR_shift_rotate_imm64<0x38, 0x00, "dsll", shl, immZExt5>;
-def DSRL     : LogicR_shift_rotate_imm64<0x3a, 0x00, "dsrl", srl, immZExt5>;
-def DSRA     : LogicR_shift_rotate_imm64<0x3b, 0x00, "dsra", sra, immZExt5>;
-def DSLL32   : LogicR_shift_rotate_imm64<0x3c, 0x00, "dsll32", shl, imm32_63>;
-def DSRL32   : LogicR_shift_rotate_imm64<0x3e, 0x00, "dsrl32", srl, imm32_63>;
-def DSRA32   : LogicR_shift_rotate_imm64<0x3f, 0x00, "dsra32", sra, imm32_63>;
-def DSLLV    : LogicR_shift_rotate_reg64<0x24, 0x00, "dsllv", shl>;
-def DSRLV    : LogicR_shift_rotate_reg64<0x26, 0x00, "dsrlv", srl>;
-def DSRAV    : LogicR_shift_rotate_reg64<0x27, 0x00, "dsrav", sra>;
-
-// Rotate Instructions
-let Predicates = [HasMips64r2] in {
-  def DROTR    : LogicR_shift_rotate_imm64<0x3a, 0x01, "drotr", rotr, immZExt5>;
-  def DROTR32  : LogicR_shift_rotate_imm64<0x3e, 0x01, "drotr32", rotr,
-                                           imm32_63>;
-  def DROTRV   : LogicR_shift_rotate_reg64<0x16, 0x01, "drotrv", rotr>;
-=======
 def DSLL     : shift_rotate_imm64<0x38, 0x00, "dsll", shl>;
 def DSRL     : shift_rotate_imm64<0x3a, 0x00, "dsrl", srl>;
 def DSRA     : shift_rotate_imm64<0x3b, 0x00, "dsra", sra>;
@@ -179,12 +111,11 @@
 let Predicates = [HasMips64r2], DecoderNamespace = "Mips64" in {
   def DROTR    : shift_rotate_imm64<0x3a, 0x01, "drotr", rotr>;
   def DROTRV   : shift_rotate_reg<0x16, 0x01, "drotrv", rotr, CPU64Regs>;
->>>>>>> d05f1854
 }
 
 let DecoderNamespace = "Mips64" in {
 /// Load and Store Instructions
-///  aligned 
+///  aligned
 defm LB64    : LoadM64<0x20, "lb",  sextloadi8>;
 defm LBu64   : LoadM64<0x24, "lbu", zextloadi8>;
 defm LH64    : LoadM64<0x21, "lh",  sextloadi16_a>;
@@ -206,8 +137,6 @@
 defm ULD       : LoadM64<0x37, "uld",  load_u, 1>;
 defm USD       : StoreM64<0x3f, "usd", store_u, 1>;
 
-<<<<<<< HEAD
-=======
 /// Load-linked, Store-conditional
 def LLD    : LLBase<0x34, "lld", CPU64Regs, mem>, Requires<[NotN64]>;
 def LLD_P8 : LLBase<0x34, "lld", CPU64Regs, mem64>, Requires<[IsN64]> {
@@ -218,47 +147,35 @@
   let isCodeGenOnly = 1;
 }
 
->>>>>>> d05f1854
 /// Jump and Branch Instructions
+def JR64   : JumpFR<0x00, 0x08, "jr", CPU64Regs>;
 def BEQ64  : CBranch<0x04, "beq", seteq, CPU64Regs>;
 def BNE64  : CBranch<0x05, "bne", setne, CPU64Regs>;
 def BGEZ64 : CBranchZero<0x01, 1, "bgez", setge, CPU64Regs>;
 def BGTZ64 : CBranchZero<0x07, 0, "bgtz", setgt, CPU64Regs>;
 def BLEZ64 : CBranchZero<0x06, 0, "blez", setle, CPU64Regs>;
 def BLTZ64 : CBranchZero<0x01, 0, "bltz", setlt, CPU64Regs>;
-<<<<<<< HEAD
-
-=======
 }
 let DecoderNamespace = "Mips64" in
 def JALR64 : JumpLinkReg<0x00, 0x09, "jalr", CPU64Regs>;
 
 let DecoderNamespace = "Mips64" in {
->>>>>>> d05f1854
 /// Multiply and Divide Instructions.
-def DMULT    : Mul64<0x1c, "dmult", IIImul>;
-def DMULTu   : Mul64<0x1d, "dmultu", IIImul>;
+def DMULT    : Mult64<0x1c, "dmult", IIImul>;
+def DMULTu   : Mult64<0x1d, "dmultu", IIImul>;
 def DSDIV    : Div64<MipsDivRem, 0x1e, "ddiv", IIIdiv>;
 def DUDIV    : Div64<MipsDivRemU, 0x1f, "ddivu", IIIdiv>;
 
-let Defs = [HI64] in
-  def MTHI64  : MoveToLOHI64<0x11, "mthi">;
-let Defs = [LO64] in
-  def MTLO64  : MoveToLOHI64<0x13, "mtlo">;
-
-let Uses = [HI64] in
-  def MFHI64  : MoveFromLOHI64<0x10, "mfhi">;
-let Uses = [LO64] in
-  def MFLO64  : MoveFromLOHI64<0x12, "mflo">;
+def MTHI64 : MoveToLOHI<0x11, "mthi", CPU64Regs, [HI64]>;
+def MTLO64 : MoveToLOHI<0x13, "mtlo", CPU64Regs, [LO64]>;
+def MFHI64 : MoveFromLOHI<0x10, "mfhi", CPU64Regs, [HI64]>;
+def MFLO64 : MoveFromLOHI<0x12, "mflo", CPU64Regs, [LO64]>;
+
+/// Sign Ext In Register Instructions.
+def SEB64 : SignExtInReg<0x10, "seb", i8, CPU64Regs>;
+def SEH64 : SignExtInReg<0x18, "seh", i16, CPU64Regs>;
 
 /// Count Leading
-<<<<<<< HEAD
-def DCLZ : CountLeading64<0x24, "dclz",
-                          [(set CPU64Regs:$rd, (ctlz CPU64Regs:$rs))]>;
-def DCLO : CountLeading64<0x25, "dclo",
-                          [(set CPU64Regs:$rd, (ctlz (not CPU64Regs:$rs)))]>;
-
-=======
 def DCLZ : CountLeading0<0x24, "dclz", CPU64Regs>;
 def DCLO : CountLeading1<0x25, "dclo", CPU64Regs>;
 
@@ -287,25 +204,60 @@
 def SLL64_64 : FR<0x0, 0x00, (outs CPU64Regs:$rd), (ins CPU64Regs:$rt),
                   "sll\t$rd, $rt, 0", [], IIAlu>;
 }
->>>>>>> d05f1854
 //===----------------------------------------------------------------------===//
 //  Arbitrary patterns that map to one or more instructions
 //===----------------------------------------------------------------------===//
 
-// Small immediates
-def : Pat<(i64 immSExt16:$in),
-          (DADDiu ZERO_64, imm:$in)>;
-def : Pat<(i64 immZExt16:$in),
-          (ORi64 ZERO_64, imm:$in)>;
-
-// zextloadi32_u
-def : Pat<(zextloadi32_u addr:$a), (DSRL (DSLL (ULW64_P8 addr:$a), 32), 32)>,
-      Requires<[IsN64]>;
-def : Pat<(zextloadi32_u addr:$a), (DSRL (DSLL (ULW64 addr:$a), 32), 32)>,
-      Requires<[NotN64]>;
+// extended loads
+let Predicates = [NotN64] in {
+  def : Pat<(i64 (extloadi1  addr:$src)), (LB64 addr:$src)>;
+  def : Pat<(i64 (extloadi8  addr:$src)), (LB64 addr:$src)>;
+  def : Pat<(i64 (extloadi16_a addr:$src)), (LH64 addr:$src)>;
+  def : Pat<(i64 (extloadi16_u addr:$src)), (ULH64 addr:$src)>;
+  def : Pat<(i64 (extloadi32_a addr:$src)), (LW64 addr:$src)>;
+  def : Pat<(i64 (extloadi32_u addr:$src)), (ULW64 addr:$src)>;
+  def : Pat<(zextloadi32_u addr:$a), (DSRL (DSLL (ULW64 addr:$a), 32), 32)>;
+}
+let Predicates = [IsN64] in {
+  def : Pat<(i64 (extloadi1  addr:$src)), (LB64_P8 addr:$src)>;
+  def : Pat<(i64 (extloadi8  addr:$src)), (LB64_P8 addr:$src)>;
+  def : Pat<(i64 (extloadi16_a addr:$src)), (LH64_P8 addr:$src)>;
+  def : Pat<(i64 (extloadi16_u addr:$src)), (ULH64_P8 addr:$src)>;
+  def : Pat<(i64 (extloadi32_a addr:$src)), (LW64_P8 addr:$src)>;
+  def : Pat<(i64 (extloadi32_u addr:$src)), (ULW64_P8 addr:$src)>;
+  def : Pat<(zextloadi32_u addr:$a), (DSRL (DSLL (ULW64_P8 addr:$a), 32), 32)>;
+}
 
 // hi/lo relocs
-def : Pat<(i64 (MipsLo tglobaladdr:$in)), (DADDiu ZERO_64, tglobaladdr:$in)>;
+def : Pat<(MipsHi tglobaladdr:$in), (LUi64 tglobaladdr:$in)>;
+def : Pat<(MipsHi tblockaddress:$in), (LUi64 tblockaddress:$in)>;
+def : Pat<(MipsHi tjumptable:$in), (LUi64 tjumptable:$in)>;
+def : Pat<(MipsHi tconstpool:$in), (LUi64 tconstpool:$in)>;
+def : Pat<(MipsHi tglobaltlsaddr:$in), (LUi64 tglobaltlsaddr:$in)>;
+
+def : Pat<(MipsLo tglobaladdr:$in), (DADDiu ZERO_64, tglobaladdr:$in)>;
+def : Pat<(MipsLo tblockaddress:$in), (DADDiu ZERO_64, tblockaddress:$in)>;
+def : Pat<(MipsLo tjumptable:$in), (DADDiu ZERO_64, tjumptable:$in)>;
+def : Pat<(MipsLo tconstpool:$in), (DADDiu ZERO_64, tconstpool:$in)>;
+def : Pat<(MipsLo tglobaltlsaddr:$in), (DADDiu ZERO_64, tglobaltlsaddr:$in)>;
+
+def : Pat<(add CPU64Regs:$hi, (MipsLo tglobaladdr:$lo)),
+          (DADDiu CPU64Regs:$hi, tglobaladdr:$lo)>;
+def : Pat<(add CPU64Regs:$hi, (MipsLo tblockaddress:$lo)),
+          (DADDiu CPU64Regs:$hi, tblockaddress:$lo)>;
+def : Pat<(add CPU64Regs:$hi, (MipsLo tjumptable:$lo)),
+          (DADDiu CPU64Regs:$hi, tjumptable:$lo)>;
+def : Pat<(add CPU64Regs:$hi, (MipsLo tconstpool:$lo)),
+          (DADDiu CPU64Regs:$hi, tconstpool:$lo)>;
+def : Pat<(add CPU64Regs:$hi, (MipsLo tglobaltlsaddr:$lo)),
+          (DADDiu CPU64Regs:$hi, tglobaltlsaddr:$lo)>;
+
+def : WrapperPat<tglobaladdr, DADDiu, CPU64Regs>;
+def : WrapperPat<tconstpool, DADDiu, CPU64Regs>;
+def : WrapperPat<texternalsym, DADDiu, CPU64Regs>;
+def : WrapperPat<tblockaddress, DADDiu, CPU64Regs>;
+def : WrapperPat<tjumptable, DADDiu, CPU64Regs>;
+def : WrapperPat<tglobaltlsaddr, DADDiu, CPU64Regs>;
 
 defm : BrcondPats<CPU64Regs, BEQ64, BNE64, SLT64, SLTu64, SLTi64, SLTiu64,
                   ZERO_64>;
@@ -315,4 +267,22 @@
 defm : SetlePats<CPU64Regs, SLT64, SLTu64>;
 defm : SetgtPats<CPU64Regs, SLT64, SLTu64>;
 defm : SetgePats<CPU64Regs, SLT64, SLTu64>;
-defm : SetgeImmPats<CPU64Regs, SLTi64, SLTiu64>;+defm : SetgeImmPats<CPU64Regs, SLTi64, SLTiu64>;
+
+// select MipsDynAlloc
+def : Pat<(MipsDynAlloc addr:$f), (DynAlloc64 addr:$f)>, Requires<[IsN64]>;
+
+// truncate
+def : Pat<(i32 (trunc CPU64Regs:$src)),
+          (SLL (EXTRACT_SUBREG CPU64Regs:$src, sub_32), 0)>, Requires<[IsN64]>;
+
+// 32-to-64-bit extension
+def : Pat<(i64 (anyext CPURegs:$src)), (SLL64_32 CPURegs:$src)>;
+def : Pat<(i64 (zext CPURegs:$src)), (DSRL (DSLL64_32 CPURegs:$src), 32)>;
+def : Pat<(i64 (sext CPURegs:$src)), (SLL64_32 CPURegs:$src)>;
+
+// Sign extend in register
+def : Pat<(i64 (sext_inreg CPU64Regs:$src, i32)), (SLL64_64 CPU64Regs:$src)>;
+
+// bswap pattern
+def : Pat<(bswap CPU64Regs:$rt), (DSHD (DSBH CPU64Regs:$rt))>;