<<<<<<< HEAD
=======
//===-- MipsASMBackend.cpp - Mips Asm Backend  ----------------------------===//
//
//                     The LLVM Compiler Infrastructure
//
// This file is distributed under the University of Illinois Open Source
// License. See LICENSE.TXT for details.
//
//===----------------------------------------------------------------------===//
//
// This file implements the MipsAsmBackend and MipsELFObjectWriter classes.
//
//===----------------------------------------------------------------------===//
//

#include "MipsFixupKinds.h"
>>>>>>> d05f1854
#include "MCTargetDesc/MipsMCTargetDesc.h"
#include "llvm/ADT/Twine.h"
#include "llvm/MC/MCAssembler.h"
#include "llvm/MC/MCDirectives.h"
#include "llvm/MC/MCELFObjectWriter.h"
#include "llvm/MC/MCExpr.h"
#include "llvm/MC/MCMachObjectWriter.h"
#include "llvm/MC/MCObjectWriter.h"
#include "llvm/MC/MCSectionELF.h"
#include "llvm/MC/MCSectionMachO.h"
#include "llvm/MC/MCAsmBackend.h"
#include "llvm/MC/MCSubtargetInfo.h"
#include "llvm/Object/MachOFormat.h"
#include "llvm/Support/ELF.h"
#include "llvm/Support/ErrorHandling.h"
#include "llvm/Support/raw_ostream.h"
using namespace llvm;

namespace {
class MipsELFObjectWriter : public MCELFObjectTargetWriter {
public:
  MipsELFObjectWriter(bool is64Bit, Triple::OSType OSType, uint16_t EMachine,
                      bool HasRelocationAddend)
    : MCELFObjectTargetWriter(is64Bit, OSType, EMachine,
                              HasRelocationAddend) {}
};

class MipsAsmBackend : public MCAsmBackend {
public:
  MipsAsmBackend(const Target &T)
    : MCAsmBackend() {}

  unsigned getNumFixupKinds() const {
    return 1;   //tbd
  }

  /// ApplyFixup - Apply the \arg Value for given \arg Fixup into the provided
  /// data fragment, at the offset specified by the fixup and following the
  /// fixup kind as appropriate.
  void ApplyFixup(const MCFixup &Fixup, char *Data, unsigned DataSize,
                  uint64_t Value) const {
<<<<<<< HEAD
=======
    MCFixupKind Kind = Fixup.getKind();
    Value = adjustFixupValue((unsigned)Kind, Value);

    if (!Value)
      return; // Doesn't change encoding.

    // Where do we start in the object
    unsigned Offset = Fixup.getOffset();
    // Number of bytes we need to fixup
    unsigned NumBytes = (getFixupKindInfo(Kind).TargetSize + 7) / 8;
    // Used to point to big endian bytes
    unsigned FullSize;

    switch ((unsigned)Kind) {
    case Mips::fixup_Mips_16:
      FullSize = 2;
      break;
    case Mips::fixup_Mips_64:
      FullSize = 8;
      break;
    default:
      FullSize = 4;
      break;
    }

    // Grab current value, if any, from bits.
    uint64_t CurVal = 0;

    for (unsigned i = 0; i != NumBytes; ++i) {
      unsigned Idx = IsLittle ? i : (FullSize - 1 - i);
      CurVal |= (uint64_t)((uint8_t)Data[Offset + Idx]) << (i*8);
    }

    uint64_t Mask = ((uint64_t)(-1) >> (64 - getFixupKindInfo(Kind).TargetSize));
    CurVal |= Value & Mask;

    // Write out the fixed up bytes back to the code/data bits.
    for (unsigned i = 0; i != NumBytes; ++i) {
      unsigned Idx = IsLittle ? i : (FullSize - 1 - i);
      Data[Offset + Idx] = (uint8_t)((CurVal >> (i*8)) & 0xff);
    }
  }

  unsigned getNumFixupKinds() const { return Mips::NumTargetFixupKinds; }

  const MCFixupKindInfo &getFixupKindInfo(MCFixupKind Kind) const {
    const static MCFixupKindInfo Infos[Mips::NumTargetFixupKinds] = {
      // This table *must* be in same the order of fixup_* kinds in
      // MipsFixupKinds.h.
      //
      // name                    offset  bits  flags
      { "fixup_Mips_16",           0,     16,   0 },
      { "fixup_Mips_32",           0,     32,   0 },
      { "fixup_Mips_REL32",        0,     32,   0 },
      { "fixup_Mips_26",           0,     26,   0 },
      { "fixup_Mips_HI16",         0,     16,   0 },
      { "fixup_Mips_LO16",         0,     16,   0 },
      { "fixup_Mips_GPREL16",      0,     16,   0 },
      { "fixup_Mips_LITERAL",      0,     16,   0 },
      { "fixup_Mips_GOT_Global",   0,     16,   0 },
      { "fixup_Mips_GOT_Local",    0,     16,   0 },
      { "fixup_Mips_PC16",         0,     16,  MCFixupKindInfo::FKF_IsPCRel },
      { "fixup_Mips_CALL16",       0,     16,   0 },
      { "fixup_Mips_GPREL32",      0,     32,   0 },
      { "fixup_Mips_SHIFT5",       6,      5,   0 },
      { "fixup_Mips_SHIFT6",       6,      5,   0 },
      { "fixup_Mips_64",           0,     64,   0 },
      { "fixup_Mips_TLSGD",        0,     16,   0 },
      { "fixup_Mips_GOTTPREL",     0,     16,   0 },
      { "fixup_Mips_TPREL_HI",     0,     16,   0 },
      { "fixup_Mips_TPREL_LO",     0,     16,   0 },
      { "fixup_Mips_TLSLDM",       0,     16,   0 },
      { "fixup_Mips_DTPREL_HI",    0,     16,   0 },
      { "fixup_Mips_DTPREL_LO",    0,     16,   0 },
      { "fixup_Mips_Branch_PCRel", 0,     16,  MCFixupKindInfo::FKF_IsPCRel }
    };

    if (Kind < FirstTargetFixupKind)
      return MCAsmBackend::getFixupKindInfo(Kind);

    assert(unsigned(Kind - FirstTargetFixupKind) < getNumFixupKinds() &&
           "Invalid kind!");
    return Infos[Kind - FirstTargetFixupKind];
>>>>>>> d05f1854
  }

  /// @name Target Relaxation Interfaces
  /// @{

  /// MayNeedRelaxation - Check whether the given instruction may need
  /// relaxation.
  ///
  /// \param Inst - The instruction to test.
  bool MayNeedRelaxation(const MCInst &Inst) const {
    return false;
  }

  /// RelaxInstruction - Relax the instruction in the given fragment to the next
  /// wider instruction.
  ///
  /// \param Inst - The instruction to relax, which may be the same as the
  /// output.
  /// \parm Res [output] - On return, the relaxed instruction.
  void RelaxInstruction(const MCInst &Inst, MCInst &Res) const {
  }
  
  /// @}

  /// WriteNopData - Write an (optimal) nop sequence of Count bytes to the given
  /// output. If the target cannot generate such a sequence, it should return an
  /// error.
  ///
  /// \return - True on success.
  bool WriteNopData(uint64_t Count, MCObjectWriter *OW) const {
    return false;
  }
};

class MipsEB_AsmBackend : public MipsAsmBackend {
public:
  Triple::OSType OSType;

  MipsEB_AsmBackend(const Target &T, Triple::OSType _OSType)
    : MipsAsmBackend(T), OSType(_OSType) {}

  MCObjectWriter *createObjectWriter(raw_ostream &OS) const {
    return createELFObjectWriter(createELFObjectTargetWriter(),
                                 OS, /*IsLittleEndian*/ false);
  }

  MCELFObjectTargetWriter *createELFObjectTargetWriter() const {
    return new MipsELFObjectWriter(false, OSType, ELF::EM_MIPS, false);
  }
};

class MipsEL_AsmBackend : public MipsAsmBackend {
public:
  Triple::OSType OSType;

  MipsEL_AsmBackend(const Target &T, Triple::OSType _OSType)
    : MipsAsmBackend(T), OSType(_OSType) {}

  MCObjectWriter *createObjectWriter(raw_ostream &OS) const {
    return createELFObjectWriter(createELFObjectTargetWriter(),
                                 OS, /*IsLittleEndian*/ true);
  }

  MCELFObjectTargetWriter *createELFObjectTargetWriter() const {
    return new MipsELFObjectWriter(false, OSType, ELF::EM_MIPS, false);
  }
};
}

MCAsmBackend *llvm::createMipsAsmBackend(const Target &T, StringRef TT) {
  Triple TheTriple(TT);

  // just return little endian for now
  //
  return new MipsEL_AsmBackend(T, Triple(TT).getOS());
}<|MERGE_RESOLUTION|>--- conflicted
+++ resolved
@@ -1,5 +1,3 @@
-<<<<<<< HEAD
-=======
 //===-- MipsASMBackend.cpp - Mips Asm Backend  ----------------------------===//
 //
 //                     The LLVM Compiler Infrastructure
@@ -15,50 +13,75 @@
 //
 
 #include "MipsFixupKinds.h"
->>>>>>> d05f1854
 #include "MCTargetDesc/MipsMCTargetDesc.h"
-#include "llvm/ADT/Twine.h"
+#include "llvm/MC/MCAsmBackend.h"
 #include "llvm/MC/MCAssembler.h"
 #include "llvm/MC/MCDirectives.h"
 #include "llvm/MC/MCELFObjectWriter.h"
-#include "llvm/MC/MCExpr.h"
-#include "llvm/MC/MCMachObjectWriter.h"
+#include "llvm/MC/MCFixupKindInfo.h"
 #include "llvm/MC/MCObjectWriter.h"
-#include "llvm/MC/MCSectionELF.h"
-#include "llvm/MC/MCSectionMachO.h"
-#include "llvm/MC/MCAsmBackend.h"
 #include "llvm/MC/MCSubtargetInfo.h"
-#include "llvm/Object/MachOFormat.h"
-#include "llvm/Support/ELF.h"
 #include "llvm/Support/ErrorHandling.h"
 #include "llvm/Support/raw_ostream.h"
+
 using namespace llvm;
 
+// Prepare value for the target space for it
+static unsigned adjustFixupValue(unsigned Kind, uint64_t Value) {
+
+  // Add/subtract and shift
+  switch (Kind) {
+  default:
+    return 0;
+  case FK_GPRel_4:
+  case FK_Data_4:
+  case Mips::fixup_Mips_LO16:
+    break;
+  case Mips::fixup_Mips_PC16:
+    // So far we are only using this type for branches.
+    // For branches we start 1 instruction after the branch
+    // so the displacement will be one instruction size less.
+    Value -= 4;
+    // The displacement is then divided by 4 to give us an 18 bit
+    // address range.
+    Value >>= 2;
+    break;
+  case Mips::fixup_Mips_26:
+    // So far we are only using this type for jumps.
+    // The displacement is then divided by 4 to give us an 28 bit
+    // address range.
+    Value >>= 2;
+    break;
+  case Mips::fixup_Mips_HI16:
+  case Mips::fixup_Mips_GOT_Local:
+    // Get the higher 16-bits. Also add 1 if bit 15 is 1.
+    Value = ((Value + 0x8000) >> 16) & 0xffff;
+    break;
+  }
+
+  return Value;
+}
+
 namespace {
-class MipsELFObjectWriter : public MCELFObjectTargetWriter {
+class MipsAsmBackend : public MCAsmBackend {
+  Triple::OSType OSType;
+  bool IsLittle; // Big or little endian
+  bool Is64Bit;  // 32 or 64 bit words
+
 public:
-  MipsELFObjectWriter(bool is64Bit, Triple::OSType OSType, uint16_t EMachine,
-                      bool HasRelocationAddend)
-    : MCELFObjectTargetWriter(is64Bit, OSType, EMachine,
-                              HasRelocationAddend) {}
-};
-
-class MipsAsmBackend : public MCAsmBackend {
-public:
-  MipsAsmBackend(const Target &T)
-    : MCAsmBackend() {}
-
-  unsigned getNumFixupKinds() const {
-    return 1;   //tbd
+  MipsAsmBackend(const Target &T,  Triple::OSType _OSType,
+                 bool _isLittle, bool _is64Bit)
+    :MCAsmBackend(), OSType(_OSType), IsLittle(_isLittle), Is64Bit(_is64Bit) {}
+
+  MCObjectWriter *createObjectWriter(raw_ostream &OS) const {
+    return createMipsELFObjectWriter(OS, OSType, IsLittle, Is64Bit);
   }
 
   /// ApplyFixup - Apply the \arg Value for given \arg Fixup into the provided
   /// data fragment, at the offset specified by the fixup and following the
   /// fixup kind as appropriate.
-  void ApplyFixup(const MCFixup &Fixup, char *Data, unsigned DataSize,
+  void applyFixup(const MCFixup &Fixup, char *Data, unsigned DataSize,
                   uint64_t Value) const {
-<<<<<<< HEAD
-=======
     MCFixupKind Kind = Fixup.getKind();
     Value = adjustFixupValue((unsigned)Kind, Value);
 
@@ -142,7 +165,6 @@
     assert(unsigned(Kind - FirstTargetFixupKind) < getNumFixupKinds() &&
            "Invalid kind!");
     return Infos[Kind - FirstTargetFixupKind];
->>>>>>> d05f1854
   }
 
   /// @name Target Relaxation Interfaces
@@ -152,70 +174,61 @@
   /// relaxation.
   ///
   /// \param Inst - The instruction to test.
-  bool MayNeedRelaxation(const MCInst &Inst) const {
+  bool mayNeedRelaxation(const MCInst &Inst) const {
     return false;
   }
 
-  /// RelaxInstruction - Relax the instruction in the given fragment to the next
-  /// wider instruction.
+  /// fixupNeedsRelaxation - Target specific predicate for whether a given
+  /// fixup requires the associated instruction to be relaxed.
+  bool fixupNeedsRelaxation(const MCFixup &Fixup,
+                            uint64_t Value,
+                            const MCInstFragment *DF,
+                            const MCAsmLayout &Layout) const {
+    // FIXME.
+    assert(0 && "RelaxInstruction() unimplemented");
+    return false;
+  }
+
+  /// RelaxInstruction - Relax the instruction in the given fragment
+  /// to the next wider instruction.
   ///
-  /// \param Inst - The instruction to relax, which may be the same as the
-  /// output.
+  /// \param Inst - The instruction to relax, which may be the same
+  /// as the output.
   /// \parm Res [output] - On return, the relaxed instruction.
-  void RelaxInstruction(const MCInst &Inst, MCInst &Res) const {
-  }
-  
+  void relaxInstruction(const MCInst &Inst, MCInst &Res) const {
+  }
+
   /// @}
 
-  /// WriteNopData - Write an (optimal) nop sequence of Count bytes to the given
-  /// output. If the target cannot generate such a sequence, it should return an
-  /// error.
+  /// WriteNopData - Write an (optimal) nop sequence of Count bytes
+  /// to the given output. If the target cannot generate such a sequence,
+  /// it should return an error.
   ///
   /// \return - True on success.
-  bool WriteNopData(uint64_t Count, MCObjectWriter *OW) const {
-    return false;
-  }
-};
-
-class MipsEB_AsmBackend : public MipsAsmBackend {
-public:
-  Triple::OSType OSType;
-
-  MipsEB_AsmBackend(const Target &T, Triple::OSType _OSType)
-    : MipsAsmBackend(T), OSType(_OSType) {}
-
-  MCObjectWriter *createObjectWriter(raw_ostream &OS) const {
-    return createELFObjectWriter(createELFObjectTargetWriter(),
-                                 OS, /*IsLittleEndian*/ false);
-  }
-
-  MCELFObjectTargetWriter *createELFObjectTargetWriter() const {
-    return new MipsELFObjectWriter(false, OSType, ELF::EM_MIPS, false);
-  }
-};
-
-class MipsEL_AsmBackend : public MipsAsmBackend {
-public:
-  Triple::OSType OSType;
-
-  MipsEL_AsmBackend(const Target &T, Triple::OSType _OSType)
-    : MipsAsmBackend(T), OSType(_OSType) {}
-
-  MCObjectWriter *createObjectWriter(raw_ostream &OS) const {
-    return createELFObjectWriter(createELFObjectTargetWriter(),
-                                 OS, /*IsLittleEndian*/ true);
-  }
-
-  MCELFObjectTargetWriter *createELFObjectTargetWriter() const {
-    return new MipsELFObjectWriter(false, OSType, ELF::EM_MIPS, false);
-  }
-};
-}
-
-MCAsmBackend *llvm::createMipsAsmBackend(const Target &T, StringRef TT) {
-  Triple TheTriple(TT);
-
-  // just return little endian for now
-  //
-  return new MipsEL_AsmBackend(T, Triple(TT).getOS());
-}+  bool writeNopData(uint64_t Count, MCObjectWriter *OW) const {
+    return true;
+  }
+}; // class MipsAsmBackend
+
+} // namespace
+
+// MCAsmBackend
+MCAsmBackend *llvm::createMipsAsmBackendEL32(const Target &T, StringRef TT) {
+  return new MipsAsmBackend(T, Triple(TT).getOS(),
+                            /*IsLittle*/true, /*Is64Bit*/false);
+}
+
+MCAsmBackend *llvm::createMipsAsmBackendEB32(const Target &T, StringRef TT) {
+  return new MipsAsmBackend(T, Triple(TT).getOS(),
+                            /*IsLittle*/false, /*Is64Bit*/false);
+}
+
+MCAsmBackend *llvm::createMipsAsmBackendEL64(const Target &T, StringRef TT) {
+  return new MipsAsmBackend(T, Triple(TT).getOS(),
+                            /*IsLittle*/true, /*Is64Bit*/true);
+}
+
+MCAsmBackend *llvm::createMipsAsmBackendEB64(const Target &T, StringRef TT) {
+  return new MipsAsmBackend(T, Triple(TT).getOS(),
+                            /*IsLittle*/false, /*Is64Bit*/true);
+}
