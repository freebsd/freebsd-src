//===-- TargetLibraryInfo.cpp - Runtime library information ----------------==//
//
//                     The LLVM Compiler Infrastructure
//
// This file is distributed under the University of Illinois Open Source
// License. See LICENSE.TXT for details.
//
//===----------------------------------------------------------------------===//
//
// This file implements the TargetLibraryInfo class.
//
//===----------------------------------------------------------------------===//

#include "llvm/Target/TargetLibraryInfo.h"
#include "llvm/ADT/Triple.h"
using namespace llvm;

// Register the default implementation.
INITIALIZE_PASS(TargetLibraryInfo, "targetlibinfo",
                "Target Library Information", false, true)
char TargetLibraryInfo::ID = 0;

<<<<<<< HEAD
=======
void TargetLibraryInfo::anchor() { }

const char* TargetLibraryInfo::StandardNames[LibFunc::NumLibFuncs] =
  {
    "acos",
    "acosl",
    "acosf",
    "asin",
    "asinl",
    "asinf",
    "atan",
    "atanl",
    "atanf",
    "atan2",
    "atan2l",
    "atan2f",
    "ceil",
    "ceill",
    "ceilf",
    "copysign",
    "copysignf",
    "copysignl",
    "cos",
    "cosl",
    "cosf",
    "cosh",
    "coshl",
    "coshf",
    "exp",
    "expl",
    "expf",
    "exp2",
    "exp2l",
    "exp2f",
    "expm1",
    "expm1l",
    "expm1f",
    "fabs",
    "fabsl",
    "fabsf",
    "floor",
    "floorl",
    "floorf",
    "fiprintf",
    "fmod",
    "fmodl",
    "fmodf",
    "fputs",
    "fwrite",
    "iprintf",
    "log",
    "logl",
    "logf",
    "log2",
    "log2l",
    "log2f",
    "log10",
    "log10l",
    "log10f",
    "log1p",
    "log1pl",
    "log1pf",
    "memcpy",
    "memmove",
    "memset",
    "memset_pattern16",
    "nearbyint",
    "nearbyintf",
    "nearbyintl",
    "pow",
    "powf",
    "powl",
    "rint",
    "rintf",
    "rintl",
    "round",
    "roundf",
    "roundl",
    "sin",
    "sinl",
    "sinf",
    "sinh",
    "sinhl",
    "sinhf",
    "siprintf",
    "sqrt",
    "sqrtl",
    "sqrtf",
    "tan",
    "tanl",
    "tanf",
    "tanh",
    "tanhl",
    "tanhf",
    "trunc",
    "truncf",
    "truncl",
    "__cxa_atexit",
    "__cxa_guard_abort",
    "__cxa_guard_acquire",
    "__cxa_guard_release"
  };

>>>>>>> d05f1854
/// initialize - Initialize the set of available library functions based on the
/// specified target triple.  This should be carefully written so that a missing
/// target triple gets a sane set of defaults.
static void initialize(TargetLibraryInfo &TLI, const Triple &T) {
  initializeTargetLibraryInfoPass(*PassRegistry::getPassRegistry());

  
  // memset_pattern16 is only available on iOS 3.0 and Mac OS/X 10.5 and later.
  if (T.isMacOSX()) {
    if (T.isMacOSXVersionLT(10, 5))
      TLI.setUnavailable(LibFunc::memset_pattern16);
  } else if (T.getOS() == Triple::IOS) {
    if (T.isOSVersionLT(3, 0))
      TLI.setUnavailable(LibFunc::memset_pattern16);
  } else {
    TLI.setUnavailable(LibFunc::memset_pattern16);
  }

  // iprintf and friends are only available on XCore and TCE.
  if (T.getArch() != Triple::xcore && T.getArch() != Triple::tce) {
    TLI.setUnavailable(LibFunc::iprintf);
    TLI.setUnavailable(LibFunc::siprintf);
    TLI.setUnavailable(LibFunc::fiprintf);
  }

  if (T.getOS() == Triple::Win32) {
    // Win32 does not support long double
    TLI.setUnavailable(LibFunc::acosl);
    TLI.setUnavailable(LibFunc::asinl);
    TLI.setUnavailable(LibFunc::atanl);
    TLI.setUnavailable(LibFunc::atan2l);
    TLI.setUnavailable(LibFunc::ceill);
    TLI.setUnavailable(LibFunc::copysignl);
    TLI.setUnavailable(LibFunc::cosl);
    TLI.setUnavailable(LibFunc::coshl);
    TLI.setUnavailable(LibFunc::expl);
    TLI.setUnavailable(LibFunc::fabsf); // Win32 and Win64 both lack fabsf
    TLI.setUnavailable(LibFunc::fabsl);
    TLI.setUnavailable(LibFunc::floorl);
    TLI.setUnavailable(LibFunc::fmodl);
    TLI.setUnavailable(LibFunc::logl);
    TLI.setUnavailable(LibFunc::powl);
    TLI.setUnavailable(LibFunc::sinl);
    TLI.setUnavailable(LibFunc::sinhl);
    TLI.setUnavailable(LibFunc::sqrtl);
    TLI.setUnavailable(LibFunc::tanl);
    TLI.setUnavailable(LibFunc::tanhl);

    // Win32 only has C89 math
    TLI.setUnavailable(LibFunc::exp2);
    TLI.setUnavailable(LibFunc::exp2f);
    TLI.setUnavailable(LibFunc::exp2l);
    TLI.setUnavailable(LibFunc::expm1);
    TLI.setUnavailable(LibFunc::expm1f);
    TLI.setUnavailable(LibFunc::expm1l);
    TLI.setUnavailable(LibFunc::log2);
    TLI.setUnavailable(LibFunc::log2f);
    TLI.setUnavailable(LibFunc::log2l);
    TLI.setUnavailable(LibFunc::log1p);
    TLI.setUnavailable(LibFunc::log1pf);
    TLI.setUnavailable(LibFunc::log1pl);
    TLI.setUnavailable(LibFunc::nearbyint);
    TLI.setUnavailable(LibFunc::nearbyintf);
    TLI.setUnavailable(LibFunc::nearbyintl);
    TLI.setUnavailable(LibFunc::rint);
    TLI.setUnavailable(LibFunc::rintf);
    TLI.setUnavailable(LibFunc::rintl);
    TLI.setUnavailable(LibFunc::round);
    TLI.setUnavailable(LibFunc::roundf);
    TLI.setUnavailable(LibFunc::roundl);
    TLI.setUnavailable(LibFunc::trunc);
    TLI.setUnavailable(LibFunc::truncf);
    TLI.setUnavailable(LibFunc::truncl);

    // Win32 provides some C99 math with mangled names
    TLI.setAvailableWithName(LibFunc::copysign, "_copysign");

    if (T.getArch() == Triple::x86) {
      // Win32 on x86 implements single-precision math functions as macros
      TLI.setUnavailable(LibFunc::acosf);
      TLI.setUnavailable(LibFunc::asinf);
      TLI.setUnavailable(LibFunc::atanf);
      TLI.setUnavailable(LibFunc::atan2f);
      TLI.setUnavailable(LibFunc::ceilf);
      TLI.setUnavailable(LibFunc::copysignf);
      TLI.setUnavailable(LibFunc::cosf);
      TLI.setUnavailable(LibFunc::coshf);
      TLI.setUnavailable(LibFunc::expf);
      TLI.setUnavailable(LibFunc::floorf);
      TLI.setUnavailable(LibFunc::fmodf);
      TLI.setUnavailable(LibFunc::logf);
      TLI.setUnavailable(LibFunc::powf);
      TLI.setUnavailable(LibFunc::sinf);
      TLI.setUnavailable(LibFunc::sinhf);
      TLI.setUnavailable(LibFunc::sqrtf);
      TLI.setUnavailable(LibFunc::tanf);
      TLI.setUnavailable(LibFunc::tanhf);
    }
  }
}


TargetLibraryInfo::TargetLibraryInfo() : ImmutablePass(ID) {
  // Default to everything being available.
  memset(AvailableArray, -1, sizeof(AvailableArray));

  initialize(*this, Triple());
}

TargetLibraryInfo::TargetLibraryInfo(const Triple &T) : ImmutablePass(ID) {
  // Default to everything being available.
  memset(AvailableArray, -1, sizeof(AvailableArray));
  
  initialize(*this, T);
}

TargetLibraryInfo::TargetLibraryInfo(const TargetLibraryInfo &TLI)
  : ImmutablePass(ID) {
  memcpy(AvailableArray, TLI.AvailableArray, sizeof(AvailableArray));
}


/// disableAllFunctions - This disables all builtins, which is used for options
/// like -fno-builtin.
void TargetLibraryInfo::disableAllFunctions() {
  memset(AvailableArray, 0, sizeof(AvailableArray));
}<|MERGE_RESOLUTION|>--- conflicted
+++ resolved
@@ -20,8 +20,6 @@
                 "Target Library Information", false, true)
 char TargetLibraryInfo::ID = 0;
 
-<<<<<<< HEAD
-=======
 void TargetLibraryInfo::anchor() { }
 
 const char* TargetLibraryInfo::StandardNames[LibFunc::NumLibFuncs] =
@@ -125,7 +123,6 @@
     "__cxa_guard_release"
   };
 
->>>>>>> d05f1854
 /// initialize - Initialize the set of available library functions based on the
 /// specified target triple.  This should be carefully written so that a missing
 /// target triple gets a sane set of defaults.
@@ -142,6 +139,17 @@
       TLI.setUnavailable(LibFunc::memset_pattern16);
   } else {
     TLI.setUnavailable(LibFunc::memset_pattern16);
+  }
+
+  if (T.isMacOSX() && T.getArch() == Triple::x86 &&
+      !T.isMacOSXVersionLT(10, 7)) {
+    // x86-32 OSX has a scheme where fwrite and fputs (and some other functions
+    // we don't care about) have two versions; on recent OSX, the one we want
+    // has a $UNIX2003 suffix. The two implementations are identical except
+    // for the return value in some edge cases.  However, we don't want to
+    // generate code that depends on the old symbols.
+    TLI.setAvailableWithName(LibFunc::fwrite, "fwrite$UNIX2003");
+    TLI.setAvailableWithName(LibFunc::fputs, "fputs$UNIX2003");
   }
 
   // iprintf and friends are only available on XCore and TCE.
@@ -245,6 +253,7 @@
 TargetLibraryInfo::TargetLibraryInfo(const TargetLibraryInfo &TLI)
   : ImmutablePass(ID) {
   memcpy(AvailableArray, TLI.AvailableArray, sizeof(AvailableArray));
+  CustomNames = TLI.CustomNames;
 }
 
 
