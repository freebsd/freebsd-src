//===-- MSP430TargetMachine.cpp - Define TargetMachine for MSP430 ---------===//
//
//                     The LLVM Compiler Infrastructure
//
// This file is distributed under the University of Illinois Open Source
// License. See LICENSE.TXT for details.
//
//===----------------------------------------------------------------------===//
//
// Top-level implementation for the MSP430 target.
//
//===----------------------------------------------------------------------===//

#include "MSP430.h"
#include "MSP430TargetMachine.h"
#include "llvm/PassManager.h"
#include "llvm/CodeGen/Passes.h"
#include "llvm/MC/MCAsmInfo.h"
#include "llvm/Support/TargetRegistry.h"
using namespace llvm;

extern "C" void LLVMInitializeMSP430Target() {
  // Register the target.
  RegisterTargetMachine<MSP430TargetMachine> X(TheMSP430Target);
}

MSP430TargetMachine::MSP430TargetMachine(const Target &T,
                                         StringRef TT,
                                         StringRef CPU,
                                         StringRef FS,
                                         Reloc::Model RM, CodeModel::Model CM)
  : LLVMTargetMachine(T, TT, CPU, FS, RM, CM),
    Subtarget(TT, CPU, FS),
    // FIXME: Check TargetData string.
    DataLayout("e-p:16:16:16-i8:8:8-i16:16:16-i32:16:32-n8:16"),
    InstrInfo(*this), TLInfo(*this), TSInfo(*this),
    FrameLowering(Subtarget) { }


bool MSP430TargetMachine::addInstSelector(PassManagerBase &PM,
                                          CodeGenOpt::Level OptLevel) {
  // Install an instruction selector.
<<<<<<< HEAD
  PM.add(createMSP430ISelDag(*this, OptLevel));
=======
  PM->add(createMSP430ISelDag(getMSP430TargetMachine(), getOptLevel()));
>>>>>>> d05f1854
  return false;
}

bool MSP430TargetMachine::addPreEmitPass(PassManagerBase &PM,
                                         CodeGenOpt::Level OptLevel) {
  // Must run branch selection immediately preceding the asm printer.
  PM->add(createMSP430BranchSelectionPass());
  return false;
}<|MERGE_RESOLUTION|>--- conflicted
+++ resolved
@@ -11,8 +11,8 @@
 //
 //===----------------------------------------------------------------------===//
 
+#include "MSP430TargetMachine.h"
 #include "MSP430.h"
-#include "MSP430TargetMachine.h"
 #include "llvm/PassManager.h"
 #include "llvm/CodeGen/Passes.h"
 #include "llvm/MC/MCAsmInfo.h"
@@ -28,28 +28,43 @@
                                          StringRef TT,
                                          StringRef CPU,
                                          StringRef FS,
-                                         Reloc::Model RM, CodeModel::Model CM)
-  : LLVMTargetMachine(T, TT, CPU, FS, RM, CM),
+                                         const TargetOptions &Options,
+                                         Reloc::Model RM, CodeModel::Model CM,
+                                         CodeGenOpt::Level OL)
+  : LLVMTargetMachine(T, TT, CPU, FS, Options, RM, CM, OL),
     Subtarget(TT, CPU, FS),
     // FIXME: Check TargetData string.
     DataLayout("e-p:16:16:16-i8:8:8-i16:16:16-i32:16:32-n8:16"),
     InstrInfo(*this), TLInfo(*this), TSInfo(*this),
     FrameLowering(Subtarget) { }
 
+namespace {
+/// MSP430 Code Generator Pass Configuration Options.
+class MSP430PassConfig : public TargetPassConfig {
+public:
+  MSP430PassConfig(MSP430TargetMachine *TM, PassManagerBase &PM)
+    : TargetPassConfig(TM, PM) {}
 
-bool MSP430TargetMachine::addInstSelector(PassManagerBase &PM,
-                                          CodeGenOpt::Level OptLevel) {
+  MSP430TargetMachine &getMSP430TargetMachine() const {
+    return getTM<MSP430TargetMachine>();
+  }
+
+  virtual bool addInstSelector();
+  virtual bool addPreEmitPass();
+};
+} // namespace
+
+TargetPassConfig *MSP430TargetMachine::createPassConfig(PassManagerBase &PM) {
+  return new MSP430PassConfig(this, PM);
+}
+
+bool MSP430PassConfig::addInstSelector() {
   // Install an instruction selector.
-<<<<<<< HEAD
-  PM.add(createMSP430ISelDag(*this, OptLevel));
-=======
   PM->add(createMSP430ISelDag(getMSP430TargetMachine(), getOptLevel()));
->>>>>>> d05f1854
   return false;
 }
 
-bool MSP430TargetMachine::addPreEmitPass(PassManagerBase &PM,
-                                         CodeGenOpt::Level OptLevel) {
+bool MSP430PassConfig::addPreEmitPass() {
   // Must run branch selection immediately preceding the asm printer.
   PM->add(createMSP430BranchSelectionPass());
   return false;
