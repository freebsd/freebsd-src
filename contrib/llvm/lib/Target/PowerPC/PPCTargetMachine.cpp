--- conflicted
+++ resolved
@@ -11,10 +11,11 @@
 //
 //===----------------------------------------------------------------------===//
 
+#include "PPCTargetMachine.h"
 #include "PPC.h"
-#include "PPCTargetMachine.h"
 #include "llvm/PassManager.h"
 #include "llvm/MC/MCStreamer.h"
+#include "llvm/CodeGen/Passes.h"
 #include "llvm/Target/TargetOptions.h"
 #include "llvm/Support/FormattedStream.h"
 #include "llvm/Support/TargetRegistry.h"
@@ -22,37 +23,46 @@
 
 extern "C" void LLVMInitializePowerPCTarget() {
   // Register the targets
-  RegisterTargetMachine<PPC32TargetMachine> A(ThePPC32Target);  
+  RegisterTargetMachine<PPC32TargetMachine> A(ThePPC32Target);
   RegisterTargetMachine<PPC64TargetMachine> B(ThePPC64Target);
 }
 
 PPCTargetMachine::PPCTargetMachine(const Target &T, StringRef TT,
                                    StringRef CPU, StringRef FS,
+                                   const TargetOptions &Options,
                                    Reloc::Model RM, CodeModel::Model CM,
+                                   CodeGenOpt::Level OL,
                                    bool is64Bit)
-  : LLVMTargetMachine(T, TT, CPU, FS, RM, CM),
+  : LLVMTargetMachine(T, TT, CPU, FS, Options, RM, CM, OL),
     Subtarget(TT, CPU, FS, is64Bit),
     DataLayout(Subtarget.getTargetDataString()), InstrInfo(*this),
     FrameLowering(Subtarget), JITInfo(*this, is64Bit),
     TLInfo(*this), TSInfo(*this),
     InstrItins(Subtarget.getInstrItineraryData()) {
+
+  // The binutils for the BG/P are too old for CFI.
+  if (Subtarget.isBGP())
+    setMCUseCFI(false);
 }
 
-/// Override this for PowerPC.  Tail merging happily breaks up instruction issue
-/// groups, which typically degrades performance.
-bool PPCTargetMachine::getEnableTailMergeDefault() const { return false; }
+void PPC32TargetMachine::anchor() { }
 
-PPC32TargetMachine::PPC32TargetMachine(const Target &T, StringRef TT, 
+PPC32TargetMachine::PPC32TargetMachine(const Target &T, StringRef TT,
                                        StringRef CPU, StringRef FS,
-                                       Reloc::Model RM, CodeModel::Model CM) 
-  : PPCTargetMachine(T, TT, CPU, FS, RM, CM, false) {
+                                       const TargetOptions &Options,
+                                       Reloc::Model RM, CodeModel::Model CM,
+                                       CodeGenOpt::Level OL)
+  : PPCTargetMachine(T, TT, CPU, FS, Options, RM, CM, OL, false) {
 }
 
+void PPC64TargetMachine::anchor() { }
 
-PPC64TargetMachine::PPC64TargetMachine(const Target &T, StringRef TT, 
+PPC64TargetMachine::PPC64TargetMachine(const Target &T, StringRef TT,
                                        StringRef CPU,  StringRef FS,
-                                       Reloc::Model RM, CodeModel::Model CM)
-  : PPCTargetMachine(T, TT, CPU, FS, RM, CM, true) {
+                                       const TargetOptions &Options,
+                                       Reloc::Model RM, CodeModel::Model CM,
+                                       CodeGenOpt::Level OL)
+  : PPCTargetMachine(T, TT, CPU, FS, Options, RM, CM, OL, true) {
 }
 
 
@@ -60,37 +70,56 @@
 // Pass Pipeline Configuration
 //===----------------------------------------------------------------------===//
 
-bool PPCTargetMachine::addInstSelector(PassManagerBase &PM,
-                                       CodeGenOpt::Level OptLevel) {
+namespace {
+/// PPC Code Generator Pass Configuration Options.
+class PPCPassConfig : public TargetPassConfig {
+public:
+  PPCPassConfig(PPCTargetMachine *TM, PassManagerBase &PM)
+    : TargetPassConfig(TM, PM) {}
+
+  PPCTargetMachine &getPPCTargetMachine() const {
+    return getTM<PPCTargetMachine>();
+  }
+
+  virtual bool addInstSelector();
+  virtual bool addPreEmitPass();
+};
+} // namespace
+
+TargetPassConfig *PPCTargetMachine::createPassConfig(PassManagerBase &PM) {
+  TargetPassConfig *PassConfig = new PPCPassConfig(this, PM);
+
+  // Override this for PowerPC.  Tail merging happily breaks up instruction issue
+  // groups, which typically degrades performance.
+  PassConfig->setEnableTailMerge(false);
+
+  return PassConfig;
+}
+
+bool PPCPassConfig::addInstSelector() {
   // Install an instruction selector.
-<<<<<<< HEAD
-  PM.add(createPPCISelDag(*this));
-=======
   PM->add(createPPCISelDag(getPPCTargetMachine()));
->>>>>>> d05f1854
   return false;
 }
 
-bool PPCTargetMachine::addPreEmitPass(PassManagerBase &PM,
-                                      CodeGenOpt::Level OptLevel) {
+bool PPCPassConfig::addPreEmitPass() {
   // Must run branch selection immediately preceding the asm printer.
   PM->add(createPPCBranchSelectionPass());
   return false;
 }
 
 bool PPCTargetMachine::addCodeEmitter(PassManagerBase &PM,
-                                      CodeGenOpt::Level OptLevel,
                                       JITCodeEmitter &JCE) {
   // FIXME: This should be moved to TargetJITInfo!!
   if (Subtarget.isPPC64())
     // Temporary workaround for the inability of PPC64 JIT to handle jump
     // tables.
-    DisableJumpTables = true;      
-  
+    Options.DisableJumpTables = true;
+
   // Inform the subtarget that we are in JIT mode.  FIXME: does this break macho
   // writing?
   Subtarget.SetJITMode();
-  
+
   // Machine code emitter pass for PowerPC.
   PM.add(createPPCJITCodeEmitterPass(*this, JCE));
 
