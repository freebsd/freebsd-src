//===-- ARMTargetMachine.cpp - Define TargetMachine for ARM ---------------===//
//
//                     The LLVM Compiler Infrastructure
//
// This file is distributed under the University of Illinois Open Source
// License. See LICENSE.TXT for details.
//
//===----------------------------------------------------------------------===//
//
//
//===----------------------------------------------------------------------===//

#include "ARMTargetMachine.h"
#include "ARMFrameLowering.h"
#include "ARM.h"
#include "llvm/PassManager.h"
#include "llvm/CodeGen/Passes.h"
#include "llvm/MC/MCAsmInfo.h"
#include "llvm/Support/CommandLine.h"
#include "llvm/Support/FormattedStream.h"
#include "llvm/Support/TargetRegistry.h"
#include "llvm/Target/TargetOptions.h"
using namespace llvm;

static cl::opt<bool>
EnableGlobalMerge("global-merge", cl::Hidden,
                  cl::desc("Enable global merge pass"),
                  cl::init(true));

extern "C" void LLVMInitializeARMTarget() {
  // Register the target.
  RegisterTargetMachine<ARMTargetMachine> X(TheARMTarget);
  RegisterTargetMachine<ThumbTargetMachine> Y(TheThumbTarget);
}

/// TargetMachine ctor - Create an ARM architecture model.
///
ARMBaseTargetMachine::ARMBaseTargetMachine(const Target &T, StringRef TT,
                                           StringRef CPU, StringRef FS,
                                           Reloc::Model RM, CodeModel::Model CM)
  : LLVMTargetMachine(T, TT, CPU, FS, RM, CM),
    Subtarget(TT, CPU, FS),
    JITInfo(),
    InstrItins(Subtarget.getInstrItineraryData()) {
  // Default to soft float ABI
  if (FloatABIType == FloatABI::Default)
    FloatABIType = FloatABI::Soft;
}

ARMTargetMachine::ARMTargetMachine(const Target &T, StringRef TT,
                                   StringRef CPU, StringRef FS,
                                   Reloc::Model RM, CodeModel::Model CM)
  : ARMBaseTargetMachine(T, TT, CPU, FS, RM, CM), InstrInfo(Subtarget),
    DataLayout(Subtarget.isAPCS_ABI() ?
               std::string("e-p:32:32-f64:32:64-i64:32:64-"
                           "v128:32:128-v64:32:64-n32-S32") :
               Subtarget.isAAPCS_ABI() ?
               std::string("e-p:32:32-f64:64:64-i64:64:64-"
                           "v128:64:128-v64:64:64-n32-S64") :
               std::string("e-p:32:32-f64:64:64-i64:64:64-"
                           "v128:64:128-v64:64:64-n32-S32")),
    ELFWriterInfo(*this),
    TLInfo(*this),
    TSInfo(*this),
    FrameLowering(Subtarget) {
  if (!Subtarget.hasARMOps())
    report_fatal_error("CPU: '" + Subtarget.getCPUString() + "' does not "
                       "support ARM mode execution!");
}

ThumbTargetMachine::ThumbTargetMachine(const Target &T, StringRef TT,
                                       StringRef CPU, StringRef FS,
                                       Reloc::Model RM, CodeModel::Model CM)
  : ARMBaseTargetMachine(T, TT, CPU, FS, RM, CM),
    InstrInfo(Subtarget.hasThumb2()
              ? ((ARMBaseInstrInfo*)new Thumb2InstrInfo(Subtarget))
              : ((ARMBaseInstrInfo*)new Thumb1InstrInfo(Subtarget))),
    DataLayout(Subtarget.isAPCS_ABI() ?
               std::string("e-p:32:32-f64:32:64-i64:32:64-"
                           "i16:16:32-i8:8:32-i1:8:32-"
                           "v128:32:128-v64:32:64-a:0:32-n32-S32") :
               Subtarget.isAAPCS_ABI() ?
               std::string("e-p:32:32-f64:64:64-i64:64:64-"
                           "i16:16:32-i8:8:32-i1:8:32-"
                           "v128:64:128-v64:64:64-a:0:32-n32-S64") :
               std::string("e-p:32:32-f64:64:64-i64:64:64-"
                           "i16:16:32-i8:8:32-i1:8:32-"
                           "v128:64:128-v64:64:64-a:0:32-n32-S32")),
    ELFWriterInfo(*this),
    TLInfo(*this),
    TSInfo(*this),
    FrameLowering(Subtarget.hasThumb2()
              ? new ARMFrameLowering(Subtarget)
              : (ARMFrameLowering*)new Thumb1FrameLowering(Subtarget)) {
}

<<<<<<< HEAD
bool ARMBaseTargetMachine::addPreISel(PassManagerBase &PM,
                                      CodeGenOpt::Level OptLevel) {
  if (OptLevel != CodeGenOpt::None && EnableGlobalMerge)
    PM.add(createARMGlobalMergePass(getTargetLowering()));
=======
namespace {
/// ARM Code Generator Pass Configuration Options.
class ARMPassConfig : public TargetPassConfig {
public:
  ARMPassConfig(ARMBaseTargetMachine *TM, PassManagerBase &PM)
    : TargetPassConfig(TM, PM) {}

  ARMBaseTargetMachine &getARMTargetMachine() const {
    return getTM<ARMBaseTargetMachine>();
  }

  const ARMSubtarget &getARMSubtarget() const {
    return *getARMTargetMachine().getSubtargetImpl();
  }

  virtual bool addPreISel();
  virtual bool addInstSelector();
  virtual bool addPreRegAlloc();
  virtual bool addPreSched2();
  virtual bool addPreEmitPass();
};
} // namespace

TargetPassConfig *ARMBaseTargetMachine::createPassConfig(PassManagerBase &PM) {
  return new ARMPassConfig(this, PM);
}

bool ARMPassConfig::addPreISel() {
  if (TM->getOptLevel() != CodeGenOpt::None && EnableGlobalMerge)
    PM->add(createGlobalMergePass(TM->getTargetLowering()));
>>>>>>> d05f1854

  return false;
}

<<<<<<< HEAD
bool ARMBaseTargetMachine::addInstSelector(PassManagerBase &PM,
                                           CodeGenOpt::Level OptLevel) {
  PM.add(createARMISelDag(*this, OptLevel));
=======
bool ARMPassConfig::addInstSelector() {
  PM->add(createARMISelDag(getARMTargetMachine(), getOptLevel()));
>>>>>>> d05f1854
  return false;
}

bool ARMBaseTargetMachine::addPreRegAlloc(PassManagerBase &PM,
                                          CodeGenOpt::Level OptLevel) {
  // FIXME: temporarily disabling load / store optimization pass for Thumb1.
<<<<<<< HEAD
  if (OptLevel != CodeGenOpt::None && !Subtarget.isThumb1Only())
    PM.add(createARMLoadStoreOptimizationPass(true));
  if (OptLevel != CodeGenOpt::None && Subtarget.isCortexA9())
    PM.add(createMLxExpansionPass());
=======
  if (getOptLevel() != CodeGenOpt::None && !getARMSubtarget().isThumb1Only())
    PM->add(createARMLoadStoreOptimizationPass(true));
  if (getOptLevel() != CodeGenOpt::None && getARMSubtarget().isCortexA9())
    PM->add(createMLxExpansionPass());
>>>>>>> d05f1854
  return true;
}

bool ARMBaseTargetMachine::addPreSched2(PassManagerBase &PM,
                                        CodeGenOpt::Level OptLevel) {
  // FIXME: temporarily disabling load / store optimization pass for Thumb1.
<<<<<<< HEAD
  if (OptLevel != CodeGenOpt::None) {
    if (!Subtarget.isThumb1Only())
      PM.add(createARMLoadStoreOptimizationPass());
    if (Subtarget.hasNEON())
      PM.add(createExecutionDependencyFixPass(&ARM::DPRRegClass));
=======
  if (getOptLevel() != CodeGenOpt::None) {
    if (!getARMSubtarget().isThumb1Only()) {
      PM->add(createARMLoadStoreOptimizationPass());
      printAndVerify("After ARM load / store optimizer");
    }
    if (getARMSubtarget().hasNEON())
      PM->add(createExecutionDependencyFixPass(&ARM::DPRRegClass));
>>>>>>> d05f1854
  }

  // Expand some pseudo instructions into multiple instructions to allow
  // proper scheduling.
  PM->add(createARMExpandPseudoPass());

  if (OptLevel != CodeGenOpt::None) {
    if (!Subtarget.isThumb1Only())
      PM.add(createIfConverterPass());
  }
<<<<<<< HEAD
  if (Subtarget.isThumb2())
    PM.add(createThumb2ITBlockPass());
=======
  if (getARMSubtarget().isThumb2())
    PM->add(createThumb2ITBlockPass());
>>>>>>> d05f1854

  return true;
}

<<<<<<< HEAD
bool ARMBaseTargetMachine::addPreEmitPass(PassManagerBase &PM,
                                          CodeGenOpt::Level OptLevel) {
  if (Subtarget.isThumb2() && !Subtarget.prefers32BitThumb())
    PM.add(createThumb2SizeReductionPass());

  PM.add(createARMConstantIslandPass());
=======
bool ARMPassConfig::addPreEmitPass() {
  if (getARMSubtarget().isThumb2()) {
    if (!getARMSubtarget().prefers32BitThumb())
      PM->add(createThumb2SizeReductionPass());

    // Constant island pass work on unbundled instructions.
    addPass(UnpackMachineBundlesID);
  }

  PM->add(createARMConstantIslandPass());

>>>>>>> d05f1854
  return true;
}

bool ARMBaseTargetMachine::addCodeEmitter(PassManagerBase &PM,
                                          CodeGenOpt::Level OptLevel,
                                          JITCodeEmitter &JCE) {
  // Machine code emitter pass for ARM.
  PM.add(createARMJITCodeEmitterPass(*this, JCE));
  return false;
}<|MERGE_RESOLUTION|>--- conflicted
+++ resolved
@@ -20,6 +20,7 @@
 #include "llvm/Support/FormattedStream.h"
 #include "llvm/Support/TargetRegistry.h"
 #include "llvm/Target/TargetOptions.h"
+#include "llvm/Transforms/Scalar.h"
 using namespace llvm;
 
 static cl::opt<bool>
@@ -33,24 +34,32 @@
   RegisterTargetMachine<ThumbTargetMachine> Y(TheThumbTarget);
 }
 
+
 /// TargetMachine ctor - Create an ARM architecture model.
 ///
 ARMBaseTargetMachine::ARMBaseTargetMachine(const Target &T, StringRef TT,
                                            StringRef CPU, StringRef FS,
-                                           Reloc::Model RM, CodeModel::Model CM)
-  : LLVMTargetMachine(T, TT, CPU, FS, RM, CM),
+                                           const TargetOptions &Options,
+                                           Reloc::Model RM, CodeModel::Model CM,
+                                           CodeGenOpt::Level OL)
+  : LLVMTargetMachine(T, TT, CPU, FS, Options, RM, CM, OL),
     Subtarget(TT, CPU, FS),
     JITInfo(),
     InstrItins(Subtarget.getInstrItineraryData()) {
   // Default to soft float ABI
-  if (FloatABIType == FloatABI::Default)
-    FloatABIType = FloatABI::Soft;
-}
+  if (Options.FloatABIType == FloatABI::Default)
+    this->Options.FloatABIType = FloatABI::Soft;
+}
+
+void ARMTargetMachine::anchor() { }
 
 ARMTargetMachine::ARMTargetMachine(const Target &T, StringRef TT,
                                    StringRef CPU, StringRef FS,
-                                   Reloc::Model RM, CodeModel::Model CM)
-  : ARMBaseTargetMachine(T, TT, CPU, FS, RM, CM), InstrInfo(Subtarget),
+                                   const TargetOptions &Options,
+                                   Reloc::Model RM, CodeModel::Model CM,
+                                   CodeGenOpt::Level OL)
+  : ARMBaseTargetMachine(T, TT, CPU, FS, Options, RM, CM, OL),
+    InstrInfo(Subtarget),
     DataLayout(Subtarget.isAPCS_ABI() ?
                std::string("e-p:32:32-f64:32:64-i64:32:64-"
                            "v128:32:128-v64:32:64-n32-S32") :
@@ -68,10 +77,14 @@
                        "support ARM mode execution!");
 }
 
+void ThumbTargetMachine::anchor() { }
+
 ThumbTargetMachine::ThumbTargetMachine(const Target &T, StringRef TT,
                                        StringRef CPU, StringRef FS,
-                                       Reloc::Model RM, CodeModel::Model CM)
-  : ARMBaseTargetMachine(T, TT, CPU, FS, RM, CM),
+                                       const TargetOptions &Options,
+                                       Reloc::Model RM, CodeModel::Model CM,
+                                       CodeGenOpt::Level OL)
+  : ARMBaseTargetMachine(T, TT, CPU, FS, Options, RM, CM, OL),
     InstrInfo(Subtarget.hasThumb2()
               ? ((ARMBaseInstrInfo*)new Thumb2InstrInfo(Subtarget))
               : ((ARMBaseInstrInfo*)new Thumb1InstrInfo(Subtarget))),
@@ -94,12 +107,6 @@
               : (ARMFrameLowering*)new Thumb1FrameLowering(Subtarget)) {
 }
 
-<<<<<<< HEAD
-bool ARMBaseTargetMachine::addPreISel(PassManagerBase &PM,
-                                      CodeGenOpt::Level OptLevel) {
-  if (OptLevel != CodeGenOpt::None && EnableGlobalMerge)
-    PM.add(createARMGlobalMergePass(getTargetLowering()));
-=======
 namespace {
 /// ARM Code Generator Pass Configuration Options.
 class ARMPassConfig : public TargetPassConfig {
@@ -130,49 +137,26 @@
 bool ARMPassConfig::addPreISel() {
   if (TM->getOptLevel() != CodeGenOpt::None && EnableGlobalMerge)
     PM->add(createGlobalMergePass(TM->getTargetLowering()));
->>>>>>> d05f1854
 
   return false;
 }
 
-<<<<<<< HEAD
-bool ARMBaseTargetMachine::addInstSelector(PassManagerBase &PM,
-                                           CodeGenOpt::Level OptLevel) {
-  PM.add(createARMISelDag(*this, OptLevel));
-=======
 bool ARMPassConfig::addInstSelector() {
   PM->add(createARMISelDag(getARMTargetMachine(), getOptLevel()));
->>>>>>> d05f1854
   return false;
 }
 
-bool ARMBaseTargetMachine::addPreRegAlloc(PassManagerBase &PM,
-                                          CodeGenOpt::Level OptLevel) {
+bool ARMPassConfig::addPreRegAlloc() {
   // FIXME: temporarily disabling load / store optimization pass for Thumb1.
-<<<<<<< HEAD
-  if (OptLevel != CodeGenOpt::None && !Subtarget.isThumb1Only())
-    PM.add(createARMLoadStoreOptimizationPass(true));
-  if (OptLevel != CodeGenOpt::None && Subtarget.isCortexA9())
-    PM.add(createMLxExpansionPass());
-=======
   if (getOptLevel() != CodeGenOpt::None && !getARMSubtarget().isThumb1Only())
     PM->add(createARMLoadStoreOptimizationPass(true));
   if (getOptLevel() != CodeGenOpt::None && getARMSubtarget().isCortexA9())
     PM->add(createMLxExpansionPass());
->>>>>>> d05f1854
   return true;
 }
 
-bool ARMBaseTargetMachine::addPreSched2(PassManagerBase &PM,
-                                        CodeGenOpt::Level OptLevel) {
+bool ARMPassConfig::addPreSched2() {
   // FIXME: temporarily disabling load / store optimization pass for Thumb1.
-<<<<<<< HEAD
-  if (OptLevel != CodeGenOpt::None) {
-    if (!Subtarget.isThumb1Only())
-      PM.add(createARMLoadStoreOptimizationPass());
-    if (Subtarget.hasNEON())
-      PM.add(createExecutionDependencyFixPass(&ARM::DPRRegClass));
-=======
   if (getOptLevel() != CodeGenOpt::None) {
     if (!getARMSubtarget().isThumb1Only()) {
       PM->add(createARMLoadStoreOptimizationPass());
@@ -180,36 +164,22 @@
     }
     if (getARMSubtarget().hasNEON())
       PM->add(createExecutionDependencyFixPass(&ARM::DPRRegClass));
->>>>>>> d05f1854
   }
 
   // Expand some pseudo instructions into multiple instructions to allow
   // proper scheduling.
   PM->add(createARMExpandPseudoPass());
 
-  if (OptLevel != CodeGenOpt::None) {
-    if (!Subtarget.isThumb1Only())
-      PM.add(createIfConverterPass());
-  }
-<<<<<<< HEAD
-  if (Subtarget.isThumb2())
-    PM.add(createThumb2ITBlockPass());
-=======
+  if (getOptLevel() != CodeGenOpt::None) {
+    if (!getARMSubtarget().isThumb1Only())
+      addPass(IfConverterID);
+  }
   if (getARMSubtarget().isThumb2())
     PM->add(createThumb2ITBlockPass());
->>>>>>> d05f1854
 
   return true;
 }
 
-<<<<<<< HEAD
-bool ARMBaseTargetMachine::addPreEmitPass(PassManagerBase &PM,
-                                          CodeGenOpt::Level OptLevel) {
-  if (Subtarget.isThumb2() && !Subtarget.prefers32BitThumb())
-    PM.add(createThumb2SizeReductionPass());
-
-  PM.add(createARMConstantIslandPass());
-=======
 bool ARMPassConfig::addPreEmitPass() {
   if (getARMSubtarget().isThumb2()) {
     if (!getARMSubtarget().prefers32BitThumb())
@@ -221,12 +191,10 @@
 
   PM->add(createARMConstantIslandPass());
 
->>>>>>> d05f1854
   return true;
 }
 
 bool ARMBaseTargetMachine::addCodeEmitter(PassManagerBase &PM,
-                                          CodeGenOpt::Level OptLevel,
                                           JITCodeEmitter &JCE) {
   // Machine code emitter pass for ARM.
   PM.add(createARMJITCodeEmitterPass(*this, JCE));
