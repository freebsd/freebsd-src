//===-- SparcTargetMachine.cpp - Define TargetMachine for Sparc -----------===//
//
//                     The LLVM Compiler Infrastructure
//
// This file is distributed under the University of Illinois Open Source
// License. See LICENSE.TXT for details.
//
//===----------------------------------------------------------------------===//
//
//
//===----------------------------------------------------------------------===//

#include "Sparc.h"
#include "SparcTargetMachine.h"
#include "llvm/PassManager.h"
#include "llvm/Support/TargetRegistry.h"
using namespace llvm;

extern "C" void LLVMInitializeSparcTarget() {
  // Register the target.
  RegisterTargetMachine<SparcV8TargetMachine> X(TheSparcTarget);
  RegisterTargetMachine<SparcV9TargetMachine> Y(TheSparcV9Target);
}

/// SparcTargetMachine ctor - Create an ILP32 architecture model
///
SparcTargetMachine::SparcTargetMachine(const Target &T, StringRef TT, 
                                       StringRef CPU, StringRef FS,
                                       Reloc::Model RM, CodeModel::Model CM,
                                       bool is64bit)
  : LLVMTargetMachine(T, TT, CPU, FS, RM, CM),
    Subtarget(TT, CPU, FS, is64bit),
    DataLayout(Subtarget.getDataLayout()),
    TLInfo(*this), TSInfo(*this), InstrInfo(Subtarget),
    FrameLowering(Subtarget) {
}

<<<<<<< HEAD
bool SparcTargetMachine::addInstSelector(PassManagerBase &PM,
                                         CodeGenOpt::Level OptLevel) {
  PM.add(createSparcISelDag(*this));
=======
namespace {
/// Sparc Code Generator Pass Configuration Options.
class SparcPassConfig : public TargetPassConfig {
public:
  SparcPassConfig(SparcTargetMachine *TM, PassManagerBase &PM)
    : TargetPassConfig(TM, PM) {}

  SparcTargetMachine &getSparcTargetMachine() const {
    return getTM<SparcTargetMachine>();
  }

  virtual bool addInstSelector();
  virtual bool addPreEmitPass();
};
} // namespace

TargetPassConfig *SparcTargetMachine::createPassConfig(PassManagerBase &PM) {
  return new SparcPassConfig(this, PM);
}

bool SparcPassConfig::addInstSelector() {
  PM->add(createSparcISelDag(getSparcTargetMachine()));
>>>>>>> d05f1854
  return false;
}

/// addPreEmitPass - This pass may be implemented by targets that want to run
/// passes immediately before machine code is emitted.  This should return
/// true if -print-machineinstrs should print out the code after the passes.
<<<<<<< HEAD
bool SparcTargetMachine::addPreEmitPass(PassManagerBase &PM,
                                        CodeGenOpt::Level OptLevel){
  PM.add(createSparcFPMoverPass(*this));
  PM.add(createSparcDelaySlotFillerPass(*this));
=======
bool SparcPassConfig::addPreEmitPass(){
  PM->add(createSparcFPMoverPass(getSparcTargetMachine()));
  PM->add(createSparcDelaySlotFillerPass(getSparcTargetMachine()));
>>>>>>> d05f1854
  return true;
}

SparcV8TargetMachine::SparcV8TargetMachine(const Target &T,
                                           StringRef TT, StringRef CPU,
                                           StringRef FS, Reloc::Model RM,
                                           CodeModel::Model CM)
  : SparcTargetMachine(T, TT, CPU, FS, RM, CM, false) {
}

SparcV9TargetMachine::SparcV9TargetMachine(const Target &T, 
                                           StringRef TT,  StringRef CPU,
                                           StringRef FS, Reloc::Model RM,
                                           CodeModel::Model CM)
  : SparcTargetMachine(T, TT, CPU, FS, RM, CM, true) {
}<|MERGE_RESOLUTION|>--- conflicted
+++ resolved
@@ -10,9 +10,10 @@
 //
 //===----------------------------------------------------------------------===//
 
+#include "SparcTargetMachine.h"
 #include "Sparc.h"
-#include "SparcTargetMachine.h"
 #include "llvm/PassManager.h"
+#include "llvm/CodeGen/Passes.h"
 #include "llvm/Support/TargetRegistry.h"
 using namespace llvm;
 
@@ -24,22 +25,19 @@
 
 /// SparcTargetMachine ctor - Create an ILP32 architecture model
 ///
-SparcTargetMachine::SparcTargetMachine(const Target &T, StringRef TT, 
+SparcTargetMachine::SparcTargetMachine(const Target &T, StringRef TT,
                                        StringRef CPU, StringRef FS,
+                                       const TargetOptions &Options,
                                        Reloc::Model RM, CodeModel::Model CM,
+                                       CodeGenOpt::Level OL,
                                        bool is64bit)
-  : LLVMTargetMachine(T, TT, CPU, FS, RM, CM),
+  : LLVMTargetMachine(T, TT, CPU, FS, Options, RM, CM, OL),
     Subtarget(TT, CPU, FS, is64bit),
     DataLayout(Subtarget.getDataLayout()),
     TLInfo(*this), TSInfo(*this), InstrInfo(Subtarget),
     FrameLowering(Subtarget) {
 }
 
-<<<<<<< HEAD
-bool SparcTargetMachine::addInstSelector(PassManagerBase &PM,
-                                         CodeGenOpt::Level OptLevel) {
-  PM.add(createSparcISelDag(*this));
-=======
 namespace {
 /// Sparc Code Generator Pass Configuration Options.
 class SparcPassConfig : public TargetPassConfig {
@@ -62,36 +60,38 @@
 
 bool SparcPassConfig::addInstSelector() {
   PM->add(createSparcISelDag(getSparcTargetMachine()));
->>>>>>> d05f1854
   return false;
 }
 
 /// addPreEmitPass - This pass may be implemented by targets that want to run
 /// passes immediately before machine code is emitted.  This should return
 /// true if -print-machineinstrs should print out the code after the passes.
-<<<<<<< HEAD
-bool SparcTargetMachine::addPreEmitPass(PassManagerBase &PM,
-                                        CodeGenOpt::Level OptLevel){
-  PM.add(createSparcFPMoverPass(*this));
-  PM.add(createSparcDelaySlotFillerPass(*this));
-=======
 bool SparcPassConfig::addPreEmitPass(){
   PM->add(createSparcFPMoverPass(getSparcTargetMachine()));
   PM->add(createSparcDelaySlotFillerPass(getSparcTargetMachine()));
->>>>>>> d05f1854
   return true;
 }
 
+void SparcV8TargetMachine::anchor() { }
+
 SparcV8TargetMachine::SparcV8TargetMachine(const Target &T,
                                            StringRef TT, StringRef CPU,
-                                           StringRef FS, Reloc::Model RM,
-                                           CodeModel::Model CM)
-  : SparcTargetMachine(T, TT, CPU, FS, RM, CM, false) {
+                                           StringRef FS,
+                                           const TargetOptions &Options,
+                                           Reloc::Model RM,
+                                           CodeModel::Model CM,
+                                           CodeGenOpt::Level OL)
+  : SparcTargetMachine(T, TT, CPU, FS, Options, RM, CM, OL, false) {
 }
 
-SparcV9TargetMachine::SparcV9TargetMachine(const Target &T, 
+void SparcV9TargetMachine::anchor() { }
+
+SparcV9TargetMachine::SparcV9TargetMachine(const Target &T,
                                            StringRef TT,  StringRef CPU,
-                                           StringRef FS, Reloc::Model RM,
-                                           CodeModel::Model CM)
-  : SparcTargetMachine(T, TT, CPU, FS, RM, CM, true) {
+                                           StringRef FS,
+                                           const TargetOptions &Options,
+                                           Reloc::Model RM,
+                                           CodeModel::Model CM,
+                                           CodeGenOpt::Level OL)
+  : SparcTargetMachine(T, TT, CPU, FS, Options, RM, CM, OL, true) {
 }