//===- ELFObjectFile.cpp - ELF object file implementation -------*- C++ -*-===//
//
//                     The LLVM Compiler Infrastructure
//
// This file is distributed under the University of Illinois Open Source
// License. See LICENSE.TXT for details.
//
//===----------------------------------------------------------------------===//
//
// This file defines the ELFObjectFile class.
//
//===----------------------------------------------------------------------===//

#include "llvm/ADT/SmallVector.h"
#include "llvm/ADT/StringSwitch.h"
#include "llvm/ADT/Triple.h"
#include "llvm/ADT/DenseMap.h"
#include "llvm/Object/ObjectFile.h"
#include "llvm/Support/ELF.h"
#include "llvm/Support/Endian.h"
#include "llvm/Support/ErrorHandling.h"
#include "llvm/Support/MemoryBuffer.h"
#include "llvm/Support/raw_ostream.h"
#include <algorithm>
#include <limits>
#include <utility>

using namespace llvm;
using namespace object;

<<<<<<< HEAD
// Templates to choose Elf_Addr and Elf_Off depending on is64Bits.
namespace {
template<support::endianness target_endianness>
struct ELFDataTypeTypedefHelperCommon {
  typedef support::detail::packed_endian_specific_integral
    <uint16_t, target_endianness, support::aligned> Elf_Half;
  typedef support::detail::packed_endian_specific_integral
    <uint32_t, target_endianness, support::aligned> Elf_Word;
  typedef support::detail::packed_endian_specific_integral
    <int32_t, target_endianness, support::aligned> Elf_Sword;
  typedef support::detail::packed_endian_specific_integral
    <uint64_t, target_endianness, support::aligned> Elf_Xword;
  typedef support::detail::packed_endian_specific_integral
    <int64_t, target_endianness, support::aligned> Elf_Sxword;
};
}

namespace {
template<support::endianness target_endianness, bool is64Bits>
struct ELFDataTypeTypedefHelper;

/// ELF 32bit types.
template<support::endianness target_endianness>
struct ELFDataTypeTypedefHelper<target_endianness, false>
  : ELFDataTypeTypedefHelperCommon<target_endianness> {
  typedef support::detail::packed_endian_specific_integral
    <uint32_t, target_endianness, support::aligned> Elf_Addr;
  typedef support::detail::packed_endian_specific_integral
    <uint32_t, target_endianness, support::aligned> Elf_Off;
};

/// ELF 64bit types.
template<support::endianness target_endianness>
struct ELFDataTypeTypedefHelper<target_endianness, true>
  : ELFDataTypeTypedefHelperCommon<target_endianness>{
  typedef support::detail::packed_endian_specific_integral
    <uint64_t, target_endianness, support::aligned> Elf_Addr;
  typedef support::detail::packed_endian_specific_integral
    <uint64_t, target_endianness, support::aligned> Elf_Off;
};
}

// I really don't like doing this, but the alternative is copypasta.
#define LLVM_ELF_IMPORT_TYPES(target_endianness, is64Bits) \
typedef typename \
  ELFDataTypeTypedefHelper<target_endianness, is64Bits>::Elf_Addr Elf_Addr; \
typedef typename \
  ELFDataTypeTypedefHelper<target_endianness, is64Bits>::Elf_Off Elf_Off; \
typedef typename \
  ELFDataTypeTypedefHelper<target_endianness, is64Bits>::Elf_Half Elf_Half; \
typedef typename \
  ELFDataTypeTypedefHelper<target_endianness, is64Bits>::Elf_Word Elf_Word; \
typedef typename \
  ELFDataTypeTypedefHelper<target_endianness, is64Bits>::Elf_Sword Elf_Sword; \
typedef typename \
  ELFDataTypeTypedefHelper<target_endianness, is64Bits>::Elf_Xword Elf_Xword; \
typedef typename \
  ELFDataTypeTypedefHelper<target_endianness, is64Bits>::Elf_Sxword Elf_Sxword;

  // Section header.
namespace {
template<support::endianness target_endianness, bool is64Bits>
struct Elf_Shdr_Base;

template<support::endianness target_endianness>
struct Elf_Shdr_Base<target_endianness, false> {
  LLVM_ELF_IMPORT_TYPES(target_endianness, false)
  Elf_Word sh_name;     // Section name (index into string table)
  Elf_Word sh_type;     // Section type (SHT_*)
  Elf_Word sh_flags;    // Section flags (SHF_*)
  Elf_Addr sh_addr;     // Address where section is to be loaded
  Elf_Off  sh_offset;   // File offset of section data, in bytes
  Elf_Word sh_size;     // Size of section, in bytes
  Elf_Word sh_link;     // Section type-specific header table index link
  Elf_Word sh_info;     // Section type-specific extra information
  Elf_Word sh_addralign;// Section address alignment
  Elf_Word sh_entsize;  // Size of records contained within the section
};

template<support::endianness target_endianness>
struct Elf_Shdr_Base<target_endianness, true> {
  LLVM_ELF_IMPORT_TYPES(target_endianness, true)
  Elf_Word  sh_name;     // Section name (index into string table)
  Elf_Word  sh_type;     // Section type (SHT_*)
  Elf_Xword sh_flags;    // Section flags (SHF_*)
  Elf_Addr  sh_addr;     // Address where section is to be loaded
  Elf_Off   sh_offset;   // File offset of section data, in bytes
  Elf_Xword sh_size;     // Size of section, in bytes
  Elf_Word  sh_link;     // Section type-specific header table index link
  Elf_Word  sh_info;     // Section type-specific extra information
  Elf_Xword sh_addralign;// Section address alignment
  Elf_Xword sh_entsize;  // Size of records contained within the section
};

template<support::endianness target_endianness, bool is64Bits>
struct Elf_Shdr_Impl : Elf_Shdr_Base<target_endianness, is64Bits> {
  using Elf_Shdr_Base<target_endianness, is64Bits>::sh_entsize;
  using Elf_Shdr_Base<target_endianness, is64Bits>::sh_size;

  /// @brief Get the number of entities this section contains if it has any.
  unsigned getEntityCount() const {
    if (sh_entsize == 0)
      return 0;
    return sh_size / sh_entsize;
  }
};
}

namespace {
template<support::endianness target_endianness, bool is64Bits>
struct Elf_Sym_Base;

template<support::endianness target_endianness>
struct Elf_Sym_Base<target_endianness, false> {
  LLVM_ELF_IMPORT_TYPES(target_endianness, false)
  Elf_Word      st_name;  // Symbol name (index into string table)
  Elf_Addr      st_value; // Value or address associated with the symbol
  Elf_Word      st_size;  // Size of the symbol
  unsigned char st_info;  // Symbol's type and binding attributes
  unsigned char st_other; // Must be zero; reserved
  Elf_Half      st_shndx; // Which section (header table index) it's defined in
};

template<support::endianness target_endianness>
struct Elf_Sym_Base<target_endianness, true> {
  LLVM_ELF_IMPORT_TYPES(target_endianness, true)
  Elf_Word      st_name;  // Symbol name (index into string table)
  unsigned char st_info;  // Symbol's type and binding attributes
  unsigned char st_other; // Must be zero; reserved
  Elf_Half      st_shndx; // Which section (header table index) it's defined in
  Elf_Addr      st_value; // Value or address associated with the symbol
  Elf_Xword     st_size;  // Size of the symbol
};

template<support::endianness target_endianness, bool is64Bits>
struct Elf_Sym_Impl : Elf_Sym_Base<target_endianness, is64Bits> {
  using Elf_Sym_Base<target_endianness, is64Bits>::st_info;

  // These accessors and mutators correspond to the ELF32_ST_BIND,
  // ELF32_ST_TYPE, and ELF32_ST_INFO macros defined in the ELF specification:
  unsigned char getBinding() const { return st_info >> 4; }
  unsigned char getType() const { return st_info & 0x0f; }
  void setBinding(unsigned char b) { setBindingAndType(b, getType()); }
  void setType(unsigned char t) { setBindingAndType(getBinding(), t); }
  void setBindingAndType(unsigned char b, unsigned char t) {
    st_info = (b << 4) + (t & 0x0f);
  }
};
}

namespace {
template<support::endianness target_endianness, bool is64Bits, bool isRela>
struct Elf_Rel_Base;

template<support::endianness target_endianness>
struct Elf_Rel_Base<target_endianness, false, false> {
  LLVM_ELF_IMPORT_TYPES(target_endianness, false)
  Elf_Addr      r_offset; // Location (file byte offset, or program virtual addr)
  Elf_Word      r_info;  // Symbol table index and type of relocation to apply
};

template<support::endianness target_endianness>
struct Elf_Rel_Base<target_endianness, true, false> {
  LLVM_ELF_IMPORT_TYPES(target_endianness, true)
  Elf_Addr      r_offset; // Location (file byte offset, or program virtual addr)
  Elf_Xword     r_info;   // Symbol table index and type of relocation to apply
};

template<support::endianness target_endianness>
struct Elf_Rel_Base<target_endianness, false, true> {
  LLVM_ELF_IMPORT_TYPES(target_endianness, false)
  Elf_Addr      r_offset; // Location (file byte offset, or program virtual addr)
  Elf_Word      r_info;   // Symbol table index and type of relocation to apply
  Elf_Sword     r_addend; // Compute value for relocatable field by adding this
};

template<support::endianness target_endianness>
struct Elf_Rel_Base<target_endianness, true, true> {
  LLVM_ELF_IMPORT_TYPES(target_endianness, true)
  Elf_Addr      r_offset; // Location (file byte offset, or program virtual addr)
  Elf_Xword     r_info;   // Symbol table index and type of relocation to apply
  Elf_Sxword    r_addend; // Compute value for relocatable field by adding this.
};

template<support::endianness target_endianness, bool is64Bits, bool isRela>
struct Elf_Rel_Impl;

template<support::endianness target_endianness, bool isRela>
struct Elf_Rel_Impl<target_endianness, true, isRela>
       : Elf_Rel_Base<target_endianness, true, isRela> {
  using Elf_Rel_Base<target_endianness, true, isRela>::r_info;
  LLVM_ELF_IMPORT_TYPES(target_endianness, true)

  // These accessors and mutators correspond to the ELF64_R_SYM, ELF64_R_TYPE,
  // and ELF64_R_INFO macros defined in the ELF specification:
  uint64_t getSymbol() const { return (r_info >> 32); }
  unsigned char getType() const {
    return (unsigned char) (r_info & 0xffffffffL);
  }
  void setSymbol(uint64_t s) { setSymbolAndType(s, getType()); }
  void setType(unsigned char t) { setSymbolAndType(getSymbol(), t); }
  void setSymbolAndType(uint64_t s, unsigned char t) {
    r_info = (s << 32) + (t&0xffffffffL);
  }
};

template<support::endianness target_endianness, bool isRela>
struct Elf_Rel_Impl<target_endianness, false, isRela>
       : Elf_Rel_Base<target_endianness, false, isRela> {
  using Elf_Rel_Base<target_endianness, false, isRela>::r_info;
  LLVM_ELF_IMPORT_TYPES(target_endianness, false)

  // These accessors and mutators correspond to the ELF32_R_SYM, ELF32_R_TYPE,
  // and ELF32_R_INFO macros defined in the ELF specification:
  uint32_t getSymbol() const { return (r_info >> 8); }
  unsigned char getType() const { return (unsigned char) (r_info & 0x0ff); }
  void setSymbol(uint32_t s) { setSymbolAndType(s, getType()); }
  void setType(unsigned char t) { setSymbolAndType(getSymbol(), t); }
  void setSymbolAndType(uint32_t s, unsigned char t) {
    r_info = (s << 8) + t;
  }
};

}

namespace {
template<support::endianness target_endianness, bool is64Bits>
class ELFObjectFile : public ObjectFile {
  LLVM_ELF_IMPORT_TYPES(target_endianness, is64Bits)

  typedef Elf_Shdr_Impl<target_endianness, is64Bits> Elf_Shdr;
  typedef Elf_Sym_Impl<target_endianness, is64Bits> Elf_Sym;
  typedef Elf_Rel_Impl<target_endianness, is64Bits, false> Elf_Rel;
  typedef Elf_Rel_Impl<target_endianness, is64Bits, true> Elf_Rela;

  struct Elf_Ehdr {
    unsigned char e_ident[ELF::EI_NIDENT]; // ELF Identification bytes
    Elf_Half e_type;     // Type of file (see ET_*)
    Elf_Half e_machine;  // Required architecture for this file (see EM_*)
    Elf_Word e_version;  // Must be equal to 1
    Elf_Addr e_entry;    // Address to jump to in order to start program
    Elf_Off  e_phoff;    // Program header table's file offset, in bytes
    Elf_Off  e_shoff;    // Section header table's file offset, in bytes
    Elf_Word e_flags;    // Processor-specific flags
    Elf_Half e_ehsize;   // Size of ELF header, in bytes
    Elf_Half e_phentsize;// Size of an entry in the program header table
    Elf_Half e_phnum;    // Number of entries in the program header table
    Elf_Half e_shentsize;// Size of an entry in the section header table
    Elf_Half e_shnum;    // Number of entries in the section header table
    Elf_Half e_shstrndx; // Section header table index of section name
                                  // string table
    bool checkMagic() const {
      return (memcmp(e_ident, ELF::ElfMagic, strlen(ELF::ElfMagic))) == 0;
    }
    unsigned char getFileClass() const { return e_ident[ELF::EI_CLASS]; }
    unsigned char getDataEncoding() const { return e_ident[ELF::EI_DATA]; }
  };

  typedef SmallVector<const Elf_Shdr*, 1> Sections_t;
  typedef DenseMap<unsigned, unsigned> IndexMap_t;
  typedef DenseMap<const Elf_Shdr*, SmallVector<uint32_t, 1> > RelocMap_t;

  const Elf_Ehdr *Header;
  const Elf_Shdr *SectionHeaderTable;
  const Elf_Shdr *dot_shstrtab_sec; // Section header string table.
  const Elf_Shdr *dot_strtab_sec;   // Symbol header string table.
  Sections_t SymbolTableSections;
  IndexMap_t SymbolTableSectionsIndexMap;
  DenseMap<const Elf_Sym*, ELF::Elf64_Word> ExtendedSymbolTable;

  /// @brief Map sections to an array of relocation sections that reference
  ///        them sorted by section index.
  RelocMap_t SectionRelocMap;

  /// @brief Get the relocation section that contains \a Rel.
  const Elf_Shdr *getRelSection(DataRefImpl Rel) const {
    return getSection(Rel.w.b);
  }

  void            validateSymbol(DataRefImpl Symb) const;
  bool            isRelocationHasAddend(DataRefImpl Rel) const;
  template<typename T>
  const T        *getEntry(uint16_t Section, uint32_t Entry) const;
  template<typename T>
  const T        *getEntry(const Elf_Shdr *Section, uint32_t Entry) const;
  const Elf_Sym  *getSymbol(DataRefImpl Symb) const;
  const Elf_Shdr *getSection(DataRefImpl index) const;
  const Elf_Shdr *getSection(uint32_t index) const;
  const Elf_Rel  *getRel(DataRefImpl Rel) const;
  const Elf_Rela *getRela(DataRefImpl Rela) const;
  const char     *getString(uint32_t section, uint32_t offset) const;
  const char     *getString(const Elf_Shdr *section, uint32_t offset) const;
  error_code      getSymbolName(const Elf_Sym *Symb, StringRef &Res) const;

protected:
  virtual error_code getSymbolNext(DataRefImpl Symb, SymbolRef &Res) const;
  virtual error_code getSymbolName(DataRefImpl Symb, StringRef &Res) const;
  virtual error_code getSymbolOffset(DataRefImpl Symb, uint64_t &Res) const;
  virtual error_code getSymbolAddress(DataRefImpl Symb, uint64_t &Res) const;
  virtual error_code getSymbolSize(DataRefImpl Symb, uint64_t &Res) const;
  virtual error_code getSymbolNMTypeChar(DataRefImpl Symb, char &Res) const;
  virtual error_code isSymbolInternal(DataRefImpl Symb, bool &Res) const;
  virtual error_code isSymbolGlobal(DataRefImpl Symb, bool &Res) const;
  virtual error_code getSymbolType(DataRefImpl Symb, SymbolRef::SymbolType &Res) const;

  virtual error_code getSectionNext(DataRefImpl Sec, SectionRef &Res) const;
  virtual error_code getSectionName(DataRefImpl Sec, StringRef &Res) const;
  virtual error_code getSectionAddress(DataRefImpl Sec, uint64_t &Res) const;
  virtual error_code getSectionSize(DataRefImpl Sec, uint64_t &Res) const;
  virtual error_code getSectionContents(DataRefImpl Sec, StringRef &Res) const;
  virtual error_code getSectionAlignment(DataRefImpl Sec, uint64_t &Res) const;
  virtual error_code isSectionText(DataRefImpl Sec, bool &Res) const;
  virtual error_code isSectionData(DataRefImpl Sec, bool &Res) const;
  virtual error_code isSectionBSS(DataRefImpl Sec, bool &Res) const;
  virtual error_code sectionContainsSymbol(DataRefImpl Sec, DataRefImpl Symb,
                                           bool &Result) const;
  virtual relocation_iterator getSectionRelBegin(DataRefImpl Sec) const;
  virtual relocation_iterator getSectionRelEnd(DataRefImpl Sec) const;

  virtual error_code getRelocationNext(DataRefImpl Rel,
                                       RelocationRef &Res) const;
  virtual error_code getRelocationAddress(DataRefImpl Rel,
                                          uint64_t &Res) const;
  virtual error_code getRelocationSymbol(DataRefImpl Rel,
                                         SymbolRef &Res) const;
  virtual error_code getRelocationType(DataRefImpl Rel,
                                       uint32_t &Res) const;
  virtual error_code getRelocationTypeName(DataRefImpl Rel,
                                           SmallVectorImpl<char> &Result) const;
  virtual error_code getRelocationAdditionalInfo(DataRefImpl Rel,
                                                 int64_t &Res) const;
  virtual error_code getRelocationValueString(DataRefImpl Rel,
                                           SmallVectorImpl<char> &Result) const;

public:
  ELFObjectFile(MemoryBuffer *Object, error_code &ec);
  virtual symbol_iterator begin_symbols() const;
  virtual symbol_iterator end_symbols() const;
  virtual section_iterator begin_sections() const;
  virtual section_iterator end_sections() const;

  virtual uint8_t getBytesInAddress() const;
  virtual StringRef getFileFormatName() const;
  virtual unsigned getArch() const;

  uint64_t getNumSections() const;
  uint64_t getStringTableIndex() const;
  ELF::Elf64_Word getSymbolTableIndex(const Elf_Sym *symb) const;
  const Elf_Shdr *getSection(const Elf_Sym *symb) const;
};
} // end namespace

template<support::endianness target_endianness, bool is64Bits>
void ELFObjectFile<target_endianness, is64Bits>
                  ::validateSymbol(DataRefImpl Symb) const {
  const Elf_Sym  *symb = getSymbol(Symb);
  const Elf_Shdr *SymbolTableSection = SymbolTableSections[Symb.d.b];
  // FIXME: We really need to do proper error handling in the case of an invalid
  //        input file. Because we don't use exceptions, I think we'll just pass
  //        an error object around.
  if (!(  symb
        && SymbolTableSection
        && symb >= (const Elf_Sym*)(base()
                   + SymbolTableSection->sh_offset)
        && symb <  (const Elf_Sym*)(base()
                   + SymbolTableSection->sh_offset
                   + SymbolTableSection->sh_size)))
    // FIXME: Proper error handling.
    report_fatal_error("Symb must point to a valid symbol!");
}

template<support::endianness target_endianness, bool is64Bits>
error_code ELFObjectFile<target_endianness, is64Bits>
                        ::getSymbolNext(DataRefImpl Symb,
                                        SymbolRef &Result) const {
  validateSymbol(Symb);
  const Elf_Shdr *SymbolTableSection = SymbolTableSections[Symb.d.b];

  ++Symb.d.a;
  // Check to see if we are at the end of this symbol table.
  if (Symb.d.a >= SymbolTableSection->getEntityCount()) {
    // We are at the end. If there are other symbol tables, jump to them.
    ++Symb.d.b;
    Symb.d.a = 1; // The 0th symbol in ELF is fake.
    // Otherwise return the terminator.
    if (Symb.d.b >= SymbolTableSections.size()) {
      Symb.d.a = std::numeric_limits<uint32_t>::max();
      Symb.d.b = std::numeric_limits<uint32_t>::max();
    }
  }

  Result = SymbolRef(Symb, this);
  return object_error::success;
}

template<support::endianness target_endianness, bool is64Bits>
error_code ELFObjectFile<target_endianness, is64Bits>
                        ::getSymbolName(DataRefImpl Symb,
                                        StringRef &Result) const {
  validateSymbol(Symb);
  const Elf_Sym *symb = getSymbol(Symb);
  return getSymbolName(symb, Result);
}

template<support::endianness target_endianness, bool is64Bits>
ELF::Elf64_Word ELFObjectFile<target_endianness, is64Bits>
                      ::getSymbolTableIndex(const Elf_Sym *symb) const {
  if (symb->st_shndx == ELF::SHN_XINDEX)
    return ExtendedSymbolTable.lookup(symb);
  return symb->st_shndx;
}

template<support::endianness target_endianness, bool is64Bits>
const typename ELFObjectFile<target_endianness, is64Bits>::Elf_Shdr *
ELFObjectFile<target_endianness, is64Bits>
                             ::getSection(const Elf_Sym *symb) const {
  if (symb->st_shndx == ELF::SHN_XINDEX)
    return getSection(ExtendedSymbolTable.lookup(symb));
  if (symb->st_shndx >= ELF::SHN_LORESERVE)
    return 0;
  return getSection(symb->st_shndx);
}

template<support::endianness target_endianness, bool is64Bits>
error_code ELFObjectFile<target_endianness, is64Bits>
                        ::getSymbolOffset(DataRefImpl Symb,
                                          uint64_t &Result) const {
  validateSymbol(Symb);
  const Elf_Sym  *symb = getSymbol(Symb);
  const Elf_Shdr *Section;
  switch (getSymbolTableIndex(symb)) {
  case ELF::SHN_COMMON:
   // Undefined symbols have no address yet.
  case ELF::SHN_UNDEF:
    Result = UnknownAddressOrSize;
    return object_error::success;
  case ELF::SHN_ABS:
    Result = symb->st_value;
    return object_error::success;
  default: Section = getSection(symb);
  }

  switch (symb->getType()) {
  case ELF::STT_SECTION:
    Result = Section ? Section->sh_addr : UnknownAddressOrSize;
    return object_error::success;
  case ELF::STT_FUNC:
  case ELF::STT_OBJECT:
  case ELF::STT_NOTYPE:
    Result = symb->st_value;
    return object_error::success;
  default:
    Result = UnknownAddressOrSize;
    return object_error::success;
  }
}

template<support::endianness target_endianness, bool is64Bits>
error_code ELFObjectFile<target_endianness, is64Bits>
                        ::getSymbolAddress(DataRefImpl Symb,
                                           uint64_t &Result) const {
  validateSymbol(Symb);
  const Elf_Sym  *symb = getSymbol(Symb);
  const Elf_Shdr *Section;
  switch (getSymbolTableIndex(symb)) {
  case ELF::SHN_COMMON: // Fall through.
   // Undefined symbols have no address yet.
  case ELF::SHN_UNDEF:
    Result = UnknownAddressOrSize;
    return object_error::success;
  case ELF::SHN_ABS:
    Result = reinterpret_cast<uintptr_t>(base()+symb->st_value);
    return object_error::success;
  default: Section = getSection(symb);
  }
  const uint8_t* addr = base();
  if (Section)
    addr += Section->sh_offset;
  switch (symb->getType()) {
  case ELF::STT_SECTION:
    Result = reinterpret_cast<uintptr_t>(addr);
    return object_error::success;
  case ELF::STT_FUNC: // Fall through.
  case ELF::STT_OBJECT: // Fall through.
  case ELF::STT_NOTYPE:
    addr += symb->st_value;
    Result = reinterpret_cast<uintptr_t>(addr);
    return object_error::success;
  default:
    Result = UnknownAddressOrSize;
    return object_error::success;
  }
}

template<support::endianness target_endianness, bool is64Bits>
error_code ELFObjectFile<target_endianness, is64Bits>
                        ::getSymbolSize(DataRefImpl Symb,
                                        uint64_t &Result) const {
  validateSymbol(Symb);
  const Elf_Sym  *symb = getSymbol(Symb);
  if (symb->st_size == 0)
    Result = UnknownAddressOrSize;
  Result = symb->st_size;
  return object_error::success;
}

template<support::endianness target_endianness, bool is64Bits>
error_code ELFObjectFile<target_endianness, is64Bits>
                        ::getSymbolNMTypeChar(DataRefImpl Symb,
                                              char &Result) const {
  validateSymbol(Symb);
  const Elf_Sym  *symb = getSymbol(Symb);
  const Elf_Shdr *Section = getSection(symb);

  char ret = '?';
=======
// Creates an in-memory object-file by default: createELFObjectFile(Buffer)
ObjectFile *ObjectFile::createELFObjectFile(MemoryBuffer *Object) {
  std::pair<unsigned char, unsigned char> Ident = getElfArchType(Object);
  error_code ec;
>>>>>>> d05f1854

  if (Section) {
    switch (Section->sh_type) {
    case ELF::SHT_PROGBITS:
    case ELF::SHT_DYNAMIC:
      switch (Section->sh_flags) {
      case (ELF::SHF_ALLOC | ELF::SHF_EXECINSTR):
        ret = 't'; break;
      case (ELF::SHF_ALLOC | ELF::SHF_WRITE):
        ret = 'd'; break;
      case ELF::SHF_ALLOC:
      case (ELF::SHF_ALLOC | ELF::SHF_MERGE):
      case (ELF::SHF_ALLOC | ELF::SHF_MERGE | ELF::SHF_STRINGS):
        ret = 'r'; break;
      }
      break;
    case ELF::SHT_NOBITS: ret = 'b';
    }
  }

  switch (getSymbolTableIndex(symb)) {
  case ELF::SHN_UNDEF:
    if (ret == '?')
      ret = 'U';
    break;
  case ELF::SHN_ABS: ret = 'a'; break;
  case ELF::SHN_COMMON: ret = 'c'; break;
  }

  switch (symb->getBinding()) {
  case ELF::STB_GLOBAL: ret = ::toupper(ret); break;
  case ELF::STB_WEAK:
    if (getSymbolTableIndex(symb) == ELF::SHN_UNDEF)
      ret = 'w';
    else
      if (symb->getType() == ELF::STT_OBJECT)
        ret = 'V';
      else
        ret = 'W';
  }

  if (ret == '?' && symb->getType() == ELF::STT_SECTION) {
    StringRef name;
    if (error_code ec = getSymbolName(Symb, name))
      return ec;
    Result = StringSwitch<char>(name)
      .StartsWith(".debug", 'N')
      .StartsWith(".note", 'n')
      .Default('?');
    return object_error::success;
  }

  Result = ret;
  return object_error::success;
}

template<support::endianness target_endianness, bool is64Bits>
error_code ELFObjectFile<target_endianness, is64Bits>
                        ::getSymbolType(DataRefImpl Symb,
                                        SymbolRef::SymbolType &Result) const {
  validateSymbol(Symb);
  const Elf_Sym  *symb = getSymbol(Symb);

  if (getSymbolTableIndex(symb) == ELF::SHN_UNDEF) {
    Result = SymbolRef::ST_External;
    return object_error::success;
  }

  switch (symb->getType()) {
  case ELF::STT_FUNC:
    Result = SymbolRef::ST_Function;
    break;
  case ELF::STT_OBJECT:
    Result = SymbolRef::ST_Data;
    break;
  default:
    Result = SymbolRef::ST_Other;
    break;
  }
  return object_error::success;
}

template<support::endianness target_endianness, bool is64Bits>
error_code ELFObjectFile<target_endianness, is64Bits>
                        ::isSymbolGlobal(DataRefImpl Symb,
                                        bool &Result) const {
  validateSymbol(Symb);
  const Elf_Sym  *symb = getSymbol(Symb);

  Result = symb->getBinding() == ELF::STB_GLOBAL;
  return object_error::success;
}

template<support::endianness target_endianness, bool is64Bits>
error_code ELFObjectFile<target_endianness, is64Bits>
                        ::isSymbolInternal(DataRefImpl Symb,
                                           bool &Result) const {
  validateSymbol(Symb);
  const Elf_Sym  *symb = getSymbol(Symb);

  if (  symb->getType() == ELF::STT_FILE
     || symb->getType() == ELF::STT_SECTION)
    Result = true;
  Result = false;
  return object_error::success;
}

template<support::endianness target_endianness, bool is64Bits>
error_code ELFObjectFile<target_endianness, is64Bits>
                        ::getSectionNext(DataRefImpl Sec, SectionRef &Result) const {
  const uint8_t *sec = reinterpret_cast<const uint8_t *>(Sec.p);
  sec += Header->e_shentsize;
  Sec.p = reinterpret_cast<intptr_t>(sec);
  Result = SectionRef(Sec, this);
  return object_error::success;
}

template<support::endianness target_endianness, bool is64Bits>
error_code ELFObjectFile<target_endianness, is64Bits>
                        ::getSectionName(DataRefImpl Sec,
                                         StringRef &Result) const {
  const Elf_Shdr *sec = reinterpret_cast<const Elf_Shdr *>(Sec.p);
  Result = StringRef(getString(dot_shstrtab_sec, sec->sh_name));
  return object_error::success;
}

template<support::endianness target_endianness, bool is64Bits>
error_code ELFObjectFile<target_endianness, is64Bits>
                        ::getSectionAddress(DataRefImpl Sec,
                                            uint64_t &Result) const {
  const Elf_Shdr *sec = reinterpret_cast<const Elf_Shdr *>(Sec.p);
  Result = sec->sh_addr;
  return object_error::success;
}

template<support::endianness target_endianness, bool is64Bits>
error_code ELFObjectFile<target_endianness, is64Bits>
                        ::getSectionSize(DataRefImpl Sec,
                                         uint64_t &Result) const {
  const Elf_Shdr *sec = reinterpret_cast<const Elf_Shdr *>(Sec.p);
  Result = sec->sh_size;
  return object_error::success;
}

template<support::endianness target_endianness, bool is64Bits>
error_code ELFObjectFile<target_endianness, is64Bits>
                        ::getSectionContents(DataRefImpl Sec,
                                             StringRef &Result) const {
  const Elf_Shdr *sec = reinterpret_cast<const Elf_Shdr *>(Sec.p);
  const char *start = (const char*)base() + sec->sh_offset;
  Result = StringRef(start, sec->sh_size);
  return object_error::success;
}

template<support::endianness target_endianness, bool is64Bits>
error_code ELFObjectFile<target_endianness, is64Bits>
                        ::getSectionAlignment(DataRefImpl Sec,
                                              uint64_t &Result) const {
  const Elf_Shdr *sec = reinterpret_cast<const Elf_Shdr *>(Sec.p);
  Result = sec->sh_addralign;
  return object_error::success;
}

template<support::endianness target_endianness, bool is64Bits>
error_code ELFObjectFile<target_endianness, is64Bits>
                        ::isSectionText(DataRefImpl Sec,
                                        bool &Result) const {
  const Elf_Shdr *sec = reinterpret_cast<const Elf_Shdr *>(Sec.p);
  if (sec->sh_flags & ELF::SHF_EXECINSTR)
    Result = true;
  else
    Result = false;
  return object_error::success;
}

template<support::endianness target_endianness, bool is64Bits>
error_code ELFObjectFile<target_endianness, is64Bits>
                        ::isSectionData(DataRefImpl Sec,
                                        bool &Result) const {
  const Elf_Shdr *sec = reinterpret_cast<const Elf_Shdr *>(Sec.p);
  if (sec->sh_flags & (ELF::SHF_ALLOC | ELF::SHF_WRITE)
      && sec->sh_type == ELF::SHT_PROGBITS)
    Result = true;
  else
    Result = false;
  return object_error::success;
}

template<support::endianness target_endianness, bool is64Bits>
error_code ELFObjectFile<target_endianness, is64Bits>
                        ::isSectionBSS(DataRefImpl Sec,
                                       bool &Result) const {
  const Elf_Shdr *sec = reinterpret_cast<const Elf_Shdr *>(Sec.p);
  if (sec->sh_flags & (ELF::SHF_ALLOC | ELF::SHF_WRITE)
      && sec->sh_type == ELF::SHT_NOBITS)
    Result = true;
  else
    Result = false;
  return object_error::success;
}

template<support::endianness target_endianness, bool is64Bits>
error_code ELFObjectFile<target_endianness, is64Bits>
                          ::sectionContainsSymbol(DataRefImpl Sec,
                                                  DataRefImpl Symb,
                                                  bool &Result) const {
  // FIXME: Unimplemented.
  Result = false;
  return object_error::success;
}

template<support::endianness target_endianness, bool is64Bits>
relocation_iterator ELFObjectFile<target_endianness, is64Bits>
                                 ::getSectionRelBegin(DataRefImpl Sec) const {
  DataRefImpl RelData;
  memset(&RelData, 0, sizeof(RelData));
  const Elf_Shdr *sec = reinterpret_cast<const Elf_Shdr *>(Sec.p);
  typename RelocMap_t::const_iterator ittr = SectionRelocMap.find(sec);
  if (sec != 0 && ittr != SectionRelocMap.end()) {
    RelData.w.a = getSection(ittr->second[0])->sh_info;
    RelData.w.b = ittr->second[0];
    RelData.w.c = 0;
  }
  return relocation_iterator(RelocationRef(RelData, this));
}

template<support::endianness target_endianness, bool is64Bits>
relocation_iterator ELFObjectFile<target_endianness, is64Bits>
                                 ::getSectionRelEnd(DataRefImpl Sec) const {
  DataRefImpl RelData;
  memset(&RelData, 0, sizeof(RelData));
  const Elf_Shdr *sec = reinterpret_cast<const Elf_Shdr *>(Sec.p);
  typename RelocMap_t::const_iterator ittr = SectionRelocMap.find(sec);
  if (sec != 0 && ittr != SectionRelocMap.end()) {
    // Get the index of the last relocation section for this section.
    std::size_t relocsecindex = ittr->second[ittr->second.size() - 1];
    const Elf_Shdr *relocsec = getSection(relocsecindex);
    RelData.w.a = relocsec->sh_info;
    RelData.w.b = relocsecindex;
    RelData.w.c = relocsec->sh_size / relocsec->sh_entsize;
  }
  return relocation_iterator(RelocationRef(RelData, this));
}

// Relocations
template<support::endianness target_endianness, bool is64Bits>
error_code ELFObjectFile<target_endianness, is64Bits>
                        ::getRelocationNext(DataRefImpl Rel,
                                            RelocationRef &Result) const {
  ++Rel.w.c;
  const Elf_Shdr *relocsec = getSection(Rel.w.b);
  if (Rel.w.c >= (relocsec->sh_size / relocsec->sh_entsize)) {
    // We have reached the end of the relocations for this section. See if there
    // is another relocation section.
    typename RelocMap_t::mapped_type relocseclist =
      SectionRelocMap.lookup(getSection(Rel.w.a));

    // Do a binary search for the current reloc section index (which must be
    // present). Then get the next one.
    typename RelocMap_t::mapped_type::const_iterator loc =
      std::lower_bound(relocseclist.begin(), relocseclist.end(), Rel.w.b);
    ++loc;

    // If there is no next one, don't do anything. The ++Rel.w.c above sets Rel
    // to the end iterator.
    if (loc != relocseclist.end()) {
      Rel.w.b = *loc;
      Rel.w.a = 0;
    }
  }
  Result = RelocationRef(Rel, this);
  return object_error::success;
}

template<support::endianness target_endianness, bool is64Bits>
error_code ELFObjectFile<target_endianness, is64Bits>
                        ::getRelocationSymbol(DataRefImpl Rel,
                                              SymbolRef &Result) const {
  uint32_t symbolIdx;
  const Elf_Shdr *sec = getSection(Rel.w.b);
  switch (sec->sh_type) {
    default :
      report_fatal_error("Invalid section type in Rel!");
    case ELF::SHT_REL : {
      symbolIdx = getRel(Rel)->getSymbol();
      break;
    }
    case ELF::SHT_RELA : {
      symbolIdx = getRela(Rel)->getSymbol();
      break;
    }
  }
  DataRefImpl SymbolData;
  IndexMap_t::const_iterator it = SymbolTableSectionsIndexMap.find(sec->sh_link);
  if (it == SymbolTableSectionsIndexMap.end())
    report_fatal_error("Relocation symbol table not found!");
  SymbolData.d.a = symbolIdx;
  SymbolData.d.b = it->second;
  Result = SymbolRef(SymbolData, this);
  return object_error::success;
}

template<support::endianness target_endianness, bool is64Bits>
error_code ELFObjectFile<target_endianness, is64Bits>
                        ::getRelocationAddress(DataRefImpl Rel,
                                               uint64_t &Result) const {
  uint64_t offset;
  const Elf_Shdr *sec = getSection(Rel.w.b);
  switch (sec->sh_type) {
    default :
      report_fatal_error("Invalid section type in Rel!");
    case ELF::SHT_REL : {
      offset = getRel(Rel)->r_offset;
      break;
    }
    case ELF::SHT_RELA : {
      offset = getRela(Rel)->r_offset;
      break;
    }
  }

  Result = offset;
  return object_error::success;
}

template<support::endianness target_endianness, bool is64Bits>
error_code ELFObjectFile<target_endianness, is64Bits>
                        ::getRelocationType(DataRefImpl Rel,
                                            uint32_t &Result) const {
  const Elf_Shdr *sec = getSection(Rel.w.b);
  switch (sec->sh_type) {
    default :
      report_fatal_error("Invalid section type in Rel!");
    case ELF::SHT_REL : {
      Result = getRel(Rel)->getType();
      break;
    }
    case ELF::SHT_RELA : {
      Result = getRela(Rel)->getType();
      break;
    }
  }
  return object_error::success;
}

#define LLVM_ELF_SWITCH_RELOC_TYPE_NAME(enum) \
  case ELF::enum: res = #enum; break;

template<support::endianness target_endianness, bool is64Bits>
error_code ELFObjectFile<target_endianness, is64Bits>
                        ::getRelocationTypeName(DataRefImpl Rel,
                                          SmallVectorImpl<char> &Result) const {
  const Elf_Shdr *sec = getSection(Rel.w.b);
  uint8_t type;
  StringRef res;
  switch (sec->sh_type) {
    default :
      return object_error::parse_failed;
    case ELF::SHT_REL : {
      type = getRel(Rel)->getType();
      break;
    }
    case ELF::SHT_RELA : {
      type = getRela(Rel)->getType();
      break;
    }
  }
  switch (Header->e_machine) {
  case ELF::EM_X86_64:
    switch (type) {
      LLVM_ELF_SWITCH_RELOC_TYPE_NAME(R_X86_64_NONE);
      LLVM_ELF_SWITCH_RELOC_TYPE_NAME(R_X86_64_64);
      LLVM_ELF_SWITCH_RELOC_TYPE_NAME(R_X86_64_PC32);
      LLVM_ELF_SWITCH_RELOC_TYPE_NAME(R_X86_64_GOT32);
      LLVM_ELF_SWITCH_RELOC_TYPE_NAME(R_X86_64_PLT32);
      LLVM_ELF_SWITCH_RELOC_TYPE_NAME(R_X86_64_COPY);
      LLVM_ELF_SWITCH_RELOC_TYPE_NAME(R_X86_64_GLOB_DAT);
      LLVM_ELF_SWITCH_RELOC_TYPE_NAME(R_X86_64_JUMP_SLOT);
      LLVM_ELF_SWITCH_RELOC_TYPE_NAME(R_X86_64_RELATIVE);
      LLVM_ELF_SWITCH_RELOC_TYPE_NAME(R_X86_64_GOTPCREL);
      LLVM_ELF_SWITCH_RELOC_TYPE_NAME(R_X86_64_32);
      LLVM_ELF_SWITCH_RELOC_TYPE_NAME(R_X86_64_32S);
      LLVM_ELF_SWITCH_RELOC_TYPE_NAME(R_X86_64_16);
      LLVM_ELF_SWITCH_RELOC_TYPE_NAME(R_X86_64_PC16);
      LLVM_ELF_SWITCH_RELOC_TYPE_NAME(R_X86_64_8);
      LLVM_ELF_SWITCH_RELOC_TYPE_NAME(R_X86_64_PC8);
      LLVM_ELF_SWITCH_RELOC_TYPE_NAME(R_X86_64_DTPMOD64);
      LLVM_ELF_SWITCH_RELOC_TYPE_NAME(R_X86_64_DTPOFF64);
      LLVM_ELF_SWITCH_RELOC_TYPE_NAME(R_X86_64_TPOFF64);
      LLVM_ELF_SWITCH_RELOC_TYPE_NAME(R_X86_64_TLSGD);
      LLVM_ELF_SWITCH_RELOC_TYPE_NAME(R_X86_64_TLSLD);
      LLVM_ELF_SWITCH_RELOC_TYPE_NAME(R_X86_64_DTPOFF32);
      LLVM_ELF_SWITCH_RELOC_TYPE_NAME(R_X86_64_GOTTPOFF);
      LLVM_ELF_SWITCH_RELOC_TYPE_NAME(R_X86_64_TPOFF32);
      LLVM_ELF_SWITCH_RELOC_TYPE_NAME(R_X86_64_PC64);
      LLVM_ELF_SWITCH_RELOC_TYPE_NAME(R_X86_64_GOTOFF64);
      LLVM_ELF_SWITCH_RELOC_TYPE_NAME(R_X86_64_GOTPC32);
      LLVM_ELF_SWITCH_RELOC_TYPE_NAME(R_X86_64_SIZE32);
      LLVM_ELF_SWITCH_RELOC_TYPE_NAME(R_X86_64_SIZE64);
      LLVM_ELF_SWITCH_RELOC_TYPE_NAME(R_X86_64_GOTPC32_TLSDESC);
      LLVM_ELF_SWITCH_RELOC_TYPE_NAME(R_X86_64_TLSDESC_CALL);
      LLVM_ELF_SWITCH_RELOC_TYPE_NAME(R_X86_64_TLSDESC);
    default:
      res = "Unknown";
    }
    break;
  case ELF::EM_386:
    switch (type) {
      LLVM_ELF_SWITCH_RELOC_TYPE_NAME(R_386_NONE);
      LLVM_ELF_SWITCH_RELOC_TYPE_NAME(R_386_32);
      LLVM_ELF_SWITCH_RELOC_TYPE_NAME(R_386_PC32);
      LLVM_ELF_SWITCH_RELOC_TYPE_NAME(R_386_GOT32);
      LLVM_ELF_SWITCH_RELOC_TYPE_NAME(R_386_PLT32);
      LLVM_ELF_SWITCH_RELOC_TYPE_NAME(R_386_COPY);
      LLVM_ELF_SWITCH_RELOC_TYPE_NAME(R_386_GLOB_DAT);
      LLVM_ELF_SWITCH_RELOC_TYPE_NAME(R_386_JUMP_SLOT);
      LLVM_ELF_SWITCH_RELOC_TYPE_NAME(R_386_RELATIVE);
      LLVM_ELF_SWITCH_RELOC_TYPE_NAME(R_386_GOTOFF);
      LLVM_ELF_SWITCH_RELOC_TYPE_NAME(R_386_GOTPC);
      LLVM_ELF_SWITCH_RELOC_TYPE_NAME(R_386_32PLT);
      LLVM_ELF_SWITCH_RELOC_TYPE_NAME(R_386_TLS_TPOFF);
      LLVM_ELF_SWITCH_RELOC_TYPE_NAME(R_386_TLS_IE);
      LLVM_ELF_SWITCH_RELOC_TYPE_NAME(R_386_TLS_GOTIE);
      LLVM_ELF_SWITCH_RELOC_TYPE_NAME(R_386_TLS_LE);
      LLVM_ELF_SWITCH_RELOC_TYPE_NAME(R_386_TLS_GD);
      LLVM_ELF_SWITCH_RELOC_TYPE_NAME(R_386_TLS_LDM);
      LLVM_ELF_SWITCH_RELOC_TYPE_NAME(R_386_16);
      LLVM_ELF_SWITCH_RELOC_TYPE_NAME(R_386_PC16);
      LLVM_ELF_SWITCH_RELOC_TYPE_NAME(R_386_8);
      LLVM_ELF_SWITCH_RELOC_TYPE_NAME(R_386_PC8);
      LLVM_ELF_SWITCH_RELOC_TYPE_NAME(R_386_TLS_GD_32);
      LLVM_ELF_SWITCH_RELOC_TYPE_NAME(R_386_TLS_GD_PUSH);
      LLVM_ELF_SWITCH_RELOC_TYPE_NAME(R_386_TLS_GD_CALL);
      LLVM_ELF_SWITCH_RELOC_TYPE_NAME(R_386_TLS_GD_POP);
      LLVM_ELF_SWITCH_RELOC_TYPE_NAME(R_386_TLS_LDM_32);
      LLVM_ELF_SWITCH_RELOC_TYPE_NAME(R_386_TLS_LDM_PUSH);
      LLVM_ELF_SWITCH_RELOC_TYPE_NAME(R_386_TLS_LDM_CALL);
      LLVM_ELF_SWITCH_RELOC_TYPE_NAME(R_386_TLS_LDM_POP);
      LLVM_ELF_SWITCH_RELOC_TYPE_NAME(R_386_TLS_LDO_32);
      LLVM_ELF_SWITCH_RELOC_TYPE_NAME(R_386_TLS_IE_32);
      LLVM_ELF_SWITCH_RELOC_TYPE_NAME(R_386_TLS_LE_32);
      LLVM_ELF_SWITCH_RELOC_TYPE_NAME(R_386_TLS_DTPMOD32);
      LLVM_ELF_SWITCH_RELOC_TYPE_NAME(R_386_TLS_DTPOFF32);
      LLVM_ELF_SWITCH_RELOC_TYPE_NAME(R_386_TLS_TPOFF32);
      LLVM_ELF_SWITCH_RELOC_TYPE_NAME(R_386_TLS_GOTDESC);
      LLVM_ELF_SWITCH_RELOC_TYPE_NAME(R_386_TLS_DESC_CALL);
      LLVM_ELF_SWITCH_RELOC_TYPE_NAME(R_386_TLS_DESC);
      LLVM_ELF_SWITCH_RELOC_TYPE_NAME(R_386_IRELATIVE);
    default:
      res = "Unknown";
    }
    break;
  default:
    res = "Unknown";
  }
  Result.append(res.begin(), res.end());
  return object_error::success;
}

#undef LLVM_ELF_SWITCH_RELOC_TYPE_NAME

template<support::endianness target_endianness, bool is64Bits>
error_code ELFObjectFile<target_endianness, is64Bits>
                        ::getRelocationAdditionalInfo(DataRefImpl Rel,
                                                      int64_t &Result) const {
  const Elf_Shdr *sec = getSection(Rel.w.b);
  switch (sec->sh_type) {
    default :
      report_fatal_error("Invalid section type in Rel!");
    case ELF::SHT_REL : {
      Result = 0;
      return object_error::success;
    }
    case ELF::SHT_RELA : {
      Result = getRela(Rel)->r_addend;
      return object_error::success;
    }
  }
}

template<support::endianness target_endianness, bool is64Bits>
error_code ELFObjectFile<target_endianness, is64Bits>
                        ::getRelocationValueString(DataRefImpl Rel,
                                          SmallVectorImpl<char> &Result) const {
  const Elf_Shdr *sec = getSection(Rel.w.b);
  uint8_t type;
  StringRef res;
  int64_t addend = 0;
  uint16_t symbol_index = 0;
  switch (sec->sh_type) {
    default :
      return object_error::parse_failed;
    case ELF::SHT_REL : {
      type = getRel(Rel)->getType();
      symbol_index = getRel(Rel)->getSymbol();
      // TODO: Read implicit addend from section data.
      break;
    }
    case ELF::SHT_RELA : {
      type = getRela(Rel)->getType();
      symbol_index = getRela(Rel)->getSymbol();
      addend = getRela(Rel)->r_addend;
      break;
    }
  }
  const Elf_Sym *symb = getEntry<Elf_Sym>(sec->sh_link, symbol_index);
  StringRef symname;
  if (error_code ec = getSymbolName(symb, symname))
    return ec;
  switch (Header->e_machine) {
  case ELF::EM_X86_64:
    switch (type) {
    case ELF::R_X86_64_32S:
      res = symname;
      break;
    case ELF::R_X86_64_PC32: {
        std::string fmtbuf;
        raw_string_ostream fmt(fmtbuf);
        fmt << symname << (addend < 0 ? "" : "+") << addend << "-P";
        fmt.flush();
        Result.append(fmtbuf.begin(), fmtbuf.end());
      }
      break;
    default:
      res = "Unknown";
    }
    break;
  default:
    res = "Unknown";
  }
  if (Result.empty())
    Result.append(res.begin(), res.end());
  return object_error::success;
}

template<support::endianness target_endianness, bool is64Bits>
ELFObjectFile<target_endianness, is64Bits>::ELFObjectFile(MemoryBuffer *Object
                                                          , error_code &ec)
  : ObjectFile(Binary::isELF, Object, ec)
  , SectionHeaderTable(0)
  , dot_shstrtab_sec(0)
  , dot_strtab_sec(0) {
  Header = reinterpret_cast<const Elf_Ehdr *>(base());

  if (Header->e_shoff == 0)
    return;

  SectionHeaderTable =
    reinterpret_cast<const Elf_Shdr *>(base() + Header->e_shoff);
  uint64_t SectionTableSize = getNumSections() * Header->e_shentsize;
  if (!(  (const uint8_t *)SectionHeaderTable + SectionTableSize
         <= base() + Data->getBufferSize()))
    // FIXME: Proper error handling.
    report_fatal_error("Section table goes past end of file!");


  // To find the symbol tables we walk the section table to find SHT_SYMTAB.
  const Elf_Shdr* SymbolTableSectionHeaderIndex = 0;
  const Elf_Shdr* sh = reinterpret_cast<const Elf_Shdr*>(SectionHeaderTable);
  for (uint64_t i = 0, e = getNumSections(); i != e; ++i) {
    if (sh->sh_type == ELF::SHT_SYMTAB_SHNDX) {
      if (SymbolTableSectionHeaderIndex)
        // FIXME: Proper error handling.
        report_fatal_error("More than one .symtab_shndx!");
      SymbolTableSectionHeaderIndex = sh;
    }
    if (sh->sh_type == ELF::SHT_SYMTAB) {
      SymbolTableSectionsIndexMap[i] = SymbolTableSections.size();
      SymbolTableSections.push_back(sh);
    }
    if (sh->sh_type == ELF::SHT_REL || sh->sh_type == ELF::SHT_RELA) {
      SectionRelocMap[getSection(sh->sh_info)].push_back(i);
    }
    ++sh;
  }

  // Sort section relocation lists by index.
  for (typename RelocMap_t::iterator i = SectionRelocMap.begin(),
                                     e = SectionRelocMap.end(); i != e; ++i) {
    std::sort(i->second.begin(), i->second.end());
  }

  // Get string table sections.
  dot_shstrtab_sec = getSection(getStringTableIndex());
  if (dot_shstrtab_sec) {
    // Verify that the last byte in the string table in a null.
    if (((const char*)base() + dot_shstrtab_sec->sh_offset)
        [dot_shstrtab_sec->sh_size - 1] != 0)
      // FIXME: Proper error handling.
      report_fatal_error("String table must end with a null terminator!");
  }

  // Merge this into the above loop.
  for (const char *i = reinterpret_cast<const char *>(SectionHeaderTable),
                  *e = i + getNumSections() * Header->e_shentsize;
                   i != e; i += Header->e_shentsize) {
    const Elf_Shdr *sh = reinterpret_cast<const Elf_Shdr*>(i);
    if (sh->sh_type == ELF::SHT_STRTAB) {
      StringRef SectionName(getString(dot_shstrtab_sec, sh->sh_name));
      if (SectionName == ".strtab") {
        if (dot_strtab_sec != 0)
          // FIXME: Proper error handling.
          report_fatal_error("Already found section named .strtab!");
        dot_strtab_sec = sh;
        const char *dot_strtab = (const char*)base() + sh->sh_offset;
          if (dot_strtab[sh->sh_size - 1] != 0)
            // FIXME: Proper error handling.
            report_fatal_error("String table must end with a null terminator!");
      }
    }
  }

  // Build symbol name side-mapping if there is one.
  if (SymbolTableSectionHeaderIndex) {
    const Elf_Word *ShndxTable = reinterpret_cast<const Elf_Word*>(base() +
                                      SymbolTableSectionHeaderIndex->sh_offset);
    error_code ec;
    for (symbol_iterator si = begin_symbols(),
                         se = end_symbols(); si != se; si.increment(ec)) {
      if (ec)
        report_fatal_error("Fewer extended symbol table entries than symbols!");
      if (*ShndxTable != ELF::SHN_UNDEF)
        ExtendedSymbolTable[getSymbol(si->getRawDataRefImpl())] = *ShndxTable;
      ++ShndxTable;
    }
  }
}

template<support::endianness target_endianness, bool is64Bits>
symbol_iterator ELFObjectFile<target_endianness, is64Bits>
                             ::begin_symbols() const {
  DataRefImpl SymbolData;
  memset(&SymbolData, 0, sizeof(SymbolData));
  if (SymbolTableSections.size() == 0) {
    SymbolData.d.a = std::numeric_limits<uint32_t>::max();
    SymbolData.d.b = std::numeric_limits<uint32_t>::max();
  } else {
    SymbolData.d.a = 1; // The 0th symbol in ELF is fake.
    SymbolData.d.b = 0;
  }
  return symbol_iterator(SymbolRef(SymbolData, this));
}

template<support::endianness target_endianness, bool is64Bits>
symbol_iterator ELFObjectFile<target_endianness, is64Bits>
                             ::end_symbols() const {
  DataRefImpl SymbolData;
  memset(&SymbolData, 0, sizeof(SymbolData));
  SymbolData.d.a = std::numeric_limits<uint32_t>::max();
  SymbolData.d.b = std::numeric_limits<uint32_t>::max();
  return symbol_iterator(SymbolRef(SymbolData, this));
}

template<support::endianness target_endianness, bool is64Bits>
section_iterator ELFObjectFile<target_endianness, is64Bits>
                              ::begin_sections() const {
  DataRefImpl ret;
  memset(&ret, 0, sizeof(DataRefImpl));
  ret.p = reinterpret_cast<intptr_t>(base() + Header->e_shoff);
  return section_iterator(SectionRef(ret, this));
}

template<support::endianness target_endianness, bool is64Bits>
section_iterator ELFObjectFile<target_endianness, is64Bits>
                              ::end_sections() const {
  DataRefImpl ret;
  memset(&ret, 0, sizeof(DataRefImpl));
  ret.p = reinterpret_cast<intptr_t>(base()
                                     + Header->e_shoff
                                     + (Header->e_shentsize*getNumSections()));
  return section_iterator(SectionRef(ret, this));
}

template<support::endianness target_endianness, bool is64Bits>
uint8_t ELFObjectFile<target_endianness, is64Bits>::getBytesInAddress() const {
  return is64Bits ? 8 : 4;
}

template<support::endianness target_endianness, bool is64Bits>
StringRef ELFObjectFile<target_endianness, is64Bits>
                       ::getFileFormatName() const {
  switch(Header->e_ident[ELF::EI_CLASS]) {
  case ELF::ELFCLASS32:
    switch(Header->e_machine) {
    case ELF::EM_386:
      return "ELF32-i386";
    case ELF::EM_X86_64:
      return "ELF32-x86-64";
    case ELF::EM_ARM:
      return "ELF32-arm";
    default:
      return "ELF32-unknown";
    }
  case ELF::ELFCLASS64:
    switch(Header->e_machine) {
    case ELF::EM_386:
      return "ELF64-i386";
    case ELF::EM_X86_64:
      return "ELF64-x86-64";
    default:
      return "ELF64-unknown";
    }
  default:
    // FIXME: Proper error handling.
    report_fatal_error("Invalid ELFCLASS!");
  }
}

template<support::endianness target_endianness, bool is64Bits>
unsigned ELFObjectFile<target_endianness, is64Bits>::getArch() const {
  switch(Header->e_machine) {
  case ELF::EM_386:
    return Triple::x86;
  case ELF::EM_X86_64:
    return Triple::x86_64;
  case ELF::EM_ARM:
    return Triple::arm;
  default:
    return Triple::UnknownArch;
  }
}

template<support::endianness target_endianness, bool is64Bits>
uint64_t ELFObjectFile<target_endianness, is64Bits>::getNumSections() const {
  if (Header->e_shnum == ELF::SHN_UNDEF)
    return SectionHeaderTable->sh_size;
  return Header->e_shnum;
}

template<support::endianness target_endianness, bool is64Bits>
uint64_t
ELFObjectFile<target_endianness, is64Bits>::getStringTableIndex() const {
  if (Header->e_shnum == ELF::SHN_UNDEF) {
    if (Header->e_shstrndx == ELF::SHN_HIRESERVE)
      return SectionHeaderTable->sh_link;
    if (Header->e_shstrndx >= getNumSections())
      return 0;
  }
  return Header->e_shstrndx;
}


template<support::endianness target_endianness, bool is64Bits>
template<typename T>
inline const T *
ELFObjectFile<target_endianness, is64Bits>::getEntry(uint16_t Section,
                                                     uint32_t Entry) const {
  return getEntry<T>(getSection(Section), Entry);
}

template<support::endianness target_endianness, bool is64Bits>
template<typename T>
inline const T *
ELFObjectFile<target_endianness, is64Bits>::getEntry(const Elf_Shdr * Section,
                                                     uint32_t Entry) const {
  return reinterpret_cast<const T *>(
           base()
           + Section->sh_offset
           + (Entry * Section->sh_entsize));
}

template<support::endianness target_endianness, bool is64Bits>
const typename ELFObjectFile<target_endianness, is64Bits>::Elf_Sym *
ELFObjectFile<target_endianness, is64Bits>::getSymbol(DataRefImpl Symb) const {
  return getEntry<Elf_Sym>(SymbolTableSections[Symb.d.b], Symb.d.a);
}

template<support::endianness target_endianness, bool is64Bits>
const typename ELFObjectFile<target_endianness, is64Bits>::Elf_Rel *
ELFObjectFile<target_endianness, is64Bits>::getRel(DataRefImpl Rel) const {
  return getEntry<Elf_Rel>(Rel.w.b, Rel.w.c);
}

template<support::endianness target_endianness, bool is64Bits>
const typename ELFObjectFile<target_endianness, is64Bits>::Elf_Rela *
ELFObjectFile<target_endianness, is64Bits>::getRela(DataRefImpl Rela) const {
  return getEntry<Elf_Rela>(Rela.w.b, Rela.w.c);
}

template<support::endianness target_endianness, bool is64Bits>
const typename ELFObjectFile<target_endianness, is64Bits>::Elf_Shdr *
ELFObjectFile<target_endianness, is64Bits>::getSection(DataRefImpl Symb) const {
  const Elf_Shdr *sec = getSection(Symb.d.b);
  if (sec->sh_type != ELF::SHT_SYMTAB || sec->sh_type != ELF::SHT_DYNSYM)
    // FIXME: Proper error handling.
    report_fatal_error("Invalid symbol table section!");
  return sec;
}

template<support::endianness target_endianness, bool is64Bits>
const typename ELFObjectFile<target_endianness, is64Bits>::Elf_Shdr *
ELFObjectFile<target_endianness, is64Bits>::getSection(uint32_t index) const {
  if (index == 0)
    return 0;
  if (!SectionHeaderTable || index >= getNumSections())
    // FIXME: Proper error handling.
    report_fatal_error("Invalid section index!");

  return reinterpret_cast<const Elf_Shdr *>(
         reinterpret_cast<const char *>(SectionHeaderTable)
         + (index * Header->e_shentsize));
}

template<support::endianness target_endianness, bool is64Bits>
const char *ELFObjectFile<target_endianness, is64Bits>
                         ::getString(uint32_t section,
                                     ELF::Elf32_Word offset) const {
  return getString(getSection(section), offset);
}

template<support::endianness target_endianness, bool is64Bits>
const char *ELFObjectFile<target_endianness, is64Bits>
                         ::getString(const Elf_Shdr *section,
                                     ELF::Elf32_Word offset) const {
  assert(section && section->sh_type == ELF::SHT_STRTAB && "Invalid section!");
  if (offset >= section->sh_size)
    // FIXME: Proper error handling.
    report_fatal_error("Symbol name offset outside of string table!");
  return (const char *)base() + section->sh_offset + offset;
}

template<support::endianness target_endianness, bool is64Bits>
error_code ELFObjectFile<target_endianness, is64Bits>
                        ::getSymbolName(const Elf_Sym *symb,
                                        StringRef &Result) const {
  if (symb->st_name == 0) {
    const Elf_Shdr *section = getSection(symb);
    if (!section)
      Result = "";
    else
      Result = getString(dot_shstrtab_sec, section->sh_name);
    return object_error::success;
  }

  // Use the default symbol table name section.
  Result = getString(dot_strtab_sec, symb->st_name);
  return object_error::success;
}

// EI_CLASS, EI_DATA.
static std::pair<unsigned char, unsigned char>
getElfArchType(MemoryBuffer *Object) {
  if (Object->getBufferSize() < ELF::EI_NIDENT)
    return std::make_pair((uint8_t)ELF::ELFCLASSNONE,(uint8_t)ELF::ELFDATANONE);
  return std::make_pair( (uint8_t)Object->getBufferStart()[ELF::EI_CLASS]
                       , (uint8_t)Object->getBufferStart()[ELF::EI_DATA]);
}

namespace llvm {

  ObjectFile *ObjectFile::createELFObjectFile(MemoryBuffer *Object) {
    std::pair<unsigned char, unsigned char> Ident = getElfArchType(Object);
    error_code ec;
    if (Ident.first == ELF::ELFCLASS32 && Ident.second == ELF::ELFDATA2LSB)
      return new ELFObjectFile<support::little, false>(Object, ec);
    else if (Ident.first == ELF::ELFCLASS32 && Ident.second == ELF::ELFDATA2MSB)
      return new ELFObjectFile<support::big, false>(Object, ec);
    else if (Ident.first == ELF::ELFCLASS64 && Ident.second == ELF::ELFDATA2LSB)
      return new ELFObjectFile<support::little, true>(Object, ec);
    else if (Ident.first == ELF::ELFCLASS64 && Ident.second == ELF::ELFDATA2MSB)
      return new ELFObjectFile<support::big, true>(Object, ec);
    // FIXME: Proper error handling.
    report_fatal_error("Not an ELF object file!");
  }

} // end namespace llvm<|MERGE_RESOLUTION|>--- conflicted
+++ resolved
@@ -7,1412 +7,34 @@
 //
 //===----------------------------------------------------------------------===//
 //
-// This file defines the ELFObjectFile class.
+// Part of the ELFObjectFile class implementation.
 //
 //===----------------------------------------------------------------------===//
 
-#include "llvm/ADT/SmallVector.h"
-#include "llvm/ADT/StringSwitch.h"
-#include "llvm/ADT/Triple.h"
-#include "llvm/ADT/DenseMap.h"
-#include "llvm/Object/ObjectFile.h"
-#include "llvm/Support/ELF.h"
-#include "llvm/Support/Endian.h"
-#include "llvm/Support/ErrorHandling.h"
-#include "llvm/Support/MemoryBuffer.h"
-#include "llvm/Support/raw_ostream.h"
-#include <algorithm>
-#include <limits>
-#include <utility>
+#include "llvm/Object/ELF.h"
 
-using namespace llvm;
+namespace llvm {
+
 using namespace object;
 
-<<<<<<< HEAD
-// Templates to choose Elf_Addr and Elf_Off depending on is64Bits.
-namespace {
-template<support::endianness target_endianness>
-struct ELFDataTypeTypedefHelperCommon {
-  typedef support::detail::packed_endian_specific_integral
-    <uint16_t, target_endianness, support::aligned> Elf_Half;
-  typedef support::detail::packed_endian_specific_integral
-    <uint32_t, target_endianness, support::aligned> Elf_Word;
-  typedef support::detail::packed_endian_specific_integral
-    <int32_t, target_endianness, support::aligned> Elf_Sword;
-  typedef support::detail::packed_endian_specific_integral
-    <uint64_t, target_endianness, support::aligned> Elf_Xword;
-  typedef support::detail::packed_endian_specific_integral
-    <int64_t, target_endianness, support::aligned> Elf_Sxword;
-};
-}
-
-namespace {
-template<support::endianness target_endianness, bool is64Bits>
-struct ELFDataTypeTypedefHelper;
-
-/// ELF 32bit types.
-template<support::endianness target_endianness>
-struct ELFDataTypeTypedefHelper<target_endianness, false>
-  : ELFDataTypeTypedefHelperCommon<target_endianness> {
-  typedef support::detail::packed_endian_specific_integral
-    <uint32_t, target_endianness, support::aligned> Elf_Addr;
-  typedef support::detail::packed_endian_specific_integral
-    <uint32_t, target_endianness, support::aligned> Elf_Off;
-};
-
-/// ELF 64bit types.
-template<support::endianness target_endianness>
-struct ELFDataTypeTypedefHelper<target_endianness, true>
-  : ELFDataTypeTypedefHelperCommon<target_endianness>{
-  typedef support::detail::packed_endian_specific_integral
-    <uint64_t, target_endianness, support::aligned> Elf_Addr;
-  typedef support::detail::packed_endian_specific_integral
-    <uint64_t, target_endianness, support::aligned> Elf_Off;
-};
-}
-
-// I really don't like doing this, but the alternative is copypasta.
-#define LLVM_ELF_IMPORT_TYPES(target_endianness, is64Bits) \
-typedef typename \
-  ELFDataTypeTypedefHelper<target_endianness, is64Bits>::Elf_Addr Elf_Addr; \
-typedef typename \
-  ELFDataTypeTypedefHelper<target_endianness, is64Bits>::Elf_Off Elf_Off; \
-typedef typename \
-  ELFDataTypeTypedefHelper<target_endianness, is64Bits>::Elf_Half Elf_Half; \
-typedef typename \
-  ELFDataTypeTypedefHelper<target_endianness, is64Bits>::Elf_Word Elf_Word; \
-typedef typename \
-  ELFDataTypeTypedefHelper<target_endianness, is64Bits>::Elf_Sword Elf_Sword; \
-typedef typename \
-  ELFDataTypeTypedefHelper<target_endianness, is64Bits>::Elf_Xword Elf_Xword; \
-typedef typename \
-  ELFDataTypeTypedefHelper<target_endianness, is64Bits>::Elf_Sxword Elf_Sxword;
-
-  // Section header.
-namespace {
-template<support::endianness target_endianness, bool is64Bits>
-struct Elf_Shdr_Base;
-
-template<support::endianness target_endianness>
-struct Elf_Shdr_Base<target_endianness, false> {
-  LLVM_ELF_IMPORT_TYPES(target_endianness, false)
-  Elf_Word sh_name;     // Section name (index into string table)
-  Elf_Word sh_type;     // Section type (SHT_*)
-  Elf_Word sh_flags;    // Section flags (SHF_*)
-  Elf_Addr sh_addr;     // Address where section is to be loaded
-  Elf_Off  sh_offset;   // File offset of section data, in bytes
-  Elf_Word sh_size;     // Size of section, in bytes
-  Elf_Word sh_link;     // Section type-specific header table index link
-  Elf_Word sh_info;     // Section type-specific extra information
-  Elf_Word sh_addralign;// Section address alignment
-  Elf_Word sh_entsize;  // Size of records contained within the section
-};
-
-template<support::endianness target_endianness>
-struct Elf_Shdr_Base<target_endianness, true> {
-  LLVM_ELF_IMPORT_TYPES(target_endianness, true)
-  Elf_Word  sh_name;     // Section name (index into string table)
-  Elf_Word  sh_type;     // Section type (SHT_*)
-  Elf_Xword sh_flags;    // Section flags (SHF_*)
-  Elf_Addr  sh_addr;     // Address where section is to be loaded
-  Elf_Off   sh_offset;   // File offset of section data, in bytes
-  Elf_Xword sh_size;     // Size of section, in bytes
-  Elf_Word  sh_link;     // Section type-specific header table index link
-  Elf_Word  sh_info;     // Section type-specific extra information
-  Elf_Xword sh_addralign;// Section address alignment
-  Elf_Xword sh_entsize;  // Size of records contained within the section
-};
-
-template<support::endianness target_endianness, bool is64Bits>
-struct Elf_Shdr_Impl : Elf_Shdr_Base<target_endianness, is64Bits> {
-  using Elf_Shdr_Base<target_endianness, is64Bits>::sh_entsize;
-  using Elf_Shdr_Base<target_endianness, is64Bits>::sh_size;
-
-  /// @brief Get the number of entities this section contains if it has any.
-  unsigned getEntityCount() const {
-    if (sh_entsize == 0)
-      return 0;
-    return sh_size / sh_entsize;
-  }
-};
-}
-
-namespace {
-template<support::endianness target_endianness, bool is64Bits>
-struct Elf_Sym_Base;
-
-template<support::endianness target_endianness>
-struct Elf_Sym_Base<target_endianness, false> {
-  LLVM_ELF_IMPORT_TYPES(target_endianness, false)
-  Elf_Word      st_name;  // Symbol name (index into string table)
-  Elf_Addr      st_value; // Value or address associated with the symbol
-  Elf_Word      st_size;  // Size of the symbol
-  unsigned char st_info;  // Symbol's type and binding attributes
-  unsigned char st_other; // Must be zero; reserved
-  Elf_Half      st_shndx; // Which section (header table index) it's defined in
-};
-
-template<support::endianness target_endianness>
-struct Elf_Sym_Base<target_endianness, true> {
-  LLVM_ELF_IMPORT_TYPES(target_endianness, true)
-  Elf_Word      st_name;  // Symbol name (index into string table)
-  unsigned char st_info;  // Symbol's type and binding attributes
-  unsigned char st_other; // Must be zero; reserved
-  Elf_Half      st_shndx; // Which section (header table index) it's defined in
-  Elf_Addr      st_value; // Value or address associated with the symbol
-  Elf_Xword     st_size;  // Size of the symbol
-};
-
-template<support::endianness target_endianness, bool is64Bits>
-struct Elf_Sym_Impl : Elf_Sym_Base<target_endianness, is64Bits> {
-  using Elf_Sym_Base<target_endianness, is64Bits>::st_info;
-
-  // These accessors and mutators correspond to the ELF32_ST_BIND,
-  // ELF32_ST_TYPE, and ELF32_ST_INFO macros defined in the ELF specification:
-  unsigned char getBinding() const { return st_info >> 4; }
-  unsigned char getType() const { return st_info & 0x0f; }
-  void setBinding(unsigned char b) { setBindingAndType(b, getType()); }
-  void setType(unsigned char t) { setBindingAndType(getBinding(), t); }
-  void setBindingAndType(unsigned char b, unsigned char t) {
-    st_info = (b << 4) + (t & 0x0f);
-  }
-};
-}
-
-namespace {
-template<support::endianness target_endianness, bool is64Bits, bool isRela>
-struct Elf_Rel_Base;
-
-template<support::endianness target_endianness>
-struct Elf_Rel_Base<target_endianness, false, false> {
-  LLVM_ELF_IMPORT_TYPES(target_endianness, false)
-  Elf_Addr      r_offset; // Location (file byte offset, or program virtual addr)
-  Elf_Word      r_info;  // Symbol table index and type of relocation to apply
-};
-
-template<support::endianness target_endianness>
-struct Elf_Rel_Base<target_endianness, true, false> {
-  LLVM_ELF_IMPORT_TYPES(target_endianness, true)
-  Elf_Addr      r_offset; // Location (file byte offset, or program virtual addr)
-  Elf_Xword     r_info;   // Symbol table index and type of relocation to apply
-};
-
-template<support::endianness target_endianness>
-struct Elf_Rel_Base<target_endianness, false, true> {
-  LLVM_ELF_IMPORT_TYPES(target_endianness, false)
-  Elf_Addr      r_offset; // Location (file byte offset, or program virtual addr)
-  Elf_Word      r_info;   // Symbol table index and type of relocation to apply
-  Elf_Sword     r_addend; // Compute value for relocatable field by adding this
-};
-
-template<support::endianness target_endianness>
-struct Elf_Rel_Base<target_endianness, true, true> {
-  LLVM_ELF_IMPORT_TYPES(target_endianness, true)
-  Elf_Addr      r_offset; // Location (file byte offset, or program virtual addr)
-  Elf_Xword     r_info;   // Symbol table index and type of relocation to apply
-  Elf_Sxword    r_addend; // Compute value for relocatable field by adding this.
-};
-
-template<support::endianness target_endianness, bool is64Bits, bool isRela>
-struct Elf_Rel_Impl;
-
-template<support::endianness target_endianness, bool isRela>
-struct Elf_Rel_Impl<target_endianness, true, isRela>
-       : Elf_Rel_Base<target_endianness, true, isRela> {
-  using Elf_Rel_Base<target_endianness, true, isRela>::r_info;
-  LLVM_ELF_IMPORT_TYPES(target_endianness, true)
-
-  // These accessors and mutators correspond to the ELF64_R_SYM, ELF64_R_TYPE,
-  // and ELF64_R_INFO macros defined in the ELF specification:
-  uint64_t getSymbol() const { return (r_info >> 32); }
-  unsigned char getType() const {
-    return (unsigned char) (r_info & 0xffffffffL);
-  }
-  void setSymbol(uint64_t s) { setSymbolAndType(s, getType()); }
-  void setType(unsigned char t) { setSymbolAndType(getSymbol(), t); }
-  void setSymbolAndType(uint64_t s, unsigned char t) {
-    r_info = (s << 32) + (t&0xffffffffL);
-  }
-};
-
-template<support::endianness target_endianness, bool isRela>
-struct Elf_Rel_Impl<target_endianness, false, isRela>
-       : Elf_Rel_Base<target_endianness, false, isRela> {
-  using Elf_Rel_Base<target_endianness, false, isRela>::r_info;
-  LLVM_ELF_IMPORT_TYPES(target_endianness, false)
-
-  // These accessors and mutators correspond to the ELF32_R_SYM, ELF32_R_TYPE,
-  // and ELF32_R_INFO macros defined in the ELF specification:
-  uint32_t getSymbol() const { return (r_info >> 8); }
-  unsigned char getType() const { return (unsigned char) (r_info & 0x0ff); }
-  void setSymbol(uint32_t s) { setSymbolAndType(s, getType()); }
-  void setType(unsigned char t) { setSymbolAndType(getSymbol(), t); }
-  void setSymbolAndType(uint32_t s, unsigned char t) {
-    r_info = (s << 8) + t;
-  }
-};
-
-}
-
-namespace {
-template<support::endianness target_endianness, bool is64Bits>
-class ELFObjectFile : public ObjectFile {
-  LLVM_ELF_IMPORT_TYPES(target_endianness, is64Bits)
-
-  typedef Elf_Shdr_Impl<target_endianness, is64Bits> Elf_Shdr;
-  typedef Elf_Sym_Impl<target_endianness, is64Bits> Elf_Sym;
-  typedef Elf_Rel_Impl<target_endianness, is64Bits, false> Elf_Rel;
-  typedef Elf_Rel_Impl<target_endianness, is64Bits, true> Elf_Rela;
-
-  struct Elf_Ehdr {
-    unsigned char e_ident[ELF::EI_NIDENT]; // ELF Identification bytes
-    Elf_Half e_type;     // Type of file (see ET_*)
-    Elf_Half e_machine;  // Required architecture for this file (see EM_*)
-    Elf_Word e_version;  // Must be equal to 1
-    Elf_Addr e_entry;    // Address to jump to in order to start program
-    Elf_Off  e_phoff;    // Program header table's file offset, in bytes
-    Elf_Off  e_shoff;    // Section header table's file offset, in bytes
-    Elf_Word e_flags;    // Processor-specific flags
-    Elf_Half e_ehsize;   // Size of ELF header, in bytes
-    Elf_Half e_phentsize;// Size of an entry in the program header table
-    Elf_Half e_phnum;    // Number of entries in the program header table
-    Elf_Half e_shentsize;// Size of an entry in the section header table
-    Elf_Half e_shnum;    // Number of entries in the section header table
-    Elf_Half e_shstrndx; // Section header table index of section name
-                                  // string table
-    bool checkMagic() const {
-      return (memcmp(e_ident, ELF::ElfMagic, strlen(ELF::ElfMagic))) == 0;
-    }
-    unsigned char getFileClass() const { return e_ident[ELF::EI_CLASS]; }
-    unsigned char getDataEncoding() const { return e_ident[ELF::EI_DATA]; }
-  };
-
-  typedef SmallVector<const Elf_Shdr*, 1> Sections_t;
-  typedef DenseMap<unsigned, unsigned> IndexMap_t;
-  typedef DenseMap<const Elf_Shdr*, SmallVector<uint32_t, 1> > RelocMap_t;
-
-  const Elf_Ehdr *Header;
-  const Elf_Shdr *SectionHeaderTable;
-  const Elf_Shdr *dot_shstrtab_sec; // Section header string table.
-  const Elf_Shdr *dot_strtab_sec;   // Symbol header string table.
-  Sections_t SymbolTableSections;
-  IndexMap_t SymbolTableSectionsIndexMap;
-  DenseMap<const Elf_Sym*, ELF::Elf64_Word> ExtendedSymbolTable;
-
-  /// @brief Map sections to an array of relocation sections that reference
-  ///        them sorted by section index.
-  RelocMap_t SectionRelocMap;
-
-  /// @brief Get the relocation section that contains \a Rel.
-  const Elf_Shdr *getRelSection(DataRefImpl Rel) const {
-    return getSection(Rel.w.b);
-  }
-
-  void            validateSymbol(DataRefImpl Symb) const;
-  bool            isRelocationHasAddend(DataRefImpl Rel) const;
-  template<typename T>
-  const T        *getEntry(uint16_t Section, uint32_t Entry) const;
-  template<typename T>
-  const T        *getEntry(const Elf_Shdr *Section, uint32_t Entry) const;
-  const Elf_Sym  *getSymbol(DataRefImpl Symb) const;
-  const Elf_Shdr *getSection(DataRefImpl index) const;
-  const Elf_Shdr *getSection(uint32_t index) const;
-  const Elf_Rel  *getRel(DataRefImpl Rel) const;
-  const Elf_Rela *getRela(DataRefImpl Rela) const;
-  const char     *getString(uint32_t section, uint32_t offset) const;
-  const char     *getString(const Elf_Shdr *section, uint32_t offset) const;
-  error_code      getSymbolName(const Elf_Sym *Symb, StringRef &Res) const;
-
-protected:
-  virtual error_code getSymbolNext(DataRefImpl Symb, SymbolRef &Res) const;
-  virtual error_code getSymbolName(DataRefImpl Symb, StringRef &Res) const;
-  virtual error_code getSymbolOffset(DataRefImpl Symb, uint64_t &Res) const;
-  virtual error_code getSymbolAddress(DataRefImpl Symb, uint64_t &Res) const;
-  virtual error_code getSymbolSize(DataRefImpl Symb, uint64_t &Res) const;
-  virtual error_code getSymbolNMTypeChar(DataRefImpl Symb, char &Res) const;
-  virtual error_code isSymbolInternal(DataRefImpl Symb, bool &Res) const;
-  virtual error_code isSymbolGlobal(DataRefImpl Symb, bool &Res) const;
-  virtual error_code getSymbolType(DataRefImpl Symb, SymbolRef::SymbolType &Res) const;
-
-  virtual error_code getSectionNext(DataRefImpl Sec, SectionRef &Res) const;
-  virtual error_code getSectionName(DataRefImpl Sec, StringRef &Res) const;
-  virtual error_code getSectionAddress(DataRefImpl Sec, uint64_t &Res) const;
-  virtual error_code getSectionSize(DataRefImpl Sec, uint64_t &Res) const;
-  virtual error_code getSectionContents(DataRefImpl Sec, StringRef &Res) const;
-  virtual error_code getSectionAlignment(DataRefImpl Sec, uint64_t &Res) const;
-  virtual error_code isSectionText(DataRefImpl Sec, bool &Res) const;
-  virtual error_code isSectionData(DataRefImpl Sec, bool &Res) const;
-  virtual error_code isSectionBSS(DataRefImpl Sec, bool &Res) const;
-  virtual error_code sectionContainsSymbol(DataRefImpl Sec, DataRefImpl Symb,
-                                           bool &Result) const;
-  virtual relocation_iterator getSectionRelBegin(DataRefImpl Sec) const;
-  virtual relocation_iterator getSectionRelEnd(DataRefImpl Sec) const;
-
-  virtual error_code getRelocationNext(DataRefImpl Rel,
-                                       RelocationRef &Res) const;
-  virtual error_code getRelocationAddress(DataRefImpl Rel,
-                                          uint64_t &Res) const;
-  virtual error_code getRelocationSymbol(DataRefImpl Rel,
-                                         SymbolRef &Res) const;
-  virtual error_code getRelocationType(DataRefImpl Rel,
-                                       uint32_t &Res) const;
-  virtual error_code getRelocationTypeName(DataRefImpl Rel,
-                                           SmallVectorImpl<char> &Result) const;
-  virtual error_code getRelocationAdditionalInfo(DataRefImpl Rel,
-                                                 int64_t &Res) const;
-  virtual error_code getRelocationValueString(DataRefImpl Rel,
-                                           SmallVectorImpl<char> &Result) const;
-
-public:
-  ELFObjectFile(MemoryBuffer *Object, error_code &ec);
-  virtual symbol_iterator begin_symbols() const;
-  virtual symbol_iterator end_symbols() const;
-  virtual section_iterator begin_sections() const;
-  virtual section_iterator end_sections() const;
-
-  virtual uint8_t getBytesInAddress() const;
-  virtual StringRef getFileFormatName() const;
-  virtual unsigned getArch() const;
-
-  uint64_t getNumSections() const;
-  uint64_t getStringTableIndex() const;
-  ELF::Elf64_Word getSymbolTableIndex(const Elf_Sym *symb) const;
-  const Elf_Shdr *getSection(const Elf_Sym *symb) const;
-};
-} // end namespace
-
-template<support::endianness target_endianness, bool is64Bits>
-void ELFObjectFile<target_endianness, is64Bits>
-                  ::validateSymbol(DataRefImpl Symb) const {
-  const Elf_Sym  *symb = getSymbol(Symb);
-  const Elf_Shdr *SymbolTableSection = SymbolTableSections[Symb.d.b];
-  // FIXME: We really need to do proper error handling in the case of an invalid
-  //        input file. Because we don't use exceptions, I think we'll just pass
-  //        an error object around.
-  if (!(  symb
-        && SymbolTableSection
-        && symb >= (const Elf_Sym*)(base()
-                   + SymbolTableSection->sh_offset)
-        && symb <  (const Elf_Sym*)(base()
-                   + SymbolTableSection->sh_offset
-                   + SymbolTableSection->sh_size)))
-    // FIXME: Proper error handling.
-    report_fatal_error("Symb must point to a valid symbol!");
-}
-
-template<support::endianness target_endianness, bool is64Bits>
-error_code ELFObjectFile<target_endianness, is64Bits>
-                        ::getSymbolNext(DataRefImpl Symb,
-                                        SymbolRef &Result) const {
-  validateSymbol(Symb);
-  const Elf_Shdr *SymbolTableSection = SymbolTableSections[Symb.d.b];
-
-  ++Symb.d.a;
-  // Check to see if we are at the end of this symbol table.
-  if (Symb.d.a >= SymbolTableSection->getEntityCount()) {
-    // We are at the end. If there are other symbol tables, jump to them.
-    ++Symb.d.b;
-    Symb.d.a = 1; // The 0th symbol in ELF is fake.
-    // Otherwise return the terminator.
-    if (Symb.d.b >= SymbolTableSections.size()) {
-      Symb.d.a = std::numeric_limits<uint32_t>::max();
-      Symb.d.b = std::numeric_limits<uint32_t>::max();
-    }
-  }
-
-  Result = SymbolRef(Symb, this);
-  return object_error::success;
-}
-
-template<support::endianness target_endianness, bool is64Bits>
-error_code ELFObjectFile<target_endianness, is64Bits>
-                        ::getSymbolName(DataRefImpl Symb,
-                                        StringRef &Result) const {
-  validateSymbol(Symb);
-  const Elf_Sym *symb = getSymbol(Symb);
-  return getSymbolName(symb, Result);
-}
-
-template<support::endianness target_endianness, bool is64Bits>
-ELF::Elf64_Word ELFObjectFile<target_endianness, is64Bits>
-                      ::getSymbolTableIndex(const Elf_Sym *symb) const {
-  if (symb->st_shndx == ELF::SHN_XINDEX)
-    return ExtendedSymbolTable.lookup(symb);
-  return symb->st_shndx;
-}
-
-template<support::endianness target_endianness, bool is64Bits>
-const typename ELFObjectFile<target_endianness, is64Bits>::Elf_Shdr *
-ELFObjectFile<target_endianness, is64Bits>
-                             ::getSection(const Elf_Sym *symb) const {
-  if (symb->st_shndx == ELF::SHN_XINDEX)
-    return getSection(ExtendedSymbolTable.lookup(symb));
-  if (symb->st_shndx >= ELF::SHN_LORESERVE)
-    return 0;
-  return getSection(symb->st_shndx);
-}
-
-template<support::endianness target_endianness, bool is64Bits>
-error_code ELFObjectFile<target_endianness, is64Bits>
-                        ::getSymbolOffset(DataRefImpl Symb,
-                                          uint64_t &Result) const {
-  validateSymbol(Symb);
-  const Elf_Sym  *symb = getSymbol(Symb);
-  const Elf_Shdr *Section;
-  switch (getSymbolTableIndex(symb)) {
-  case ELF::SHN_COMMON:
-   // Undefined symbols have no address yet.
-  case ELF::SHN_UNDEF:
-    Result = UnknownAddressOrSize;
-    return object_error::success;
-  case ELF::SHN_ABS:
-    Result = symb->st_value;
-    return object_error::success;
-  default: Section = getSection(symb);
-  }
-
-  switch (symb->getType()) {
-  case ELF::STT_SECTION:
-    Result = Section ? Section->sh_addr : UnknownAddressOrSize;
-    return object_error::success;
-  case ELF::STT_FUNC:
-  case ELF::STT_OBJECT:
-  case ELF::STT_NOTYPE:
-    Result = symb->st_value;
-    return object_error::success;
-  default:
-    Result = UnknownAddressOrSize;
-    return object_error::success;
-  }
-}
-
-template<support::endianness target_endianness, bool is64Bits>
-error_code ELFObjectFile<target_endianness, is64Bits>
-                        ::getSymbolAddress(DataRefImpl Symb,
-                                           uint64_t &Result) const {
-  validateSymbol(Symb);
-  const Elf_Sym  *symb = getSymbol(Symb);
-  const Elf_Shdr *Section;
-  switch (getSymbolTableIndex(symb)) {
-  case ELF::SHN_COMMON: // Fall through.
-   // Undefined symbols have no address yet.
-  case ELF::SHN_UNDEF:
-    Result = UnknownAddressOrSize;
-    return object_error::success;
-  case ELF::SHN_ABS:
-    Result = reinterpret_cast<uintptr_t>(base()+symb->st_value);
-    return object_error::success;
-  default: Section = getSection(symb);
-  }
-  const uint8_t* addr = base();
-  if (Section)
-    addr += Section->sh_offset;
-  switch (symb->getType()) {
-  case ELF::STT_SECTION:
-    Result = reinterpret_cast<uintptr_t>(addr);
-    return object_error::success;
-  case ELF::STT_FUNC: // Fall through.
-  case ELF::STT_OBJECT: // Fall through.
-  case ELF::STT_NOTYPE:
-    addr += symb->st_value;
-    Result = reinterpret_cast<uintptr_t>(addr);
-    return object_error::success;
-  default:
-    Result = UnknownAddressOrSize;
-    return object_error::success;
-  }
-}
-
-template<support::endianness target_endianness, bool is64Bits>
-error_code ELFObjectFile<target_endianness, is64Bits>
-                        ::getSymbolSize(DataRefImpl Symb,
-                                        uint64_t &Result) const {
-  validateSymbol(Symb);
-  const Elf_Sym  *symb = getSymbol(Symb);
-  if (symb->st_size == 0)
-    Result = UnknownAddressOrSize;
-  Result = symb->st_size;
-  return object_error::success;
-}
-
-template<support::endianness target_endianness, bool is64Bits>
-error_code ELFObjectFile<target_endianness, is64Bits>
-                        ::getSymbolNMTypeChar(DataRefImpl Symb,
-                                              char &Result) const {
-  validateSymbol(Symb);
-  const Elf_Sym  *symb = getSymbol(Symb);
-  const Elf_Shdr *Section = getSection(symb);
-
-  char ret = '?';
-=======
 // Creates an in-memory object-file by default: createELFObjectFile(Buffer)
 ObjectFile *ObjectFile::createELFObjectFile(MemoryBuffer *Object) {
   std::pair<unsigned char, unsigned char> Ident = getElfArchType(Object);
   error_code ec;
->>>>>>> d05f1854
 
-  if (Section) {
-    switch (Section->sh_type) {
-    case ELF::SHT_PROGBITS:
-    case ELF::SHT_DYNAMIC:
-      switch (Section->sh_flags) {
-      case (ELF::SHF_ALLOC | ELF::SHF_EXECINSTR):
-        ret = 't'; break;
-      case (ELF::SHF_ALLOC | ELF::SHF_WRITE):
-        ret = 'd'; break;
-      case ELF::SHF_ALLOC:
-      case (ELF::SHF_ALLOC | ELF::SHF_MERGE):
-      case (ELF::SHF_ALLOC | ELF::SHF_MERGE | ELF::SHF_STRINGS):
-        ret = 'r'; break;
-      }
-      break;
-    case ELF::SHT_NOBITS: ret = 'b';
-    }
+  if (Ident.first == ELF::ELFCLASS32 && Ident.second == ELF::ELFDATA2LSB)
+    return new ELFObjectFile<support::little, false>(Object, ec);
+  else if (Ident.first == ELF::ELFCLASS32 && Ident.second == ELF::ELFDATA2MSB)
+    return new ELFObjectFile<support::big, false>(Object, ec);
+  else if (Ident.first == ELF::ELFCLASS64 && Ident.second == ELF::ELFDATA2MSB)
+    return new ELFObjectFile<support::big, true>(Object, ec);
+  else if (Ident.first == ELF::ELFCLASS64 && Ident.second == ELF::ELFDATA2LSB) {
+    ELFObjectFile<support::little, true> *result =
+          new ELFObjectFile<support::little, true>(Object, ec);
+    return result;
   }
 
-  switch (getSymbolTableIndex(symb)) {
-  case ELF::SHN_UNDEF:
-    if (ret == '?')
-      ret = 'U';
-    break;
-  case ELF::SHN_ABS: ret = 'a'; break;
-  case ELF::SHN_COMMON: ret = 'c'; break;
-  }
-
-  switch (symb->getBinding()) {
-  case ELF::STB_GLOBAL: ret = ::toupper(ret); break;
-  case ELF::STB_WEAK:
-    if (getSymbolTableIndex(symb) == ELF::SHN_UNDEF)
-      ret = 'w';
-    else
-      if (symb->getType() == ELF::STT_OBJECT)
-        ret = 'V';
-      else
-        ret = 'W';
-  }
-
-  if (ret == '?' && symb->getType() == ELF::STT_SECTION) {
-    StringRef name;
-    if (error_code ec = getSymbolName(Symb, name))
-      return ec;
-    Result = StringSwitch<char>(name)
-      .StartsWith(".debug", 'N')
-      .StartsWith(".note", 'n')
-      .Default('?');
-    return object_error::success;
-  }
-
-  Result = ret;
-  return object_error::success;
+  report_fatal_error("Buffer is not an ELF object file!");
 }
 
-template<support::endianness target_endianness, bool is64Bits>
-error_code ELFObjectFile<target_endianness, is64Bits>
-                        ::getSymbolType(DataRefImpl Symb,
-                                        SymbolRef::SymbolType &Result) const {
-  validateSymbol(Symb);
-  const Elf_Sym  *symb = getSymbol(Symb);
-
-  if (getSymbolTableIndex(symb) == ELF::SHN_UNDEF) {
-    Result = SymbolRef::ST_External;
-    return object_error::success;
-  }
-
-  switch (symb->getType()) {
-  case ELF::STT_FUNC:
-    Result = SymbolRef::ST_Function;
-    break;
-  case ELF::STT_OBJECT:
-    Result = SymbolRef::ST_Data;
-    break;
-  default:
-    Result = SymbolRef::ST_Other;
-    break;
-  }
-  return object_error::success;
-}
-
-template<support::endianness target_endianness, bool is64Bits>
-error_code ELFObjectFile<target_endianness, is64Bits>
-                        ::isSymbolGlobal(DataRefImpl Symb,
-                                        bool &Result) const {
-  validateSymbol(Symb);
-  const Elf_Sym  *symb = getSymbol(Symb);
-
-  Result = symb->getBinding() == ELF::STB_GLOBAL;
-  return object_error::success;
-}
-
-template<support::endianness target_endianness, bool is64Bits>
-error_code ELFObjectFile<target_endianness, is64Bits>
-                        ::isSymbolInternal(DataRefImpl Symb,
-                                           bool &Result) const {
-  validateSymbol(Symb);
-  const Elf_Sym  *symb = getSymbol(Symb);
-
-  if (  symb->getType() == ELF::STT_FILE
-     || symb->getType() == ELF::STT_SECTION)
-    Result = true;
-  Result = false;
-  return object_error::success;
-}
-
-template<support::endianness target_endianness, bool is64Bits>
-error_code ELFObjectFile<target_endianness, is64Bits>
-                        ::getSectionNext(DataRefImpl Sec, SectionRef &Result) const {
-  const uint8_t *sec = reinterpret_cast<const uint8_t *>(Sec.p);
-  sec += Header->e_shentsize;
-  Sec.p = reinterpret_cast<intptr_t>(sec);
-  Result = SectionRef(Sec, this);
-  return object_error::success;
-}
-
-template<support::endianness target_endianness, bool is64Bits>
-error_code ELFObjectFile<target_endianness, is64Bits>
-                        ::getSectionName(DataRefImpl Sec,
-                                         StringRef &Result) const {
-  const Elf_Shdr *sec = reinterpret_cast<const Elf_Shdr *>(Sec.p);
-  Result = StringRef(getString(dot_shstrtab_sec, sec->sh_name));
-  return object_error::success;
-}
-
-template<support::endianness target_endianness, bool is64Bits>
-error_code ELFObjectFile<target_endianness, is64Bits>
-                        ::getSectionAddress(DataRefImpl Sec,
-                                            uint64_t &Result) const {
-  const Elf_Shdr *sec = reinterpret_cast<const Elf_Shdr *>(Sec.p);
-  Result = sec->sh_addr;
-  return object_error::success;
-}
-
-template<support::endianness target_endianness, bool is64Bits>
-error_code ELFObjectFile<target_endianness, is64Bits>
-                        ::getSectionSize(DataRefImpl Sec,
-                                         uint64_t &Result) const {
-  const Elf_Shdr *sec = reinterpret_cast<const Elf_Shdr *>(Sec.p);
-  Result = sec->sh_size;
-  return object_error::success;
-}
-
-template<support::endianness target_endianness, bool is64Bits>
-error_code ELFObjectFile<target_endianness, is64Bits>
-                        ::getSectionContents(DataRefImpl Sec,
-                                             StringRef &Result) const {
-  const Elf_Shdr *sec = reinterpret_cast<const Elf_Shdr *>(Sec.p);
-  const char *start = (const char*)base() + sec->sh_offset;
-  Result = StringRef(start, sec->sh_size);
-  return object_error::success;
-}
-
-template<support::endianness target_endianness, bool is64Bits>
-error_code ELFObjectFile<target_endianness, is64Bits>
-                        ::getSectionAlignment(DataRefImpl Sec,
-                                              uint64_t &Result) const {
-  const Elf_Shdr *sec = reinterpret_cast<const Elf_Shdr *>(Sec.p);
-  Result = sec->sh_addralign;
-  return object_error::success;
-}
-
-template<support::endianness target_endianness, bool is64Bits>
-error_code ELFObjectFile<target_endianness, is64Bits>
-                        ::isSectionText(DataRefImpl Sec,
-                                        bool &Result) const {
-  const Elf_Shdr *sec = reinterpret_cast<const Elf_Shdr *>(Sec.p);
-  if (sec->sh_flags & ELF::SHF_EXECINSTR)
-    Result = true;
-  else
-    Result = false;
-  return object_error::success;
-}
-
-template<support::endianness target_endianness, bool is64Bits>
-error_code ELFObjectFile<target_endianness, is64Bits>
-                        ::isSectionData(DataRefImpl Sec,
-                                        bool &Result) const {
-  const Elf_Shdr *sec = reinterpret_cast<const Elf_Shdr *>(Sec.p);
-  if (sec->sh_flags & (ELF::SHF_ALLOC | ELF::SHF_WRITE)
-      && sec->sh_type == ELF::SHT_PROGBITS)
-    Result = true;
-  else
-    Result = false;
-  return object_error::success;
-}
-
-template<support::endianness target_endianness, bool is64Bits>
-error_code ELFObjectFile<target_endianness, is64Bits>
-                        ::isSectionBSS(DataRefImpl Sec,
-                                       bool &Result) const {
-  const Elf_Shdr *sec = reinterpret_cast<const Elf_Shdr *>(Sec.p);
-  if (sec->sh_flags & (ELF::SHF_ALLOC | ELF::SHF_WRITE)
-      && sec->sh_type == ELF::SHT_NOBITS)
-    Result = true;
-  else
-    Result = false;
-  return object_error::success;
-}
-
-template<support::endianness target_endianness, bool is64Bits>
-error_code ELFObjectFile<target_endianness, is64Bits>
-                          ::sectionContainsSymbol(DataRefImpl Sec,
-                                                  DataRefImpl Symb,
-                                                  bool &Result) const {
-  // FIXME: Unimplemented.
-  Result = false;
-  return object_error::success;
-}
-
-template<support::endianness target_endianness, bool is64Bits>
-relocation_iterator ELFObjectFile<target_endianness, is64Bits>
-                                 ::getSectionRelBegin(DataRefImpl Sec) const {
-  DataRefImpl RelData;
-  memset(&RelData, 0, sizeof(RelData));
-  const Elf_Shdr *sec = reinterpret_cast<const Elf_Shdr *>(Sec.p);
-  typename RelocMap_t::const_iterator ittr = SectionRelocMap.find(sec);
-  if (sec != 0 && ittr != SectionRelocMap.end()) {
-    RelData.w.a = getSection(ittr->second[0])->sh_info;
-    RelData.w.b = ittr->second[0];
-    RelData.w.c = 0;
-  }
-  return relocation_iterator(RelocationRef(RelData, this));
-}
-
-template<support::endianness target_endianness, bool is64Bits>
-relocation_iterator ELFObjectFile<target_endianness, is64Bits>
-                                 ::getSectionRelEnd(DataRefImpl Sec) const {
-  DataRefImpl RelData;
-  memset(&RelData, 0, sizeof(RelData));
-  const Elf_Shdr *sec = reinterpret_cast<const Elf_Shdr *>(Sec.p);
-  typename RelocMap_t::const_iterator ittr = SectionRelocMap.find(sec);
-  if (sec != 0 && ittr != SectionRelocMap.end()) {
-    // Get the index of the last relocation section for this section.
-    std::size_t relocsecindex = ittr->second[ittr->second.size() - 1];
-    const Elf_Shdr *relocsec = getSection(relocsecindex);
-    RelData.w.a = relocsec->sh_info;
-    RelData.w.b = relocsecindex;
-    RelData.w.c = relocsec->sh_size / relocsec->sh_entsize;
-  }
-  return relocation_iterator(RelocationRef(RelData, this));
-}
-
-// Relocations
-template<support::endianness target_endianness, bool is64Bits>
-error_code ELFObjectFile<target_endianness, is64Bits>
-                        ::getRelocationNext(DataRefImpl Rel,
-                                            RelocationRef &Result) const {
-  ++Rel.w.c;
-  const Elf_Shdr *relocsec = getSection(Rel.w.b);
-  if (Rel.w.c >= (relocsec->sh_size / relocsec->sh_entsize)) {
-    // We have reached the end of the relocations for this section. See if there
-    // is another relocation section.
-    typename RelocMap_t::mapped_type relocseclist =
-      SectionRelocMap.lookup(getSection(Rel.w.a));
-
-    // Do a binary search for the current reloc section index (which must be
-    // present). Then get the next one.
-    typename RelocMap_t::mapped_type::const_iterator loc =
-      std::lower_bound(relocseclist.begin(), relocseclist.end(), Rel.w.b);
-    ++loc;
-
-    // If there is no next one, don't do anything. The ++Rel.w.c above sets Rel
-    // to the end iterator.
-    if (loc != relocseclist.end()) {
-      Rel.w.b = *loc;
-      Rel.w.a = 0;
-    }
-  }
-  Result = RelocationRef(Rel, this);
-  return object_error::success;
-}
-
-template<support::endianness target_endianness, bool is64Bits>
-error_code ELFObjectFile<target_endianness, is64Bits>
-                        ::getRelocationSymbol(DataRefImpl Rel,
-                                              SymbolRef &Result) const {
-  uint32_t symbolIdx;
-  const Elf_Shdr *sec = getSection(Rel.w.b);
-  switch (sec->sh_type) {
-    default :
-      report_fatal_error("Invalid section type in Rel!");
-    case ELF::SHT_REL : {
-      symbolIdx = getRel(Rel)->getSymbol();
-      break;
-    }
-    case ELF::SHT_RELA : {
-      symbolIdx = getRela(Rel)->getSymbol();
-      break;
-    }
-  }
-  DataRefImpl SymbolData;
-  IndexMap_t::const_iterator it = SymbolTableSectionsIndexMap.find(sec->sh_link);
-  if (it == SymbolTableSectionsIndexMap.end())
-    report_fatal_error("Relocation symbol table not found!");
-  SymbolData.d.a = symbolIdx;
-  SymbolData.d.b = it->second;
-  Result = SymbolRef(SymbolData, this);
-  return object_error::success;
-}
-
-template<support::endianness target_endianness, bool is64Bits>
-error_code ELFObjectFile<target_endianness, is64Bits>
-                        ::getRelocationAddress(DataRefImpl Rel,
-                                               uint64_t &Result) const {
-  uint64_t offset;
-  const Elf_Shdr *sec = getSection(Rel.w.b);
-  switch (sec->sh_type) {
-    default :
-      report_fatal_error("Invalid section type in Rel!");
-    case ELF::SHT_REL : {
-      offset = getRel(Rel)->r_offset;
-      break;
-    }
-    case ELF::SHT_RELA : {
-      offset = getRela(Rel)->r_offset;
-      break;
-    }
-  }
-
-  Result = offset;
-  return object_error::success;
-}
-
-template<support::endianness target_endianness, bool is64Bits>
-error_code ELFObjectFile<target_endianness, is64Bits>
-                        ::getRelocationType(DataRefImpl Rel,
-                                            uint32_t &Result) const {
-  const Elf_Shdr *sec = getSection(Rel.w.b);
-  switch (sec->sh_type) {
-    default :
-      report_fatal_error("Invalid section type in Rel!");
-    case ELF::SHT_REL : {
-      Result = getRel(Rel)->getType();
-      break;
-    }
-    case ELF::SHT_RELA : {
-      Result = getRela(Rel)->getType();
-      break;
-    }
-  }
-  return object_error::success;
-}
-
-#define LLVM_ELF_SWITCH_RELOC_TYPE_NAME(enum) \
-  case ELF::enum: res = #enum; break;
-
-template<support::endianness target_endianness, bool is64Bits>
-error_code ELFObjectFile<target_endianness, is64Bits>
-                        ::getRelocationTypeName(DataRefImpl Rel,
-                                          SmallVectorImpl<char> &Result) const {
-  const Elf_Shdr *sec = getSection(Rel.w.b);
-  uint8_t type;
-  StringRef res;
-  switch (sec->sh_type) {
-    default :
-      return object_error::parse_failed;
-    case ELF::SHT_REL : {
-      type = getRel(Rel)->getType();
-      break;
-    }
-    case ELF::SHT_RELA : {
-      type = getRela(Rel)->getType();
-      break;
-    }
-  }
-  switch (Header->e_machine) {
-  case ELF::EM_X86_64:
-    switch (type) {
-      LLVM_ELF_SWITCH_RELOC_TYPE_NAME(R_X86_64_NONE);
-      LLVM_ELF_SWITCH_RELOC_TYPE_NAME(R_X86_64_64);
-      LLVM_ELF_SWITCH_RELOC_TYPE_NAME(R_X86_64_PC32);
-      LLVM_ELF_SWITCH_RELOC_TYPE_NAME(R_X86_64_GOT32);
-      LLVM_ELF_SWITCH_RELOC_TYPE_NAME(R_X86_64_PLT32);
-      LLVM_ELF_SWITCH_RELOC_TYPE_NAME(R_X86_64_COPY);
-      LLVM_ELF_SWITCH_RELOC_TYPE_NAME(R_X86_64_GLOB_DAT);
-      LLVM_ELF_SWITCH_RELOC_TYPE_NAME(R_X86_64_JUMP_SLOT);
-      LLVM_ELF_SWITCH_RELOC_TYPE_NAME(R_X86_64_RELATIVE);
-      LLVM_ELF_SWITCH_RELOC_TYPE_NAME(R_X86_64_GOTPCREL);
-      LLVM_ELF_SWITCH_RELOC_TYPE_NAME(R_X86_64_32);
-      LLVM_ELF_SWITCH_RELOC_TYPE_NAME(R_X86_64_32S);
-      LLVM_ELF_SWITCH_RELOC_TYPE_NAME(R_X86_64_16);
-      LLVM_ELF_SWITCH_RELOC_TYPE_NAME(R_X86_64_PC16);
-      LLVM_ELF_SWITCH_RELOC_TYPE_NAME(R_X86_64_8);
-      LLVM_ELF_SWITCH_RELOC_TYPE_NAME(R_X86_64_PC8);
-      LLVM_ELF_SWITCH_RELOC_TYPE_NAME(R_X86_64_DTPMOD64);
-      LLVM_ELF_SWITCH_RELOC_TYPE_NAME(R_X86_64_DTPOFF64);
-      LLVM_ELF_SWITCH_RELOC_TYPE_NAME(R_X86_64_TPOFF64);
-      LLVM_ELF_SWITCH_RELOC_TYPE_NAME(R_X86_64_TLSGD);
-      LLVM_ELF_SWITCH_RELOC_TYPE_NAME(R_X86_64_TLSLD);
-      LLVM_ELF_SWITCH_RELOC_TYPE_NAME(R_X86_64_DTPOFF32);
-      LLVM_ELF_SWITCH_RELOC_TYPE_NAME(R_X86_64_GOTTPOFF);
-      LLVM_ELF_SWITCH_RELOC_TYPE_NAME(R_X86_64_TPOFF32);
-      LLVM_ELF_SWITCH_RELOC_TYPE_NAME(R_X86_64_PC64);
-      LLVM_ELF_SWITCH_RELOC_TYPE_NAME(R_X86_64_GOTOFF64);
-      LLVM_ELF_SWITCH_RELOC_TYPE_NAME(R_X86_64_GOTPC32);
-      LLVM_ELF_SWITCH_RELOC_TYPE_NAME(R_X86_64_SIZE32);
-      LLVM_ELF_SWITCH_RELOC_TYPE_NAME(R_X86_64_SIZE64);
-      LLVM_ELF_SWITCH_RELOC_TYPE_NAME(R_X86_64_GOTPC32_TLSDESC);
-      LLVM_ELF_SWITCH_RELOC_TYPE_NAME(R_X86_64_TLSDESC_CALL);
-      LLVM_ELF_SWITCH_RELOC_TYPE_NAME(R_X86_64_TLSDESC);
-    default:
-      res = "Unknown";
-    }
-    break;
-  case ELF::EM_386:
-    switch (type) {
-      LLVM_ELF_SWITCH_RELOC_TYPE_NAME(R_386_NONE);
-      LLVM_ELF_SWITCH_RELOC_TYPE_NAME(R_386_32);
-      LLVM_ELF_SWITCH_RELOC_TYPE_NAME(R_386_PC32);
-      LLVM_ELF_SWITCH_RELOC_TYPE_NAME(R_386_GOT32);
-      LLVM_ELF_SWITCH_RELOC_TYPE_NAME(R_386_PLT32);
-      LLVM_ELF_SWITCH_RELOC_TYPE_NAME(R_386_COPY);
-      LLVM_ELF_SWITCH_RELOC_TYPE_NAME(R_386_GLOB_DAT);
-      LLVM_ELF_SWITCH_RELOC_TYPE_NAME(R_386_JUMP_SLOT);
-      LLVM_ELF_SWITCH_RELOC_TYPE_NAME(R_386_RELATIVE);
-      LLVM_ELF_SWITCH_RELOC_TYPE_NAME(R_386_GOTOFF);
-      LLVM_ELF_SWITCH_RELOC_TYPE_NAME(R_386_GOTPC);
-      LLVM_ELF_SWITCH_RELOC_TYPE_NAME(R_386_32PLT);
-      LLVM_ELF_SWITCH_RELOC_TYPE_NAME(R_386_TLS_TPOFF);
-      LLVM_ELF_SWITCH_RELOC_TYPE_NAME(R_386_TLS_IE);
-      LLVM_ELF_SWITCH_RELOC_TYPE_NAME(R_386_TLS_GOTIE);
-      LLVM_ELF_SWITCH_RELOC_TYPE_NAME(R_386_TLS_LE);
-      LLVM_ELF_SWITCH_RELOC_TYPE_NAME(R_386_TLS_GD);
-      LLVM_ELF_SWITCH_RELOC_TYPE_NAME(R_386_TLS_LDM);
-      LLVM_ELF_SWITCH_RELOC_TYPE_NAME(R_386_16);
-      LLVM_ELF_SWITCH_RELOC_TYPE_NAME(R_386_PC16);
-      LLVM_ELF_SWITCH_RELOC_TYPE_NAME(R_386_8);
-      LLVM_ELF_SWITCH_RELOC_TYPE_NAME(R_386_PC8);
-      LLVM_ELF_SWITCH_RELOC_TYPE_NAME(R_386_TLS_GD_32);
-      LLVM_ELF_SWITCH_RELOC_TYPE_NAME(R_386_TLS_GD_PUSH);
-      LLVM_ELF_SWITCH_RELOC_TYPE_NAME(R_386_TLS_GD_CALL);
-      LLVM_ELF_SWITCH_RELOC_TYPE_NAME(R_386_TLS_GD_POP);
-      LLVM_ELF_SWITCH_RELOC_TYPE_NAME(R_386_TLS_LDM_32);
-      LLVM_ELF_SWITCH_RELOC_TYPE_NAME(R_386_TLS_LDM_PUSH);
-      LLVM_ELF_SWITCH_RELOC_TYPE_NAME(R_386_TLS_LDM_CALL);
-      LLVM_ELF_SWITCH_RELOC_TYPE_NAME(R_386_TLS_LDM_POP);
-      LLVM_ELF_SWITCH_RELOC_TYPE_NAME(R_386_TLS_LDO_32);
-      LLVM_ELF_SWITCH_RELOC_TYPE_NAME(R_386_TLS_IE_32);
-      LLVM_ELF_SWITCH_RELOC_TYPE_NAME(R_386_TLS_LE_32);
-      LLVM_ELF_SWITCH_RELOC_TYPE_NAME(R_386_TLS_DTPMOD32);
-      LLVM_ELF_SWITCH_RELOC_TYPE_NAME(R_386_TLS_DTPOFF32);
-      LLVM_ELF_SWITCH_RELOC_TYPE_NAME(R_386_TLS_TPOFF32);
-      LLVM_ELF_SWITCH_RELOC_TYPE_NAME(R_386_TLS_GOTDESC);
-      LLVM_ELF_SWITCH_RELOC_TYPE_NAME(R_386_TLS_DESC_CALL);
-      LLVM_ELF_SWITCH_RELOC_TYPE_NAME(R_386_TLS_DESC);
-      LLVM_ELF_SWITCH_RELOC_TYPE_NAME(R_386_IRELATIVE);
-    default:
-      res = "Unknown";
-    }
-    break;
-  default:
-    res = "Unknown";
-  }
-  Result.append(res.begin(), res.end());
-  return object_error::success;
-}
-
-#undef LLVM_ELF_SWITCH_RELOC_TYPE_NAME
-
-template<support::endianness target_endianness, bool is64Bits>
-error_code ELFObjectFile<target_endianness, is64Bits>
-                        ::getRelocationAdditionalInfo(DataRefImpl Rel,
-                                                      int64_t &Result) const {
-  const Elf_Shdr *sec = getSection(Rel.w.b);
-  switch (sec->sh_type) {
-    default :
-      report_fatal_error("Invalid section type in Rel!");
-    case ELF::SHT_REL : {
-      Result = 0;
-      return object_error::success;
-    }
-    case ELF::SHT_RELA : {
-      Result = getRela(Rel)->r_addend;
-      return object_error::success;
-    }
-  }
-}
-
-template<support::endianness target_endianness, bool is64Bits>
-error_code ELFObjectFile<target_endianness, is64Bits>
-                        ::getRelocationValueString(DataRefImpl Rel,
-                                          SmallVectorImpl<char> &Result) const {
-  const Elf_Shdr *sec = getSection(Rel.w.b);
-  uint8_t type;
-  StringRef res;
-  int64_t addend = 0;
-  uint16_t symbol_index = 0;
-  switch (sec->sh_type) {
-    default :
-      return object_error::parse_failed;
-    case ELF::SHT_REL : {
-      type = getRel(Rel)->getType();
-      symbol_index = getRel(Rel)->getSymbol();
-      // TODO: Read implicit addend from section data.
-      break;
-    }
-    case ELF::SHT_RELA : {
-      type = getRela(Rel)->getType();
-      symbol_index = getRela(Rel)->getSymbol();
-      addend = getRela(Rel)->r_addend;
-      break;
-    }
-  }
-  const Elf_Sym *symb = getEntry<Elf_Sym>(sec->sh_link, symbol_index);
-  StringRef symname;
-  if (error_code ec = getSymbolName(symb, symname))
-    return ec;
-  switch (Header->e_machine) {
-  case ELF::EM_X86_64:
-    switch (type) {
-    case ELF::R_X86_64_32S:
-      res = symname;
-      break;
-    case ELF::R_X86_64_PC32: {
-        std::string fmtbuf;
-        raw_string_ostream fmt(fmtbuf);
-        fmt << symname << (addend < 0 ? "" : "+") << addend << "-P";
-        fmt.flush();
-        Result.append(fmtbuf.begin(), fmtbuf.end());
-      }
-      break;
-    default:
-      res = "Unknown";
-    }
-    break;
-  default:
-    res = "Unknown";
-  }
-  if (Result.empty())
-    Result.append(res.begin(), res.end());
-  return object_error::success;
-}
-
-template<support::endianness target_endianness, bool is64Bits>
-ELFObjectFile<target_endianness, is64Bits>::ELFObjectFile(MemoryBuffer *Object
-                                                          , error_code &ec)
-  : ObjectFile(Binary::isELF, Object, ec)
-  , SectionHeaderTable(0)
-  , dot_shstrtab_sec(0)
-  , dot_strtab_sec(0) {
-  Header = reinterpret_cast<const Elf_Ehdr *>(base());
-
-  if (Header->e_shoff == 0)
-    return;
-
-  SectionHeaderTable =
-    reinterpret_cast<const Elf_Shdr *>(base() + Header->e_shoff);
-  uint64_t SectionTableSize = getNumSections() * Header->e_shentsize;
-  if (!(  (const uint8_t *)SectionHeaderTable + SectionTableSize
-         <= base() + Data->getBufferSize()))
-    // FIXME: Proper error handling.
-    report_fatal_error("Section table goes past end of file!");
-
-
-  // To find the symbol tables we walk the section table to find SHT_SYMTAB.
-  const Elf_Shdr* SymbolTableSectionHeaderIndex = 0;
-  const Elf_Shdr* sh = reinterpret_cast<const Elf_Shdr*>(SectionHeaderTable);
-  for (uint64_t i = 0, e = getNumSections(); i != e; ++i) {
-    if (sh->sh_type == ELF::SHT_SYMTAB_SHNDX) {
-      if (SymbolTableSectionHeaderIndex)
-        // FIXME: Proper error handling.
-        report_fatal_error("More than one .symtab_shndx!");
-      SymbolTableSectionHeaderIndex = sh;
-    }
-    if (sh->sh_type == ELF::SHT_SYMTAB) {
-      SymbolTableSectionsIndexMap[i] = SymbolTableSections.size();
-      SymbolTableSections.push_back(sh);
-    }
-    if (sh->sh_type == ELF::SHT_REL || sh->sh_type == ELF::SHT_RELA) {
-      SectionRelocMap[getSection(sh->sh_info)].push_back(i);
-    }
-    ++sh;
-  }
-
-  // Sort section relocation lists by index.
-  for (typename RelocMap_t::iterator i = SectionRelocMap.begin(),
-                                     e = SectionRelocMap.end(); i != e; ++i) {
-    std::sort(i->second.begin(), i->second.end());
-  }
-
-  // Get string table sections.
-  dot_shstrtab_sec = getSection(getStringTableIndex());
-  if (dot_shstrtab_sec) {
-    // Verify that the last byte in the string table in a null.
-    if (((const char*)base() + dot_shstrtab_sec->sh_offset)
-        [dot_shstrtab_sec->sh_size - 1] != 0)
-      // FIXME: Proper error handling.
-      report_fatal_error("String table must end with a null terminator!");
-  }
-
-  // Merge this into the above loop.
-  for (const char *i = reinterpret_cast<const char *>(SectionHeaderTable),
-                  *e = i + getNumSections() * Header->e_shentsize;
-                   i != e; i += Header->e_shentsize) {
-    const Elf_Shdr *sh = reinterpret_cast<const Elf_Shdr*>(i);
-    if (sh->sh_type == ELF::SHT_STRTAB) {
-      StringRef SectionName(getString(dot_shstrtab_sec, sh->sh_name));
-      if (SectionName == ".strtab") {
-        if (dot_strtab_sec != 0)
-          // FIXME: Proper error handling.
-          report_fatal_error("Already found section named .strtab!");
-        dot_strtab_sec = sh;
-        const char *dot_strtab = (const char*)base() + sh->sh_offset;
-          if (dot_strtab[sh->sh_size - 1] != 0)
-            // FIXME: Proper error handling.
-            report_fatal_error("String table must end with a null terminator!");
-      }
-    }
-  }
-
-  // Build symbol name side-mapping if there is one.
-  if (SymbolTableSectionHeaderIndex) {
-    const Elf_Word *ShndxTable = reinterpret_cast<const Elf_Word*>(base() +
-                                      SymbolTableSectionHeaderIndex->sh_offset);
-    error_code ec;
-    for (symbol_iterator si = begin_symbols(),
-                         se = end_symbols(); si != se; si.increment(ec)) {
-      if (ec)
-        report_fatal_error("Fewer extended symbol table entries than symbols!");
-      if (*ShndxTable != ELF::SHN_UNDEF)
-        ExtendedSymbolTable[getSymbol(si->getRawDataRefImpl())] = *ShndxTable;
-      ++ShndxTable;
-    }
-  }
-}
-
-template<support::endianness target_endianness, bool is64Bits>
-symbol_iterator ELFObjectFile<target_endianness, is64Bits>
-                             ::begin_symbols() const {
-  DataRefImpl SymbolData;
-  memset(&SymbolData, 0, sizeof(SymbolData));
-  if (SymbolTableSections.size() == 0) {
-    SymbolData.d.a = std::numeric_limits<uint32_t>::max();
-    SymbolData.d.b = std::numeric_limits<uint32_t>::max();
-  } else {
-    SymbolData.d.a = 1; // The 0th symbol in ELF is fake.
-    SymbolData.d.b = 0;
-  }
-  return symbol_iterator(SymbolRef(SymbolData, this));
-}
-
-template<support::endianness target_endianness, bool is64Bits>
-symbol_iterator ELFObjectFile<target_endianness, is64Bits>
-                             ::end_symbols() const {
-  DataRefImpl SymbolData;
-  memset(&SymbolData, 0, sizeof(SymbolData));
-  SymbolData.d.a = std::numeric_limits<uint32_t>::max();
-  SymbolData.d.b = std::numeric_limits<uint32_t>::max();
-  return symbol_iterator(SymbolRef(SymbolData, this));
-}
-
-template<support::endianness target_endianness, bool is64Bits>
-section_iterator ELFObjectFile<target_endianness, is64Bits>
-                              ::begin_sections() const {
-  DataRefImpl ret;
-  memset(&ret, 0, sizeof(DataRefImpl));
-  ret.p = reinterpret_cast<intptr_t>(base() + Header->e_shoff);
-  return section_iterator(SectionRef(ret, this));
-}
-
-template<support::endianness target_endianness, bool is64Bits>
-section_iterator ELFObjectFile<target_endianness, is64Bits>
-                              ::end_sections() const {
-  DataRefImpl ret;
-  memset(&ret, 0, sizeof(DataRefImpl));
-  ret.p = reinterpret_cast<intptr_t>(base()
-                                     + Header->e_shoff
-                                     + (Header->e_shentsize*getNumSections()));
-  return section_iterator(SectionRef(ret, this));
-}
-
-template<support::endianness target_endianness, bool is64Bits>
-uint8_t ELFObjectFile<target_endianness, is64Bits>::getBytesInAddress() const {
-  return is64Bits ? 8 : 4;
-}
-
-template<support::endianness target_endianness, bool is64Bits>
-StringRef ELFObjectFile<target_endianness, is64Bits>
-                       ::getFileFormatName() const {
-  switch(Header->e_ident[ELF::EI_CLASS]) {
-  case ELF::ELFCLASS32:
-    switch(Header->e_machine) {
-    case ELF::EM_386:
-      return "ELF32-i386";
-    case ELF::EM_X86_64:
-      return "ELF32-x86-64";
-    case ELF::EM_ARM:
-      return "ELF32-arm";
-    default:
-      return "ELF32-unknown";
-    }
-  case ELF::ELFCLASS64:
-    switch(Header->e_machine) {
-    case ELF::EM_386:
-      return "ELF64-i386";
-    case ELF::EM_X86_64:
-      return "ELF64-x86-64";
-    default:
-      return "ELF64-unknown";
-    }
-  default:
-    // FIXME: Proper error handling.
-    report_fatal_error("Invalid ELFCLASS!");
-  }
-}
-
-template<support::endianness target_endianness, bool is64Bits>
-unsigned ELFObjectFile<target_endianness, is64Bits>::getArch() const {
-  switch(Header->e_machine) {
-  case ELF::EM_386:
-    return Triple::x86;
-  case ELF::EM_X86_64:
-    return Triple::x86_64;
-  case ELF::EM_ARM:
-    return Triple::arm;
-  default:
-    return Triple::UnknownArch;
-  }
-}
-
-template<support::endianness target_endianness, bool is64Bits>
-uint64_t ELFObjectFile<target_endianness, is64Bits>::getNumSections() const {
-  if (Header->e_shnum == ELF::SHN_UNDEF)
-    return SectionHeaderTable->sh_size;
-  return Header->e_shnum;
-}
-
-template<support::endianness target_endianness, bool is64Bits>
-uint64_t
-ELFObjectFile<target_endianness, is64Bits>::getStringTableIndex() const {
-  if (Header->e_shnum == ELF::SHN_UNDEF) {
-    if (Header->e_shstrndx == ELF::SHN_HIRESERVE)
-      return SectionHeaderTable->sh_link;
-    if (Header->e_shstrndx >= getNumSections())
-      return 0;
-  }
-  return Header->e_shstrndx;
-}
-
-
-template<support::endianness target_endianness, bool is64Bits>
-template<typename T>
-inline const T *
-ELFObjectFile<target_endianness, is64Bits>::getEntry(uint16_t Section,
-                                                     uint32_t Entry) const {
-  return getEntry<T>(getSection(Section), Entry);
-}
-
-template<support::endianness target_endianness, bool is64Bits>
-template<typename T>
-inline const T *
-ELFObjectFile<target_endianness, is64Bits>::getEntry(const Elf_Shdr * Section,
-                                                     uint32_t Entry) const {
-  return reinterpret_cast<const T *>(
-           base()
-           + Section->sh_offset
-           + (Entry * Section->sh_entsize));
-}
-
-template<support::endianness target_endianness, bool is64Bits>
-const typename ELFObjectFile<target_endianness, is64Bits>::Elf_Sym *
-ELFObjectFile<target_endianness, is64Bits>::getSymbol(DataRefImpl Symb) const {
-  return getEntry<Elf_Sym>(SymbolTableSections[Symb.d.b], Symb.d.a);
-}
-
-template<support::endianness target_endianness, bool is64Bits>
-const typename ELFObjectFile<target_endianness, is64Bits>::Elf_Rel *
-ELFObjectFile<target_endianness, is64Bits>::getRel(DataRefImpl Rel) const {
-  return getEntry<Elf_Rel>(Rel.w.b, Rel.w.c);
-}
-
-template<support::endianness target_endianness, bool is64Bits>
-const typename ELFObjectFile<target_endianness, is64Bits>::Elf_Rela *
-ELFObjectFile<target_endianness, is64Bits>::getRela(DataRefImpl Rela) const {
-  return getEntry<Elf_Rela>(Rela.w.b, Rela.w.c);
-}
-
-template<support::endianness target_endianness, bool is64Bits>
-const typename ELFObjectFile<target_endianness, is64Bits>::Elf_Shdr *
-ELFObjectFile<target_endianness, is64Bits>::getSection(DataRefImpl Symb) const {
-  const Elf_Shdr *sec = getSection(Symb.d.b);
-  if (sec->sh_type != ELF::SHT_SYMTAB || sec->sh_type != ELF::SHT_DYNSYM)
-    // FIXME: Proper error handling.
-    report_fatal_error("Invalid symbol table section!");
-  return sec;
-}
-
-template<support::endianness target_endianness, bool is64Bits>
-const typename ELFObjectFile<target_endianness, is64Bits>::Elf_Shdr *
-ELFObjectFile<target_endianness, is64Bits>::getSection(uint32_t index) const {
-  if (index == 0)
-    return 0;
-  if (!SectionHeaderTable || index >= getNumSections())
-    // FIXME: Proper error handling.
-    report_fatal_error("Invalid section index!");
-
-  return reinterpret_cast<const Elf_Shdr *>(
-         reinterpret_cast<const char *>(SectionHeaderTable)
-         + (index * Header->e_shentsize));
-}
-
-template<support::endianness target_endianness, bool is64Bits>
-const char *ELFObjectFile<target_endianness, is64Bits>
-                         ::getString(uint32_t section,
-                                     ELF::Elf32_Word offset) const {
-  return getString(getSection(section), offset);
-}
-
-template<support::endianness target_endianness, bool is64Bits>
-const char *ELFObjectFile<target_endianness, is64Bits>
-                         ::getString(const Elf_Shdr *section,
-                                     ELF::Elf32_Word offset) const {
-  assert(section && section->sh_type == ELF::SHT_STRTAB && "Invalid section!");
-  if (offset >= section->sh_size)
-    // FIXME: Proper error handling.
-    report_fatal_error("Symbol name offset outside of string table!");
-  return (const char *)base() + section->sh_offset + offset;
-}
-
-template<support::endianness target_endianness, bool is64Bits>
-error_code ELFObjectFile<target_endianness, is64Bits>
-                        ::getSymbolName(const Elf_Sym *symb,
-                                        StringRef &Result) const {
-  if (symb->st_name == 0) {
-    const Elf_Shdr *section = getSection(symb);
-    if (!section)
-      Result = "";
-    else
-      Result = getString(dot_shstrtab_sec, section->sh_name);
-    return object_error::success;
-  }
-
-  // Use the default symbol table name section.
-  Result = getString(dot_strtab_sec, symb->st_name);
-  return object_error::success;
-}
-
-// EI_CLASS, EI_DATA.
-static std::pair<unsigned char, unsigned char>
-getElfArchType(MemoryBuffer *Object) {
-  if (Object->getBufferSize() < ELF::EI_NIDENT)
-    return std::make_pair((uint8_t)ELF::ELFCLASSNONE,(uint8_t)ELF::ELFDATANONE);
-  return std::make_pair( (uint8_t)Object->getBufferStart()[ELF::EI_CLASS]
-                       , (uint8_t)Object->getBufferStart()[ELF::EI_DATA]);
-}
-
-namespace llvm {
-
-  ObjectFile *ObjectFile::createELFObjectFile(MemoryBuffer *Object) {
-    std::pair<unsigned char, unsigned char> Ident = getElfArchType(Object);
-    error_code ec;
-    if (Ident.first == ELF::ELFCLASS32 && Ident.second == ELF::ELFDATA2LSB)
-      return new ELFObjectFile<support::little, false>(Object, ec);
-    else if (Ident.first == ELF::ELFCLASS32 && Ident.second == ELF::ELFDATA2MSB)
-      return new ELFObjectFile<support::big, false>(Object, ec);
-    else if (Ident.first == ELF::ELFCLASS64 && Ident.second == ELF::ELFDATA2LSB)
-      return new ELFObjectFile<support::little, true>(Object, ec);
-    else if (Ident.first == ELF::ELFCLASS64 && Ident.second == ELF::ELFDATA2MSB)
-      return new ELFObjectFile<support::big, true>(Object, ec);
-    // FIXME: Proper error handling.
-    report_fatal_error("Not an ELF object file!");
-  }
-
 } // end namespace llvm