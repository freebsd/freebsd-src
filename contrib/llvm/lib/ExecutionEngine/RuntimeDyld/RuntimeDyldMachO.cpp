--- conflicted
+++ resolved
@@ -1,4 +1,4 @@
-//===-- RuntimeDyldMachO.cpp - Run-time dynamic linker for MC-JIT ------*- C++ -*-===//
+//===-- RuntimeDyldMachO.cpp - Run-time dynamic linker for MC-JIT -*- C++ -*-=//
 //
 //                     The LLVM Compiler Infrastructure
 //
@@ -15,73 +15,147 @@
 #include "llvm/ADT/OwningPtr.h"
 #include "llvm/ADT/StringRef.h"
 #include "llvm/ADT/STLExtras.h"
-#include "RuntimeDyldImpl.h"
+#include "RuntimeDyldMachO.h"
 using namespace llvm;
 using namespace llvm::object;
 
 namespace llvm {
 
+void RuntimeDyldMachO::resolveRelocation(uint8_t *LocalAddress,
+                                         uint64_t FinalAddress,
+                                         uint64_t Value,
+                                         uint32_t Type,
+                                         int64_t Addend) {
+  bool isPCRel = (Type >> 24) & 1;
+  unsigned MachoType = (Type >> 28) & 0xf;
+  unsigned Size = 1 << ((Type >> 25) & 3);
+
+  DEBUG(dbgs() << "resolveRelocation LocalAddress: " << format("%p", LocalAddress)
+        << " FinalAddress: " << format("%p", FinalAddress)
+        << " Value: " << format("%p", Value)
+        << " Addend: " << Addend
+        << " isPCRel: " << isPCRel
+        << " MachoType: " << MachoType
+        << " Size: " << Size
+        << "\n");
+
+  // This just dispatches to the proper target specific routine.
+  switch (Arch) {
+  default: llvm_unreachable("Unsupported CPU type!");
+  case Triple::x86_64:
+    resolveX86_64Relocation(LocalAddress,
+                            FinalAddress,
+                            (uintptr_t)Value,
+                            isPCRel,
+                            MachoType,
+                            Size,
+                            Addend);
+    break;
+  case Triple::x86:
+    resolveI386Relocation(LocalAddress,
+                                 FinalAddress,
+                                 (uintptr_t)Value,
+                                 isPCRel,
+                                 Type,
+                                 Size,
+                                 Addend);
+    break;
+  case Triple::arm:    // Fall through.
+  case Triple::thumb:
+    resolveARMRelocation(LocalAddress,
+                         FinalAddress,
+                         (uintptr_t)Value,
+                         isPCRel,
+                         MachoType,
+                         Size,
+                         Addend);
+    break;
+  }
+}
+
 bool RuntimeDyldMachO::
-resolveRelocation(uint8_t *Address, uint8_t *Value, bool isPCRel,
-                  unsigned Type, unsigned Size) {
-  // This just dispatches to the proper target specific routine.
-  switch (CPUType) {
-  default: assert(0 && "Unsupported CPU type!");
-  case mach::CTM_x86_64:
-    return resolveX86_64Relocation((uintptr_t)Address, (uintptr_t)Value,
-                                   isPCRel, Type, Size);
-  case mach::CTM_ARM:
-    return resolveARMRelocation((uintptr_t)Address, (uintptr_t)Value,
-                                isPCRel, Type, Size);
-  }
-  llvm_unreachable("");
+resolveI386Relocation(uint8_t *LocalAddress,
+                      uint64_t FinalAddress,
+                      uint64_t Value,
+                      bool isPCRel,
+                      unsigned Type,
+                      unsigned Size,
+                      int64_t Addend) {
+  if (isPCRel)
+    Value -= FinalAddress + 4; // see resolveX86_64Relocation
+
+  switch (Type) {
+  default:
+    llvm_unreachable("Invalid relocation type!");
+  case macho::RIT_Vanilla: {
+    uint8_t *p = LocalAddress;
+    uint64_t ValueToWrite = Value + Addend;
+    for (unsigned i = 0; i < Size; ++i) {
+      *p++ = (uint8_t)(ValueToWrite & 0xff);
+      ValueToWrite >>= 8;
+    }
+  }
+  case macho::RIT_Difference:
+  case macho::RIT_Generic_LocalDifference:
+  case macho::RIT_Generic_PreboundLazyPointer:
+    return Error("Relocation type not implemented yet!");
+  }
 }
 
 bool RuntimeDyldMachO::
-resolveX86_64Relocation(uintptr_t Address, uintptr_t Value,
-                        bool isPCRel, unsigned Type,
-                        unsigned Size) {
+resolveX86_64Relocation(uint8_t *LocalAddress,
+                        uint64_t FinalAddress,
+                        uint64_t Value,
+                        bool isPCRel,
+                        unsigned Type,
+                        unsigned Size,
+                        int64_t Addend) {
   // If the relocation is PC-relative, the value to be encoded is the
   // pointer difference.
   if (isPCRel)
     // FIXME: It seems this value needs to be adjusted by 4 for an effective PC
     // address. Is that expected? Only for branches, perhaps?
-    Value -= Address + 4;
+    Value -= FinalAddress + 4;
 
   switch(Type) {
   default:
     llvm_unreachable("Invalid relocation type!");
+  case macho::RIT_X86_64_Signed1:
+  case macho::RIT_X86_64_Signed2:
+  case macho::RIT_X86_64_Signed4:
+  case macho::RIT_X86_64_Signed:
   case macho::RIT_X86_64_Unsigned:
   case macho::RIT_X86_64_Branch: {
+    Value += Addend;
     // Mask in the target value a byte at a time (we don't have an alignment
     // guarantee for the target address, so this is safest).
-    uint8_t *p = (uint8_t*)Address;
+    uint8_t *p = (uint8_t*)LocalAddress;
     for (unsigned i = 0; i < Size; ++i) {
       *p++ = (uint8_t)Value;
       Value >>= 8;
     }
     return false;
   }
-  case macho::RIT_X86_64_Signed:
   case macho::RIT_X86_64_GOTLoad:
   case macho::RIT_X86_64_GOT:
   case macho::RIT_X86_64_Subtractor:
-  case macho::RIT_X86_64_Signed1:
-  case macho::RIT_X86_64_Signed2:
-  case macho::RIT_X86_64_Signed4:
   case macho::RIT_X86_64_TLV:
     return Error("Relocation type not implemented yet!");
   }
-  return false;
-}
-
-bool RuntimeDyldMachO::resolveARMRelocation(uintptr_t Address, uintptr_t Value,
-                                         bool isPCRel, unsigned Type,
-                                         unsigned Size) {
+}
+
+bool RuntimeDyldMachO::
+resolveARMRelocation(uint8_t *LocalAddress,
+                     uint64_t FinalAddress,
+                     uint64_t Value,
+                     bool isPCRel,
+                     unsigned Type,
+                     unsigned Size,
+                     int64_t Addend) {
   // If the relocation is PC-relative, the value to be encoded is the
   // pointer difference.
   if (isPCRel) {
-    Value -= Address;
+    Value -= FinalAddress;
     // ARM PCRel relocations have an effective-PC offset of two instructions
     // (four bytes in Thumb mode, 8 bytes in ARM mode).
     // FIXME: For now, assume ARM mode.
@@ -92,10 +166,9 @@
   default:
     llvm_unreachable("Invalid relocation type!");
   case macho::RIT_Vanilla: {
-    llvm_unreachable("Invalid relocation type!");
     // Mask in the target value a byte at a time (we don't have an alignment
     // guarantee for the target address, so this is safest).
-    uint8_t *p = (uint8_t*)Address;
+    uint8_t *p = (uint8_t*)LocalAddress;
     for (unsigned i = 0; i < Size; ++i) {
       *p++ = (uint8_t)Value;
       Value >>= 8;
@@ -105,7 +178,7 @@
   case macho::RIT_ARM_Branch24Bit: {
     // Mask the value into the target address. We know instructions are
     // 32-bit aligned, so we can do it all at once.
-    uint32_t *p = (uint32_t*)Address;
+    uint32_t *p = (uint32_t*)LocalAddress;
     // The low two bits of the value are not encoded.
     Value >>= 2;
     // Mask the value to 24 bits.
@@ -131,61 +204,6 @@
   return false;
 }
 
-<<<<<<< HEAD
-bool RuntimeDyldMachO::
-loadSegment32(const MachOObject *Obj,
-              const MachOObject::LoadCommandInfo *SegmentLCI,
-              const InMemoryStruct<macho::SymtabLoadCommand> &SymtabLC) {
-  InMemoryStruct<macho::SegmentLoadCommand> SegmentLC;
-  Obj->ReadSegmentLoadCommand(*SegmentLCI, SegmentLC);
-  if (!SegmentLC)
-    return Error("unable to load segment load command");
-
-  for (unsigned SectNum = 0; SectNum != SegmentLC->NumSections; ++SectNum) {
-    InMemoryStruct<macho::Section> Sect;
-    Obj->ReadSection(*SegmentLCI, SectNum, Sect);
-    if (!Sect)
-      return Error("unable to load section: '" + Twine(SectNum) + "'");
-
-    // FIXME: For the time being, we're only loading text segments.
-    if (Sect->Flags != 0x80000400)
-      continue;
-
-    // Address and names of symbols in the section.
-    typedef std::pair<uint64_t, StringRef> SymbolEntry;
-    SmallVector<SymbolEntry, 64> Symbols;
-    // Index of all the names, in this section or not. Used when we're
-    // dealing with relocation entries.
-    SmallVector<StringRef, 64> SymbolNames;
-    for (unsigned i = 0; i != SymtabLC->NumSymbolTableEntries; ++i) {
-      InMemoryStruct<macho::SymbolTableEntry> STE;
-      Obj->ReadSymbolTableEntry(SymtabLC->SymbolTableOffset, i, STE);
-      if (!STE)
-        return Error("unable to read symbol: '" + Twine(i) + "'");
-      if (STE->SectionIndex > SegmentLC->NumSections)
-        return Error("invalid section index for symbol: '" + Twine(i) + "'");
-      // Get the symbol name.
-      StringRef Name = Obj->getStringAtIndex(STE->StringIndex);
-      SymbolNames.push_back(Name);
-
-      // Just skip symbols not defined in this section.
-      if ((unsigned)STE->SectionIndex - 1 != SectNum)
-        continue;
-
-      // FIXME: Check the symbol type and flags.
-      if (STE->Type != 0xF)  // external, defined in this section.
-        continue;
-      // Flags == 0x8 marks a thumb function for ARM, which is fine as it
-      // doesn't require any special handling here.
-      if (STE->Flags != 0x0 && STE->Flags != 0x8)
-        continue;
-
-      // Remember the symbol.
-      Symbols.push_back(SymbolEntry(STE->Value, Name));
-
-      DEBUG(dbgs() << "Function sym: '" << Name << "' @ " <<
-            (Sect->Address + STE->Value) << "\n");
-=======
 void RuntimeDyldMachO::processRelocationRef(const ObjRelocationInfo &Rel,
                                             ObjectImage &Obj,
                                             ObjSectionToIDMap &ObjSectionToID,
@@ -215,220 +233,18 @@
         Value.Addend = gsi->second.second;
       } else
         Value.SymbolName = TargetName.data();
->>>>>>> d05f1854
-    }
-    // Sort the symbols by address, just in case they didn't come in that way.
-    array_pod_sort(Symbols.begin(), Symbols.end());
-
-    // If there weren't any functions (odd, but just in case...)
-    if (!Symbols.size())
-      continue;
-
-    // Extract the function data.
-    uint8_t *Base = (uint8_t*)Obj->getData(SegmentLC->FileOffset,
-                                           SegmentLC->FileSize).data();
-    for (unsigned i = 0, e = Symbols.size() - 1; i != e; ++i) {
-      uint64_t StartOffset = Sect->Address + Symbols[i].first;
-      uint64_t EndOffset = Symbols[i + 1].first - 1;
-      DEBUG(dbgs() << "Extracting function: " << Symbols[i].second
-                   << " from [" << StartOffset << ", " << EndOffset << "]\n");
-      extractFunction(Symbols[i].second, Base + StartOffset, Base + EndOffset);
-    }
-    // The last symbol we do after since the end address is calculated
-    // differently because there is no next symbol to reference.
-    uint64_t StartOffset = Symbols[Symbols.size() - 1].first;
-    uint64_t EndOffset = Sect->Size - 1;
-    DEBUG(dbgs() << "Extracting function: " << Symbols[Symbols.size()-1].second
-                 << " from [" << StartOffset << ", " << EndOffset << "]\n");
-    extractFunction(Symbols[Symbols.size()-1].second,
-                    Base + StartOffset, Base + EndOffset);
-
-    // Now extract the relocation information for each function and process it.
-    for (unsigned j = 0; j != Sect->NumRelocationTableEntries; ++j) {
-      InMemoryStruct<macho::RelocationEntry> RE;
-      Obj->ReadRelocationEntry(Sect->RelocationTableOffset, j, RE);
-      if (RE->Word0 & macho::RF_Scattered)
-        return Error("NOT YET IMPLEMENTED: scattered relocations.");
-      // Word0 of the relocation is the offset into the section where the
-      // relocation should be applied. We need to translate that into an
-      // offset into a function since that's our atom.
-      uint32_t Offset = RE->Word0;
-      // Look for the function containing the address. This is used for JIT
-      // code, so the number of functions in section is almost always going
-      // to be very small (usually just one), so until we have use cases
-      // where that's not true, just use a trivial linear search.
-      unsigned SymbolNum;
-      unsigned NumSymbols = Symbols.size();
-      assert(NumSymbols > 0 && Symbols[0].first <= Offset &&
-             "No symbol containing relocation!");
-      for (SymbolNum = 0; SymbolNum < NumSymbols - 1; ++SymbolNum)
-        if (Symbols[SymbolNum + 1].first > Offset)
-          break;
-      // Adjust the offset to be relative to the symbol.
-      Offset -= Symbols[SymbolNum].first;
-      // Get the name of the symbol containing the relocation.
-      StringRef TargetName = SymbolNames[SymbolNum];
-
-      bool isExtern = (RE->Word1 >> 27) & 1;
-      // Figure out the source symbol of the relocation. If isExtern is true,
-      // this relocation references the symbol table, otherwise it references
-      // a section in the same object, numbered from 1 through NumSections
-      // (SectionBases is [0, NumSections-1]).
-      // FIXME: Some targets (ARM) use internal relocations even for
-      // externally visible symbols, if the definition is in the same
-      // file as the reference. We need to convert those back to by-name
-      // references. We can resolve the address based on the section
-      // offset and see if we have a symbol at that address. If we do,
-      // use that; otherwise, puke.
-      if (!isExtern)
-        return Error("Internal relocations not supported.");
-      uint32_t SourceNum = RE->Word1 & 0xffffff; // 24-bit value
-      StringRef SourceName = SymbolNames[SourceNum];
-
-      // FIXME: Get the relocation addend from the target address.
-
-      // Now store the relocation information. Associate it with the source
-      // symbol.
-      Relocations[SourceName].push_back(RelocationEntry(TargetName,
-                                                        Offset,
-                                                        RE->Word1,
-                                                        0 /*Addend*/));
-      DEBUG(dbgs() << "Relocation at '" << TargetName << "' + " << Offset
-                   << " from '" << SourceName << "(Word1: "
-                   << format("0x%x", RE->Word1) << ")\n");
-    }
-  }
-  return false;
-}
-
-
-bool RuntimeDyldMachO::
-loadSegment64(const MachOObject *Obj,
-              const MachOObject::LoadCommandInfo *SegmentLCI,
-              const InMemoryStruct<macho::SymtabLoadCommand> &SymtabLC) {
-  InMemoryStruct<macho::Segment64LoadCommand> Segment64LC;
-  Obj->ReadSegment64LoadCommand(*SegmentLCI, Segment64LC);
-  if (!Segment64LC)
-    return Error("unable to load segment load command");
-
-  for (unsigned SectNum = 0; SectNum != Segment64LC->NumSections; ++SectNum) {
-    InMemoryStruct<macho::Section64> Sect;
-    Obj->ReadSection64(*SegmentLCI, SectNum, Sect);
-    if (!Sect)
-      return Error("unable to load section: '" + Twine(SectNum) + "'");
-
-    // FIXME: For the time being, we're only loading text segments.
-    if (Sect->Flags != 0x80000400)
-      continue;
-
-    // Address and names of symbols in the section.
-    typedef std::pair<uint64_t, StringRef> SymbolEntry;
-    SmallVector<SymbolEntry, 64> Symbols;
-    // Index of all the names, in this section or not. Used when we're
-    // dealing with relocation entries.
-    SmallVector<StringRef, 64> SymbolNames;
-    for (unsigned i = 0; i != SymtabLC->NumSymbolTableEntries; ++i) {
-      InMemoryStruct<macho::Symbol64TableEntry> STE;
-      Obj->ReadSymbol64TableEntry(SymtabLC->SymbolTableOffset, i, STE);
-      if (!STE)
-        return Error("unable to read symbol: '" + Twine(i) + "'");
-      if (STE->SectionIndex > Segment64LC->NumSections)
-        return Error("invalid section index for symbol: '" + Twine(i) + "'");
-      // Get the symbol name.
-      StringRef Name = Obj->getStringAtIndex(STE->StringIndex);
-      SymbolNames.push_back(Name);
-
-      // Just skip symbols not defined in this section.
-      if ((unsigned)STE->SectionIndex - 1 != SectNum)
-        continue;
-
-      // FIXME: Check the symbol type and flags.
-      if (STE->Type != 0xF)  // external, defined in this section.
-        continue;
-      if (STE->Flags != 0x0)
-        continue;
-
-      // Remember the symbol.
-      Symbols.push_back(SymbolEntry(STE->Value, Name));
-
-      DEBUG(dbgs() << "Function sym: '" << Name << "' @ " <<
-            (Sect->Address + STE->Value) << "\n");
-    }
-<<<<<<< HEAD
-    // Sort the symbols by address, just in case they didn't come in that way.
-    array_pod_sort(Symbols.begin(), Symbols.end());
-
-    // If there weren't any functions (odd, but just in case...)
-    if (!Symbols.size())
-      continue;
-
-    // Extract the function data.
-    uint8_t *Base = (uint8_t*)Obj->getData(Segment64LC->FileOffset,
-                                           Segment64LC->FileSize).data();
-    for (unsigned i = 0, e = Symbols.size() - 1; i != e; ++i) {
-      uint64_t StartOffset = Sect->Address + Symbols[i].first;
-      uint64_t EndOffset = Symbols[i + 1].first - 1;
-      DEBUG(dbgs() << "Extracting function: " << Symbols[i].second
-                   << " from [" << StartOffset << ", " << EndOffset << "]\n");
-      extractFunction(Symbols[i].second, Base + StartOffset, Base + EndOffset);
-    }
-    // The last symbol we do after since the end address is calculated
-    // differently because there is no next symbol to reference.
-    uint64_t StartOffset = Symbols[Symbols.size() - 1].first;
-    uint64_t EndOffset = Sect->Size - 1;
-    DEBUG(dbgs() << "Extracting function: " << Symbols[Symbols.size()-1].second
-                 << " from [" << StartOffset << ", " << EndOffset << "]\n");
-    extractFunction(Symbols[Symbols.size()-1].second,
-                    Base + StartOffset, Base + EndOffset);
-
-    // Now extract the relocation information for each function and process it.
-    for (unsigned j = 0; j != Sect->NumRelocationTableEntries; ++j) {
-      InMemoryStruct<macho::RelocationEntry> RE;
-      Obj->ReadRelocationEntry(Sect->RelocationTableOffset, j, RE);
-      if (RE->Word0 & macho::RF_Scattered)
-        return Error("NOT YET IMPLEMENTED: scattered relocations.");
-      // Word0 of the relocation is the offset into the section where the
-      // relocation should be applied. We need to translate that into an
-      // offset into a function since that's our atom.
-      uint32_t Offset = RE->Word0;
-      // Look for the function containing the address. This is used for JIT
-      // code, so the number of functions in section is almost always going
-      // to be very small (usually just one), so until we have use cases
-      // where that's not true, just use a trivial linear search.
-      unsigned SymbolNum;
-      unsigned NumSymbols = Symbols.size();
-      assert(NumSymbols > 0 && Symbols[0].first <= Offset &&
-             "No symbol containing relocation!");
-      for (SymbolNum = 0; SymbolNum < NumSymbols - 1; ++SymbolNum)
-        if (Symbols[SymbolNum + 1].first > Offset)
-          break;
-      // Adjust the offset to be relative to the symbol.
-      Offset -= Symbols[SymbolNum].first;
-      // Get the name of the symbol containing the relocation.
-      StringRef TargetName = SymbolNames[SymbolNum];
-
-      bool isExtern = (RE->Word1 >> 27) & 1;
-      // Figure out the source symbol of the relocation. If isExtern is true,
-      // this relocation references the symbol table, otherwise it references
-      // a section in the same object, numbered from 1 through NumSections
-      // (SectionBases is [0, NumSections-1]).
-      if (!isExtern)
-        return Error("Internal relocations not supported.");
-      uint32_t SourceNum = RE->Word1 & 0xffffff; // 24-bit value
-      StringRef SourceName = SymbolNames[SourceNum];
-
-      // FIXME: Get the relocation addend from the target address.
-
-      // Now store the relocation information. Associate it with the source
-      // symbol.
-      Relocations[SourceName].push_back(RelocationEntry(TargetName,
-                                                        Offset,
-                                                        RE->Word1,
-                                                        0 /*Addend*/));
-      DEBUG(dbgs() << "Relocation at '" << TargetName << "' + " << Offset
-                   << " from '" << SourceName << "(Word1: "
-                   << format("0x%x", RE->Word1) << ")\n");
-=======
+    }
+  } else {
+    error_code err;
+    uint8_t sectionIndex = static_cast<uint8_t>(RelType & 0xFF);
+    section_iterator si = Obj.begin_sections(),
+                     se = Obj.end_sections();
+    for (uint8_t i = 1; i < sectionIndex; i++) {
+      error_code err;
+      si.increment(err);
+      if (si == se)
+        break;
+    }
     assert(si != se && "No section containing relocation!");
     Value.SectionID = findOrEmitSection(Obj, *si, true, ObjSectionToID);
     Value.Addend = *(const intptr_t *)Target;
@@ -436,125 +252,36 @@
       // The MachO addend is offset from the current section, we need set it
       // as offset from destination section
       Value.Addend += Section.ObjAddress - Sections[Value.SectionID].ObjAddress;
->>>>>>> d05f1854
-    }
-  }
-  return false;
-}
-
-bool RuntimeDyldMachO::loadObject(MemoryBuffer *InputBuffer) {
-  // If the linker is in an error state, don't do anything.
-  if (hasError())
-    return true;
-  // Load the Mach-O wrapper object.
-  std::string ErrorStr;
-  OwningPtr<MachOObject> Obj(
-    MachOObject::LoadFromBuffer(InputBuffer, &ErrorStr));
-  if (!Obj)
-    return Error("unable to load object: '" + ErrorStr + "'");
-
-  // Get the CPU type information from the header.
-  const macho::Header &Header = Obj->getHeader();
-
-  // FIXME: Error checking that the loaded object is compatible with
-  //        the system we're running on.
-  CPUType = Header.CPUType;
-  CPUSubtype = Header.CPUSubtype;
-
-  // Validate that the load commands match what we expect.
-  const MachOObject::LoadCommandInfo *SegmentLCI = 0, *SymtabLCI = 0,
-    *DysymtabLCI = 0;
-  for (unsigned i = 0; i != Header.NumLoadCommands; ++i) {
-    const MachOObject::LoadCommandInfo &LCI = Obj->getLoadCommandInfo(i);
-    switch (LCI.Command.Type) {
-    case macho::LCT_Segment:
-    case macho::LCT_Segment64:
-      if (SegmentLCI)
-        return Error("unexpected input object (multiple segments)");
-      SegmentLCI = &LCI;
-      break;
-    case macho::LCT_Symtab:
-      if (SymtabLCI)
-        return Error("unexpected input object (multiple symbol tables)");
-      SymtabLCI = &LCI;
-      break;
-    case macho::LCT_Dysymtab:
-      if (DysymtabLCI)
-        return Error("unexpected input object (multiple symbol tables)");
-      DysymtabLCI = &LCI;
-      break;
-    default:
-      return Error("unexpected input object (unexpected load command");
-    }
-  }
-
-  if (!SymtabLCI)
-    return Error("no symbol table found in object");
-  if (!SegmentLCI)
-    return Error("no symbol table found in object");
-
-  // Read and register the symbol table data.
-  InMemoryStruct<macho::SymtabLoadCommand> SymtabLC;
-  Obj->ReadSymtabLoadCommand(*SymtabLCI, SymtabLC);
-  if (!SymtabLC)
-    return Error("unable to load symbol table load command");
-  Obj->RegisterStringTable(*SymtabLC);
-
-  // Read the dynamic link-edit information, if present (not present in static
-  // objects).
-  if (DysymtabLCI) {
-    InMemoryStruct<macho::DysymtabLoadCommand> DysymtabLC;
-    Obj->ReadDysymtabLoadCommand(*DysymtabLCI, DysymtabLC);
-    if (!DysymtabLC)
-      return Error("unable to load dynamic link-exit load command");
-
-    // FIXME: We don't support anything interesting yet.
-//    if (DysymtabLC->LocalSymbolsIndex != 0)
-//      return Error("NOT YET IMPLEMENTED: local symbol entries");
-//    if (DysymtabLC->ExternalSymbolsIndex != 0)
-//      return Error("NOT YET IMPLEMENTED: non-external symbol entries");
-//    if (DysymtabLC->UndefinedSymbolsIndex != SymtabLC->NumSymbolTableEntries)
-//      return Error("NOT YET IMPLEMENTED: undefined symbol entries");
-  }
-
-  // Load the segment load command.
-  if (SegmentLCI->Command.Type == macho::LCT_Segment) {
-    if (loadSegment32(Obj.get(), SegmentLCI, SymtabLC))
-      return true;
-  } else {
-    if (loadSegment64(Obj.get(), SegmentLCI, SymtabLC))
-      return true;
-  }
-
-  return false;
-}
-
-// Assign an address to a symbol name and resolve all the relocations
-// associated with it.
-void RuntimeDyldMachO::reassignSymbolAddress(StringRef Name, uint8_t *Addr) {
-  // Assign the address in our symbol table.
-  SymbolTable[Name] = Addr;
-
-  RelocationList &Relocs = Relocations[Name];
-  for (unsigned i = 0, e = Relocs.size(); i != e; ++i) {
-    RelocationEntry &RE = Relocs[i];
-    uint8_t *Target = SymbolTable[RE.Target] + RE.Offset;
-    bool isPCRel = (RE.Data >> 24) & 1;
-    unsigned Type = (RE.Data >> 28) & 0xf;
-    unsigned Size = 1 << ((RE.Data >> 25) & 3);
-
-    DEBUG(dbgs() << "Resolving relocation at '" << RE.Target
-          << "' + " << RE.Offset << " (" << format("%p", Target) << ")"
-          << " from '" << Name << " (" << format("%p", Addr) << ")"
-          << "(" << (isPCRel ? "pcrel" : "absolute")
-          << ", type: " << Type << ", Size: " << Size << ").\n");
-
-    resolveRelocation(Target, Addr, isPCRel, Type, Size);
-    RE.isResolved = true;
-  }
-}
-
-bool RuntimeDyldMachO::isKnownFormat(const MemoryBuffer *InputBuffer) {
+    }
+  }
+
+  if (Arch == Triple::arm && RelType == macho::RIT_ARM_Branch24Bit) {
+    // This is an ARM branch relocation, need to use a stub function.
+
+    //  Look up for existing stub.
+    StubMap::const_iterator i = Stubs.find(Value);
+    if (i != Stubs.end())
+      resolveRelocation(Target, (uint64_t)Target,
+                        (uint64_t)Section.Address + i->second,
+                        RelType, 0);
+    else {
+      // Create a new stub function.
+      Stubs[Value] = Section.StubOffset;
+      uint8_t *StubTargetAddr = createStubFunction(Section.Address +
+                                                   Section.StubOffset);
+      AddRelocation(Value, Rel.SectionID, StubTargetAddr - Section.Address,
+                    macho::RIT_Vanilla);
+      resolveRelocation(Target, (uint64_t)Target,
+                        (uint64_t)Section.Address + Section.StubOffset,
+                        RelType, 0);
+      Section.StubOffset += getMaxStubSize();
+    }
+  } else
+    AddRelocation(Value, Rel.SectionID, Rel.Offset, RelType);
+}
+
+
+bool RuntimeDyldMachO::isCompatibleFormat(const MemoryBuffer *InputBuffer) const {
   StringRef Magic = InputBuffer->getBuffer().slice(0, 4);
   if (Magic == "\xFE\xED\xFA\xCE") return true;
   if (Magic == "\xCE\xFA\xED\xFE") return true;
