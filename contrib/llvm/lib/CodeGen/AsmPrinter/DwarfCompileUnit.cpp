--- conflicted
+++ resolved
@@ -13,12 +13,14 @@
 
 #define DEBUG_TYPE "dwarfdebug"
 
+#include "DwarfAccelTable.h"
 #include "DwarfCompileUnit.h"
 #include "DwarfDebug.h"
 #include "llvm/Constants.h"
 #include "llvm/GlobalVariable.h"
 #include "llvm/Instructions.h"
 #include "llvm/Analysis/DIBuilder.h"
+#include "llvm/Support/Debug.h"
 #include "llvm/Target/Mangler.h"
 #include "llvm/Target/TargetData.h"
 #include "llvm/Target/TargetFrameLowering.h"
@@ -30,8 +32,9 @@
 using namespace llvm;
 
 /// CompileUnit - Compile unit constructor.
-CompileUnit::CompileUnit(unsigned I, DIE *D, AsmPrinter *A, DwarfDebug *DW)
-  : ID(I), CUDie(D), Asm(A), DD(DW), IndexTyDie(0) {
+CompileUnit::CompileUnit(unsigned I, unsigned L, DIE *D, AsmPrinter *A,
+			 DwarfDebug *DW)
+  : ID(I), Language(L), CUDie(D), Asm(A), DD(DW), IndexTyDie(0) {
   DIEIntegerOne = new (DIEValueAllocator) DIEInteger(1);
 }
 
@@ -67,12 +70,19 @@
   Die->addValue(Attribute, Form, Value);
 }
 
-/// addString - Add a string attribute data and value. DIEString only
-/// keeps string reference.
-void CompileUnit::addString(DIE *Die, unsigned Attribute, unsigned Form,
-                            StringRef String) {
-  DIEValue *Value = new (DIEValueAllocator) DIEString(String);
-  Die->addValue(Attribute, Form, Value);
+/// addString - Add a string attribute data and value. We always emit a
+/// reference to the string pool instead of immediate strings so that DIEs have
+/// more predictable sizes.
+void CompileUnit::addString(DIE *Die, unsigned Attribute, StringRef String) {
+  MCSymbol *Symb = DD->getStringPoolEntry(String);
+  DIEValue *Value;
+  if (Asm->needsRelocationsForDwarfStringPool())
+    Value = new (DIEValueAllocator) DIELabel(Symb);
+  else {
+    MCSymbol *StringPool = DD->getStringPool();
+    Value = new (DIEValueAllocator) DIEDelta(Symb, StringPool);
+  }
+  Die->addValue(Attribute, dwarf::DW_FORM_strp, Value);
 }
 
 /// addLabel - Add a Dwarf label attribute data and value.
@@ -97,7 +107,6 @@
                               DIE *Entry) {
   Die->addValue(Attribute, Form, createDIEEntry(Entry));
 }
-
 
 /// addBlock - Add block data.
 ///
@@ -135,8 +144,7 @@
   unsigned Line = G.getLineNumber();
   if (Line == 0)
     return;
-  unsigned FileID = DD->GetOrCreateSourceID(G.getFilename(),
-                                            G.getDirectory());
+  unsigned FileID = DD->GetOrCreateSourceID(G.getFilename(), G.getDirectory());
   assert(FileID && "Invalid file id");
   addUInt(Die, dwarf::DW_AT_decl_file, 0, FileID);
   addUInt(Die, dwarf::DW_AT_decl_line, 0, Line);
@@ -148,14 +156,14 @@
   // Verify subprogram.
   if (!SP.Verify())
     return;
+
   // If the line number is 0, don't add it.
-  if (SP.getLineNumber() == 0)
-    return;
-
   unsigned Line = SP.getLineNumber();
-  if (!SP.getContext().Verify())
-    return;
-  unsigned FileID = DD->GetOrCreateSourceID(SP.getFilename(), SP.getDirectory());
+  if (Line == 0)
+    return;
+
+  unsigned FileID = DD->GetOrCreateSourceID(SP.getFilename(),
+                                            SP.getDirectory());
   assert(FileID && "Invalid file id");
   addUInt(Die, dwarf::DW_AT_decl_file, 0, FileID);
   addUInt(Die, dwarf::DW_AT_decl_line, 0, Line);
@@ -169,9 +177,28 @@
     return;
 
   unsigned Line = Ty.getLineNumber();
-  if (Line == 0 || !Ty.getContext().Verify())
-    return;
-  unsigned FileID = DD->GetOrCreateSourceID(Ty.getFilename(), Ty.getDirectory());
+  if (Line == 0)
+    return;
+  unsigned FileID = DD->GetOrCreateSourceID(Ty.getFilename(),
+                                            Ty.getDirectory());
+  assert(FileID && "Invalid file id");
+  addUInt(Die, dwarf::DW_AT_decl_file, 0, FileID);
+  addUInt(Die, dwarf::DW_AT_decl_line, 0, Line);
+}
+
+/// addSourceLine - Add location information to specified debug information
+/// entry.
+void CompileUnit::addSourceLine(DIE *Die, DIObjCProperty Ty) {
+  // Verify type.
+  if (!Ty.Verify())
+    return;
+
+  unsigned Line = Ty.getLineNumber();
+  if (Line == 0)
+    return;
+  DIFile File = Ty.getFile();
+  unsigned FileID = DD->GetOrCreateSourceID(File.getFilename(),
+					    File.getDirectory());
   assert(FileID && "Invalid file id");
   addUInt(Die, dwarf::DW_AT_decl_file, 0, FileID);
   addUInt(Die, dwarf::DW_AT_decl_line, 0, Line);
@@ -458,7 +485,7 @@
 /// addConstantValue - Add constant value entry in variable DIE.
 bool CompileUnit::addConstantValue(DIE *Die, const MachineOperand &MO,
                                    DIType Ty) {
-  assert (MO.isImm() && "Invalid machine operand!");
+  assert(MO.isImm() && "Invalid machine operand!");
   DIEBlock *Block = new (DIEValueAllocator) DIEBlock();
   int SizeInBits = -1;
   bool SignedConstant = isTypeSigned(Ty, &SizeInBits);
@@ -558,8 +585,8 @@
       Buffer.addChild(getOrCreateTemplateValueParameterDIE(
                         DITemplateValueParameter(Element)));
   }
-
-}
+}
+
 /// addToContextOwner - Add Die into the list of its context owner's children.
 void CompileUnit::addToContextOwner(DIE *Die, DIDescriptor Context) {
   if (Context.isType()) {
@@ -598,13 +625,29 @@
     assert(Ty.isDerivedType() && "Unknown kind of DIType");
     constructTypeDIE(*TyDIE, DIDerivedType(Ty));
   }
-
+  // If this is a named finished type then include it in the list of types
+  // for the accelerator tables.
+  if (!Ty.getName().empty() && !Ty.isForwardDecl()) {
+    bool IsImplementation = 0;
+    if (Ty.isCompositeType()) {
+      DICompositeType CT(Ty);
+      // A runtime language of 0 actually means C/C++ and that any
+      // non-negative value is some version of Objective-C/C++.
+      IsImplementation = (CT.getRunTimeLang() == 0) ||
+        CT.isObjcClassComplete();
+    }
+    unsigned Flags = IsImplementation ?
+                     DwarfAccelTable::eTypeFlagClassIsImplementation : 0;
+    addAccelType(Ty.getName(), std::make_pair(TyDIE, Flags));
+  }
+  
   addToContextOwner(TyDIE, Ty.getContext());
   return TyDIE;
 }
 
 /// addType - Add a new type attribute to the specified entity.
-void CompileUnit::addType(DIE *Entity, DIType Ty) {
+void CompileUnit::addType(DIE *Entity, DIType Ty,
+			  unsigned Attribute) {
   if (!Ty.Verify())
     return;
 
@@ -612,7 +655,7 @@
   DIEEntry *Entry = getDIEEntry(Ty);
   // If it exists then use the existing value.
   if (Entry) {
-    Entity->addValue(dwarf::DW_AT_type, dwarf::DW_FORM_ref4, Entry);
+    Entity->addValue(Attribute, dwarf::DW_FORM_ref4, Entry);
     return;
   }
 
@@ -622,7 +665,7 @@
   // Set up proxy.
   Entry = createDIEEntry(Buffer);
   insertDIEEntry(Ty, Entry);
-  Entity->addValue(dwarf::DW_AT_type, dwarf::DW_FORM_ref4, Entry);
+  Entity->addValue(Attribute, dwarf::DW_FORM_ref4, Entry);
 
   // If this is a complete composite type then include it in the
   // list of global types.
@@ -662,7 +705,7 @@
   StringRef Name = BTy.getName();
   // Add name if not anonymous or intermediate type.
   if (!Name.empty())
-    addString(&Buffer, dwarf::DW_AT_name, dwarf::DW_FORM_string, Name);
+    addString(&Buffer, dwarf::DW_AT_name, Name);
 
   if (BTy.getTag() == dwarf::DW_TAG_unspecified_type) {
     Buffer.setTag(dwarf::DW_TAG_unspecified_type);
@@ -671,8 +714,8 @@
   }
 
   Buffer.setTag(dwarf::DW_TAG_base_type);
-  addUInt(&Buffer, dwarf::DW_AT_encoding,  dwarf::DW_FORM_data1,
-	  BTy.getEncoding());
+  addUInt(&Buffer, dwarf::DW_AT_encoding, dwarf::DW_FORM_data1,
+          BTy.getEncoding());
 
   uint64_t Size = BTy.getSizeInBits() >> 3;
   addUInt(&Buffer, dwarf::DW_AT_byte_size, 0, Size);
@@ -696,10 +739,10 @@
 
   // Add name if not anonymous or intermediate type.
   if (!Name.empty())
-    addString(&Buffer, dwarf::DW_AT_name, dwarf::DW_FORM_string, Name);
+    addString(&Buffer, dwarf::DW_AT_name, Name);
 
   // Add size if non-zero (derived types might be zero-sized.)
-  if (Size)
+  if (Size && Tag != dwarf::DW_TAG_pointer_type)
     addUInt(&Buffer, dwarf::DW_AT_byte_size, 0, Size);
 
   // Add source line info if available and TyDesc is not a forward declaration.
@@ -755,8 +798,12 @@
         Buffer.addChild(Arg);
       }
     }
-    // Add prototype flag.
-    if (isPrototyped)
+    // Add prototype flag if we're dealing with a C language and the
+    // function has been prototyped.
+    if (isPrototyped &&
+	(Language == dwarf::DW_LANG_C89 ||
+	 Language == dwarf::DW_LANG_C99 ||
+	 Language == dwarf::DW_LANG_ObjC))
       addUInt(&Buffer, dwarf::DW_AT_prototyped, dwarf::DW_FORM_flag, 1);
   }
     break;
@@ -779,13 +826,13 @@
         DISubprogram SP(Element);
         ElemDie = getOrCreateSubprogramDIE(DISubprogram(Element));
         if (SP.isProtected())
-          addUInt(ElemDie, dwarf::DW_AT_accessibility, dwarf::DW_FORM_flag,
+          addUInt(ElemDie, dwarf::DW_AT_accessibility, dwarf::DW_FORM_data1,
                   dwarf::DW_ACCESS_protected);
         else if (SP.isPrivate())
-          addUInt(ElemDie, dwarf::DW_AT_accessibility, dwarf::DW_FORM_flag,
+          addUInt(ElemDie, dwarf::DW_AT_accessibility, dwarf::DW_FORM_data1,
                   dwarf::DW_ACCESS_private);
         else 
-          addUInt(ElemDie, dwarf::DW_AT_accessibility, dwarf::DW_FORM_flag,
+          addUInt(ElemDie, dwarf::DW_AT_accessibility, dwarf::DW_FORM_data1,
             dwarf::DW_ACCESS_public);
         if (SP.isExplicit())
           addUInt(ElemDie, dwarf::DW_AT_explicit, dwarf::DW_FORM_flag, 1);
@@ -793,26 +840,60 @@
       else if (Element.isVariable()) {
         DIVariable DV(Element);
         ElemDie = new DIE(dwarf::DW_TAG_variable);
-        addString(ElemDie, dwarf::DW_AT_name, dwarf::DW_FORM_string,
-                  DV.getName());
+        addString(ElemDie, dwarf::DW_AT_name, DV.getName());
         addType(ElemDie, DV.getType());
         addUInt(ElemDie, dwarf::DW_AT_declaration, dwarf::DW_FORM_flag, 1);
         addUInt(ElemDie, dwarf::DW_AT_external, dwarf::DW_FORM_flag, 1);
         addSourceLine(ElemDie, DV);
-      } else if (Element.isDerivedType())
-        ElemDie = createMemberDIE(DIDerivedType(Element));
-      else
+      } else if (Element.isDerivedType()) {
+	DIDerivedType DDTy(Element);
+	if (DDTy.getTag() == dwarf::DW_TAG_friend) {
+	  ElemDie = new DIE(dwarf::DW_TAG_friend);
+	  addType(ElemDie, DDTy.getTypeDerivedFrom(), dwarf::DW_AT_friend);
+	} else
+	  ElemDie = createMemberDIE(DIDerivedType(Element));
+      } else if (Element.isObjCProperty()) {
+        DIObjCProperty Property(Element);
+        ElemDie = new DIE(Property.getTag());
+        StringRef PropertyName = Property.getObjCPropertyName();
+        addString(ElemDie, dwarf::DW_AT_APPLE_property_name, PropertyName);
+	addType(ElemDie, Property.getType());
+	addSourceLine(ElemDie, Property);
+        StringRef GetterName = Property.getObjCPropertyGetterName();
+        if (!GetterName.empty())
+          addString(ElemDie, dwarf::DW_AT_APPLE_property_getter, GetterName);
+        StringRef SetterName = Property.getObjCPropertySetterName();
+        if (!SetterName.empty())
+          addString(ElemDie, dwarf::DW_AT_APPLE_property_setter, SetterName);
+        unsigned PropertyAttributes = 0;
+        if (Property.isReadOnlyObjCProperty())
+          PropertyAttributes |= dwarf::DW_APPLE_PROPERTY_readonly;
+        if (Property.isReadWriteObjCProperty())
+          PropertyAttributes |= dwarf::DW_APPLE_PROPERTY_readwrite;
+        if (Property.isAssignObjCProperty())
+          PropertyAttributes |= dwarf::DW_APPLE_PROPERTY_assign;
+        if (Property.isRetainObjCProperty())
+          PropertyAttributes |= dwarf::DW_APPLE_PROPERTY_retain;
+        if (Property.isCopyObjCProperty())
+          PropertyAttributes |= dwarf::DW_APPLE_PROPERTY_copy;
+        if (Property.isNonAtomicObjCProperty())
+          PropertyAttributes |= dwarf::DW_APPLE_PROPERTY_nonatomic;
+        if (PropertyAttributes)
+          addUInt(ElemDie, dwarf::DW_AT_APPLE_property_attribute, 0, 
+                 PropertyAttributes);
+
+        DIEEntry *Entry = getDIEEntry(Element);
+        if (!Entry) {
+          Entry = createDIEEntry(ElemDie);
+          insertDIEEntry(Element, Entry);
+        }
+      } else
         continue;
       Buffer.addChild(ElemDie);
     }
 
     if (CTy.isAppleBlockExtension())
       addUInt(&Buffer, dwarf::DW_AT_APPLE_block, dwarf::DW_FORM_flag, 1);
-
-    unsigned RLang = CTy.getRunTimeLang();
-    if (RLang)
-      addUInt(&Buffer, dwarf::DW_AT_APPLE_runtime_class,
-              dwarf::DW_FORM_data1, RLang);
 
     DICompositeType ContainingType = CTy.getContainingType();
     if (DIDescriptor(ContainingType).isCompositeType())
@@ -827,7 +908,11 @@
       addUInt(&Buffer, dwarf::DW_AT_APPLE_objc_complete_type,
               dwarf::DW_FORM_flag, 1);
 
-    if (Tag == dwarf::DW_TAG_class_type) 
+    // Add template parameters to a class, structure or union types.
+    // FIXME: The support isn't in the metadata for this yet.
+    if (Tag == dwarf::DW_TAG_class_type ||
+        Tag == dwarf::DW_TAG_structure_type ||
+        Tag == dwarf::DW_TAG_union_type)
       addTemplateParams(Buffer, CTy.getTemplateParams());
 
     break;
@@ -838,11 +923,11 @@
 
   // Add name if not anonymous or intermediate type.
   if (!Name.empty())
-    addString(&Buffer, dwarf::DW_AT_name, dwarf::DW_FORM_string, Name);
+    addString(&Buffer, dwarf::DW_AT_name, Name);
 
   if (Tag == dwarf::DW_TAG_enumeration_type || Tag == dwarf::DW_TAG_class_type
       || Tag == dwarf::DW_TAG_structure_type || Tag == dwarf::DW_TAG_union_type)
-    {
+  {
     // Add size if non-zero (derived types might be zero-sized.)
     if (Size)
       addUInt(&Buffer, dwarf::DW_AT_byte_size, 0, Size);
@@ -857,6 +942,12 @@
     // Add source line info if available.
     if (!CTy.isForwardDecl())
       addSourceLine(&Buffer, CTy);
+
+    // No harm in adding the runtime language to the declaration.
+    unsigned RLang = CTy.getRunTimeLang();
+    if (RLang)
+      addUInt(&Buffer, dwarf::DW_AT_APPLE_runtime_class,
+              dwarf::DW_FORM_data1, RLang);
   }
 }
 
@@ -870,7 +961,7 @@
 
   ParamDIE = new DIE(dwarf::DW_TAG_template_type_parameter);
   addType(ParamDIE, TP.getType());
-  addString(ParamDIE, dwarf::DW_AT_name, dwarf::DW_FORM_string, TP.getName());
+  addString(ParamDIE, dwarf::DW_AT_name, TP.getName());
   return ParamDIE;
 }
 
@@ -885,7 +976,7 @@
   ParamDIE = new DIE(dwarf::DW_TAG_template_value_parameter);
   addType(ParamDIE, TPV.getType());
   if (!TPV.getName().empty())
-    addString(ParamDIE, dwarf::DW_AT_name, dwarf::DW_FORM_string, TPV.getName());
+    addString(ParamDIE, dwarf::DW_AT_name, TPV.getName());
   addUInt(ParamDIE, dwarf::DW_AT_const_value, dwarf::DW_FORM_udata, 
           TPV.getValue());
   return ParamDIE;
@@ -898,8 +989,11 @@
     return NDie;
   NDie = new DIE(dwarf::DW_TAG_namespace);
   insertDIE(NS, NDie);
-  if (!NS.getName().empty())
-    addString(NDie, dwarf::DW_AT_name, dwarf::DW_FORM_string, NS.getName());
+  if (!NS.getName().empty()) {
+    addString(NDie, dwarf::DW_AT_name, NS.getName());
+    addAccelNamespace(NS.getName(), NDie);
+  } else
+    addAccelNamespace("(anonymous namespace)", NDie);
   addSourceLine(NDie, NS);
   addToContextOwner(NDie, NS.getContext());
   return NDie;
@@ -921,6 +1015,12 @@
   if (SPDie)
     return SPDie;
 
+  DISubprogram SPDecl = SP.getFunctionDeclaration();
+  DIE *DeclDie = NULL;
+  if (SPDecl.isSubprogram()) {
+    DeclDie = getOrCreateSubprogramDIE(SPDecl);
+  }
+
   SPDie = new DIE(dwarf::DW_TAG_subprogram);
   
   // DW_TAG_inlined_subroutine may refer to this DIE.
@@ -932,32 +1032,37 @@
   // Add function template parameters.
   addTemplateParams(*SPDie, SP.getTemplateParams());
 
-<<<<<<< HEAD
-=======
   // Unfortunately this code needs to stay here instead of below the
   // AT_specification code in order to work around a bug in older
   // gdbs that requires the linkage name to resolve multiple template
   // functions.
->>>>>>> d05f1854
   StringRef LinkageName = SP.getLinkageName();
   if (!LinkageName.empty())
-    addString(SPDie, dwarf::DW_AT_MIPS_linkage_name, 
-                    dwarf::DW_FORM_string,
-                    getRealLinkageName(LinkageName));
+    addString(SPDie, dwarf::DW_AT_MIPS_linkage_name,
+              getRealLinkageName(LinkageName));
 
   // If this DIE is going to refer declaration info using AT_specification
   // then there is no need to add other attributes.
-  if (SP.getFunctionDeclaration().isSubprogram())
+  if (DeclDie) {
+    // Refer function declaration directly.
+    addDIEEntry(SPDie, dwarf::DW_AT_specification, dwarf::DW_FORM_ref4,
+                DeclDie);
+
     return SPDie;
+  }
 
   // Constructors and operators for anonymous aggregates do not have names.
   if (!SP.getName().empty())
-    addString(SPDie, dwarf::DW_AT_name, dwarf::DW_FORM_string, 
-                    SP.getName());
+    addString(SPDie, dwarf::DW_AT_name, SP.getName());
 
   addSourceLine(SPDie, SP);
 
-  if (SP.isPrototyped()) 
+  // Add the prototype if we have a prototype and we have a C like
+  // language.
+  if (SP.isPrototyped() &&
+      (Language == dwarf::DW_LANG_C89 ||
+       Language == dwarf::DW_LANG_C99 ||
+       Language == dwarf::DW_LANG_ObjC))
     addUInt(SPDie, dwarf::DW_AT_prototyped, dwarf::DW_FORM_flag, 1);
 
   // Add Return Type.
@@ -972,7 +1077,7 @@
 
   unsigned VK = SP.getVirtuality();
   if (VK) {
-    addUInt(SPDie, dwarf::DW_AT_virtuality, dwarf::DW_FORM_flag, VK);
+    addUInt(SPDie, dwarf::DW_AT_virtuality, dwarf::DW_FORM_data1, VK);
     DIEBlock *Block = getDIEBlock();
     addUInt(Block, 0, dwarf::DW_FORM_data1, dwarf::DW_OP_constu);
     addUInt(Block, 0, dwarf::DW_FORM_udata, SP.getVirtualIndex());
@@ -1059,31 +1164,30 @@
   insertDIE(N, VariableDIE);
 
   // Add name.
-  addString(VariableDIE, dwarf::DW_AT_name, dwarf::DW_FORM_string,
-                   GV.getDisplayName());
+  addString(VariableDIE, dwarf::DW_AT_name, GV.getDisplayName());
   StringRef LinkageName = GV.getLinkageName();
   bool isGlobalVariable = GV.getGlobal() != NULL;
   if (!LinkageName.empty() && isGlobalVariable)
-    addString(VariableDIE, dwarf::DW_AT_MIPS_linkage_name, 
-                     dwarf::DW_FORM_string,
-                     getRealLinkageName(LinkageName));
+    addString(VariableDIE, dwarf::DW_AT_MIPS_linkage_name,
+              getRealLinkageName(LinkageName));
   // Add type.
   DIType GTy = GV.getType();
   addType(VariableDIE, GTy);
 
   // Add scoping info.
-  if (!GV.isLocalToUnit()) {
+  if (!GV.isLocalToUnit())
     addUInt(VariableDIE, dwarf::DW_AT_external, dwarf::DW_FORM_flag, 1);
-    // Expose as global. 
-    addGlobal(GV.getName(), VariableDIE);
-  }
+
   // Add line number info.
   addSourceLine(VariableDIE, GV);
   // Add to context owner.
   DIDescriptor GVContext = GV.getContext();
   addToContextOwner(VariableDIE, GVContext);
   // Add location.
+  bool addToAccelTable = false;
+  DIE *VariableSpecDIE = NULL;
   if (isGlobalVariable) {
+    addToAccelTable = true;
     DIEBlock *Block = new (DIEValueAllocator) DIEBlock();
     addUInt(Block, 0, dwarf::DW_FORM_data1, dwarf::DW_OP_addr);
     addLabel(Block, 0, dwarf::DW_FORM_udata,
@@ -1093,7 +1197,7 @@
     if (GVContext && GV.isDefinition() && !GVContext.isCompileUnit() &&
         !GVContext.isFile() && !isSubprogramContext(GVContext)) {
       // Create specification DIE.
-      DIE *VariableSpecDIE = new DIE(dwarf::DW_TAG_variable);
+      VariableSpecDIE = new DIE(dwarf::DW_TAG_variable);
       addDIEEntry(VariableSpecDIE, dwarf::DW_AT_specification,
                   dwarf::DW_FORM_ref4, VariableDIE);
       addBlock(VariableSpecDIE, dwarf::DW_AT_location, 0, Block);
@@ -1102,11 +1206,12 @@
       addDie(VariableSpecDIE);
     } else {
       addBlock(VariableDIE, dwarf::DW_AT_location, 0, Block);
-    } 
+    }
   } else if (const ConstantInt *CI = 
              dyn_cast_or_null<ConstantInt>(GV.getConstant()))
     addConstantValue(VariableDIE, CI, GTy.isUnsignedDIType());
   else if (const ConstantExpr *CE = getMergedGlobalExpr(N->getOperand(11))) {
+    addToAccelTable = true;
     // GV is a merged global.
     DIEBlock *Block = new (DIEValueAllocator) DIEBlock();
     Value *Ptr = CE->getOperand(0);
@@ -1121,6 +1226,16 @@
     addBlock(VariableDIE, dwarf::DW_AT_location, 0, Block);
   }
 
+  if (addToAccelTable) {
+    DIE *AddrDIE = VariableSpecDIE ? VariableSpecDIE : VariableDIE;
+    addAccelName(GV.getName(), AddrDIE);
+
+    // If the linkage name is different than the name, go ahead and output
+    // that as well into the name table.
+    if (GV.getLinkageName() != "" && GV.getName() != GV.getLinkageName())
+      addAccelName(GV.getLinkageName(), AddrDIE);
+  }
+
   return;
 }
 
@@ -1128,8 +1243,8 @@
 void CompileUnit::constructSubrangeDIE(DIE &Buffer, DISubrange SR, DIE *IndexTy){
   DIE *DW_Subrange = new DIE(dwarf::DW_TAG_subrange_type);
   addDIEEntry(DW_Subrange, dwarf::DW_AT_type, dwarf::DW_FORM_ref4, IndexTy);
-  int64_t L = SR.getLo();
-  int64_t H = SR.getHi();
+  uint64_t L = SR.getLo();
+  uint64_t H = SR.getHi();
 
   // The L value defines the lower bounds which is typically zero for C/C++. The
   // H value is the upper bounds.  Values are 64 bit.  H - L + 1 is the size
@@ -1142,8 +1257,8 @@
     return;
   }
   if (L)
-    addSInt(DW_Subrange, dwarf::DW_AT_lower_bound, 0, L);
-  addSInt(DW_Subrange, dwarf::DW_AT_upper_bound, 0, H);
+    addUInt(DW_Subrange, dwarf::DW_AT_lower_bound, 0, L);
+  addUInt(DW_Subrange, dwarf::DW_AT_upper_bound, 0, H);
   Buffer.addChild(DW_Subrange);
 }
 
@@ -1182,7 +1297,7 @@
 DIE *CompileUnit::constructEnumTypeDIE(DIEnumerator ETy) {
   DIE *Enumerator = new DIE(dwarf::DW_TAG_enumerator);
   StringRef Name = ETy.getName();
-  addString(Enumerator, dwarf::DW_AT_name, dwarf::DW_FORM_string, Name);
+  addString(Enumerator, dwarf::DW_AT_name, Name);
   int64_t Value = ETy.getEnumValue();
   addSInt(Enumerator, dwarf::DW_AT_const_value, dwarf::DW_FORM_sdata, Value);
   return Enumerator;
@@ -1219,8 +1334,7 @@
     addDIEEntry(VariableDie, dwarf::DW_AT_abstract_origin,
                             dwarf::DW_FORM_ref4, AbsDIE);
   else {
-    addString(VariableDie, dwarf::DW_AT_name, 
-                          dwarf::DW_FORM_string, Name);
+    addString(VariableDie, dwarf::DW_AT_name, Name);
     addSourceLine(VariableDie, DV->getVariable());
     addType(VariableDie, DV->getType());
   }
@@ -1315,7 +1429,7 @@
   DIE *MemberDie = new DIE(DT.getTag());
   StringRef Name = DT.getName();
   if (!Name.empty())
-    addString(MemberDie, dwarf::DW_AT_name, dwarf::DW_FORM_string, Name);
+    addString(MemberDie, dwarf::DW_AT_name, Name);
 
   addType(MemberDie, DT.getTypeDerivedFrom());
 
@@ -1373,32 +1487,35 @@
     addBlock(MemberDie, dwarf::DW_AT_data_member_location, 0, MemLocationDie);
 
   if (DT.isProtected())
-    addUInt(MemberDie, dwarf::DW_AT_accessibility, dwarf::DW_FORM_flag,
+    addUInt(MemberDie, dwarf::DW_AT_accessibility, dwarf::DW_FORM_data1,
             dwarf::DW_ACCESS_protected);
   else if (DT.isPrivate())
-    addUInt(MemberDie, dwarf::DW_AT_accessibility, dwarf::DW_FORM_flag,
+    addUInt(MemberDie, dwarf::DW_AT_accessibility, dwarf::DW_FORM_data1,
             dwarf::DW_ACCESS_private);
   // Otherwise C++ member and base classes are considered public.
   else 
-    addUInt(MemberDie, dwarf::DW_AT_accessibility, dwarf::DW_FORM_flag,
+    addUInt(MemberDie, dwarf::DW_AT_accessibility, dwarf::DW_FORM_data1,
             dwarf::DW_ACCESS_public);
   if (DT.isVirtual())
-    addUInt(MemberDie, dwarf::DW_AT_virtuality, dwarf::DW_FORM_flag,
+    addUInt(MemberDie, dwarf::DW_AT_virtuality, dwarf::DW_FORM_data1,
             dwarf::DW_VIRTUALITY_virtual);
 
   // Objective-C properties.
+  if (MDNode *PNode = DT.getObjCProperty())
+    if (DIEEntry *PropertyDie = getDIEEntry(PNode))
+      MemberDie->addValue(dwarf::DW_AT_APPLE_property, dwarf::DW_FORM_ref4, 
+                          PropertyDie);
+
+  // This is only for backward compatibility.
   StringRef PropertyName = DT.getObjCPropertyName();
   if (!PropertyName.empty()) {
-    addString(MemberDie, dwarf::DW_AT_APPLE_property_name, dwarf::DW_FORM_string,
-              PropertyName);
+    addString(MemberDie, dwarf::DW_AT_APPLE_property_name, PropertyName);
     StringRef GetterName = DT.getObjCPropertyGetterName();
     if (!GetterName.empty())
-      addString(MemberDie, dwarf::DW_AT_APPLE_property_getter,
-                dwarf::DW_FORM_string, GetterName);
+      addString(MemberDie, dwarf::DW_AT_APPLE_property_getter, GetterName);
     StringRef SetterName = DT.getObjCPropertySetterName();
     if (!SetterName.empty())
-      addString(MemberDie, dwarf::DW_AT_APPLE_property_setter,
-                dwarf::DW_FORM_string, SetterName);
+      addString(MemberDie, dwarf::DW_AT_APPLE_property_setter, SetterName);
     unsigned PropertyAttributes = 0;
     if (DT.isReadOnlyObjCProperty())
       PropertyAttributes |= dwarf::DW_APPLE_PROPERTY_readonly;
