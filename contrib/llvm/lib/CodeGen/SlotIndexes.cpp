--- conflicted
+++ resolved
@@ -75,11 +75,7 @@
     MachineBasicBlock *mbb = &*mbbItr;
 
     // Insert an index for the MBB start.
-<<<<<<< HEAD
-    SlotIndex blockStartIndex(back(), SlotIndex::LOAD);
-=======
     SlotIndex blockStartIndex(&indexList.back(), SlotIndex::Slot_Block);
->>>>>>> d05f1854
 
     for (MachineBasicBlock::iterator miItr = mbb->begin(), miEnd = mbb->end();
          miItr != miEnd; ++miItr) {
@@ -91,14 +87,9 @@
       indexList.push_back(createEntry(mi, index += SlotIndex::InstrDist));
 
       // Save this base index in the maps.
-<<<<<<< HEAD
-      mi2iMap.insert(std::make_pair(mi, SlotIndex(back(), SlotIndex::LOAD)));
- 
-=======
       mi2iMap.insert(std::make_pair(mi, SlotIndex(&indexList.back(),
                                                   SlotIndex::Slot_Block)));
 
->>>>>>> d05f1854
       ++functionSize;
     }
 
@@ -106,19 +97,15 @@
     indexList.push_back(createEntry(0, index += SlotIndex::InstrDist));
 
     MBBRanges[mbb->getNumber()].first = blockStartIndex;
-<<<<<<< HEAD
-    MBBRanges[mbb->getNumber()].second = SlotIndex(back(), SlotIndex::LOAD);
-=======
     MBBRanges[mbb->getNumber()].second = SlotIndex(&indexList.back(),
                                                    SlotIndex::Slot_Block);
->>>>>>> d05f1854
     idx2MBBMap.push_back(IdxMBBPair(blockStartIndex, mbb));
   }
 
   // Sort the Idx2MBBMap
   std::sort(idx2MBBMap.begin(), idx2MBBMap.end(), Idx2MBBCompare());
 
-  DEBUG(dump());
+  DEBUG(mf->print(dbgs(), this));
 
   // And we're done!
   return false;
@@ -179,11 +166,7 @@
 // Print a SlotIndex to a raw_ostream.
 void SlotIndex::print(raw_ostream &os) const {
   if (isValid())
-<<<<<<< HEAD
-    os << entry().getIndex() << "LudS"[getSlot()];
-=======
     os << listEntry()->getIndex() << "Berd"[getSlot()];
->>>>>>> d05f1854
   else
     os << "invalid";
 }
