--- conflicted
+++ resolved
@@ -12,14 +12,23 @@
 //
 //===---------------------------------------------------------------------===//
 
+#include "llvm/Analysis/Passes.h"
+#include "llvm/Analysis/Verifier.h"
+#include "llvm/Transforms/Scalar.h"
+#include "llvm/PassManager.h"
+#include "llvm/CodeGen/GCStrategy.h"
+#include "llvm/CodeGen/MachineFunctionPass.h"
+#include "llvm/CodeGen/Passes.h"
 #include "llvm/CodeGen/RegAllocRegistry.h"
-#include "llvm/CodeGen/Passes.h"
+#include "llvm/Target/TargetLowering.h"
+#include "llvm/Target/TargetOptions.h"
+#include "llvm/Assembly/PrintModulePass.h"
+#include "llvm/Support/CommandLine.h"
+#include "llvm/Support/Debug.h"
+#include "llvm/Support/ErrorHandling.h"
 
 using namespace llvm;
 
-<<<<<<< HEAD
-//===---------------------------------------------------------------------===//
-=======
 static cl::opt<bool> DisablePostRA("disable-post-ra", cl::Hidden,
     cl::desc("Disable Post Regalloc"));
 static cl::opt<bool> DisableBranchFold("disable-branch-fold", cl::Hidden,
@@ -322,12 +331,11 @@
 }
 
 /// Add the complete set of target-independent postISel code generator passes.
->>>>>>> d05f1854
-///
-/// RegisterRegAlloc class - Track the registration of register allocators.
-///
-<<<<<<< HEAD
-=======
+///
+/// This can be read as the standard order of major LLVM CodeGen stages. Stages
+/// with nontrivial configuration or multiple passes are broken out below in
+/// add%Stage routines.
+///
 /// Any TargetPassConfig::addXX routine may be overriden by the Target. The
 /// addPre/Post methods with empty header implementations allow injecting
 /// target-specific fixups just before or after major stages. Additionally,
@@ -437,42 +445,70 @@
   printAndVerify("After codegen peephole optimization pass");
 }
 
->>>>>>> d05f1854
 //===---------------------------------------------------------------------===//
+/// Register Allocation Pass Configuration
+//===---------------------------------------------------------------------===//
+
+bool TargetPassConfig::getOptimizeRegAlloc() const {
+  switch (OptimizeRegAlloc) {
+  case cl::BOU_UNSET: return getOptLevel() != CodeGenOpt::None;
+  case cl::BOU_TRUE:  return true;
+  case cl::BOU_FALSE: return false;
+  }
+  llvm_unreachable("Invalid optimize-regalloc state");
+}
+
+/// RegisterRegAlloc's global Registry tracks allocator registration.
 MachinePassRegistry RegisterRegAlloc::Registry;
 
-static FunctionPass *createDefaultRegisterAllocator() { return 0; }
+/// A dummy default pass factory indicates whether the register allocator is
+/// overridden on the command line.
+static FunctionPass *useDefaultRegisterAllocator() { return 0; }
 static RegisterRegAlloc
 defaultRegAlloc("default",
                 "pick register allocator based on -O option",
-                createDefaultRegisterAllocator);
-
-//===---------------------------------------------------------------------===//
-///
-/// RegAlloc command line options.
-///
-//===---------------------------------------------------------------------===//
+                useDefaultRegisterAllocator);
+
+/// -regalloc=... command line option.
 static cl::opt<RegisterRegAlloc::FunctionPassCtor, false,
                RegisterPassParser<RegisterRegAlloc> >
 RegAlloc("regalloc",
-         cl::init(&createDefaultRegisterAllocator),
+         cl::init(&useDefaultRegisterAllocator),
          cl::desc("Register allocator to use"));
 
 
-//===---------------------------------------------------------------------===//
-///
-/// createRegisterAllocator - choose the appropriate register allocator.
-///
-//===---------------------------------------------------------------------===//
-FunctionPass *llvm::createRegisterAllocator(CodeGenOpt::Level OptLevel) {
+/// Instantiate the default register allocator pass for this target for either
+/// the optimized or unoptimized allocation path. This will be added to the pass
+/// manager by addFastRegAlloc in the unoptimized case or addOptimizedRegAlloc
+/// in the optimized case.
+///
+/// A target that uses the standard regalloc pass order for fast or optimized
+/// allocation may still override this for per-target regalloc
+/// selection. But -regalloc=... always takes precedence.
+FunctionPass *TargetPassConfig::createTargetRegisterAllocator(bool Optimized) {
+  if (Optimized)
+    return createGreedyRegisterAllocator();
+  else
+    return createFastRegisterAllocator();
+}
+
+/// Find and instantiate the register allocation pass requested by this target
+/// at the current optimization level.  Different register allocators are
+/// defined as separate passes because they may require different analysis.
+///
+/// This helper ensures that the regalloc= option is always available,
+/// even for targets that override the default allocator.
+///
+/// FIXME: When MachinePassRegistry register pass IDs instead of function ptrs,
+/// this can be folded into addPass.
+FunctionPass *TargetPassConfig::createRegAllocPass(bool Optimized) {
   RegisterRegAlloc::FunctionPassCtor Ctor = RegisterRegAlloc::getDefault();
 
+  // Initialize the global default.
   if (!Ctor) {
     Ctor = RegAlloc;
     RegisterRegAlloc::setDefault(RegAlloc);
   }
-<<<<<<< HEAD
-=======
   if (Ctor != useDefaultRegisterAllocator)
     return Ctor();
 
@@ -522,17 +558,11 @@
     addPass(StrongPHIEliminationID);
 
   addPass(RegisterCoalescerID);
->>>>>>> d05f1854
-
-  // This forces linking of the linear scan register allocator,
-  // so -regalloc=linearscan still works in clang.
-  if (Ctor == createLinearScanRegisterAllocator)
-    return createLinearScanRegisterAllocator();
-
-<<<<<<< HEAD
-  if (Ctor != createDefaultRegisterAllocator)
-    return Ctor();
-=======
+
+  // PreRA instruction scheduling.
+  if (addPass(MachineSchedulerID) != &NoPassID)
+    printAndVerify("After Machine Scheduling");
+
   // Add the selected register allocation pass.
   PM->add(RegAllocPass);
   printAndVerify("After Register Allocation");
@@ -593,13 +623,7 @@
     // Run a separate pass to collect block placement statistics.
     if (EnableBlockPlacementStats)
       addPass(MachineBlockPlacementStatsID);
->>>>>>> d05f1854
-
-  // When the 'default' allocator is requested, pick one based on OptLevel.
-  switch (OptLevel) {
-  case CodeGenOpt::None:
-    return createFastRegisterAllocator();
-  default:
-    return createGreedyRegisterAllocator();
+
+    printAndVerify("After machine block placement.");
   }
 }