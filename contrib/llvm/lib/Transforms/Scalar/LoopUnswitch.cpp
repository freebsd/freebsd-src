//===-- LoopUnswitch.cpp - Hoist loop-invariant conditionals in loop ------===//
//
//                     The LLVM Compiler Infrastructure
//
// This file is distributed under the University of Illinois Open Source
// License. See LICENSE.TXT for details.
//
//===----------------------------------------------------------------------===//
//
// This pass transforms loops that contain branches on loop-invariant conditions
// to have multiple loops.  For example, it turns the left into the right code:
//
//  for (...)                  if (lic)
//    A                          for (...)
//    if (lic)                     A; B; C
//      B                      else
//    C                          for (...)
//                                 A; C
//
// This can increase the size of the code exponentially (doubling it every time
// a loop is unswitched) so we only unswitch if the resultant code will be
// smaller than a threshold.
//
// This pass expects LICM to be run before it to hoist invariant conditions out
// of the loop, to make the unswitching opportunity obvious.
//
//===----------------------------------------------------------------------===//

#define DEBUG_TYPE "loop-unswitch"
#include "llvm/Transforms/Scalar.h"
#include "llvm/Constants.h"
#include "llvm/DerivedTypes.h"
#include "llvm/Function.h"
#include "llvm/Instructions.h"
#include "llvm/Analysis/InlineCost.h"
#include "llvm/Analysis/InstructionSimplify.h"
#include "llvm/Analysis/LoopInfo.h"
#include "llvm/Analysis/LoopPass.h"
#include "llvm/Analysis/Dominators.h"
#include "llvm/Analysis/ScalarEvolution.h"
#include "llvm/Transforms/Utils/Cloning.h"
#include "llvm/Transforms/Utils/Local.h"
#include "llvm/Transforms/Utils/BasicBlockUtils.h"
#include "llvm/ADT/Statistic.h"
#include "llvm/ADT/SmallPtrSet.h"
#include "llvm/ADT/STLExtras.h"
#include "llvm/Support/CommandLine.h"
#include "llvm/Support/Debug.h"
#include "llvm/Support/raw_ostream.h"
#include <algorithm>
#include <set>
using namespace llvm;

STATISTIC(NumBranches, "Number of branches unswitched");
STATISTIC(NumSwitches, "Number of switches unswitched");
STATISTIC(NumSelects , "Number of selects unswitched");
STATISTIC(NumTrivial , "Number of unswitches that are trivial");
STATISTIC(NumSimplify, "Number of simplifications of unswitched code");

// The specific value of 50 here was chosen based only on intuition and a
// few specific examples.
static cl::opt<unsigned>
Threshold("loop-unswitch-threshold", cl::desc("Max loop size to unswitch"),
          cl::init(50), cl::Hidden);
  
namespace {
  class LoopUnswitch : public LoopPass {
    LoopInfo *LI;  // Loop information
    LPPassManager *LPM;

    // LoopProcessWorklist - Used to check if second loop needs processing
    // after RewriteLoopBodyWithConditionConstant rewrites first loop.
    std::vector<Loop*> LoopProcessWorklist;
    SmallPtrSet<Value *,8> UnswitchedVals;
    
    bool OptimizeForSize;
    bool redoLoop;

    Loop *currentLoop;
    DominatorTree *DT;
    BasicBlock *loopHeader;
    BasicBlock *loopPreheader;
    
    // LoopBlocks contains all of the basic blocks of the loop, including the
    // preheader of the loop, the body of the loop, and the exit blocks of the 
    // loop, in that order.
    std::vector<BasicBlock*> LoopBlocks;
    // NewBlocks contained cloned copy of basic blocks from LoopBlocks.
    std::vector<BasicBlock*> NewBlocks;

  public:
    static char ID; // Pass ID, replacement for typeid
    explicit LoopUnswitch(bool Os = false) : 
      LoopPass(ID), OptimizeForSize(Os), redoLoop(false), 
      currentLoop(NULL), DT(NULL), loopHeader(NULL),
      loopPreheader(NULL) {
        initializeLoopUnswitchPass(*PassRegistry::getPassRegistry());
      }

    bool runOnLoop(Loop *L, LPPassManager &LPM);
    bool processCurrentLoop();

    /// This transformation requires natural loop information & requires that
    /// loop preheaders be inserted into the CFG.
    ///
    virtual void getAnalysisUsage(AnalysisUsage &AU) const {
      AU.addRequiredID(LoopSimplifyID);
      AU.addPreservedID(LoopSimplifyID);
      AU.addRequired<LoopInfo>();
      AU.addPreserved<LoopInfo>();
      AU.addRequiredID(LCSSAID);
      AU.addPreservedID(LCSSAID);
      AU.addPreserved<DominatorTree>();
      AU.addPreserved<ScalarEvolution>();
    }

  private:

    virtual void releaseMemory() {
      UnswitchedVals.clear();
    }

    /// RemoveLoopFromWorklist - If the specified loop is on the loop worklist,
    /// remove it.
    void RemoveLoopFromWorklist(Loop *L) {
      std::vector<Loop*>::iterator I = std::find(LoopProcessWorklist.begin(),
                                                 LoopProcessWorklist.end(), L);
      if (I != LoopProcessWorklist.end())
        LoopProcessWorklist.erase(I);
    }

    void initLoopData() {
      loopHeader = currentLoop->getHeader();
      loopPreheader = currentLoop->getLoopPreheader();
    }

    /// Split all of the edges from inside the loop to their exit blocks.
    /// Update the appropriate Phi nodes as we do so.
    void SplitExitEdges(Loop *L, const SmallVector<BasicBlock *, 8> &ExitBlocks);

    bool UnswitchIfProfitable(Value *LoopCond, Constant *Val);
    void UnswitchTrivialCondition(Loop *L, Value *Cond, Constant *Val,
                                  BasicBlock *ExitBlock);
    void UnswitchNontrivialCondition(Value *LIC, Constant *OnVal, Loop *L);

    void RewriteLoopBodyWithConditionConstant(Loop *L, Value *LIC,
                                              Constant *Val, bool isEqual);

    void EmitPreheaderBranchOnCondition(Value *LIC, Constant *Val,
                                        BasicBlock *TrueDest, 
                                        BasicBlock *FalseDest,
                                        Instruction *InsertPt);

    void SimplifyCode(std::vector<Instruction*> &Worklist, Loop *L);
    void RemoveBlockIfDead(BasicBlock *BB,
                           std::vector<Instruction*> &Worklist, Loop *l);
    void RemoveLoopFromHierarchy(Loop *L);
    bool IsTrivialUnswitchCondition(Value *Cond, Constant **Val = 0,
                                    BasicBlock **LoopExit = 0);

  };
}
char LoopUnswitch::ID = 0;
INITIALIZE_PASS_BEGIN(LoopUnswitch, "loop-unswitch", "Unswitch loops",
                      false, false)
INITIALIZE_PASS_DEPENDENCY(LoopSimplify)
INITIALIZE_PASS_DEPENDENCY(LoopInfo)
INITIALIZE_PASS_DEPENDENCY(LCSSA)
INITIALIZE_PASS_END(LoopUnswitch, "loop-unswitch", "Unswitch loops",
                      false, false)

Pass *llvm::createLoopUnswitchPass(bool Os) { 
  return new LoopUnswitch(Os); 
}

/// FindLIVLoopCondition - Cond is a condition that occurs in L.  If it is
/// invariant in the loop, or has an invariant piece, return the invariant.
/// Otherwise, return null.
static Value *FindLIVLoopCondition(Value *Cond, Loop *L, bool &Changed) {
  // We can never unswitch on vector conditions.
  if (Cond->getType()->isVectorTy())
    return 0;

  // Constants should be folded, not unswitched on!
  if (isa<Constant>(Cond)) return 0;

  // TODO: Handle: br (VARIANT|INVARIANT).

  // Hoist simple values out.
  if (L->makeLoopInvariant(Cond, Changed))
    return Cond;

  if (BinaryOperator *BO = dyn_cast<BinaryOperator>(Cond))
    if (BO->getOpcode() == Instruction::And ||
        BO->getOpcode() == Instruction::Or) {
      // If either the left or right side is invariant, we can unswitch on this,
      // which will cause the branch to go away in one loop and the condition to
      // simplify in the other one.
      if (Value *LHS = FindLIVLoopCondition(BO->getOperand(0), L, Changed))
        return LHS;
      if (Value *RHS = FindLIVLoopCondition(BO->getOperand(1), L, Changed))
        return RHS;
    }
  
  return 0;
}

bool LoopUnswitch::runOnLoop(Loop *L, LPPassManager &LPM_Ref) {
  LI = &getAnalysis<LoopInfo>();
  LPM = &LPM_Ref;
  DT = getAnalysisIfAvailable<DominatorTree>();
  currentLoop = L;
  Function *F = currentLoop->getHeader()->getParent();
  bool Changed = false;
  do {
    assert(currentLoop->isLCSSAForm(*DT));
    redoLoop = false;
    Changed |= processCurrentLoop();
  } while(redoLoop);

  if (Changed) {
    // FIXME: Reconstruct dom info, because it is not preserved properly.
    if (DT)
      DT->runOnFunction(*F);
  }
  return Changed;
}

/// processCurrentLoop - Do actual work and unswitch loop if possible 
/// and profitable.
bool LoopUnswitch::processCurrentLoop() {
  bool Changed = false;
  LLVMContext &Context = currentLoop->getHeader()->getContext();

  // Loop over all of the basic blocks in the loop.  If we find an interior
  // block that is branching on a loop-invariant condition, we can unswitch this
  // loop.
  for (Loop::block_iterator I = currentLoop->block_begin(), 
         E = currentLoop->block_end(); I != E; ++I) {
    TerminatorInst *TI = (*I)->getTerminator();
    if (BranchInst *BI = dyn_cast<BranchInst>(TI)) {
      // If this isn't branching on an invariant condition, we can't unswitch
      // it.
      if (BI->isConditional()) {
        // See if this, or some part of it, is loop invariant.  If so, we can
        // unswitch on it if we desire.
        Value *LoopCond = FindLIVLoopCondition(BI->getCondition(), 
                                               currentLoop, Changed);
        if (LoopCond && UnswitchIfProfitable(LoopCond, 
                                             ConstantInt::getTrue(Context))) {
          ++NumBranches;
          return true;
        }
      }      
    } else if (SwitchInst *SI = dyn_cast<SwitchInst>(TI)) {
      Value *LoopCond = FindLIVLoopCondition(SI->getCondition(), 
                                             currentLoop, Changed);
      if (LoopCond && SI->getNumCases() > 1) {
        // Find a value to unswitch on:
        // FIXME: this should chose the most expensive case!
        // FIXME: scan for a case with a non-critical edge?
        Constant *UnswitchVal = SI->getCaseValue(1);
        // Do not process same value again and again.
        if (!UnswitchedVals.insert(UnswitchVal))
          continue;

        if (UnswitchIfProfitable(LoopCond, UnswitchVal)) {
          ++NumSwitches;
          return true;
        }
      }
    }
    
    // Scan the instructions to check for unswitchable values.
    for (BasicBlock::iterator BBI = (*I)->begin(), E = (*I)->end(); 
         BBI != E; ++BBI)
      if (SelectInst *SI = dyn_cast<SelectInst>(BBI)) {
        Value *LoopCond = FindLIVLoopCondition(SI->getCondition(), 
                                               currentLoop, Changed);
        if (LoopCond && UnswitchIfProfitable(LoopCond, 
                                             ConstantInt::getTrue(Context))) {
          ++NumSelects;
          return true;
        }
      }
  }
  return Changed;
}

/// isTrivialLoopExitBlock - Check to see if all paths from BB exit the
/// loop with no side effects (including infinite loops).
///
/// If true, we return true and set ExitBB to the block we
/// exit through.
///
static bool isTrivialLoopExitBlockHelper(Loop *L, BasicBlock *BB,
                                         BasicBlock *&ExitBB,
                                         std::set<BasicBlock*> &Visited) {
  if (!Visited.insert(BB).second) {
    // Already visited. Without more analysis, this could indicate an infinte loop.
    return false;
  } else if (!L->contains(BB)) {
    // Otherwise, this is a loop exit, this is fine so long as this is the
    // first exit.
    if (ExitBB != 0) return false;
    ExitBB = BB;
    return true;
  }
  
  // Otherwise, this is an unvisited intra-loop node.  Check all successors.
  for (succ_iterator SI = succ_begin(BB), E = succ_end(BB); SI != E; ++SI) {
    // Check to see if the successor is a trivial loop exit.
    if (!isTrivialLoopExitBlockHelper(L, *SI, ExitBB, Visited))
      return false;
  }

  // Okay, everything after this looks good, check to make sure that this block
  // doesn't include any side effects.
  for (BasicBlock::iterator I = BB->begin(), E = BB->end(); I != E; ++I)
    if (I->mayHaveSideEffects())
      return false;
  
  return true;
}

/// isTrivialLoopExitBlock - Return true if the specified block unconditionally
/// leads to an exit from the specified loop, and has no side-effects in the 
/// process.  If so, return the block that is exited to, otherwise return null.
static BasicBlock *isTrivialLoopExitBlock(Loop *L, BasicBlock *BB) {
  std::set<BasicBlock*> Visited;
  Visited.insert(L->getHeader());  // Branches to header make infinite loops.
  BasicBlock *ExitBB = 0;
  if (isTrivialLoopExitBlockHelper(L, BB, ExitBB, Visited))
    return ExitBB;
  return 0;
}

/// IsTrivialUnswitchCondition - Check to see if this unswitch condition is
/// trivial: that is, that the condition controls whether or not the loop does
/// anything at all.  If this is a trivial condition, unswitching produces no
/// code duplications (equivalently, it produces a simpler loop and a new empty
/// loop, which gets deleted).
///
/// If this is a trivial condition, return true, otherwise return false.  When
/// returning true, this sets Cond and Val to the condition that controls the
/// trivial condition: when Cond dynamically equals Val, the loop is known to
/// exit.  Finally, this sets LoopExit to the BB that the loop exits to when
/// Cond == Val.
///
bool LoopUnswitch::IsTrivialUnswitchCondition(Value *Cond, Constant **Val,
                                       BasicBlock **LoopExit) {
  BasicBlock *Header = currentLoop->getHeader();
  TerminatorInst *HeaderTerm = Header->getTerminator();
  LLVMContext &Context = Header->getContext();
  
  BasicBlock *LoopExitBB = 0;
  if (BranchInst *BI = dyn_cast<BranchInst>(HeaderTerm)) {
    // If the header block doesn't end with a conditional branch on Cond, we
    // can't handle it.
    if (!BI->isConditional() || BI->getCondition() != Cond)
      return false;
  
    // Check to see if a successor of the branch is guaranteed to 
    // exit through a unique exit block without having any 
    // side-effects.  If so, determine the value of Cond that causes it to do
    // this.
    if ((LoopExitBB = isTrivialLoopExitBlock(currentLoop, 
                                             BI->getSuccessor(0)))) {
      if (Val) *Val = ConstantInt::getTrue(Context);
    } else if ((LoopExitBB = isTrivialLoopExitBlock(currentLoop, 
                                                    BI->getSuccessor(1)))) {
      if (Val) *Val = ConstantInt::getFalse(Context);
    }
  } else if (SwitchInst *SI = dyn_cast<SwitchInst>(HeaderTerm)) {
    // If this isn't a switch on Cond, we can't handle it.
    if (SI->getCondition() != Cond) return false;
    
    // Check to see if a successor of the switch is guaranteed to go to the
    // latch block or exit through a one exit block without having any 
    // side-effects.  If so, determine the value of Cond that causes it to do
    // this.  Note that we can't trivially unswitch on the default case.
    for (unsigned i = 1, e = SI->getNumSuccessors(); i != e; ++i)
      if ((LoopExitBB = isTrivialLoopExitBlock(currentLoop, 
                                               SI->getSuccessor(i)))) {
        // Okay, we found a trivial case, remember the value that is trivial.
        if (Val) *Val = SI->getCaseValue(i);
        break;
      }
  }

  // If we didn't find a single unique LoopExit block, or if the loop exit block
  // contains phi nodes, this isn't trivial.
  if (!LoopExitBB || isa<PHINode>(LoopExitBB->begin()))
    return false;   // Can't handle this.
  
  if (LoopExit) *LoopExit = LoopExitBB;
  
  // We already know that nothing uses any scalar values defined inside of this
  // loop.  As such, we just have to check to see if this loop will execute any
  // side-effecting instructions (e.g. stores, calls, volatile loads) in the
  // part of the loop that the code *would* execute.  We already checked the
  // tail, check the header now.
  for (BasicBlock::iterator I = Header->begin(), E = Header->end(); I != E; ++I)
    if (I->mayHaveSideEffects())
      return false;
  return true;
}

/// UnswitchIfProfitable - We have found that we can unswitch currentLoop when
/// LoopCond == Val to simplify the loop.  If we decide that this is profitable,
/// unswitch the loop, reprocess the pieces, then return true.
bool LoopUnswitch::UnswitchIfProfitable(Value *LoopCond, Constant *Val) {
<<<<<<< HEAD

  initLoopData();

  // If LoopSimplify was unable to form a preheader, don't do any unswitching.
  if (!loopPreheader)
    return false;

=======
>>>>>>> d05f1854
  Function *F = loopHeader->getParent();
  Constant *CondVal = 0;
  BasicBlock *ExitBlock = 0;

  if (IsTrivialUnswitchCondition(LoopCond, &CondVal, &ExitBlock)) {
    // If the condition is trivial, always unswitch. There is no code growth
    // for this case.
    UnswitchTrivialCondition(currentLoop, LoopCond, CondVal, ExitBlock);
    return true;
  }

  // Check to see if it would be profitable to unswitch current loop.

  // Do not do non-trivial unswitch while optimizing for size.
  if (OptimizeForSize || F->hasFnAttr(Attribute::OptimizeForSize))
    return false;

  // FIXME: This is overly conservative because it does not take into
  // consideration code simplification opportunities and code that can
  // be shared by the resultant unswitched loops.
  CodeMetrics Metrics;
  for (Loop::block_iterator I = currentLoop->block_begin(), 
         E = currentLoop->block_end();
       I != E; ++I)
    Metrics.analyzeBasicBlock(*I);

  // Limit the number of instructions to avoid causing significant code
  // expansion, and the number of basic blocks, to avoid loops with
  // large numbers of branches which cause loop unswitching to go crazy.
  // This is a very ad-hoc heuristic.
  if (Metrics.NumInsts > Threshold ||
      Metrics.NumBlocks * 5 > Threshold ||
      Metrics.containsIndirectBr || Metrics.isRecursive) {
    DEBUG(dbgs() << "NOT unswitching loop %"
          << currentLoop->getHeader()->getName() << ", cost too high: "
          << currentLoop->getBlocks().size() << "\n");
    return false;
  }

  UnswitchNontrivialCondition(LoopCond, Val, currentLoop);
  return true;
}

/// CloneLoop - Recursively clone the specified loop and all of its children,
/// mapping the blocks with the specified map.
static Loop *CloneLoop(Loop *L, Loop *PL, ValueToValueMapTy &VM,
                       LoopInfo *LI, LPPassManager *LPM) {
  Loop *New = new Loop();
  LPM->insertLoop(New, PL);

  // Add all of the blocks in L to the new loop.
  for (Loop::block_iterator I = L->block_begin(), E = L->block_end();
       I != E; ++I)
    if (LI->getLoopFor(*I) == L)
      New->addBasicBlockToLoop(cast<BasicBlock>(VM[*I]), LI->getBase());

  // Add all of the subloops to the new loop.
  for (Loop::iterator I = L->begin(), E = L->end(); I != E; ++I)
    CloneLoop(*I, New, VM, LI, LPM);

  return New;
}

/// EmitPreheaderBranchOnCondition - Emit a conditional branch on two values
/// if LIC == Val, branch to TrueDst, otherwise branch to FalseDest.  Insert the
/// code immediately before InsertPt.
void LoopUnswitch::EmitPreheaderBranchOnCondition(Value *LIC, Constant *Val,
                                                  BasicBlock *TrueDest,
                                                  BasicBlock *FalseDest,
                                                  Instruction *InsertPt) {
  // Insert a conditional branch on LIC to the two preheaders.  The original
  // code is the true version and the new code is the false version.
  Value *BranchVal = LIC;
  if (!isa<ConstantInt>(Val) ||
      Val->getType() != Type::getInt1Ty(LIC->getContext()))
    BranchVal = new ICmpInst(InsertPt, ICmpInst::ICMP_EQ, LIC, Val);
  else if (Val != ConstantInt::getTrue(Val->getContext()))
    // We want to enter the new loop when the condition is true.
    std::swap(TrueDest, FalseDest);

  // Insert the new branch.
  BranchInst *BI = BranchInst::Create(TrueDest, FalseDest, BranchVal, InsertPt);

  // If either edge is critical, split it. This helps preserve LoopSimplify
  // form for enclosing loops.
  SplitCriticalEdge(BI, 0, this, false, false, true);
  SplitCriticalEdge(BI, 1, this, false, false, true);
}

/// UnswitchTrivialCondition - Given a loop that has a trivial unswitchable
/// condition in it (a cond branch from its header block to its latch block,
/// where the path through the loop that doesn't execute its body has no 
/// side-effects), unswitch it.  This doesn't involve any code duplication, just
/// moving the conditional branch outside of the loop and updating loop info.
void LoopUnswitch::UnswitchTrivialCondition(Loop *L, Value *Cond, 
                                            Constant *Val, 
                                            BasicBlock *ExitBlock) {
  DEBUG(dbgs() << "loop-unswitch: Trivial-Unswitch loop %"
        << loopHeader->getName() << " [" << L->getBlocks().size()
        << " blocks] in Function " << L->getHeader()->getParent()->getName()
        << " on cond: " << *Val << " == " << *Cond << "\n");
  
  // First step, split the preheader, so that we know that there is a safe place
  // to insert the conditional branch.  We will change loopPreheader to have a
  // conditional branch on Cond.
  BasicBlock *NewPH = SplitEdge(loopPreheader, loopHeader, this);

  // Now that we have a place to insert the conditional branch, create a place
  // to branch to: this is the exit block out of the loop that we should
  // short-circuit to.
  
  // Split this block now, so that the loop maintains its exit block, and so
  // that the jump from the preheader can execute the contents of the exit block
  // without actually branching to it (the exit block should be dominated by the
  // loop header, not the preheader).
  assert(!L->contains(ExitBlock) && "Exit block is in the loop?");
  BasicBlock *NewExit = SplitBlock(ExitBlock, ExitBlock->begin(), this);
    
  // Okay, now we have a position to branch from and a position to branch to, 
  // insert the new conditional branch.
  EmitPreheaderBranchOnCondition(Cond, Val, NewExit, NewPH, 
                                 loopPreheader->getTerminator());
  LPM->deleteSimpleAnalysisValue(loopPreheader->getTerminator(), L);
  loopPreheader->getTerminator()->eraseFromParent();

  // We need to reprocess this loop, it could be unswitched again.
  redoLoop = true;
  
  // Now that we know that the loop is never entered when this condition is a
  // particular value, rewrite the loop with this info.  We know that this will
  // at least eliminate the old branch.
  RewriteLoopBodyWithConditionConstant(L, Cond, Val, false);
  ++NumTrivial;
}

/// SplitExitEdges - Split all of the edges from inside the loop to their exit
/// blocks.  Update the appropriate Phi nodes as we do so.
void LoopUnswitch::SplitExitEdges(Loop *L, 
                                const SmallVector<BasicBlock *, 8> &ExitBlocks){

  for (unsigned i = 0, e = ExitBlocks.size(); i != e; ++i) {
    BasicBlock *ExitBlock = ExitBlocks[i];
    SmallVector<BasicBlock *, 4> Preds(pred_begin(ExitBlock),
                                       pred_end(ExitBlock));

    // Although SplitBlockPredecessors doesn't preserve loop-simplify in
    // general, if we call it on all predecessors of all exits then it does.
    if (!ExitBlock->isLandingPad()) {
      SplitBlockPredecessors(ExitBlock, Preds.data(), Preds.size(),
                             ".us-lcssa", this);
    } else {
      SmallVector<BasicBlock*, 2> NewBBs;
      SplitLandingPadPredecessors(ExitBlock, Preds, ".us-lcssa", ".us-lcssa",
                                  this, NewBBs);
    }
  }
}

/// UnswitchNontrivialCondition - We determined that the loop is profitable 
/// to unswitch when LIC equal Val.  Split it into loop versions and test the 
/// condition outside of either loop.  Return the loops created as Out1/Out2.
void LoopUnswitch::UnswitchNontrivialCondition(Value *LIC, Constant *Val, 
                                               Loop *L) {
  Function *F = loopHeader->getParent();
  DEBUG(dbgs() << "loop-unswitch: Unswitching loop %"
        << loopHeader->getName() << " [" << L->getBlocks().size()
        << " blocks] in Function " << F->getName()
        << " when '" << *Val << "' == " << *LIC << "\n");

  if (ScalarEvolution *SE = getAnalysisIfAvailable<ScalarEvolution>())
    SE->forgetLoop(L);

  LoopBlocks.clear();
  NewBlocks.clear();

  // First step, split the preheader and exit blocks, and add these blocks to
  // the LoopBlocks list.
  BasicBlock *NewPreheader = SplitEdge(loopPreheader, loopHeader, this);
  LoopBlocks.push_back(NewPreheader);

  // We want the loop to come after the preheader, but before the exit blocks.
  LoopBlocks.insert(LoopBlocks.end(), L->block_begin(), L->block_end());

  SmallVector<BasicBlock*, 8> ExitBlocks;
  L->getUniqueExitBlocks(ExitBlocks);

  // Split all of the edges from inside the loop to their exit blocks.  Update
  // the appropriate Phi nodes as we do so.
  SplitExitEdges(L, ExitBlocks);

  // The exit blocks may have been changed due to edge splitting, recompute.
  ExitBlocks.clear();
  L->getUniqueExitBlocks(ExitBlocks);

  // Add exit blocks to the loop blocks.
  LoopBlocks.insert(LoopBlocks.end(), ExitBlocks.begin(), ExitBlocks.end());

  // Next step, clone all of the basic blocks that make up the loop (including
  // the loop preheader and exit blocks), keeping track of the mapping between
  // the instructions and blocks.
  NewBlocks.reserve(LoopBlocks.size());
  ValueToValueMapTy VMap;
  for (unsigned i = 0, e = LoopBlocks.size(); i != e; ++i) {
    BasicBlock *NewBB = CloneBasicBlock(LoopBlocks[i], VMap, ".us", F);
    NewBlocks.push_back(NewBB);
    VMap[LoopBlocks[i]] = NewBB;  // Keep the BB mapping.
    LPM->cloneBasicBlockSimpleAnalysis(LoopBlocks[i], NewBB, L);
  }

  // Splice the newly inserted blocks into the function right before the
  // original preheader.
  F->getBasicBlockList().splice(NewPreheader, F->getBasicBlockList(),
                                NewBlocks[0], F->end());

  // Now we create the new Loop object for the versioned loop.
  Loop *NewLoop = CloneLoop(L, L->getParentLoop(), VMap, LI, LPM);
  Loop *ParentLoop = L->getParentLoop();
  if (ParentLoop) {
    // Make sure to add the cloned preheader and exit blocks to the parent loop
    // as well.
    ParentLoop->addBasicBlockToLoop(NewBlocks[0], LI->getBase());
  }

  for (unsigned i = 0, e = ExitBlocks.size(); i != e; ++i) {
    BasicBlock *NewExit = cast<BasicBlock>(VMap[ExitBlocks[i]]);
    // The new exit block should be in the same loop as the old one.
    if (Loop *ExitBBLoop = LI->getLoopFor(ExitBlocks[i]))
      ExitBBLoop->addBasicBlockToLoop(NewExit, LI->getBase());
    
    assert(NewExit->getTerminator()->getNumSuccessors() == 1 &&
           "Exit block should have been split to have one successor!");
    BasicBlock *ExitSucc = NewExit->getTerminator()->getSuccessor(0);

    // If the successor of the exit block had PHI nodes, add an entry for
    // NewExit.
    PHINode *PN;
    for (BasicBlock::iterator I = ExitSucc->begin(); isa<PHINode>(I); ++I) {
      PN = cast<PHINode>(I);
      Value *V = PN->getIncomingValueForBlock(ExitBlocks[i]);
      ValueToValueMapTy::iterator It = VMap.find(V);
      if (It != VMap.end()) V = It->second;
      PN->addIncoming(V, NewExit);
    }

    if (LandingPadInst *LPad = NewExit->getLandingPadInst()) {
      PN = PHINode::Create(LPad->getType(), 0, "",
                           ExitSucc->getFirstInsertionPt());

      for (pred_iterator I = pred_begin(ExitSucc), E = pred_end(ExitSucc);
           I != E; ++I) {
        BasicBlock *BB = *I;
        LandingPadInst *LPI = BB->getLandingPadInst();
        LPI->replaceAllUsesWith(PN);
        PN->addIncoming(LPI, BB);
      }
    }
  }

  // Rewrite the code to refer to itself.
  for (unsigned i = 0, e = NewBlocks.size(); i != e; ++i)
    for (BasicBlock::iterator I = NewBlocks[i]->begin(),
           E = NewBlocks[i]->end(); I != E; ++I)
      RemapInstruction(I, VMap,RF_NoModuleLevelChanges|RF_IgnoreMissingEntries);
  
  // Rewrite the original preheader to select between versions of the loop.
  BranchInst *OldBR = cast<BranchInst>(loopPreheader->getTerminator());
  assert(OldBR->isUnconditional() && OldBR->getSuccessor(0) == LoopBlocks[0] &&
         "Preheader splitting did not work correctly!");

  // Emit the new branch that selects between the two versions of this loop.
  EmitPreheaderBranchOnCondition(LIC, Val, NewBlocks[0], LoopBlocks[0], OldBR);
  LPM->deleteSimpleAnalysisValue(OldBR, L);
  OldBR->eraseFromParent();

  LoopProcessWorklist.push_back(NewLoop);
  redoLoop = true;

  // Keep a WeakVH holding onto LIC.  If the first call to RewriteLoopBody
  // deletes the instruction (for example by simplifying a PHI that feeds into
  // the condition that we're unswitching on), we don't rewrite the second
  // iteration.
  WeakVH LICHandle(LIC);
  
  // Now we rewrite the original code to know that the condition is true and the
  // new code to know that the condition is false.
  RewriteLoopBodyWithConditionConstant(L, LIC, Val, false);

  // It's possible that simplifying one loop could cause the other to be
  // changed to another value or a constant.  If its a constant, don't simplify
  // it.
  if (!LoopProcessWorklist.empty() && LoopProcessWorklist.back() == NewLoop &&
      LICHandle && !isa<Constant>(LICHandle))
    RewriteLoopBodyWithConditionConstant(NewLoop, LICHandle, Val, true);
}

/// RemoveFromWorklist - Remove all instances of I from the worklist vector
/// specified.
static void RemoveFromWorklist(Instruction *I, 
                               std::vector<Instruction*> &Worklist) {
  std::vector<Instruction*>::iterator WI = std::find(Worklist.begin(),
                                                     Worklist.end(), I);
  while (WI != Worklist.end()) {
    unsigned Offset = WI-Worklist.begin();
    Worklist.erase(WI);
    WI = std::find(Worklist.begin()+Offset, Worklist.end(), I);
  }
}

/// ReplaceUsesOfWith - When we find that I really equals V, remove I from the
/// program, replacing all uses with V and update the worklist.
static void ReplaceUsesOfWith(Instruction *I, Value *V, 
                              std::vector<Instruction*> &Worklist,
                              Loop *L, LPPassManager *LPM) {
  DEBUG(dbgs() << "Replace with '" << *V << "': " << *I);

  // Add uses to the worklist, which may be dead now.
  for (unsigned i = 0, e = I->getNumOperands(); i != e; ++i)
    if (Instruction *Use = dyn_cast<Instruction>(I->getOperand(i)))
      Worklist.push_back(Use);

  // Add users to the worklist which may be simplified now.
  for (Value::use_iterator UI = I->use_begin(), E = I->use_end();
       UI != E; ++UI)
    Worklist.push_back(cast<Instruction>(*UI));
  LPM->deleteSimpleAnalysisValue(I, L);
  RemoveFromWorklist(I, Worklist);
  I->replaceAllUsesWith(V);
  I->eraseFromParent();
  ++NumSimplify;
}

/// RemoveBlockIfDead - If the specified block is dead, remove it, update loop
/// information, and remove any dead successors it has.
///
void LoopUnswitch::RemoveBlockIfDead(BasicBlock *BB,
                                     std::vector<Instruction*> &Worklist,
                                     Loop *L) {
  if (pred_begin(BB) != pred_end(BB)) {
    // This block isn't dead, since an edge to BB was just removed, see if there
    // are any easy simplifications we can do now.
    if (BasicBlock *Pred = BB->getSinglePredecessor()) {
      // If it has one pred, fold phi nodes in BB.
      while (isa<PHINode>(BB->begin()))
        ReplaceUsesOfWith(BB->begin(), 
                          cast<PHINode>(BB->begin())->getIncomingValue(0), 
                          Worklist, L, LPM);
      
      // If this is the header of a loop and the only pred is the latch, we now
      // have an unreachable loop.
      if (Loop *L = LI->getLoopFor(BB))
        if (loopHeader == BB && L->contains(Pred)) {
          // Remove the branch from the latch to the header block, this makes
          // the header dead, which will make the latch dead (because the header
          // dominates the latch).
          LPM->deleteSimpleAnalysisValue(Pred->getTerminator(), L);
          Pred->getTerminator()->eraseFromParent();
          new UnreachableInst(BB->getContext(), Pred);
          
          // The loop is now broken, remove it from LI.
          RemoveLoopFromHierarchy(L);
          
          // Reprocess the header, which now IS dead.
          RemoveBlockIfDead(BB, Worklist, L);
          return;
        }
      
      // If pred ends in a uncond branch, add uncond branch to worklist so that
      // the two blocks will get merged.
      if (BranchInst *BI = dyn_cast<BranchInst>(Pred->getTerminator()))
        if (BI->isUnconditional())
          Worklist.push_back(BI);
    }
    return;
  }

  DEBUG(dbgs() << "Nuking dead block: " << *BB);
  
  // Remove the instructions in the basic block from the worklist.
  for (BasicBlock::iterator I = BB->begin(), E = BB->end(); I != E; ++I) {
    RemoveFromWorklist(I, Worklist);
    
    // Anything that uses the instructions in this basic block should have their
    // uses replaced with undefs.
    // If I is not void type then replaceAllUsesWith undef.
    // This allows ValueHandlers and custom metadata to adjust itself.
    if (!I->getType()->isVoidTy())
      I->replaceAllUsesWith(UndefValue::get(I->getType()));
  }
  
  // If this is the edge to the header block for a loop, remove the loop and
  // promote all subloops.
  if (Loop *BBLoop = LI->getLoopFor(BB)) {
    if (BBLoop->getLoopLatch() == BB) {
      RemoveLoopFromHierarchy(BBLoop);
      if (currentLoop == BBLoop) {
        currentLoop = 0;
        redoLoop = false;
      }
    }
  }

  // Remove the block from the loop info, which removes it from any loops it
  // was in.
  LI->removeBlock(BB);
  
  
  // Remove phi node entries in successors for this block.
  TerminatorInst *TI = BB->getTerminator();
  SmallVector<BasicBlock*, 4> Succs;
  for (unsigned i = 0, e = TI->getNumSuccessors(); i != e; ++i) {
    Succs.push_back(TI->getSuccessor(i));
    TI->getSuccessor(i)->removePredecessor(BB);
  }
  
  // Unique the successors, remove anything with multiple uses.
  array_pod_sort(Succs.begin(), Succs.end());
  Succs.erase(std::unique(Succs.begin(), Succs.end()), Succs.end());
  
  // Remove the basic block, including all of the instructions contained in it.
  LPM->deleteSimpleAnalysisValue(BB, L);  
  BB->eraseFromParent();
  // Remove successor blocks here that are not dead, so that we know we only
  // have dead blocks in this list.  Nondead blocks have a way of becoming dead,
  // then getting removed before we revisit them, which is badness.
  //
  for (unsigned i = 0; i != Succs.size(); ++i)
    if (pred_begin(Succs[i]) != pred_end(Succs[i])) {
      // One exception is loop headers.  If this block was the preheader for a
      // loop, then we DO want to visit the loop so the loop gets deleted.
      // We know that if the successor is a loop header, that this loop had to
      // be the preheader: the case where this was the latch block was handled
      // above and headers can only have two predecessors.
      if (!LI->isLoopHeader(Succs[i])) {
        Succs.erase(Succs.begin()+i);
        --i;
      }
    }
  
  for (unsigned i = 0, e = Succs.size(); i != e; ++i)
    RemoveBlockIfDead(Succs[i], Worklist, L);
}

/// RemoveLoopFromHierarchy - We have discovered that the specified loop has
/// become unwrapped, either because the backedge was deleted, or because the
/// edge into the header was removed.  If the edge into the header from the
/// latch block was removed, the loop is unwrapped but subloops are still alive,
/// so they just reparent loops.  If the loops are actually dead, they will be
/// removed later.
void LoopUnswitch::RemoveLoopFromHierarchy(Loop *L) {
  LPM->deleteLoopFromQueue(L);
  RemoveLoopFromWorklist(L);
}

// RewriteLoopBodyWithConditionConstant - We know either that the value LIC has
// the value specified by Val in the specified loop, or we know it does NOT have
// that value.  Rewrite any uses of LIC or of properties correlated to it.
void LoopUnswitch::RewriteLoopBodyWithConditionConstant(Loop *L, Value *LIC,
                                                        Constant *Val,
                                                        bool IsEqual) {
  assert(!isa<Constant>(LIC) && "Why are we unswitching on a constant?");
  
  // FIXME: Support correlated properties, like:
  //  for (...)
  //    if (li1 < li2)
  //      ...
  //    if (li1 > li2)
  //      ...
  
  // FOLD boolean conditions (X|LIC), (X&LIC).  Fold conditional branches,
  // selects, switches.
  std::vector<Instruction*> Worklist;
  LLVMContext &Context = Val->getContext();


  // If we know that LIC == Val, or that LIC == NotVal, just replace uses of LIC
  // in the loop with the appropriate one directly.
  if (IsEqual || (isa<ConstantInt>(Val) &&
      Val->getType()->isIntegerTy(1))) {
    Value *Replacement;
    if (IsEqual)
      Replacement = Val;
    else
      Replacement = ConstantInt::get(Type::getInt1Ty(Val->getContext()), 
                                     !cast<ConstantInt>(Val)->getZExtValue());
    
    for (Value::use_iterator UI = LIC->use_begin(), E = LIC->use_end();
         UI != E; ++UI) {
      Instruction *U = dyn_cast<Instruction>(*UI);
      if (!U || !L->contains(U))
        continue;
      U->replaceUsesOfWith(LIC, Replacement);
      Worklist.push_back(U);
    }
    SimplifyCode(Worklist, L);
    return;
  }
  
  // Otherwise, we don't know the precise value of LIC, but we do know that it
  // is certainly NOT "Val".  As such, simplify any uses in the loop that we
  // can.  This case occurs when we unswitch switch statements.
  for (Value::use_iterator UI = LIC->use_begin(), E = LIC->use_end();
       UI != E; ++UI) {
    Instruction *U = dyn_cast<Instruction>(*UI);
    if (!U || !L->contains(U))
      continue;

    Worklist.push_back(U);

    // TODO: We could do other simplifications, for example, turning 
    // 'icmp eq LIC, Val' -> false.

    // If we know that LIC is not Val, use this info to simplify code.
    SwitchInst *SI = dyn_cast<SwitchInst>(U);
    if (SI == 0 || !isa<ConstantInt>(Val)) continue;
    
    unsigned DeadCase = SI->findCaseValue(cast<ConstantInt>(Val));
    if (DeadCase == 0) continue;  // Default case is live for multiple values.
    
    // Found a dead case value.  Don't remove PHI nodes in the 
    // successor if they become single-entry, those PHI nodes may
    // be in the Users list.

    BasicBlock *Switch = SI->getParent();
    BasicBlock *SISucc = SI->getSuccessor(DeadCase);
    BasicBlock *Latch = L->getLoopLatch();
    if (!SI->findCaseDest(SISucc)) continue;  // Edge is critical.
    // If the DeadCase successor dominates the loop latch, then the
    // transformation isn't safe since it will delete the sole predecessor edge
    // to the latch.
    if (Latch && DT->dominates(SISucc, Latch))
      continue;

    // FIXME: This is a hack.  We need to keep the successor around
    // and hooked up so as to preserve the loop structure, because
    // trying to update it is complicated.  So instead we preserve the
    // loop structure and put the block on a dead code path.
    SplitEdge(Switch, SISucc, this);
    // Compute the successors instead of relying on the return value
    // of SplitEdge, since it may have split the switch successor
    // after PHI nodes.
    BasicBlock *NewSISucc = SI->getSuccessor(DeadCase);
    BasicBlock *OldSISucc = *succ_begin(NewSISucc);
    // Create an "unreachable" destination.
    BasicBlock *Abort = BasicBlock::Create(Context, "us-unreachable",
                                           Switch->getParent(),
                                           OldSISucc);
    new UnreachableInst(Context, Abort);
    // Force the new case destination to branch to the "unreachable"
    // block while maintaining a (dead) CFG edge to the old block.
    NewSISucc->getTerminator()->eraseFromParent();
    BranchInst::Create(Abort, OldSISucc,
                       ConstantInt::getTrue(Context), NewSISucc);
    // Release the PHI operands for this edge.
    for (BasicBlock::iterator II = NewSISucc->begin();
         PHINode *PN = dyn_cast<PHINode>(II); ++II)
      PN->setIncomingValue(PN->getBasicBlockIndex(Switch),
                           UndefValue::get(PN->getType()));
    // Tell the domtree about the new block. We don't fully update the
    // domtree here -- instead we force it to do a full recomputation
    // after the pass is complete -- but we do need to inform it of
    // new blocks.
    if (DT)
      DT->addNewBlock(Abort, NewSISucc);
  }
  
  SimplifyCode(Worklist, L);
}

/// SimplifyCode - Okay, now that we have simplified some instructions in the
/// loop, walk over it and constant prop, dce, and fold control flow where
/// possible.  Note that this is effectively a very simple loop-structure-aware
/// optimizer.  During processing of this loop, L could very well be deleted, so
/// it must not be used.
///
/// FIXME: When the loop optimizer is more mature, separate this out to a new
/// pass.
///
void LoopUnswitch::SimplifyCode(std::vector<Instruction*> &Worklist, Loop *L) {
  while (!Worklist.empty()) {
    Instruction *I = Worklist.back();
    Worklist.pop_back();

    // Simple DCE.
    if (isInstructionTriviallyDead(I)) {
      DEBUG(dbgs() << "Remove dead instruction '" << *I);
      
      // Add uses to the worklist, which may be dead now.
      for (unsigned i = 0, e = I->getNumOperands(); i != e; ++i)
        if (Instruction *Use = dyn_cast<Instruction>(I->getOperand(i)))
          Worklist.push_back(Use);
      LPM->deleteSimpleAnalysisValue(I, L);
      RemoveFromWorklist(I, Worklist);
      I->eraseFromParent();
      ++NumSimplify;
      continue;
    }

    // See if instruction simplification can hack this up.  This is common for
    // things like "select false, X, Y" after unswitching made the condition be
    // 'false'.
    if (Value *V = SimplifyInstruction(I, 0, DT))
      if (LI->replacementPreservesLCSSAForm(I, V)) {
        ReplaceUsesOfWith(I, V, Worklist, L, LPM);
        continue;
      }

    // Special case hacks that appear commonly in unswitched code.
    if (BranchInst *BI = dyn_cast<BranchInst>(I)) {
      if (BI->isUnconditional()) {
        // If BI's parent is the only pred of the successor, fold the two blocks
        // together.
        BasicBlock *Pred = BI->getParent();
        BasicBlock *Succ = BI->getSuccessor(0);
        BasicBlock *SinglePred = Succ->getSinglePredecessor();
        if (!SinglePred) continue;  // Nothing to do.
        assert(SinglePred == Pred && "CFG broken");

        DEBUG(dbgs() << "Merging blocks: " << Pred->getName() << " <- " 
              << Succ->getName() << "\n");
        
        // Resolve any single entry PHI nodes in Succ.
        while (PHINode *PN = dyn_cast<PHINode>(Succ->begin()))
          ReplaceUsesOfWith(PN, PN->getIncomingValue(0), Worklist, L, LPM);
        
        // If Succ has any successors with PHI nodes, update them to have
        // entries coming from Pred instead of Succ.
        Succ->replaceAllUsesWith(Pred);
        
        // Move all of the successor contents from Succ to Pred.
        Pred->getInstList().splice(BI, Succ->getInstList(), Succ->begin(),
                                   Succ->end());
        LPM->deleteSimpleAnalysisValue(BI, L);
        BI->eraseFromParent();
        RemoveFromWorklist(BI, Worklist);
        
        // Remove Succ from the loop tree.
        LI->removeBlock(Succ);
        LPM->deleteSimpleAnalysisValue(Succ, L);
        Succ->eraseFromParent();
        ++NumSimplify;
        continue;
      }
      
      if (ConstantInt *CB = dyn_cast<ConstantInt>(BI->getCondition())){
        // Conditional branch.  Turn it into an unconditional branch, then
        // remove dead blocks.
        continue;  // FIXME: Enable.

        DEBUG(dbgs() << "Folded branch: " << *BI);
        BasicBlock *DeadSucc = BI->getSuccessor(CB->getZExtValue());
        BasicBlock *LiveSucc = BI->getSuccessor(!CB->getZExtValue());
        DeadSucc->removePredecessor(BI->getParent(), true);
        Worklist.push_back(BranchInst::Create(LiveSucc, BI));
        LPM->deleteSimpleAnalysisValue(BI, L);
        BI->eraseFromParent();
        RemoveFromWorklist(BI, Worklist);
        ++NumSimplify;

        RemoveBlockIfDead(DeadSucc, Worklist, L);
      }
      continue;
    }
  }
}<|MERGE_RESOLUTION|>--- conflicted
+++ resolved
@@ -32,7 +32,7 @@
 #include "llvm/DerivedTypes.h"
 #include "llvm/Function.h"
 #include "llvm/Instructions.h"
-#include "llvm/Analysis/InlineCost.h"
+#include "llvm/Analysis/CodeMetrics.h"
 #include "llvm/Analysis/InstructionSimplify.h"
 #include "llvm/Analysis/LoopInfo.h"
 #include "llvm/Analysis/LoopPass.h"
@@ -48,6 +48,7 @@
 #include "llvm/Support/Debug.h"
 #include "llvm/Support/raw_ostream.h"
 #include <algorithm>
+#include <map>
 #include <set>
 using namespace llvm;
 
@@ -56,14 +57,70 @@
 STATISTIC(NumSelects , "Number of selects unswitched");
 STATISTIC(NumTrivial , "Number of unswitches that are trivial");
 STATISTIC(NumSimplify, "Number of simplifications of unswitched code");
-
-// The specific value of 50 here was chosen based only on intuition and a
+STATISTIC(TotalInsts,  "Total number of instructions analyzed");
+
+// The specific value of 100 here was chosen based only on intuition and a
 // few specific examples.
 static cl::opt<unsigned>
 Threshold("loop-unswitch-threshold", cl::desc("Max loop size to unswitch"),
-          cl::init(50), cl::Hidden);
-  
+          cl::init(100), cl::Hidden);
+
 namespace {
+
+  class LUAnalysisCache {
+
+    typedef DenseMap<const SwitchInst*, SmallPtrSet<const Value *, 8> >
+      UnswitchedValsMap;
+
+    typedef UnswitchedValsMap::iterator UnswitchedValsIt;
+
+    struct LoopProperties {
+      unsigned CanBeUnswitchedCount;
+      unsigned SizeEstimation;
+      UnswitchedValsMap UnswitchedVals;
+    };
+
+    // Here we use std::map instead of DenseMap, since we need to keep valid
+    // LoopProperties pointer for current loop for better performance.
+    typedef std::map<const Loop*, LoopProperties> LoopPropsMap;
+    typedef LoopPropsMap::iterator LoopPropsMapIt;
+
+    LoopPropsMap LoopsProperties;
+    UnswitchedValsMap* CurLoopInstructions;
+    LoopProperties* CurrentLoopProperties;
+
+    // Max size of code we can produce on remained iterations.
+    unsigned MaxSize;
+
+    public:
+
+      LUAnalysisCache() :
+        CurLoopInstructions(NULL), CurrentLoopProperties(NULL),
+        MaxSize(Threshold)
+      {}
+
+      // Analyze loop. Check its size, calculate is it possible to unswitch
+      // it. Returns true if we can unswitch this loop.
+      bool countLoop(const Loop* L);
+
+      // Clean all data related to given loop.
+      void forgetLoop(const Loop* L);
+
+      // Mark case value as unswitched.
+      // Since SI instruction can be partly unswitched, in order to avoid
+      // extra unswitching in cloned loops keep track all unswitched values.
+      void setUnswitched(const SwitchInst* SI, const Value* V);
+
+      // Check was this case value unswitched before or not.
+      bool isUnswitched(const SwitchInst* SI, const Value* V);
+
+      // Clone all loop-unswitch related loop properties.
+      // Redistribute unswitching quotas.
+      // Note, that new loop data is stored inside the VMap.
+      void cloneData(const Loop* NewLoop, const Loop* OldLoop,
+                     const ValueToValueMapTy& VMap);
+  };
+
   class LoopUnswitch : public LoopPass {
     LoopInfo *LI;  // Loop information
     LPPassManager *LPM;
@@ -71,8 +128,9 @@
     // LoopProcessWorklist - Used to check if second loop needs processing
     // after RewriteLoopBodyWithConditionConstant rewrites first loop.
     std::vector<Loop*> LoopProcessWorklist;
-    SmallPtrSet<Value *,8> UnswitchedVals;
-    
+
+    LUAnalysisCache BranchesInfo;
+
     bool OptimizeForSize;
     bool redoLoop;
 
@@ -80,9 +138,9 @@
     DominatorTree *DT;
     BasicBlock *loopHeader;
     BasicBlock *loopPreheader;
-    
+
     // LoopBlocks contains all of the basic blocks of the loop, including the
-    // preheader of the loop, the body of the loop, and the exit blocks of the 
+    // preheader of the loop, the body of the loop, and the exit blocks of the
     // loop, in that order.
     std::vector<BasicBlock*> LoopBlocks;
     // NewBlocks contained cloned copy of basic blocks from LoopBlocks.
@@ -90,8 +148,8 @@
 
   public:
     static char ID; // Pass ID, replacement for typeid
-    explicit LoopUnswitch(bool Os = false) : 
-      LoopPass(ID), OptimizeForSize(Os), redoLoop(false), 
+    explicit LoopUnswitch(bool Os = false) :
+      LoopPass(ID), OptimizeForSize(Os), redoLoop(false),
       currentLoop(NULL), DT(NULL), loopHeader(NULL),
       loopPreheader(NULL) {
         initializeLoopUnswitchPass(*PassRegistry::getPassRegistry());
@@ -117,7 +175,7 @@
   private:
 
     virtual void releaseMemory() {
-      UnswitchedVals.clear();
+      BranchesInfo.forgetLoop(currentLoop);
     }
 
     /// RemoveLoopFromWorklist - If the specified loop is on the loop worklist,
@@ -147,7 +205,7 @@
                                               Constant *Val, bool isEqual);
 
     void EmitPreheaderBranchOnCondition(Value *LIC, Constant *Val,
-                                        BasicBlock *TrueDest, 
+                                        BasicBlock *TrueDest,
                                         BasicBlock *FalseDest,
                                         Instruction *InsertPt);
 
@@ -160,6 +218,112 @@
 
   };
 }
+
+// Analyze loop. Check its size, calculate is it possible to unswitch
+// it. Returns true if we can unswitch this loop.
+bool LUAnalysisCache::countLoop(const Loop* L) {
+
+  std::pair<LoopPropsMapIt, bool> InsertRes =
+      LoopsProperties.insert(std::make_pair(L, LoopProperties()));
+
+  LoopProperties& Props = InsertRes.first->second;
+
+  if (InsertRes.second) {
+    // New loop.
+
+    // Limit the number of instructions to avoid causing significant code
+    // expansion, and the number of basic blocks, to avoid loops with
+    // large numbers of branches which cause loop unswitching to go crazy.
+    // This is a very ad-hoc heuristic.
+
+    // FIXME: This is overly conservative because it does not take into
+    // consideration code simplification opportunities and code that can
+    // be shared by the resultant unswitched loops.
+    CodeMetrics Metrics;
+    for (Loop::block_iterator I = L->block_begin(),
+           E = L->block_end();
+         I != E; ++I)
+      Metrics.analyzeBasicBlock(*I);
+
+    Props.SizeEstimation = std::min(Metrics.NumInsts, Metrics.NumBlocks * 5);
+    Props.CanBeUnswitchedCount = MaxSize / (Props.SizeEstimation);
+    MaxSize -= Props.SizeEstimation * Props.CanBeUnswitchedCount;
+  }
+
+  if (!Props.CanBeUnswitchedCount) {
+    DEBUG(dbgs() << "NOT unswitching loop %"
+          << L->getHeader()->getName() << ", cost too high: "
+          << L->getBlocks().size() << "\n");
+
+    return false;
+  }
+
+  // Be careful. This links are good only before new loop addition.
+  CurrentLoopProperties = &Props;
+  CurLoopInstructions = &Props.UnswitchedVals;
+
+  return true;
+}
+
+// Clean all data related to given loop.
+void LUAnalysisCache::forgetLoop(const Loop* L) {
+
+  LoopPropsMapIt LIt = LoopsProperties.find(L);
+
+  if (LIt != LoopsProperties.end()) {
+    LoopProperties& Props = LIt->second;
+    MaxSize += Props.CanBeUnswitchedCount * Props.SizeEstimation;
+    LoopsProperties.erase(LIt);
+  }
+
+  CurrentLoopProperties = NULL;
+  CurLoopInstructions = NULL;
+}
+
+// Mark case value as unswitched.
+// Since SI instruction can be partly unswitched, in order to avoid
+// extra unswitching in cloned loops keep track all unswitched values.
+void LUAnalysisCache::setUnswitched(const SwitchInst* SI, const Value* V) {
+  (*CurLoopInstructions)[SI].insert(V);
+}
+
+// Check was this case value unswitched before or not.
+bool LUAnalysisCache::isUnswitched(const SwitchInst* SI, const Value* V) {
+  return (*CurLoopInstructions)[SI].count(V);
+}
+
+// Clone all loop-unswitch related loop properties.
+// Redistribute unswitching quotas.
+// Note, that new loop data is stored inside the VMap.
+void LUAnalysisCache::cloneData(const Loop* NewLoop, const Loop* OldLoop,
+                     const ValueToValueMapTy& VMap) {
+
+  LoopProperties& NewLoopProps = LoopsProperties[NewLoop];
+  LoopProperties& OldLoopProps = *CurrentLoopProperties;
+  UnswitchedValsMap& Insts = OldLoopProps.UnswitchedVals;
+
+  // Reallocate "can-be-unswitched quota"
+
+  --OldLoopProps.CanBeUnswitchedCount;
+  unsigned Quota = OldLoopProps.CanBeUnswitchedCount;
+  NewLoopProps.CanBeUnswitchedCount = Quota / 2;
+  OldLoopProps.CanBeUnswitchedCount = Quota - Quota / 2;
+
+  NewLoopProps.SizeEstimation = OldLoopProps.SizeEstimation;
+
+  // Clone unswitched values info:
+  // for new loop switches we clone info about values that was
+  // already unswitched and has redundant successors.
+  for (UnswitchedValsIt I = Insts.begin(); I != Insts.end(); ++I) {
+    const SwitchInst* OldInst = I->first;
+    Value* NewI = VMap.lookup(OldInst);
+    const SwitchInst* NewInst = cast_or_null<SwitchInst>(NewI);
+    assert(NewInst && "All instructions that are in SrcBB must be in VMap.");
+
+    NewLoopProps.UnswitchedVals[NewInst] = OldLoopProps.UnswitchedVals[OldInst];
+  }
+}
+
 char LoopUnswitch::ID = 0;
 INITIALIZE_PASS_BEGIN(LoopUnswitch, "loop-unswitch", "Unswitch loops",
                       false, false)
@@ -169,14 +333,18 @@
 INITIALIZE_PASS_END(LoopUnswitch, "loop-unswitch", "Unswitch loops",
                       false, false)
 
-Pass *llvm::createLoopUnswitchPass(bool Os) { 
-  return new LoopUnswitch(Os); 
+Pass *llvm::createLoopUnswitchPass(bool Os) {
+  return new LoopUnswitch(Os);
 }
 
 /// FindLIVLoopCondition - Cond is a condition that occurs in L.  If it is
 /// invariant in the loop, or has an invariant piece, return the invariant.
 /// Otherwise, return null.
 static Value *FindLIVLoopCondition(Value *Cond, Loop *L, bool &Changed) {
+
+  // We started analyze new instruction, increment scanned instructions counter.
+  ++TotalInsts;
+
   // We can never unswitch on vector conditions.
   if (Cond->getType()->isVectorTy())
     return 0;
@@ -201,7 +369,7 @@
       if (Value *RHS = FindLIVLoopCondition(BO->getOperand(1), L, Changed))
         return RHS;
     }
-  
+
   return 0;
 }
 
@@ -226,16 +394,36 @@
   return Changed;
 }
 
-/// processCurrentLoop - Do actual work and unswitch loop if possible 
+/// processCurrentLoop - Do actual work and unswitch loop if possible
 /// and profitable.
 bool LoopUnswitch::processCurrentLoop() {
   bool Changed = false;
-  LLVMContext &Context = currentLoop->getHeader()->getContext();
+
+  initLoopData();
+
+  // If LoopSimplify was unable to form a preheader, don't do any unswitching.
+  if (!loopPreheader)
+    return false;
+
+  // Loops with indirectbr cannot be cloned.
+  if (!currentLoop->isSafeToClone())
+    return false;
+
+  // Without dedicated exits, splitting the exit edge may fail.
+  if (!currentLoop->hasDedicatedExits())
+    return false;
+
+  LLVMContext &Context = loopHeader->getContext();
+
+  // Probably we reach the quota of branches for this loop. If so
+  // stop unswitching.
+  if (!BranchesInfo.countLoop(currentLoop))
+    return false;
 
   // Loop over all of the basic blocks in the loop.  If we find an interior
   // block that is branching on a loop-invariant condition, we can unswitch this
   // loop.
-  for (Loop::block_iterator I = currentLoop->block_begin(), 
+  for (Loop::block_iterator I = currentLoop->block_begin(),
          E = currentLoop->block_end(); I != E; ++I) {
     TerminatorInst *TI = (*I)->getTerminator();
     if (BranchInst *BI = dyn_cast<BranchInst>(TI)) {
@@ -244,24 +432,37 @@
       if (BI->isConditional()) {
         // See if this, or some part of it, is loop invariant.  If so, we can
         // unswitch on it if we desire.
-        Value *LoopCond = FindLIVLoopCondition(BI->getCondition(), 
+        Value *LoopCond = FindLIVLoopCondition(BI->getCondition(),
                                                currentLoop, Changed);
-        if (LoopCond && UnswitchIfProfitable(LoopCond, 
+        if (LoopCond && UnswitchIfProfitable(LoopCond,
                                              ConstantInt::getTrue(Context))) {
           ++NumBranches;
           return true;
         }
-      }      
+      }
     } else if (SwitchInst *SI = dyn_cast<SwitchInst>(TI)) {
-      Value *LoopCond = FindLIVLoopCondition(SI->getCondition(), 
+      Value *LoopCond = FindLIVLoopCondition(SI->getCondition(),
                                              currentLoop, Changed);
-      if (LoopCond && SI->getNumCases() > 1) {
+      unsigned NumCases = SI->getNumCases();
+      if (LoopCond && NumCases) {
         // Find a value to unswitch on:
         // FIXME: this should chose the most expensive case!
         // FIXME: scan for a case with a non-critical edge?
-        Constant *UnswitchVal = SI->getCaseValue(1);
+        Constant *UnswitchVal = NULL;
+
         // Do not process same value again and again.
-        if (!UnswitchedVals.insert(UnswitchVal))
+        // At this point we have some cases already unswitched and
+        // some not yet unswitched. Let's find the first not yet unswitched one.
+        for (SwitchInst::CaseIt i = SI->case_begin(), e = SI->case_end();
+             i != e; ++i) {
+          Constant* UnswitchValCandidate = i.getCaseValue();
+          if (!BranchesInfo.isUnswitched(SI, UnswitchValCandidate)) {
+            UnswitchVal = UnswitchValCandidate;
+            break;
+          }
+        }
+
+        if (!UnswitchVal)
           continue;
 
         if (UnswitchIfProfitable(LoopCond, UnswitchVal)) {
@@ -270,14 +471,14 @@
         }
       }
     }
-    
+
     // Scan the instructions to check for unswitchable values.
-    for (BasicBlock::iterator BBI = (*I)->begin(), E = (*I)->end(); 
+    for (BasicBlock::iterator BBI = (*I)->begin(), E = (*I)->end();
          BBI != E; ++BBI)
       if (SelectInst *SI = dyn_cast<SelectInst>(BBI)) {
-        Value *LoopCond = FindLIVLoopCondition(SI->getCondition(), 
+        Value *LoopCond = FindLIVLoopCondition(SI->getCondition(),
                                                currentLoop, Changed);
-        if (LoopCond && UnswitchIfProfitable(LoopCond, 
+        if (LoopCond && UnswitchIfProfitable(LoopCond,
                                              ConstantInt::getTrue(Context))) {
           ++NumSelects;
           return true;
@@ -297,7 +498,8 @@
                                          BasicBlock *&ExitBB,
                                          std::set<BasicBlock*> &Visited) {
   if (!Visited.insert(BB).second) {
-    // Already visited. Without more analysis, this could indicate an infinte loop.
+    // Already visited. Without more analysis, this could indicate an infinite
+    // loop.
     return false;
   } else if (!L->contains(BB)) {
     // Otherwise, this is a loop exit, this is fine so long as this is the
@@ -306,7 +508,7 @@
     ExitBB = BB;
     return true;
   }
-  
+
   // Otherwise, this is an unvisited intra-loop node.  Check all successors.
   for (succ_iterator SI = succ_begin(BB), E = succ_end(BB); SI != E; ++SI) {
     // Check to see if the successor is a trivial loop exit.
@@ -319,12 +521,12 @@
   for (BasicBlock::iterator I = BB->begin(), E = BB->end(); I != E; ++I)
     if (I->mayHaveSideEffects())
       return false;
-  
+
   return true;
 }
 
 /// isTrivialLoopExitBlock - Return true if the specified block unconditionally
-/// leads to an exit from the specified loop, and has no side-effects in the 
+/// leads to an exit from the specified loop, and has no side-effects in the
 /// process.  If so, return the block that is exited to, otherwise return null.
 static BasicBlock *isTrivialLoopExitBlock(Loop *L, BasicBlock *BB) {
   std::set<BasicBlock*> Visited;
@@ -352,49 +554,61 @@
   BasicBlock *Header = currentLoop->getHeader();
   TerminatorInst *HeaderTerm = Header->getTerminator();
   LLVMContext &Context = Header->getContext();
-  
+
   BasicBlock *LoopExitBB = 0;
   if (BranchInst *BI = dyn_cast<BranchInst>(HeaderTerm)) {
     // If the header block doesn't end with a conditional branch on Cond, we
     // can't handle it.
     if (!BI->isConditional() || BI->getCondition() != Cond)
       return false;
-  
-    // Check to see if a successor of the branch is guaranteed to 
-    // exit through a unique exit block without having any 
+
+    // Check to see if a successor of the branch is guaranteed to
+    // exit through a unique exit block without having any
     // side-effects.  If so, determine the value of Cond that causes it to do
     // this.
-    if ((LoopExitBB = isTrivialLoopExitBlock(currentLoop, 
+    if ((LoopExitBB = isTrivialLoopExitBlock(currentLoop,
                                              BI->getSuccessor(0)))) {
       if (Val) *Val = ConstantInt::getTrue(Context);
-    } else if ((LoopExitBB = isTrivialLoopExitBlock(currentLoop, 
+    } else if ((LoopExitBB = isTrivialLoopExitBlock(currentLoop,
                                                     BI->getSuccessor(1)))) {
       if (Val) *Val = ConstantInt::getFalse(Context);
     }
   } else if (SwitchInst *SI = dyn_cast<SwitchInst>(HeaderTerm)) {
     // If this isn't a switch on Cond, we can't handle it.
     if (SI->getCondition() != Cond) return false;
-    
+
     // Check to see if a successor of the switch is guaranteed to go to the
-    // latch block or exit through a one exit block without having any 
+    // latch block or exit through a one exit block without having any
     // side-effects.  If so, determine the value of Cond that causes it to do
-    // this.  Note that we can't trivially unswitch on the default case.
-    for (unsigned i = 1, e = SI->getNumSuccessors(); i != e; ++i)
-      if ((LoopExitBB = isTrivialLoopExitBlock(currentLoop, 
-                                               SI->getSuccessor(i)))) {
+    // this.
+    // Note that we can't trivially unswitch on the default case or
+    // on already unswitched cases.
+    for (SwitchInst::CaseIt i = SI->case_begin(), e = SI->case_end();
+         i != e; ++i) {
+      BasicBlock* LoopExitCandidate;
+      if ((LoopExitCandidate = isTrivialLoopExitBlock(currentLoop,
+                                               i.getCaseSuccessor()))) {
         // Okay, we found a trivial case, remember the value that is trivial.
-        if (Val) *Val = SI->getCaseValue(i);
+        ConstantInt* CaseVal = i.getCaseValue();
+
+        // Check that it was not unswitched before, since already unswitched
+        // trivial vals are looks trivial too.
+        if (BranchesInfo.isUnswitched(SI, CaseVal))
+          continue;
+        LoopExitBB = LoopExitCandidate;
+        if (Val) *Val = CaseVal;
         break;
       }
+    }
   }
 
   // If we didn't find a single unique LoopExit block, or if the loop exit block
   // contains phi nodes, this isn't trivial.
   if (!LoopExitBB || isa<PHINode>(LoopExitBB->begin()))
     return false;   // Can't handle this.
-  
+
   if (LoopExit) *LoopExit = LoopExitBB;
-  
+
   // We already know that nothing uses any scalar values defined inside of this
   // loop.  As such, we just have to check to see if this loop will execute any
   // side-effecting instructions (e.g. stores, calls, volatile loads) in the
@@ -410,16 +624,6 @@
 /// LoopCond == Val to simplify the loop.  If we decide that this is profitable,
 /// unswitch the loop, reprocess the pieces, then return true.
 bool LoopUnswitch::UnswitchIfProfitable(Value *LoopCond, Constant *Val) {
-<<<<<<< HEAD
-
-  initLoopData();
-
-  // If LoopSimplify was unable to form a preheader, don't do any unswitching.
-  if (!loopPreheader)
-    return false;
-
-=======
->>>>>>> d05f1854
   Function *F = loopHeader->getParent();
   Constant *CondVal = 0;
   BasicBlock *ExitBlock = 0;
@@ -436,28 +640,6 @@
   // Do not do non-trivial unswitch while optimizing for size.
   if (OptimizeForSize || F->hasFnAttr(Attribute::OptimizeForSize))
     return false;
-
-  // FIXME: This is overly conservative because it does not take into
-  // consideration code simplification opportunities and code that can
-  // be shared by the resultant unswitched loops.
-  CodeMetrics Metrics;
-  for (Loop::block_iterator I = currentLoop->block_begin(), 
-         E = currentLoop->block_end();
-       I != E; ++I)
-    Metrics.analyzeBasicBlock(*I);
-
-  // Limit the number of instructions to avoid causing significant code
-  // expansion, and the number of basic blocks, to avoid loops with
-  // large numbers of branches which cause loop unswitching to go crazy.
-  // This is a very ad-hoc heuristic.
-  if (Metrics.NumInsts > Threshold ||
-      Metrics.NumBlocks * 5 > Threshold ||
-      Metrics.containsIndirectBr || Metrics.isRecursive) {
-    DEBUG(dbgs() << "NOT unswitching loop %"
-          << currentLoop->getHeader()->getName() << ", cost too high: "
-          << currentLoop->getBlocks().size() << "\n");
-    return false;
-  }
 
   UnswitchNontrivialCondition(LoopCond, Val, currentLoop);
   return true;
@@ -511,17 +693,17 @@
 
 /// UnswitchTrivialCondition - Given a loop that has a trivial unswitchable
 /// condition in it (a cond branch from its header block to its latch block,
-/// where the path through the loop that doesn't execute its body has no 
+/// where the path through the loop that doesn't execute its body has no
 /// side-effects), unswitch it.  This doesn't involve any code duplication, just
 /// moving the conditional branch outside of the loop and updating loop info.
-void LoopUnswitch::UnswitchTrivialCondition(Loop *L, Value *Cond, 
-                                            Constant *Val, 
+void LoopUnswitch::UnswitchTrivialCondition(Loop *L, Value *Cond,
+                                            Constant *Val,
                                             BasicBlock *ExitBlock) {
   DEBUG(dbgs() << "loop-unswitch: Trivial-Unswitch loop %"
         << loopHeader->getName() << " [" << L->getBlocks().size()
         << " blocks] in Function " << L->getHeader()->getParent()->getName()
         << " on cond: " << *Val << " == " << *Cond << "\n");
-  
+
   // First step, split the preheader, so that we know that there is a safe place
   // to insert the conditional branch.  We will change loopPreheader to have a
   // conditional branch on Cond.
@@ -530,24 +712,24 @@
   // Now that we have a place to insert the conditional branch, create a place
   // to branch to: this is the exit block out of the loop that we should
   // short-circuit to.
-  
+
   // Split this block now, so that the loop maintains its exit block, and so
   // that the jump from the preheader can execute the contents of the exit block
   // without actually branching to it (the exit block should be dominated by the
   // loop header, not the preheader).
   assert(!L->contains(ExitBlock) && "Exit block is in the loop?");
   BasicBlock *NewExit = SplitBlock(ExitBlock, ExitBlock->begin(), this);
-    
-  // Okay, now we have a position to branch from and a position to branch to, 
+
+  // Okay, now we have a position to branch from and a position to branch to,
   // insert the new conditional branch.
-  EmitPreheaderBranchOnCondition(Cond, Val, NewExit, NewPH, 
+  EmitPreheaderBranchOnCondition(Cond, Val, NewExit, NewPH,
                                  loopPreheader->getTerminator());
   LPM->deleteSimpleAnalysisValue(loopPreheader->getTerminator(), L);
   loopPreheader->getTerminator()->eraseFromParent();
 
   // We need to reprocess this loop, it could be unswitched again.
   redoLoop = true;
-  
+
   // Now that we know that the loop is never entered when this condition is a
   // particular value, rewrite the loop with this info.  We know that this will
   // at least eliminate the old branch.
@@ -557,7 +739,7 @@
 
 /// SplitExitEdges - Split all of the edges from inside the loop to their exit
 /// blocks.  Update the appropriate Phi nodes as we do so.
-void LoopUnswitch::SplitExitEdges(Loop *L, 
+void LoopUnswitch::SplitExitEdges(Loop *L,
                                 const SmallVector<BasicBlock *, 8> &ExitBlocks){
 
   for (unsigned i = 0, e = ExitBlocks.size(); i != e; ++i) {
@@ -568,8 +750,7 @@
     // Although SplitBlockPredecessors doesn't preserve loop-simplify in
     // general, if we call it on all predecessors of all exits then it does.
     if (!ExitBlock->isLandingPad()) {
-      SplitBlockPredecessors(ExitBlock, Preds.data(), Preds.size(),
-                             ".us-lcssa", this);
+      SplitBlockPredecessors(ExitBlock, Preds, ".us-lcssa", this);
     } else {
       SmallVector<BasicBlock*, 2> NewBBs;
       SplitLandingPadPredecessors(ExitBlock, Preds, ".us-lcssa", ".us-lcssa",
@@ -578,10 +759,10 @@
   }
 }
 
-/// UnswitchNontrivialCondition - We determined that the loop is profitable 
-/// to unswitch when LIC equal Val.  Split it into loop versions and test the 
+/// UnswitchNontrivialCondition - We determined that the loop is profitable
+/// to unswitch when LIC equal Val.  Split it into loop versions and test the
 /// condition outside of either loop.  Return the loops created as Out1/Out2.
-void LoopUnswitch::UnswitchNontrivialCondition(Value *LIC, Constant *Val, 
+void LoopUnswitch::UnswitchNontrivialCondition(Value *LIC, Constant *Val,
                                                Loop *L) {
   Function *F = loopHeader->getParent();
   DEBUG(dbgs() << "loop-unswitch: Unswitching loop %"
@@ -624,6 +805,7 @@
   ValueToValueMapTy VMap;
   for (unsigned i = 0, e = LoopBlocks.size(); i != e; ++i) {
     BasicBlock *NewBB = CloneBasicBlock(LoopBlocks[i], VMap, ".us", F);
+
     NewBlocks.push_back(NewBB);
     VMap[LoopBlocks[i]] = NewBB;  // Keep the BB mapping.
     LPM->cloneBasicBlockSimpleAnalysis(LoopBlocks[i], NewBB, L);
@@ -636,6 +818,11 @@
 
   // Now we create the new Loop object for the versioned loop.
   Loop *NewLoop = CloneLoop(L, L->getParentLoop(), VMap, LI, LPM);
+
+  // Recalculate unswitching quota, inherit simplified switches info for NewBB,
+  // Probably clone more loop-unswitch related loop properties.
+  BranchesInfo.cloneData(NewLoop, L, VMap);
+
   Loop *ParentLoop = L->getParentLoop();
   if (ParentLoop) {
     // Make sure to add the cloned preheader and exit blocks to the parent loop
@@ -648,7 +835,7 @@
     // The new exit block should be in the same loop as the old one.
     if (Loop *ExitBBLoop = LI->getLoopFor(ExitBlocks[i]))
       ExitBBLoop->addBasicBlockToLoop(NewExit, LI->getBase());
-    
+
     assert(NewExit->getTerminator()->getNumSuccessors() == 1 &&
            "Exit block should have been split to have one successor!");
     BasicBlock *ExitSucc = NewExit->getTerminator()->getSuccessor(0);
@@ -683,7 +870,7 @@
     for (BasicBlock::iterator I = NewBlocks[i]->begin(),
            E = NewBlocks[i]->end(); I != E; ++I)
       RemapInstruction(I, VMap,RF_NoModuleLevelChanges|RF_IgnoreMissingEntries);
-  
+
   // Rewrite the original preheader to select between versions of the loop.
   BranchInst *OldBR = cast<BranchInst>(loopPreheader->getTerminator());
   assert(OldBR->isUnconditional() && OldBR->getSuccessor(0) == LoopBlocks[0] &&
@@ -702,7 +889,7 @@
   // the condition that we're unswitching on), we don't rewrite the second
   // iteration.
   WeakVH LICHandle(LIC);
-  
+
   // Now we rewrite the original code to know that the condition is true and the
   // new code to know that the condition is false.
   RewriteLoopBodyWithConditionConstant(L, LIC, Val, false);
@@ -717,7 +904,7 @@
 
 /// RemoveFromWorklist - Remove all instances of I from the worklist vector
 /// specified.
-static void RemoveFromWorklist(Instruction *I, 
+static void RemoveFromWorklist(Instruction *I,
                                std::vector<Instruction*> &Worklist) {
   std::vector<Instruction*>::iterator WI = std::find(Worklist.begin(),
                                                      Worklist.end(), I);
@@ -730,7 +917,7 @@
 
 /// ReplaceUsesOfWith - When we find that I really equals V, remove I from the
 /// program, replacing all uses with V and update the worklist.
-static void ReplaceUsesOfWith(Instruction *I, Value *V, 
+static void ReplaceUsesOfWith(Instruction *I, Value *V,
                               std::vector<Instruction*> &Worklist,
                               Loop *L, LPPassManager *LPM) {
   DEBUG(dbgs() << "Replace with '" << *V << "': " << *I);
@@ -763,10 +950,10 @@
     if (BasicBlock *Pred = BB->getSinglePredecessor()) {
       // If it has one pred, fold phi nodes in BB.
       while (isa<PHINode>(BB->begin()))
-        ReplaceUsesOfWith(BB->begin(), 
-                          cast<PHINode>(BB->begin())->getIncomingValue(0), 
+        ReplaceUsesOfWith(BB->begin(),
+                          cast<PHINode>(BB->begin())->getIncomingValue(0),
                           Worklist, L, LPM);
-      
+
       // If this is the header of a loop and the only pred is the latch, we now
       // have an unreachable loop.
       if (Loop *L = LI->getLoopFor(BB))
@@ -777,15 +964,15 @@
           LPM->deleteSimpleAnalysisValue(Pred->getTerminator(), L);
           Pred->getTerminator()->eraseFromParent();
           new UnreachableInst(BB->getContext(), Pred);
-          
+
           // The loop is now broken, remove it from LI.
           RemoveLoopFromHierarchy(L);
-          
+
           // Reprocess the header, which now IS dead.
           RemoveBlockIfDead(BB, Worklist, L);
           return;
         }
-      
+
       // If pred ends in a uncond branch, add uncond branch to worklist so that
       // the two blocks will get merged.
       if (BranchInst *BI = dyn_cast<BranchInst>(Pred->getTerminator()))
@@ -796,11 +983,11 @@
   }
 
   DEBUG(dbgs() << "Nuking dead block: " << *BB);
-  
+
   // Remove the instructions in the basic block from the worklist.
   for (BasicBlock::iterator I = BB->begin(), E = BB->end(); I != E; ++I) {
     RemoveFromWorklist(I, Worklist);
-    
+
     // Anything that uses the instructions in this basic block should have their
     // uses replaced with undefs.
     // If I is not void type then replaceAllUsesWith undef.
@@ -808,7 +995,7 @@
     if (!I->getType()->isVoidTy())
       I->replaceAllUsesWith(UndefValue::get(I->getType()));
   }
-  
+
   // If this is the edge to the header block for a loop, remove the loop and
   // promote all subloops.
   if (Loop *BBLoop = LI->getLoopFor(BB)) {
@@ -824,8 +1011,8 @@
   // Remove the block from the loop info, which removes it from any loops it
   // was in.
   LI->removeBlock(BB);
-  
-  
+
+
   // Remove phi node entries in successors for this block.
   TerminatorInst *TI = BB->getTerminator();
   SmallVector<BasicBlock*, 4> Succs;
@@ -833,13 +1020,13 @@
     Succs.push_back(TI->getSuccessor(i));
     TI->getSuccessor(i)->removePredecessor(BB);
   }
-  
+
   // Unique the successors, remove anything with multiple uses.
   array_pod_sort(Succs.begin(), Succs.end());
   Succs.erase(std::unique(Succs.begin(), Succs.end()), Succs.end());
-  
+
   // Remove the basic block, including all of the instructions contained in it.
-  LPM->deleteSimpleAnalysisValue(BB, L);  
+  LPM->deleteSimpleAnalysisValue(BB, L);
   BB->eraseFromParent();
   // Remove successor blocks here that are not dead, so that we know we only
   // have dead blocks in this list.  Nondead blocks have a way of becoming dead,
@@ -857,7 +1044,7 @@
         --i;
       }
     }
-  
+
   for (unsigned i = 0, e = Succs.size(); i != e; ++i)
     RemoveBlockIfDead(Succs[i], Worklist, L);
 }
@@ -880,14 +1067,14 @@
                                                         Constant *Val,
                                                         bool IsEqual) {
   assert(!isa<Constant>(LIC) && "Why are we unswitching on a constant?");
-  
+
   // FIXME: Support correlated properties, like:
   //  for (...)
   //    if (li1 < li2)
   //      ...
   //    if (li1 > li2)
   //      ...
-  
+
   // FOLD boolean conditions (X|LIC), (X&LIC).  Fold conditional branches,
   // selects, switches.
   std::vector<Instruction*> Worklist;
@@ -902,21 +1089,25 @@
     if (IsEqual)
       Replacement = Val;
     else
-      Replacement = ConstantInt::get(Type::getInt1Ty(Val->getContext()), 
+      Replacement = ConstantInt::get(Type::getInt1Ty(Val->getContext()),
                                      !cast<ConstantInt>(Val)->getZExtValue());
-    
+
     for (Value::use_iterator UI = LIC->use_begin(), E = LIC->use_end();
          UI != E; ++UI) {
       Instruction *U = dyn_cast<Instruction>(*UI);
       if (!U || !L->contains(U))
         continue;
-      U->replaceUsesOfWith(LIC, Replacement);
       Worklist.push_back(U);
     }
+
+    for (std::vector<Instruction*>::iterator UI = Worklist.begin();
+         UI != Worklist.end(); ++UI)
+      (*UI)->replaceUsesOfWith(LIC, Replacement);
+
     SimplifyCode(Worklist, L);
     return;
   }
-  
+
   // Otherwise, we don't know the precise value of LIC, but we do know that it
   // is certainly NOT "Val".  As such, simplify any uses in the loop that we
   // can.  This case occurs when we unswitch switch statements.
@@ -928,23 +1119,27 @@
 
     Worklist.push_back(U);
 
-    // TODO: We could do other simplifications, for example, turning 
+    // TODO: We could do other simplifications, for example, turning
     // 'icmp eq LIC, Val' -> false.
 
     // If we know that LIC is not Val, use this info to simplify code.
     SwitchInst *SI = dyn_cast<SwitchInst>(U);
     if (SI == 0 || !isa<ConstantInt>(Val)) continue;
-    
-    unsigned DeadCase = SI->findCaseValue(cast<ConstantInt>(Val));
-    if (DeadCase == 0) continue;  // Default case is live for multiple values.
-    
-    // Found a dead case value.  Don't remove PHI nodes in the 
+
+    SwitchInst::CaseIt DeadCase = SI->findCaseValue(cast<ConstantInt>(Val));
+    // Default case is live for multiple values.
+    if (DeadCase == SI->case_default()) continue;
+
+    // Found a dead case value.  Don't remove PHI nodes in the
     // successor if they become single-entry, those PHI nodes may
     // be in the Users list.
 
     BasicBlock *Switch = SI->getParent();
-    BasicBlock *SISucc = SI->getSuccessor(DeadCase);
+    BasicBlock *SISucc = DeadCase.getCaseSuccessor();
     BasicBlock *Latch = L->getLoopLatch();
+
+    BranchesInfo.setUnswitched(SI, Val);
+
     if (!SI->findCaseDest(SISucc)) continue;  // Edge is critical.
     // If the DeadCase successor dominates the loop latch, then the
     // transformation isn't safe since it will delete the sole predecessor edge
@@ -960,7 +1155,7 @@
     // Compute the successors instead of relying on the return value
     // of SplitEdge, since it may have split the switch successor
     // after PHI nodes.
-    BasicBlock *NewSISucc = SI->getSuccessor(DeadCase);
+    BasicBlock *NewSISucc = DeadCase.getCaseSuccessor();
     BasicBlock *OldSISucc = *succ_begin(NewSISucc);
     // Create an "unreachable" destination.
     BasicBlock *Abort = BasicBlock::Create(Context, "us-unreachable",
@@ -984,7 +1179,7 @@
     if (DT)
       DT->addNewBlock(Abort, NewSISucc);
   }
-  
+
   SimplifyCode(Worklist, L);
 }
 
@@ -1005,7 +1200,7 @@
     // Simple DCE.
     if (isInstructionTriviallyDead(I)) {
       DEBUG(dbgs() << "Remove dead instruction '" << *I);
-      
+
       // Add uses to the worklist, which may be dead now.
       for (unsigned i = 0, e = I->getNumOperands(); i != e; ++i)
         if (Instruction *Use = dyn_cast<Instruction>(I->getOperand(i)))
@@ -1020,7 +1215,7 @@
     // See if instruction simplification can hack this up.  This is common for
     // things like "select false, X, Y" after unswitching made the condition be
     // 'false'.
-    if (Value *V = SimplifyInstruction(I, 0, DT))
+    if (Value *V = SimplifyInstruction(I, 0, 0, DT))
       if (LI->replacementPreservesLCSSAForm(I, V)) {
         ReplaceUsesOfWith(I, V, Worklist, L, LPM);
         continue;
@@ -1037,24 +1232,24 @@
         if (!SinglePred) continue;  // Nothing to do.
         assert(SinglePred == Pred && "CFG broken");
 
-        DEBUG(dbgs() << "Merging blocks: " << Pred->getName() << " <- " 
+        DEBUG(dbgs() << "Merging blocks: " << Pred->getName() << " <- "
               << Succ->getName() << "\n");
-        
+
         // Resolve any single entry PHI nodes in Succ.
         while (PHINode *PN = dyn_cast<PHINode>(Succ->begin()))
           ReplaceUsesOfWith(PN, PN->getIncomingValue(0), Worklist, L, LPM);
-        
+
         // If Succ has any successors with PHI nodes, update them to have
         // entries coming from Pred instead of Succ.
         Succ->replaceAllUsesWith(Pred);
-        
+
         // Move all of the successor contents from Succ to Pred.
         Pred->getInstList().splice(BI, Succ->getInstList(), Succ->begin(),
                                    Succ->end());
         LPM->deleteSimpleAnalysisValue(BI, L);
         BI->eraseFromParent();
         RemoveFromWorklist(BI, Worklist);
-        
+
         // Remove Succ from the loop tree.
         LI->removeBlock(Succ);
         LPM->deleteSimpleAnalysisValue(Succ, L);
@@ -1062,7 +1257,7 @@
         ++NumSimplify;
         continue;
       }
-      
+
       if (ConstantInt *CB = dyn_cast<ConstantInt>(BI->getCondition())){
         // Conditional branch.  Turn it into an unconditional branch, then
         // remove dead blocks.
