--- conflicted
+++ resolved
@@ -122,14 +122,11 @@
 
   bool Changed = false;
 
-<<<<<<< HEAD
-=======
   // Never internalize functions which code-gen might insert.
   // FIXME: We should probably add this (and the __stack_chk_guard) via some
   // type of call-back in CodeGen.
   ExternalNames.insert("__stack_chk_fail");
 
->>>>>>> d05f1854
   // Mark all functions not in the api as internal.
   // FIXME: maybe use private linkage?
   for (Module::iterator I = M.begin(), E = M.end(); I != E; ++I)
@@ -156,8 +153,10 @@
   // won't find them.  (see MachineModuleInfo.)
   ExternalNames.insert("llvm.global_ctors");
   ExternalNames.insert("llvm.global_dtors");
-  ExternalNames.insert("llvm.noinline");
   ExternalNames.insert("llvm.global.annotations");
+
+  // Never internalize symbols code-gen inserts.
+  ExternalNames.insert("__stack_chk_guard");
 
   // Mark all global variables with initializers that are not in the api as
   // internal as well.
