--- conflicted
+++ resolved
@@ -140,8 +140,9 @@
 ///
 /// @param Type - If non-null, the kind of message (e.g., "error") which is
 /// prefixed to the message.
-SMDiagnostic SourceMgr::GetMessage(SMLoc Loc, const Twine &Msg,
-                                   const char *Type, bool ShowLine) const {
+SMDiagnostic SourceMgr::GetMessage(SMLoc Loc, SourceMgr::DiagKind Kind,
+                                   const Twine &Msg,
+                                   ArrayRef<SMRange> Ranges) const {
 
   // First thing to do: find the current buffer containing the specified
   // location.
@@ -156,41 +157,49 @@
          LineStart[-1] != '\n' && LineStart[-1] != '\r')
     --LineStart;
 
-  std::string LineStr;
-  if (ShowLine) {
-    // Get the end of the line.
-    const char *LineEnd = Loc.getPointer();
-    while (LineEnd != CurMB->getBufferEnd() &&
-           LineEnd[0] != '\n' && LineEnd[0] != '\r')
-      ++LineEnd;
-    LineStr = std::string(LineStart, LineEnd);
-  }
-
-  std::string PrintedMsg;
-  raw_string_ostream OS(PrintedMsg);
-  if (Type)
-    OS << Type << ": ";
-  OS << Msg;
-
+  // Get the end of the line.
+  const char *LineEnd = Loc.getPointer();
+  while (LineEnd != CurMB->getBufferEnd() &&
+         LineEnd[0] != '\n' && LineEnd[0] != '\r')
+    ++LineEnd;
+  std::string LineStr(LineStart, LineEnd);
+
+  // Convert any ranges to column ranges that only intersect the line of the
+  // location.
+  SmallVector<std::pair<unsigned, unsigned>, 4> ColRanges;
+  for (unsigned i = 0, e = Ranges.size(); i != e; ++i) {
+    SMRange R = Ranges[i];
+    if (!R.isValid()) continue;
+    
+    // If the line doesn't contain any part of the range, then ignore it.
+    if (R.Start.getPointer() > LineEnd || R.End.getPointer() < LineStart)
+      continue;
+   
+    // Ignore pieces of the range that go onto other lines.
+    if (R.Start.getPointer() < LineStart)
+      R.Start = SMLoc::getFromPointer(LineStart);
+    if (R.End.getPointer() > LineEnd)
+      R.End = SMLoc::getFromPointer(LineEnd);
+    
+    // Translate from SMLoc ranges to column ranges.
+    ColRanges.push_back(std::make_pair(R.Start.getPointer()-LineStart,
+                                       R.End.getPointer()-LineStart));
+  }
+  
   return SMDiagnostic(*this, Loc,
                       CurMB->getBufferIdentifier(), FindLineNumber(Loc, CurBuf),
-                      Loc.getPointer()-LineStart, OS.str(),
-                      LineStr, ShowLine);
-}
-
-<<<<<<< HEAD
-void SourceMgr::PrintMessage(SMLoc Loc, const Twine &Msg,
-                             const char *Type, bool ShowLine) const {
-=======
+                      Loc.getPointer()-LineStart, Kind, Msg.str(),
+                      LineStr, ColRanges);
+}
+
 void SourceMgr::PrintMessage(SMLoc Loc, SourceMgr::DiagKind Kind,
                              const Twine &Msg, ArrayRef<SMRange> Ranges,
                              bool ShowColors) const {
   SMDiagnostic Diagnostic = GetMessage(Loc, Kind, Msg, Ranges);
   
->>>>>>> d05f1854
   // Report the message with the diagnostic handler if present.
   if (DiagHandler) {
-    DiagHandler(GetMessage(Loc, Msg, Type, ShowLine), DiagContext);
+    DiagHandler(Diagnostic, DiagContext);
     return;
   }
 
@@ -200,20 +209,13 @@
   assert(CurBuf != -1 && "Invalid or unspecified location!");
   PrintIncludeStack(getBufferInfo(CurBuf).IncludeLoc, OS);
 
-<<<<<<< HEAD
-  GetMessage(Loc, Msg, Type, ShowLine).Print(0, OS);
-=======
   Diagnostic.print(0, OS, ShowColors);
->>>>>>> d05f1854
 }
 
 //===----------------------------------------------------------------------===//
 // SMDiagnostic Implementation
 //===----------------------------------------------------------------------===//
 
-<<<<<<< HEAD
-void SMDiagnostic::Print(const char *ProgName, raw_ostream &S) const {
-=======
 SMDiagnostic::SMDiagnostic(const SourceMgr &sm, SMLoc L, const std::string &FN,
                            int Line, int Col, SourceMgr::DiagKind Kind,
                            const std::string &Msg,
@@ -232,7 +234,6 @@
   if (ShowColors)
     S.changeColor(raw_ostream::SAVEDCOLOR, true);
 
->>>>>>> d05f1854
   if (ProgName && ProgName[0])
     S << ProgName << ": ";
 
@@ -250,18 +251,6 @@
     S << ": ";
   }
 
-<<<<<<< HEAD
-  S << Message << '\n';
-
-  if (LineNo != -1 && ColumnNo != -1 && ShowLine) {
-    S << LineContents << '\n';
-
-    // Print out spaces/tabs before the caret.
-    for (unsigned i = 0; i != unsigned(ColumnNo); ++i)
-      S << (LineContents[i] == '\t' ? '\t' : ' ');
-    S << "^\n";
-  }
-=======
   switch (Kind) {
   case SourceMgr::DK_Error:
     if (ShowColors)
@@ -353,6 +342,5 @@
     S.resetColor();
   
   S << '\n';
->>>>>>> d05f1854
-}
-
+}
+
