--- conflicted
+++ resolved
@@ -35,114 +35,32 @@
     return false;
   Name = Name.substr(5); // Strip off "llvm."
 
-  FunctionType *FTy = F->getFunctionType();
-  Module *M = F->getParent();
-  
   switch (Name[0]) {
   default: break;
-  case 'a':
-    if (Name.startswith("atomic.cmp.swap") ||
-        Name.startswith("atomic.swap") ||
-        Name.startswith("atomic.load.add") ||
-        Name.startswith("atomic.load.sub") ||
-        Name.startswith("atomic.load.and") ||
-        Name.startswith("atomic.load.nand") ||
-        Name.startswith("atomic.load.or") ||
-        Name.startswith("atomic.load.xor") ||
-        Name.startswith("atomic.load.max") ||
-        Name.startswith("atomic.load.min") ||
-        Name.startswith("atomic.load.umax") ||
-        Name.startswith("atomic.load.umin"))
+  case 'c': {
+    if (Name.startswith("ctlz.") && F->arg_size() == 1) {
+      F->setName(Name + ".old");
+      NewFn = Intrinsic::getDeclaration(F->getParent(), Intrinsic::ctlz,
+                                        F->arg_begin()->getType());
       return true;
-  case 'i':
-    //  This upgrades the old llvm.init.trampoline to the new
-    //  llvm.init.trampoline and llvm.adjust.trampoline pair.
-    if (Name == "init.trampoline") {
-      // The new llvm.init.trampoline returns nothing.
-      if (FTy->getReturnType()->isVoidTy())
-        break;
-
-      assert(FTy->getNumParams() == 3 && "old init.trampoline takes 3 args!");
-
-      // Change the name of the old intrinsic so that we can play with its type.
-      std::string NameTmp = F->getName();
-      F->setName("");
-      NewFn = cast<Function>(M->getOrInsertFunction(
-                               NameTmp,
-                               Type::getVoidTy(M->getContext()),
-                               FTy->getParamType(0), FTy->getParamType(1),
-                               FTy->getParamType(2), (Type *)0));
+    }
+    if (Name.startswith("cttz.") && F->arg_size() == 1) {
+      F->setName(Name + ".old");
+      NewFn = Intrinsic::getDeclaration(F->getParent(), Intrinsic::cttz,
+                                        F->arg_begin()->getType());
       return true;
     }
-  case 'm':
-    if (Name == "memory.barrier")
-      return true;
-  case 'p':
-    //  This upgrades the llvm.prefetch intrinsic to accept one more parameter,
-    //  which is a instruction / data cache identifier. The old version only
-    //  implicitly accepted the data version.
-    if (Name == "prefetch") {
-      // Don't do anything if it has the correct number of arguments already
-      if (FTy->getNumParams() == 4)
-        break;
-
-      assert(FTy->getNumParams() == 3 && "old prefetch takes 3 args!");
-      //  We first need to change the name of the old (bad) intrinsic, because
-      //  its type is incorrect, but we cannot overload that name. We
-      //  arbitrarily unique it here allowing us to construct a correctly named
-      //  and typed function below.
-      std::string NameTmp = F->getName();
-      F->setName("");
-      NewFn = cast<Function>(M->getOrInsertFunction(NameTmp,
-                                                    FTy->getReturnType(),
-                                                    FTy->getParamType(0),
-                                                    FTy->getParamType(1),
-                                                    FTy->getParamType(2),
-                                                    FTy->getParamType(2),
-                                                    (Type*)0));
-      return true;
-    }
-
     break;
+  }
   case 'x': {
-<<<<<<< HEAD
-    const char *NewFnName = NULL;
-    // This fixes the poorly named crc32 intrinsics.
-    if (Name == "x86.sse42.crc32.8")
-      NewFnName = "llvm.x86.sse42.crc32.32.8";
-    else if (Name == "x86.sse42.crc32.16")
-      NewFnName = "llvm.x86.sse42.crc32.32.16";
-    else if (Name == "x86.sse42.crc32.32")
-      NewFnName = "llvm.x86.sse42.crc32.32.32";
-    else if (Name == "x86.sse42.crc64.8")
-      NewFnName = "llvm.x86.sse42.crc32.64.8";
-    else if (Name == "x86.sse42.crc64.64")
-      NewFnName = "llvm.x86.sse42.crc32.64.64";
-    
-    if (NewFnName) {
-      F->setName(NewFnName);
-      NewFn = F;
-=======
     if (Name.startswith("x86.sse2.pcmpeq.") ||
         Name.startswith("x86.sse2.pcmpgt.") ||
         Name.startswith("x86.avx2.pcmpeq.") ||
         Name.startswith("x86.avx2.pcmpgt.") ||
         Name.startswith("x86.avx.vpermil.")) {
       NewFn = 0;
->>>>>>> d05f1854
       return true;
     }
-
-    // Calls to these instructions are transformed into unaligned loads.
-    if (Name == "x86.sse.loadu.ps" || Name == "x86.sse2.loadu.dq" ||
-        Name == "x86.sse2.loadu.pd")
-      return true;
-      
-    // Calls to these instructions are transformed into nontemporal stores.
-    if (Name == "x86.sse.movnt.ps"  || Name == "x86.sse2.movnt.dq" ||
-        Name == "x86.sse2.movnt.pd" || Name == "x86.sse2.movnt.i")
-      return true;
-
     break;
   }
   }
@@ -177,132 +95,29 @@
 void llvm::UpgradeIntrinsicCall(CallInst *CI, Function *NewFn) {
   Function *F = CI->getCalledFunction();
   LLVMContext &C = CI->getContext();
-  ImmutableCallSite CS(CI);
-
-  assert(F && "CallInst has no function associated with it.");
+  IRBuilder<> Builder(C);
+  Builder.SetInsertPoint(CI->getParent(), CI);
+
+  assert(F && "Intrinsic call is not direct?");
 
   if (!NewFn) {
-    if (F->getName() == "llvm.x86.sse.loadu.ps" ||
-        F->getName() == "llvm.x86.sse2.loadu.dq" ||
-        F->getName() == "llvm.x86.sse2.loadu.pd") {
-      // Convert to a native, unaligned load.
-      Type *VecTy = CI->getType();
-      Type *IntTy = IntegerType::get(C, 128);
-      IRBuilder<> Builder(C);
-      Builder.SetInsertPoint(CI->getParent(), CI);
-
-      Value *BC = Builder.CreateBitCast(CI->getArgOperand(0),
-                                        PointerType::getUnqual(IntTy),
-                                        "cast");
-      LoadInst *LI = Builder.CreateLoad(BC, CI->getName());
-      LI->setAlignment(1);      // Unaligned load.
-      BC = Builder.CreateBitCast(LI, VecTy, "new.cast");
-
-      // Fix up all the uses with our new load.
-      if (!CI->use_empty())
-        CI->replaceAllUsesWith(BC);
-
-      // Remove intrinsic.
-      CI->eraseFromParent();
-    } else if (F->getName() == "llvm.x86.sse.movnt.ps" ||
-               F->getName() == "llvm.x86.sse2.movnt.dq" ||
-               F->getName() == "llvm.x86.sse2.movnt.pd" ||
-               F->getName() == "llvm.x86.sse2.movnt.i") {
-      IRBuilder<> Builder(C);
-      Builder.SetInsertPoint(CI->getParent(), CI);
-
-      Module *M = F->getParent();
-      SmallVector<Value *, 1> Elts;
-      Elts.push_back(ConstantInt::get(Type::getInt32Ty(C), 1));
-      MDNode *Node = MDNode::get(C, Elts);
-
-      Value *Arg0 = CI->getArgOperand(0);
-      Value *Arg1 = CI->getArgOperand(1);
-
-      // Convert the type of the pointer to a pointer to the stored type.
-      Value *BC = Builder.CreateBitCast(Arg0,
-                                        PointerType::getUnqual(Arg1->getType()),
-                                        "cast");
-      StoreInst *SI = Builder.CreateStore(Arg1, BC);
-      SI->setMetadata(M->getMDKindID("nontemporal"), Node);
-      SI->setAlignment(16);
-
-      // Remove intrinsic.
-      CI->eraseFromParent();
-    } else if (F->getName().startswith("llvm.atomic.cmp.swap")) {
-      IRBuilder<> Builder(C);
-      Builder.SetInsertPoint(CI->getParent(), CI);
-      Value *Val = Builder.CreateAtomicCmpXchg(CI->getArgOperand(0),
-                                               CI->getArgOperand(1),
-                                               CI->getArgOperand(2),
-                                               Monotonic);
-
-      // Replace intrinsic.
-      Val->takeName(CI);
-      if (!CI->use_empty())
-        CI->replaceAllUsesWith(Val);
-      CI->eraseFromParent();
-    } else if (F->getName().startswith("llvm.atomic")) {
-      IRBuilder<> Builder(C);
-      Builder.SetInsertPoint(CI->getParent(), CI);
-
-      AtomicRMWInst::BinOp Op;
-      if (F->getName().startswith("llvm.atomic.swap"))
-        Op = AtomicRMWInst::Xchg;
-      else if (F->getName().startswith("llvm.atomic.load.add"))
-        Op = AtomicRMWInst::Add;
-      else if (F->getName().startswith("llvm.atomic.load.sub"))
-        Op = AtomicRMWInst::Sub;
-      else if (F->getName().startswith("llvm.atomic.load.and"))
-        Op = AtomicRMWInst::And;
-      else if (F->getName().startswith("llvm.atomic.load.nand"))
-        Op = AtomicRMWInst::Nand;
-      else if (F->getName().startswith("llvm.atomic.load.or"))
-        Op = AtomicRMWInst::Or;
-      else if (F->getName().startswith("llvm.atomic.load.xor"))
-        Op = AtomicRMWInst::Xor;
-      else if (F->getName().startswith("llvm.atomic.load.max"))
-        Op = AtomicRMWInst::Max;
-      else if (F->getName().startswith("llvm.atomic.load.min"))
-        Op = AtomicRMWInst::Min;
-      else if (F->getName().startswith("llvm.atomic.load.umax"))
-        Op = AtomicRMWInst::UMax;
-      else if (F->getName().startswith("llvm.atomic.load.umin"))
-        Op = AtomicRMWInst::UMin;
-      else
-        llvm_unreachable("Unknown atomic");
-
-      Value *Val = Builder.CreateAtomicRMW(Op, CI->getArgOperand(0),
-                                           CI->getArgOperand(1),
-                                           Monotonic);
-
-      // Replace intrinsic.
-      Val->takeName(CI);
-      if (!CI->use_empty())
-        CI->replaceAllUsesWith(Val);
-      CI->eraseFromParent();
-    } else if (F->getName() == "llvm.memory.barrier") {
-      IRBuilder<> Builder(C);
-      Builder.SetInsertPoint(CI->getParent(), CI);
-
-      // Note that this conversion ignores the "device" bit; it was not really
-      // well-defined, and got abused because nobody paid enough attention to
-      // get it right. In practice, this probably doesn't matter; application
-      // code generally doesn't need anything stronger than
-      // SequentiallyConsistent (and realistically, SequentiallyConsistent
-      // is lowered to a strong enough barrier for almost anything).
-
-      if (cast<ConstantInt>(CI->getArgOperand(1))->getZExtValue())
-        Builder.CreateFence(SequentiallyConsistent);
-      else if (!cast<ConstantInt>(CI->getArgOperand(0))->getZExtValue())
-        Builder.CreateFence(Release);
-      else if (!cast<ConstantInt>(CI->getArgOperand(3))->getZExtValue())
-        Builder.CreateFence(Acquire);
-      else
-        Builder.CreateFence(AcquireRelease);
-
-      // Remove intrinsic.
-      CI->eraseFromParent();
+    // Get the Function's name.
+    StringRef Name = F->getName();
+
+    Value *Rep;
+    // Upgrade packed integer vector compares intrinsics to compare instructions
+    if (Name.startswith("llvm.x86.sse2.pcmpeq.") ||
+        Name.startswith("llvm.x86.avx2.pcmpeq.")) {
+      Rep = Builder.CreateICmpEQ(CI->getArgOperand(0), CI->getArgOperand(1),
+                                 "pcmpeq");
+      // need to sign extend since icmp returns vector of i1
+      Rep = Builder.CreateSExt(Rep, CI->getType(), "");
+    } else if (Name.startswith("llvm.x86.sse2.pcmpgt.") ||
+               Name.startswith("llvm.x86.avx2.pcmpgt.")) {
+      Rep = Builder.CreateICmpSGT(CI->getArgOperand(0), CI->getArgOperand(1),
+                                  "pcmpgt");
+      // need to sign extend since icmp returns vector of i1
+      Rep = Builder.CreateSExt(Rep, CI->getType(), "");
     } else {
       bool PD128 = false, PD256 = false, PS128 = false, PS256 = false;
       if (Name.startswith("llvm.x86.avx.vpermil.pd.256"))
@@ -341,59 +156,26 @@
         llvm_unreachable("Unknown function for CallInst upgrade.");
       }
     }
+
+    CI->replaceAllUsesWith(Rep);
+    CI->eraseFromParent();
     return;
   }
 
   switch (NewFn->getIntrinsicID()) {
-  case Intrinsic::prefetch: {
-    IRBuilder<> Builder(C);
-    Builder.SetInsertPoint(CI->getParent(), CI);
-    llvm::Type *I32Ty = llvm::Type::getInt32Ty(CI->getContext());
-
-    // Add the extra "data cache" argument
-    Value *Operands[4] = { CI->getArgOperand(0), CI->getArgOperand(1),
-                           CI->getArgOperand(2),
-                           llvm::ConstantInt::get(I32Ty, 1) };
-    CallInst *NewCI = CallInst::Create(NewFn, Operands,
-                                       CI->getName(), CI);
-    NewCI->setTailCall(CI->isTailCall());
-    NewCI->setCallingConv(CI->getCallingConv());
-    //  Handle any uses of the old CallInst.
-    if (!CI->use_empty())
-      //  Replace all uses of the old call with the new cast which has the
-      //  correct type.
-      CI->replaceAllUsesWith(NewCI);
-
-    //  Clean up the old call now that it has been completely upgraded.
+  default:
+    llvm_unreachable("Unknown function for CallInst upgrade.");
+
+  case Intrinsic::ctlz:
+  case Intrinsic::cttz:
+    assert(CI->getNumArgOperands() == 1 &&
+           "Mismatch between function args and call args");
+    StringRef Name = CI->getName();
+    CI->setName(Name + ".old");
+    CI->replaceAllUsesWith(Builder.CreateCall2(NewFn, CI->getArgOperand(0),
+                                               Builder.getFalse(), Name));
     CI->eraseFromParent();
-    break;
-  }
-  case Intrinsic::init_trampoline: {
-
-    //  Transform
-    //    %tramp = call i8* llvm.init.trampoline (i8* x, i8* y, i8* z)
-    //  to
-    //    call void llvm.init.trampoline (i8* %x, i8* %y, i8* %z)
-    //    %tramp = call i8* llvm.adjust.trampoline (i8* %x)
-
-    Function *AdjustTrampolineFn =
-      cast<Function>(Intrinsic::getDeclaration(F->getParent(),
-                                               Intrinsic::adjust_trampoline));
-
-    IRBuilder<> Builder(C);
-    Builder.SetInsertPoint(CI);
-
-    Builder.CreateCall3(NewFn, CI->getArgOperand(0), CI->getArgOperand(1),
-                        CI->getArgOperand(2));
-
-    CallInst *AdjustCall = Builder.CreateCall(AdjustTrampolineFn,
-                                              CI->getArgOperand(0),
-                                              CI->getName());
-    if (!CI->use_empty())
-      CI->replaceAllUsesWith(AdjustCall);
-    CI->eraseFromParent();
-    break;
-  }
+    return;
   }
 }
 
@@ -418,292 +200,3 @@
     }
   }
 }
-
-/// This function strips all debug info intrinsics, except for llvm.dbg.declare.
-/// If an llvm.dbg.declare intrinsic is invalid, then this function simply
-/// strips that use.
-void llvm::CheckDebugInfoIntrinsics(Module *M) {
-  if (Function *FuncStart = M->getFunction("llvm.dbg.func.start")) {
-    while (!FuncStart->use_empty())
-      cast<CallInst>(FuncStart->use_back())->eraseFromParent();
-    FuncStart->eraseFromParent();
-  }
-  
-  if (Function *StopPoint = M->getFunction("llvm.dbg.stoppoint")) {
-    while (!StopPoint->use_empty())
-      cast<CallInst>(StopPoint->use_back())->eraseFromParent();
-    StopPoint->eraseFromParent();
-  }
-
-  if (Function *RegionStart = M->getFunction("llvm.dbg.region.start")) {
-    while (!RegionStart->use_empty())
-      cast<CallInst>(RegionStart->use_back())->eraseFromParent();
-    RegionStart->eraseFromParent();
-  }
-
-  if (Function *RegionEnd = M->getFunction("llvm.dbg.region.end")) {
-    while (!RegionEnd->use_empty())
-      cast<CallInst>(RegionEnd->use_back())->eraseFromParent();
-    RegionEnd->eraseFromParent();
-  }
-  
-  if (Function *Declare = M->getFunction("llvm.dbg.declare")) {
-    if (!Declare->use_empty()) {
-      DbgDeclareInst *DDI = cast<DbgDeclareInst>(Declare->use_back());
-      if (!isa<MDNode>(DDI->getArgOperand(0)) ||
-          !isa<MDNode>(DDI->getArgOperand(1))) {
-        while (!Declare->use_empty()) {
-          CallInst *CI = cast<CallInst>(Declare->use_back());
-          CI->eraseFromParent();
-        }
-        Declare->eraseFromParent();
-      }
-    }
-  }
-}
-
-/// FindExnAndSelIntrinsics - Find the eh_exception and eh_selector intrinsic
-/// calls reachable from the unwind basic block.
-static void FindExnAndSelIntrinsics(BasicBlock *BB, CallInst *&Exn,
-                                    CallInst *&Sel,
-                                    SmallPtrSet<BasicBlock*, 8> &Visited) {
-  if (!Visited.insert(BB)) return;
-
-  for (BasicBlock::iterator
-         I = BB->begin(), E = BB->end(); I != E; ++I) {
-    if (CallInst *CI = dyn_cast<CallInst>(I)) {
-      switch (CI->getCalledFunction()->getIntrinsicID()) {
-      default: break;
-      case Intrinsic::eh_exception:
-        assert(!Exn && "Found more than one eh.exception call!");
-        Exn = CI;
-        break;
-      case Intrinsic::eh_selector:
-        assert(!Sel && "Found more than one eh.selector call!");
-        Sel = CI;
-        break;
-      }
-
-      if (Exn && Sel) return;
-    }
-  }
-
-  if (Exn && Sel) return;
-
-  for (succ_iterator I = succ_begin(BB), E = succ_end(BB); I != E; ++I) {
-    FindExnAndSelIntrinsics(*I, Exn, Sel, Visited);
-    if (Exn && Sel) return;
-  }
-}
-
-/// TransferClausesToLandingPadInst - Transfer the exception handling clauses
-/// from the eh_selector call to the new landingpad instruction.
-static void TransferClausesToLandingPadInst(LandingPadInst *LPI,
-                                            CallInst *EHSel) {
-  LLVMContext &Context = LPI->getContext();
-  unsigned N = EHSel->getNumArgOperands();
-
-  for (unsigned i = N - 1; i > 1; --i) {
-    if (const ConstantInt *CI = dyn_cast<ConstantInt>(EHSel->getArgOperand(i))){
-      unsigned FilterLength = CI->getZExtValue();
-      unsigned FirstCatch = i + FilterLength + !FilterLength;
-      assert(FirstCatch <= N && "Invalid filter length");
-
-      if (FirstCatch < N)
-        for (unsigned j = FirstCatch; j < N; ++j) {
-          Value *Val = EHSel->getArgOperand(j);
-          if (!Val->hasName() || Val->getName() != "llvm.eh.catch.all.value") {
-            LPI->addClause(EHSel->getArgOperand(j));
-          } else {
-            GlobalVariable *GV = cast<GlobalVariable>(Val);
-            LPI->addClause(GV->getInitializer());
-          }
-        }
-
-      if (!FilterLength) {
-        // Cleanup.
-        LPI->setCleanup(true);
-      } else {
-        // Filter.
-        SmallVector<Constant *, 4> TyInfo;
-        TyInfo.reserve(FilterLength - 1);
-        for (unsigned j = i + 1; j < FirstCatch; ++j)
-          TyInfo.push_back(cast<Constant>(EHSel->getArgOperand(j)));
-        ArrayType *AType =
-          ArrayType::get(!TyInfo.empty() ? TyInfo[0]->getType() :
-                         PointerType::getUnqual(Type::getInt8Ty(Context)),
-                         TyInfo.size());
-        LPI->addClause(ConstantArray::get(AType, TyInfo));
-      }
-
-      N = i;
-    }
-  }
-
-  if (N > 2)
-    for (unsigned j = 2; j < N; ++j) {
-      Value *Val = EHSel->getArgOperand(j);
-      if (!Val->hasName() || Val->getName() != "llvm.eh.catch.all.value") {
-        LPI->addClause(EHSel->getArgOperand(j));
-      } else {
-        GlobalVariable *GV = cast<GlobalVariable>(Val);
-        LPI->addClause(GV->getInitializer());
-      }
-    }
-}
-
-/// This function upgrades the old pre-3.0 exception handling system to the new
-/// one. N.B. This will be removed in 3.1.
-void llvm::UpgradeExceptionHandling(Module *M) {
-  Function *EHException = M->getFunction("llvm.eh.exception");
-  Function *EHSelector = M->getFunction("llvm.eh.selector");
-  if (!EHException || !EHSelector)
-    return;
-
-  LLVMContext &Context = M->getContext();
-  Type *ExnTy = PointerType::getUnqual(Type::getInt8Ty(Context));
-  Type *SelTy = Type::getInt32Ty(Context);
-  Type *LPadSlotTy = StructType::get(ExnTy, SelTy, NULL);
-
-  // This map links the invoke instruction with the eh.exception and eh.selector
-  // calls associated with it.
-  DenseMap<InvokeInst*, std::pair<Value*, Value*> > InvokeToIntrinsicsMap;
-  for (Module::iterator
-         I = M->begin(), E = M->end(); I != E; ++I) {
-    Function &F = *I;
-
-    for (Function::iterator
-           II = F.begin(), IE = F.end(); II != IE; ++II) {
-      BasicBlock *BB = &*II;
-      InvokeInst *Inst = dyn_cast<InvokeInst>(BB->getTerminator());
-      if (!Inst) continue;
-      BasicBlock *UnwindDest = Inst->getUnwindDest();
-      if (UnwindDest->isLandingPad()) continue; // Already converted.
-
-      SmallPtrSet<BasicBlock*, 8> Visited;
-      CallInst *Exn = 0;
-      CallInst *Sel = 0;
-      FindExnAndSelIntrinsics(UnwindDest, Exn, Sel, Visited);
-      assert(Exn && Sel && "Cannot find eh.exception and eh.selector calls!");
-      InvokeToIntrinsicsMap[Inst] = std::make_pair(Exn, Sel);
-    }
-  }
-
-  // This map stores the slots where the exception object and selector value are
-  // stored within a function.
-  DenseMap<Function*, std::pair<Value*, Value*> > FnToLPadSlotMap;
-  SmallPtrSet<Instruction*, 32> DeadInsts;
-  for (DenseMap<InvokeInst*, std::pair<Value*, Value*> >::iterator
-         I = InvokeToIntrinsicsMap.begin(), E = InvokeToIntrinsicsMap.end();
-       I != E; ++I) {
-    InvokeInst *Invoke = I->first;
-    BasicBlock *UnwindDest = Invoke->getUnwindDest();
-    Function *F = UnwindDest->getParent();
-    std::pair<Value*, Value*> EHIntrinsics = I->second;
-    CallInst *Exn = cast<CallInst>(EHIntrinsics.first);
-    CallInst *Sel = cast<CallInst>(EHIntrinsics.second);
-
-    // Store the exception object and selector value in the entry block.
-    Value *ExnSlot = 0;
-    Value *SelSlot = 0;
-    if (!FnToLPadSlotMap[F].first) {
-      BasicBlock *Entry = &F->front();
-      ExnSlot = new AllocaInst(ExnTy, "exn", Entry->getTerminator());
-      SelSlot = new AllocaInst(SelTy, "sel", Entry->getTerminator());
-      FnToLPadSlotMap[F] = std::make_pair(ExnSlot, SelSlot);
-    } else {
-      ExnSlot = FnToLPadSlotMap[F].first;
-      SelSlot = FnToLPadSlotMap[F].second;
-    }
-
-    if (!UnwindDest->getSinglePredecessor()) {
-      // The unwind destination doesn't have a single predecessor. Create an
-      // unwind destination which has only one predecessor.
-      BasicBlock *NewBB = BasicBlock::Create(Context, "new.lpad",
-                                             UnwindDest->getParent());
-      BranchInst::Create(UnwindDest, NewBB);
-      Invoke->setUnwindDest(NewBB);
-
-      // Fix up any PHIs in the original unwind destination block.
-      for (BasicBlock::iterator
-             II = UnwindDest->begin(); isa<PHINode>(II); ++II) {
-        PHINode *PN = cast<PHINode>(II);
-        int Idx = PN->getBasicBlockIndex(Invoke->getParent());
-        if (Idx == -1) continue;
-        PN->setIncomingBlock(Idx, NewBB);
-      }
-
-      UnwindDest = NewBB;
-    }
-
-    IRBuilder<> Builder(Context);
-    Builder.SetInsertPoint(UnwindDest, UnwindDest->getFirstInsertionPt());
-
-    Value *PersFn = Sel->getArgOperand(1);
-    LandingPadInst *LPI = Builder.CreateLandingPad(LPadSlotTy, PersFn, 0);
-    Value *LPExn = Builder.CreateExtractValue(LPI, 0);
-    Value *LPSel = Builder.CreateExtractValue(LPI, 1);
-    Builder.CreateStore(LPExn, ExnSlot);
-    Builder.CreateStore(LPSel, SelSlot);
-
-    TransferClausesToLandingPadInst(LPI, Sel);
-
-    DeadInsts.insert(Exn);
-    DeadInsts.insert(Sel);
-  }
-
-  // Replace the old intrinsic calls with the values from the landingpad
-  // instruction(s). These values were stored in allocas for us to use here.
-  for (DenseMap<InvokeInst*, std::pair<Value*, Value*> >::iterator
-         I = InvokeToIntrinsicsMap.begin(), E = InvokeToIntrinsicsMap.end();
-       I != E; ++I) {
-    std::pair<Value*, Value*> EHIntrinsics = I->second;
-    CallInst *Exn = cast<CallInst>(EHIntrinsics.first);
-    CallInst *Sel = cast<CallInst>(EHIntrinsics.second);
-    BasicBlock *Parent = Exn->getParent();
-
-    std::pair<Value*,Value*> ExnSelSlots = FnToLPadSlotMap[Parent->getParent()];
-
-    IRBuilder<> Builder(Context);
-    Builder.SetInsertPoint(Parent, Exn);
-    LoadInst *LPExn = Builder.CreateLoad(ExnSelSlots.first, "exn.load");
-    LoadInst *LPSel = Builder.CreateLoad(ExnSelSlots.second, "sel.load");
-
-    Exn->replaceAllUsesWith(LPExn);
-    Sel->replaceAllUsesWith(LPSel);
-  }
-
-  // Remove the dead instructions.
-  for (SmallPtrSet<Instruction*, 32>::iterator
-         I = DeadInsts.begin(), E = DeadInsts.end(); I != E; ++I) {
-    Instruction *Inst = *I;
-    Inst->eraseFromParent();
-  }
-
-  // Replace calls to "llvm.eh.resume" with the 'resume' instruction. Load the
-  // exception and selector values from the stored place.
-  Function *EHResume = M->getFunction("llvm.eh.resume");
-  if (!EHResume) return;
-
-  while (!EHResume->use_empty()) {
-    CallInst *Resume = cast<CallInst>(EHResume->use_back());
-    BasicBlock *BB = Resume->getParent();
-
-    IRBuilder<> Builder(Context);
-    Builder.SetInsertPoint(BB, Resume);
-
-    Value *LPadVal =
-      Builder.CreateInsertValue(UndefValue::get(LPadSlotTy),
-                                Resume->getArgOperand(0), 0, "lpad.val");
-    LPadVal = Builder.CreateInsertValue(LPadVal, Resume->getArgOperand(1),
-                                        1, "lpad.val");
-    Builder.CreateResume(LPadVal);
-
-    // Remove all instructions after the 'resume.'
-    BasicBlock::iterator I = Resume;
-    while (I != BB->end()) {
-      Instruction *Inst = &*I++;
-      Inst->eraseFromParent();
-    }
-  }
-}