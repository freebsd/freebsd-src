//===-- LLVMContext.cpp - Implement LLVMContext -----------------------===//
//
//                     The LLVM Compiler Infrastructure
//
// This file is distributed under the University of Illinois Open Source
// License. See LICENSE.TXT for details.
//
//===----------------------------------------------------------------------===//
//
//  This file implements LLVMContext, as a wrapper around the opaque
//  class LLVMContextImpl.
//
//===----------------------------------------------------------------------===//

#include "llvm/LLVMContext.h"
#include "llvm/Metadata.h"
#include "llvm/Constants.h"
#include "llvm/Instruction.h"
#include "llvm/Support/ManagedStatic.h"
#include "llvm/Support/SourceMgr.h"
#include "LLVMContextImpl.h"
#include <cctype>
using namespace llvm;

static ManagedStatic<LLVMContext> GlobalContext;

LLVMContext& llvm::getGlobalContext() {
  return *GlobalContext;
}

LLVMContext::LLVMContext() : pImpl(new LLVMContextImpl(*this)) {
  // Create the fixed metadata kinds. This is done in the same order as the
  // MD_* enum values so that they correspond.

  // Create the 'dbg' metadata kind.
  unsigned DbgID = getMDKindID("dbg");
  assert(DbgID == MD_dbg && "dbg kind id drifted"); (void)DbgID;

  // Create the 'tbaa' metadata kind.
  unsigned TBAAID = getMDKindID("tbaa");
  assert(TBAAID == MD_tbaa && "tbaa kind id drifted"); (void)TBAAID;

  // Create the 'prof' metadata kind.
  unsigned ProfID = getMDKindID("prof");
  assert(ProfID == MD_prof && "prof kind id drifted"); (void)ProfID;
<<<<<<< HEAD
=======

  // Create the 'fpmath' metadata kind.
  unsigned FPAccuracyID = getMDKindID("fpmath");
  assert(FPAccuracyID == MD_fpmath && "fpmath kind id drifted");
  (void)FPAccuracyID;

  // Create the 'range' metadata kind.
  unsigned RangeID = getMDKindID("range");
  assert(RangeID == MD_range && "range kind id drifted");
  (void)RangeID;
>>>>>>> d05f1854
}
LLVMContext::~LLVMContext() { delete pImpl; }

void LLVMContext::addModule(Module *M) {
  pImpl->OwnedModules.insert(M);
}

void LLVMContext::removeModule(Module *M) {
  pImpl->OwnedModules.erase(M);
}

//===----------------------------------------------------------------------===//
// Recoverable Backend Errors
//===----------------------------------------------------------------------===//

void LLVMContext::
setInlineAsmDiagnosticHandler(InlineAsmDiagHandlerTy DiagHandler,
                              void *DiagContext) {
  pImpl->InlineAsmDiagHandler = DiagHandler;
  pImpl->InlineAsmDiagContext = DiagContext;
}

/// getInlineAsmDiagnosticHandler - Return the diagnostic handler set by
/// setInlineAsmDiagnosticHandler.
LLVMContext::InlineAsmDiagHandlerTy
LLVMContext::getInlineAsmDiagnosticHandler() const {
  return pImpl->InlineAsmDiagHandler;
}

/// getInlineAsmDiagnosticContext - Return the diagnostic context set by
/// setInlineAsmDiagnosticHandler.
void *LLVMContext::getInlineAsmDiagnosticContext() const {
  return pImpl->InlineAsmDiagContext;
}

void LLVMContext::emitError(StringRef ErrorStr) {
  emitError(0U, ErrorStr);
}

void LLVMContext::emitError(const Instruction *I, StringRef ErrorStr) {
  unsigned LocCookie = 0;
  if (const MDNode *SrcLoc = I->getMetadata("srcloc")) {
    if (SrcLoc->getNumOperands() != 0)
      if (const ConstantInt *CI = dyn_cast<ConstantInt>(SrcLoc->getOperand(0)))
        LocCookie = CI->getZExtValue();
  }
  return emitError(LocCookie, ErrorStr);
}

void LLVMContext::emitError(unsigned LocCookie, StringRef ErrorStr) {
  // If there is no error handler installed, just print the error and exit.
  if (pImpl->InlineAsmDiagHandler == 0) {
    errs() << "error: " << ErrorStr << "\n";
    exit(1);
  }

  // If we do have an error handler, we can report the error and keep going.
  SMDiagnostic Diag("", "error: " + ErrorStr.str());

  pImpl->InlineAsmDiagHandler(Diag, pImpl->InlineAsmDiagContext, LocCookie);
}

//===----------------------------------------------------------------------===//
// Metadata Kind Uniquing
//===----------------------------------------------------------------------===//

#ifndef NDEBUG
/// isValidName - Return true if Name is a valid custom metadata handler name.
static bool isValidName(StringRef MDName) {
  if (MDName.empty())
    return false;

  if (!std::isalpha(MDName[0]))
    return false;

  for (StringRef::iterator I = MDName.begin() + 1, E = MDName.end(); I != E;
       ++I) {
    if (!std::isalnum(*I) && *I != '_' && *I != '-' && *I != '.')
      return false;
  }
  return true;
}
#endif

/// getMDKindID - Return a unique non-zero ID for the specified metadata kind.
unsigned LLVMContext::getMDKindID(StringRef Name) const {
  assert(isValidName(Name) && "Invalid MDNode name");

  // If this is new, assign it its ID.
  return
    pImpl->CustomMDKindNames.GetOrCreateValue(
      Name, pImpl->CustomMDKindNames.size()).second;
}

/// getHandlerNames - Populate client supplied smallvector using custome
/// metadata name and ID.
void LLVMContext::getMDKindNames(SmallVectorImpl<StringRef> &Names) const {
  Names.resize(pImpl->CustomMDKindNames.size());
  for (StringMap<unsigned>::const_iterator I = pImpl->CustomMDKindNames.begin(),
       E = pImpl->CustomMDKindNames.end(); I != E; ++I)
    Names[I->second] = I->first();
}<|MERGE_RESOLUTION|>--- conflicted
+++ resolved
@@ -43,8 +43,6 @@
   // Create the 'prof' metadata kind.
   unsigned ProfID = getMDKindID("prof");
   assert(ProfID == MD_prof && "prof kind id drifted"); (void)ProfID;
-<<<<<<< HEAD
-=======
 
   // Create the 'fpmath' metadata kind.
   unsigned FPAccuracyID = getMDKindID("fpmath");
@@ -55,7 +53,6 @@
   unsigned RangeID = getMDKindID("range");
   assert(RangeID == MD_range && "range kind id drifted");
   (void)RangeID;
->>>>>>> d05f1854
 }
 LLVMContext::~LLVMContext() { delete pImpl; }
 
@@ -91,11 +88,11 @@
   return pImpl->InlineAsmDiagContext;
 }
 
-void LLVMContext::emitError(StringRef ErrorStr) {
+void LLVMContext::emitError(const Twine &ErrorStr) {
   emitError(0U, ErrorStr);
 }
 
-void LLVMContext::emitError(const Instruction *I, StringRef ErrorStr) {
+void LLVMContext::emitError(const Instruction *I, const Twine &ErrorStr) {
   unsigned LocCookie = 0;
   if (const MDNode *SrcLoc = I->getMetadata("srcloc")) {
     if (SrcLoc->getNumOperands() != 0)
@@ -105,7 +102,7 @@
   return emitError(LocCookie, ErrorStr);
 }
 
-void LLVMContext::emitError(unsigned LocCookie, StringRef ErrorStr) {
+void LLVMContext::emitError(unsigned LocCookie, const Twine &ErrorStr) {
   // If there is no error handler installed, just print the error and exit.
   if (pImpl->InlineAsmDiagHandler == 0) {
     errs() << "error: " << ErrorStr << "\n";
@@ -113,7 +110,7 @@
   }
 
   // If we do have an error handler, we can report the error and keep going.
-  SMDiagnostic Diag("", "error: " + ErrorStr.str());
+  SMDiagnostic Diag("", SourceMgr::DK_Error, ErrorStr.str());
 
   pImpl->InlineAsmDiagHandler(Diag, pImpl->InlineAsmDiagContext, LocCookie);
 }
