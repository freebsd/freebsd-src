//===-- Verifier.cpp - Implement the Module Verifier -------------*- C++ -*-==//
//
//                     The LLVM Compiler Infrastructure
//
// This file is distributed under the University of Illinois Open Source
// License. See LICENSE.TXT for details.
//
//===----------------------------------------------------------------------===//
//
// This file defines the function verifier interface, that can be used for some
// sanity checking of input to the system.
//
// Note that this does not provide full `Java style' security and verifications,
// instead it just tries to ensure that code is well-formed.
//
//  * Both of a binary operator's parameters are of the same type
//  * Verify that the indices of mem access instructions match other operands
//  * Verify that arithmetic and other things are only performed on first-class
//    types.  Verify that shifts & logicals only happen on integrals f.e.
//  * All of the constants in a switch statement are of the correct type
//  * The code is in valid SSA form
//  * It should be illegal to put a label into any other type (like a structure)
//    or to return one. [except constant arrays!]
//  * Only phi nodes can be self referential: 'add i32 %0, %0 ; <int>:0' is bad
//  * PHI nodes must have an entry for each predecessor, with no extras.
//  * PHI nodes must be the first thing in a basic block, all grouped together
//  * PHI nodes must have at least one entry
//  * All basic blocks should only end with terminator insts, not contain them
//  * The entry node to a function must not have predecessors
//  * All Instructions must be embedded into a basic block
//  * Functions cannot take a void-typed parameter
//  * Verify that a function's argument list agrees with it's declared type.
//  * It is illegal to specify a name for a void value.
//  * It is illegal to have a internal global value with no initializer
//  * It is illegal to have a ret instruction that returns a value that does not
//    agree with the function return value type.
//  * Function call argument types match the function prototype
//  * A landing pad is defined by a landingpad instruction, and can be jumped to
//    only by the unwind edge of an invoke instruction.
//  * A landingpad instruction must be the first non-PHI instruction in the
//    block.
//  * All landingpad instructions must use the same personality function with
//    the same function.
//  * All other things that are tested by asserts spread about the code...
//
//===----------------------------------------------------------------------===//

#include "llvm/Analysis/Verifier.h"
#include "llvm/CallingConv.h"
#include "llvm/Constants.h"
#include "llvm/DerivedTypes.h"
#include "llvm/InlineAsm.h"
#include "llvm/IntrinsicInst.h"
#include "llvm/Metadata.h"
#include "llvm/Module.h"
#include "llvm/Pass.h"
#include "llvm/PassManager.h"
#include "llvm/Analysis/Dominators.h"
#include "llvm/Assembly/Writer.h"
#include "llvm/CodeGen/ValueTypes.h"
#include "llvm/Support/CallSite.h"
#include "llvm/Support/CFG.h"
#include "llvm/Support/Debug.h"
#include "llvm/Support/InstVisitor.h"
#include "llvm/ADT/SetVector.h"
#include "llvm/ADT/SmallPtrSet.h"
#include "llvm/ADT/SmallVector.h"
#include "llvm/ADT/StringExtras.h"
#include "llvm/ADT/STLExtras.h"
#include "llvm/Support/ErrorHandling.h"
#include "llvm/Support/raw_ostream.h"
#include <algorithm>
#include <cstdarg>
using namespace llvm;

namespace {  // Anonymous namespace for class
  struct PreVerifier : public FunctionPass {
    static char ID; // Pass ID, replacement for typeid

    PreVerifier() : FunctionPass(ID) {
      initializePreVerifierPass(*PassRegistry::getPassRegistry());
    }

    virtual void getAnalysisUsage(AnalysisUsage &AU) const {
      AU.setPreservesAll();
    }

    // Check that the prerequisites for successful DominatorTree construction
    // are satisfied.
    bool runOnFunction(Function &F) {
      bool Broken = false;

      for (Function::iterator I = F.begin(), E = F.end(); I != E; ++I) {
        if (I->empty() || !I->back().isTerminator()) {
          dbgs() << "Basic Block in function '" << F.getName() 
                 << "' does not have terminator!\n";
          WriteAsOperand(dbgs(), I, true);
          dbgs() << "\n";
          Broken = true;
        }
      }

      if (Broken)
        report_fatal_error("Broken module, no Basic Block terminator!");

      return false;
    }
  };
}

char PreVerifier::ID = 0;
INITIALIZE_PASS(PreVerifier, "preverify", "Preliminary module verification", 
                false, false)
static char &PreVerifyID = PreVerifier::ID;

namespace {
  struct Verifier : public FunctionPass, public InstVisitor<Verifier> {
    static char ID; // Pass ID, replacement for typeid
    bool Broken;          // Is this module found to be broken?
    bool RealPass;        // Are we not being run by a PassManager?
    VerifierFailureAction action;
                          // What to do if verification fails.
    Module *Mod;          // Module we are verifying right now
    LLVMContext *Context; // Context within which we are verifying
    DominatorTree *DT;    // Dominator Tree, caution can be null!

    std::string Messages;
    raw_string_ostream MessagesStr;

    /// InstInThisBlock - when verifying a basic block, keep track of all of the
    /// instructions we have seen so far.  This allows us to do efficient
    /// dominance checks for the case when an instruction has an operand that is
    /// an instruction in the same block.
    SmallPtrSet<Instruction*, 16> InstsInThisBlock;

    /// MDNodes - keep track of the metadata nodes that have been checked
    /// already.
    SmallPtrSet<MDNode *, 32> MDNodes;

    /// PersonalityFn - The personality function referenced by the
    /// LandingPadInsts. All LandingPadInsts within the same function must use
    /// the same personality function.
    const Value *PersonalityFn;

    Verifier()
      : FunctionPass(ID), Broken(false), RealPass(true),
        action(AbortProcessAction), Mod(0), Context(0), DT(0),
        MessagesStr(Messages), PersonalityFn(0) {
      initializeVerifierPass(*PassRegistry::getPassRegistry());
    }
    explicit Verifier(VerifierFailureAction ctn)
      : FunctionPass(ID), Broken(false), RealPass(true), action(ctn), Mod(0),
        Context(0), DT(0), MessagesStr(Messages), PersonalityFn(0) {
      initializeVerifierPass(*PassRegistry::getPassRegistry());
    }

    bool doInitialization(Module &M) {
      Mod = &M;
      Context = &M.getContext();

      // If this is a real pass, in a pass manager, we must abort before
      // returning back to the pass manager, or else the pass manager may try to
      // run other passes on the broken module.
      if (RealPass)
        return abortIfBroken();
      return false;
    }

    bool runOnFunction(Function &F) {
      // Get dominator information if we are being run by PassManager
      if (RealPass) DT = &getAnalysis<DominatorTree>();

      Mod = F.getParent();
      if (!Context) Context = &F.getContext();

      visit(F);
      InstsInThisBlock.clear();
      PersonalityFn = 0;

      // If this is a real pass, in a pass manager, we must abort before
      // returning back to the pass manager, or else the pass manager may try to
      // run other passes on the broken module.
      if (RealPass)
        return abortIfBroken();

      return false;
    }

    bool doFinalization(Module &M) {
      // Scan through, checking all of the external function's linkage now...
      for (Module::iterator I = M.begin(), E = M.end(); I != E; ++I) {
        visitGlobalValue(*I);

        // Check to make sure function prototypes are okay.
        if (I->isDeclaration()) visitFunction(*I);
      }

      for (Module::global_iterator I = M.global_begin(), E = M.global_end(); 
           I != E; ++I)
        visitGlobalVariable(*I);

      for (Module::alias_iterator I = M.alias_begin(), E = M.alias_end(); 
           I != E; ++I)
        visitGlobalAlias(*I);

      for (Module::named_metadata_iterator I = M.named_metadata_begin(),
           E = M.named_metadata_end(); I != E; ++I)
        visitNamedMDNode(*I);

      // If the module is broken, abort at this time.
      return abortIfBroken();
    }

    virtual void getAnalysisUsage(AnalysisUsage &AU) const {
      AU.setPreservesAll();
      AU.addRequiredID(PreVerifyID);
      if (RealPass)
        AU.addRequired<DominatorTree>();
    }

    /// abortIfBroken - If the module is broken and we are supposed to abort on
    /// this condition, do so.
    ///
    bool abortIfBroken() {
      if (!Broken) return false;
      MessagesStr << "Broken module found, ";
      switch (action) {
      default: llvm_unreachable("Unknown action");
      case AbortProcessAction:
        MessagesStr << "compilation aborted!\n";
        dbgs() << MessagesStr.str();
        // Client should choose different reaction if abort is not desired
        abort();
      case PrintMessageAction:
        MessagesStr << "verification continues.\n";
        dbgs() << MessagesStr.str();
        return false;
      case ReturnStatusAction:
        MessagesStr << "compilation terminated.\n";
        return true;
      }
    }


    // Verification methods...
    void visitGlobalValue(GlobalValue &GV);
    void visitGlobalVariable(GlobalVariable &GV);
    void visitGlobalAlias(GlobalAlias &GA);
    void visitNamedMDNode(NamedMDNode &NMD);
    void visitMDNode(MDNode &MD, Function *F);
    void visitFunction(Function &F);
    void visitBasicBlock(BasicBlock &BB);
    using InstVisitor<Verifier>::visit;

    void visit(Instruction &I);

    void visitTruncInst(TruncInst &I);
    void visitZExtInst(ZExtInst &I);
    void visitSExtInst(SExtInst &I);
    void visitFPTruncInst(FPTruncInst &I);
    void visitFPExtInst(FPExtInst &I);
    void visitFPToUIInst(FPToUIInst &I);
    void visitFPToSIInst(FPToSIInst &I);
    void visitUIToFPInst(UIToFPInst &I);
    void visitSIToFPInst(SIToFPInst &I);
    void visitIntToPtrInst(IntToPtrInst &I);
    void visitPtrToIntInst(PtrToIntInst &I);
    void visitBitCastInst(BitCastInst &I);
    void visitPHINode(PHINode &PN);
    void visitBinaryOperator(BinaryOperator &B);
    void visitICmpInst(ICmpInst &IC);
    void visitFCmpInst(FCmpInst &FC);
    void visitExtractElementInst(ExtractElementInst &EI);
    void visitInsertElementInst(InsertElementInst &EI);
    void visitShuffleVectorInst(ShuffleVectorInst &EI);
    void visitVAArgInst(VAArgInst &VAA) { visitInstruction(VAA); }
    void visitCallInst(CallInst &CI);
    void visitInvokeInst(InvokeInst &II);
    void visitGetElementPtrInst(GetElementPtrInst &GEP);
    void visitLoadInst(LoadInst &LI);
    void visitStoreInst(StoreInst &SI);
    void visitInstruction(Instruction &I);
    void visitTerminatorInst(TerminatorInst &I);
    void visitBranchInst(BranchInst &BI);
    void visitReturnInst(ReturnInst &RI);
    void visitSwitchInst(SwitchInst &SI);
    void visitIndirectBrInst(IndirectBrInst &BI);
    void visitSelectInst(SelectInst &SI);
    void visitUserOp1(Instruction &I);
    void visitUserOp2(Instruction &I) { visitUserOp1(I); }
    void visitIntrinsicFunctionCall(Intrinsic::ID ID, CallInst &CI);
    void visitAtomicCmpXchgInst(AtomicCmpXchgInst &CXI);
    void visitAtomicRMWInst(AtomicRMWInst &RMWI);
    void visitFenceInst(FenceInst &FI);
    void visitAllocaInst(AllocaInst &AI);
    void visitExtractValueInst(ExtractValueInst &EVI);
    void visitInsertValueInst(InsertValueInst &IVI);
    void visitLandingPadInst(LandingPadInst &LPI);

    void VerifyCallSite(CallSite CS);
    bool PerformTypeCheck(Intrinsic::ID ID, Function *F, Type *Ty,
                          int VT, unsigned ArgNo, std::string &Suffix);
    void VerifyIntrinsicPrototype(Intrinsic::ID ID, Function *F,
                                  unsigned RetNum, unsigned ParamNum, ...);
    void VerifyParameterAttrs(Attributes Attrs, Type *Ty,
                              bool isReturnValue, const Value *V);
    void VerifyFunctionAttrs(FunctionType *FT, const AttrListPtr &Attrs,
                             const Value *V);

    void WriteValue(const Value *V) {
      if (!V) return;
      if (isa<Instruction>(V)) {
        MessagesStr << *V << '\n';
      } else {
        WriteAsOperand(MessagesStr, V, true, Mod);
        MessagesStr << '\n';
      }
    }

    void WriteType(Type *T) {
      if (!T) return;
      MessagesStr << ' ' << *T;
    }


    // CheckFailed - A check failed, so print out the condition and the message
    // that failed.  This provides a nice place to put a breakpoint if you want
    // to see why something is not correct.
    void CheckFailed(const Twine &Message,
                     const Value *V1 = 0, const Value *V2 = 0,
                     const Value *V3 = 0, const Value *V4 = 0) {
      MessagesStr << Message.str() << "\n";
      WriteValue(V1);
      WriteValue(V2);
      WriteValue(V3);
      WriteValue(V4);
      Broken = true;
    }

    void CheckFailed(const Twine &Message, const Value *V1,
                     Type *T2, const Value *V3 = 0) {
      MessagesStr << Message.str() << "\n";
      WriteValue(V1);
      WriteType(T2);
      WriteValue(V3);
      Broken = true;
    }

    void CheckFailed(const Twine &Message, Type *T1,
                     Type *T2 = 0, Type *T3 = 0) {
      MessagesStr << Message.str() << "\n";
      WriteType(T1);
      WriteType(T2);
      WriteType(T3);
      Broken = true;
    }
  };
} // End anonymous namespace

char Verifier::ID = 0;
INITIALIZE_PASS_BEGIN(Verifier, "verify", "Module Verifier", false, false)
INITIALIZE_PASS_DEPENDENCY(PreVerifier)
INITIALIZE_PASS_DEPENDENCY(DominatorTree)
INITIALIZE_PASS_END(Verifier, "verify", "Module Verifier", false, false)

// Assert - We know that cond should be true, if not print an error message.
#define Assert(C, M) \
  do { if (!(C)) { CheckFailed(M); return; } } while (0)
#define Assert1(C, M, V1) \
  do { if (!(C)) { CheckFailed(M, V1); return; } } while (0)
#define Assert2(C, M, V1, V2) \
  do { if (!(C)) { CheckFailed(M, V1, V2); return; } } while (0)
#define Assert3(C, M, V1, V2, V3) \
  do { if (!(C)) { CheckFailed(M, V1, V2, V3); return; } } while (0)
#define Assert4(C, M, V1, V2, V3, V4) \
  do { if (!(C)) { CheckFailed(M, V1, V2, V3, V4); return; } } while (0)

void Verifier::visit(Instruction &I) {
  for (unsigned i = 0, e = I.getNumOperands(); i != e; ++i)
    Assert1(I.getOperand(i) != 0, "Operand is null", &I);
  InstVisitor<Verifier>::visit(I);
}


void Verifier::visitGlobalValue(GlobalValue &GV) {
  Assert1(!GV.isDeclaration() ||
          GV.isMaterializable() ||
          GV.hasExternalLinkage() ||
          GV.hasDLLImportLinkage() ||
          GV.hasExternalWeakLinkage() ||
          (isa<GlobalAlias>(GV) &&
           (GV.hasLocalLinkage() || GV.hasWeakLinkage())),
  "Global is external, but doesn't have external or dllimport or weak linkage!",
          &GV);

  Assert1(!GV.hasDLLImportLinkage() || GV.isDeclaration(),
          "Global is marked as dllimport, but not external", &GV);

  Assert1(!GV.hasAppendingLinkage() || isa<GlobalVariable>(GV),
          "Only global variables can have appending linkage!", &GV);

  if (GV.hasAppendingLinkage()) {
    GlobalVariable *GVar = dyn_cast<GlobalVariable>(&GV);
    Assert1(GVar && GVar->getType()->getElementType()->isArrayTy(),
            "Only global arrays can have appending linkage!", GVar);
  }

  Assert1(!GV.hasLinkerPrivateWeakDefAutoLinkage() || GV.hasDefaultVisibility(),
          "linker_private_weak_def_auto can only have default visibility!",
          &GV);
}

void Verifier::visitGlobalVariable(GlobalVariable &GV) {
  if (GV.hasInitializer()) {
    Assert1(GV.getInitializer()->getType() == GV.getType()->getElementType(),
            "Global variable initializer type does not match global "
            "variable type!", &GV);

    // If the global has common linkage, it must have a zero initializer and
    // cannot be constant.
    if (GV.hasCommonLinkage()) {
      Assert1(GV.getInitializer()->isNullValue(),
              "'common' global must have a zero initializer!", &GV);
      Assert1(!GV.isConstant(), "'common' global may not be marked constant!",
              &GV);
    }
  } else {
    Assert1(GV.hasExternalLinkage() || GV.hasDLLImportLinkage() ||
            GV.hasExternalWeakLinkage(),
            "invalid linkage type for global declaration", &GV);
  }

  if (GV.hasName() && (GV.getName() == "llvm.global_ctors" ||
                       GV.getName() == "llvm.global_dtors")) {
    Assert1(!GV.hasInitializer() || GV.hasAppendingLinkage(),
            "invalid linkage for intrinsic global variable", &GV);
    // Don't worry about emitting an error for it not being an array,
    // visitGlobalValue will complain on appending non-array.
    if (ArrayType *ATy = dyn_cast<ArrayType>(GV.getType())) {
      StructType *STy = dyn_cast<StructType>(ATy->getElementType());
      PointerType *FuncPtrTy =
          FunctionType::get(Type::getVoidTy(*Context), false)->getPointerTo();
      Assert1(STy && STy->getNumElements() == 2 &&
              STy->getTypeAtIndex(0u)->isIntegerTy(32) &&
              STy->getTypeAtIndex(1) == FuncPtrTy,
              "wrong type for intrinsic global variable", &GV);
    }
  }

  visitGlobalValue(GV);
}

void Verifier::visitGlobalAlias(GlobalAlias &GA) {
  Assert1(!GA.getName().empty(),
          "Alias name cannot be empty!", &GA);
  Assert1(GA.hasExternalLinkage() || GA.hasLocalLinkage() ||
          GA.hasWeakLinkage(),
          "Alias should have external or external weak linkage!", &GA);
  Assert1(GA.getAliasee(),
          "Aliasee cannot be NULL!", &GA);
  Assert1(GA.getType() == GA.getAliasee()->getType(),
          "Alias and aliasee types should match!", &GA);
  Assert1(!GA.hasUnnamedAddr(), "Alias cannot have unnamed_addr!", &GA);

  if (!isa<GlobalValue>(GA.getAliasee())) {
    const ConstantExpr *CE = dyn_cast<ConstantExpr>(GA.getAliasee());
    Assert1(CE && 
            (CE->getOpcode() == Instruction::BitCast ||
             CE->getOpcode() == Instruction::GetElementPtr) &&
            isa<GlobalValue>(CE->getOperand(0)),
            "Aliasee should be either GlobalValue or bitcast of GlobalValue",
            &GA);
  }

  const GlobalValue* Aliasee = GA.resolveAliasedGlobal(/*stopOnWeak*/ false);
  Assert1(Aliasee,
          "Aliasing chain should end with function or global variable", &GA);

  visitGlobalValue(GA);
}

void Verifier::visitNamedMDNode(NamedMDNode &NMD) {
  for (unsigned i = 0, e = NMD.getNumOperands(); i != e; ++i) {
    MDNode *MD = NMD.getOperand(i);
    if (!MD)
      continue;

    Assert1(!MD->isFunctionLocal(),
            "Named metadata operand cannot be function local!", MD);
    visitMDNode(*MD, 0);
  }
}

void Verifier::visitMDNode(MDNode &MD, Function *F) {
  // Only visit each node once.  Metadata can be mutually recursive, so this
  // avoids infinite recursion here, as well as being an optimization.
  if (!MDNodes.insert(&MD))
    return;

  for (unsigned i = 0, e = MD.getNumOperands(); i != e; ++i) {
    Value *Op = MD.getOperand(i);
    if (!Op)
      continue;
    if (isa<Constant>(Op) || isa<MDString>(Op))
      continue;
    if (MDNode *N = dyn_cast<MDNode>(Op)) {
      Assert2(MD.isFunctionLocal() || !N->isFunctionLocal(),
              "Global metadata operand cannot be function local!", &MD, N);
      visitMDNode(*N, F);
      continue;
    }
    Assert2(MD.isFunctionLocal(), "Invalid operand for global metadata!", &MD, Op);

    // If this was an instruction, bb, or argument, verify that it is in the
    // function that we expect.
    Function *ActualF = 0;
    if (Instruction *I = dyn_cast<Instruction>(Op))
      ActualF = I->getParent()->getParent();
    else if (BasicBlock *BB = dyn_cast<BasicBlock>(Op))
      ActualF = BB->getParent();
    else if (Argument *A = dyn_cast<Argument>(Op))
      ActualF = A->getParent();
    assert(ActualF && "Unimplemented function local metadata case!");

    Assert2(ActualF == F, "function-local metadata used in wrong function",
            &MD, Op);
  }
}

// VerifyParameterAttrs - Check the given attributes for an argument or return
// value of the specified type.  The value V is printed in error messages.
void Verifier::VerifyParameterAttrs(Attributes Attrs, Type *Ty,
                                    bool isReturnValue, const Value *V) {
  if (Attrs == Attribute::None)
    return;

  Attributes FnCheckAttr = Attrs & Attribute::FunctionOnly;
  Assert1(!FnCheckAttr, "Attribute " + Attribute::getAsString(FnCheckAttr) +
          " only applies to the function!", V);

  if (isReturnValue) {
    Attributes RetI = Attrs & Attribute::ParameterOnly;
    Assert1(!RetI, "Attribute " + Attribute::getAsString(RetI) +
            " does not apply to return values!", V);
  }

  for (unsigned i = 0;
       i < array_lengthof(Attribute::MutuallyIncompatible); ++i) {
    Attributes MutI = Attrs & Attribute::MutuallyIncompatible[i];
    Assert1(!(MutI & (MutI - 1)), "Attributes " +
            Attribute::getAsString(MutI) + " are incompatible!", V);
  }

  Attributes TypeI = Attrs & Attribute::typeIncompatible(Ty);
  Assert1(!TypeI, "Wrong type for attribute " +
          Attribute::getAsString(TypeI), V);

  Attributes ByValI = Attrs & Attribute::ByVal;
  if (PointerType *PTy = dyn_cast<PointerType>(Ty)) {
    Assert1(!ByValI || PTy->getElementType()->isSized(),
            "Attribute " + Attribute::getAsString(ByValI) +
            " does not support unsized types!", V);
  } else {
    Assert1(!ByValI,
            "Attribute " + Attribute::getAsString(ByValI) +
            " only applies to parameters with pointer type!", V);
  }
}

// VerifyFunctionAttrs - Check parameter attributes against a function type.
// The value V is printed in error messages.
void Verifier::VerifyFunctionAttrs(FunctionType *FT,
                                   const AttrListPtr &Attrs,
                                   const Value *V) {
  if (Attrs.isEmpty())
    return;

  bool SawNest = false;

  for (unsigned i = 0, e = Attrs.getNumSlots(); i != e; ++i) {
    const AttributeWithIndex &Attr = Attrs.getSlot(i);

    Type *Ty;
    if (Attr.Index == 0)
      Ty = FT->getReturnType();
    else if (Attr.Index-1 < FT->getNumParams())
      Ty = FT->getParamType(Attr.Index-1);
    else
      break;  // VarArgs attributes, verified elsewhere.

    VerifyParameterAttrs(Attr.Attrs, Ty, Attr.Index == 0, V);

    if (Attr.Attrs & Attribute::Nest) {
      Assert1(!SawNest, "More than one parameter has attribute nest!", V);
      SawNest = true;
    }

    if (Attr.Attrs & Attribute::StructRet)
      Assert1(Attr.Index == 1, "Attribute sret not on first parameter!", V);
  }

  Attributes FAttrs = Attrs.getFnAttributes();
  Attributes NotFn = FAttrs & (~Attribute::FunctionOnly);
  Assert1(!NotFn, "Attribute " + Attribute::getAsString(NotFn) +
          " does not apply to the function!", V);

  for (unsigned i = 0;
       i < array_lengthof(Attribute::MutuallyIncompatible); ++i) {
    Attributes MutI = FAttrs & Attribute::MutuallyIncompatible[i];
    Assert1(!(MutI & (MutI - 1)), "Attributes " +
            Attribute::getAsString(MutI) + " are incompatible!", V);
  }
}

static bool VerifyAttributeCount(const AttrListPtr &Attrs, unsigned Params) {
  if (Attrs.isEmpty())
    return true;

  unsigned LastSlot = Attrs.getNumSlots() - 1;
  unsigned LastIndex = Attrs.getSlot(LastSlot).Index;
  if (LastIndex <= Params
      || (LastIndex == (unsigned)~0
          && (LastSlot == 0 || Attrs.getSlot(LastSlot - 1).Index <= Params)))  
    return true;

  return false;
}

// visitFunction - Verify that a function is ok.
//
void Verifier::visitFunction(Function &F) {
  // Check function arguments.
  FunctionType *FT = F.getFunctionType();
  unsigned NumArgs = F.arg_size();

  Assert1(Context == &F.getContext(),
          "Function context does not match Module context!", &F);

  Assert1(!F.hasCommonLinkage(), "Functions may not have common linkage", &F);
  Assert2(FT->getNumParams() == NumArgs,
          "# formal arguments must match # of arguments for function type!",
          &F, FT);
  Assert1(F.getReturnType()->isFirstClassType() ||
          F.getReturnType()->isVoidTy() || 
          F.getReturnType()->isStructTy(),
          "Functions cannot return aggregate values!", &F);

  Assert1(!F.hasStructRetAttr() || F.getReturnType()->isVoidTy(),
          "Invalid struct return type!", &F);

  const AttrListPtr &Attrs = F.getAttributes();

  Assert1(VerifyAttributeCount(Attrs, FT->getNumParams()),
          "Attributes after last parameter!", &F);

  // Check function attributes.
  VerifyFunctionAttrs(FT, Attrs, &F);

  // Check that this function meets the restrictions on this calling convention.
  switch (F.getCallingConv()) {
  default:
    break;
  case CallingConv::C:
    break;
  case CallingConv::Fast:
  case CallingConv::Cold:
  case CallingConv::X86_FastCall:
  case CallingConv::X86_ThisCall:
  case CallingConv::PTX_Kernel:
  case CallingConv::PTX_Device:
    Assert1(!F.isVarArg(),
            "Varargs functions must have C calling conventions!", &F);
    break;
  }

  bool isLLVMdotName = F.getName().size() >= 5 &&
                       F.getName().substr(0, 5) == "llvm.";

  // Check that the argument values match the function type for this function...
  unsigned i = 0;
  for (Function::arg_iterator I = F.arg_begin(), E = F.arg_end();
       I != E; ++I, ++i) {
    Assert2(I->getType() == FT->getParamType(i),
            "Argument value does not match function argument type!",
            I, FT->getParamType(i));
    Assert1(I->getType()->isFirstClassType(),
            "Function arguments must have first-class types!", I);
    if (!isLLVMdotName)
      Assert2(!I->getType()->isMetadataTy(),
              "Function takes metadata but isn't an intrinsic", I, &F);
  }

  if (F.isMaterializable()) {
    // Function has a body somewhere we can't see.
  } else if (F.isDeclaration()) {
    Assert1(F.hasExternalLinkage() || F.hasDLLImportLinkage() ||
            F.hasExternalWeakLinkage(),
            "invalid linkage type for function declaration", &F);
  } else {
    // Verify that this function (which has a body) is not named "llvm.*".  It
    // is not legal to define intrinsics.
    Assert1(!isLLVMdotName, "llvm intrinsics cannot be defined!", &F);
    
    // Check the entry node
    BasicBlock *Entry = &F.getEntryBlock();
    Assert1(pred_begin(Entry) == pred_end(Entry),
            "Entry block to function must not have predecessors!", Entry);
    
    // The address of the entry block cannot be taken, unless it is dead.
    if (Entry->hasAddressTaken()) {
      Assert1(!BlockAddress::get(Entry)->isConstantUsed(),
              "blockaddress may not be used with the entry block!", Entry);
    }
  }
 
  // If this function is actually an intrinsic, verify that it is only used in
  // direct call/invokes, never having its "address taken".
  if (F.getIntrinsicID()) {
    const User *U;
    if (F.hasAddressTaken(&U))
      Assert1(0, "Invalid user of intrinsic instruction!", U); 
  }
}

// verifyBasicBlock - Verify that a basic block is well formed...
//
void Verifier::visitBasicBlock(BasicBlock &BB) {
  InstsInThisBlock.clear();

  // Ensure that basic blocks have terminators!
  Assert1(BB.getTerminator(), "Basic Block does not have terminator!", &BB);

  // Check constraints that this basic block imposes on all of the PHI nodes in
  // it.
  if (isa<PHINode>(BB.front())) {
    SmallVector<BasicBlock*, 8> Preds(pred_begin(&BB), pred_end(&BB));
    SmallVector<std::pair<BasicBlock*, Value*>, 8> Values;
    std::sort(Preds.begin(), Preds.end());
    PHINode *PN;
    for (BasicBlock::iterator I = BB.begin(); (PN = dyn_cast<PHINode>(I));++I) {
      // Ensure that PHI nodes have at least one entry!
      Assert1(PN->getNumIncomingValues() != 0,
              "PHI nodes must have at least one entry.  If the block is dead, "
              "the PHI should be removed!", PN);
      Assert1(PN->getNumIncomingValues() == Preds.size(),
              "PHINode should have one entry for each predecessor of its "
              "parent basic block!", PN);

      // Get and sort all incoming values in the PHI node...
      Values.clear();
      Values.reserve(PN->getNumIncomingValues());
      for (unsigned i = 0, e = PN->getNumIncomingValues(); i != e; ++i)
        Values.push_back(std::make_pair(PN->getIncomingBlock(i),
                                        PN->getIncomingValue(i)));
      std::sort(Values.begin(), Values.end());

      for (unsigned i = 0, e = Values.size(); i != e; ++i) {
        // Check to make sure that if there is more than one entry for a
        // particular basic block in this PHI node, that the incoming values are
        // all identical.
        //
        Assert4(i == 0 || Values[i].first  != Values[i-1].first ||
                Values[i].second == Values[i-1].second,
                "PHI node has multiple entries for the same basic block with "
                "different incoming values!", PN, Values[i].first,
                Values[i].second, Values[i-1].second);

        // Check to make sure that the predecessors and PHI node entries are
        // matched up.
        Assert3(Values[i].first == Preds[i],
                "PHI node entries do not match predecessors!", PN,
                Values[i].first, Preds[i]);
      }
    }
  }
}

void Verifier::visitTerminatorInst(TerminatorInst &I) {
  // Ensure that terminators only exist at the end of the basic block.
  Assert1(&I == I.getParent()->getTerminator(),
          "Terminator found in the middle of a basic block!", I.getParent());
  visitInstruction(I);
}

void Verifier::visitBranchInst(BranchInst &BI) {
  if (BI.isConditional()) {
    Assert2(BI.getCondition()->getType()->isIntegerTy(1),
            "Branch condition is not 'i1' type!", &BI, BI.getCondition());
  }
  visitTerminatorInst(BI);
}

void Verifier::visitReturnInst(ReturnInst &RI) {
  Function *F = RI.getParent()->getParent();
  unsigned N = RI.getNumOperands();
  if (F->getReturnType()->isVoidTy()) 
    Assert2(N == 0,
            "Found return instr that returns non-void in Function of void "
            "return type!", &RI, F->getReturnType());
  else
    Assert2(N == 1 && F->getReturnType() == RI.getOperand(0)->getType(),
            "Function return type does not match operand "
            "type of return inst!", &RI, F->getReturnType());

  // Check to make sure that the return value has necessary properties for
  // terminators...
  visitTerminatorInst(RI);
}

void Verifier::visitSwitchInst(SwitchInst &SI) {
  // Check to make sure that all of the constants in the switch instruction
  // have the same type as the switched-on value.
  Type *SwitchTy = SI.getCondition()->getType();
  SmallPtrSet<ConstantInt*, 32> Constants;
  for (unsigned i = 1, e = SI.getNumCases(); i != e; ++i) {
    Assert1(SI.getCaseValue(i)->getType() == SwitchTy,
            "Switch constants must all be same type as switch value!", &SI);
    Assert2(Constants.insert(SI.getCaseValue(i)),
            "Duplicate integer as switch case", &SI, SI.getCaseValue(i));
  }

  visitTerminatorInst(SI);
}

void Verifier::visitIndirectBrInst(IndirectBrInst &BI) {
  Assert1(BI.getAddress()->getType()->isPointerTy(),
          "Indirectbr operand must have pointer type!", &BI);
  for (unsigned i = 0, e = BI.getNumDestinations(); i != e; ++i)
    Assert1(BI.getDestination(i)->getType()->isLabelTy(),
            "Indirectbr destinations must all have pointer type!", &BI);

  visitTerminatorInst(BI);
}

void Verifier::visitSelectInst(SelectInst &SI) {
  Assert1(!SelectInst::areInvalidOperands(SI.getOperand(0), SI.getOperand(1),
                                          SI.getOperand(2)),
          "Invalid operands for select instruction!", &SI);

  Assert1(SI.getTrueValue()->getType() == SI.getType(),
          "Select values must have same type as select instruction!", &SI);
  visitInstruction(SI);
}

/// visitUserOp1 - User defined operators shouldn't live beyond the lifetime of
/// a pass, if any exist, it's an error.
///
void Verifier::visitUserOp1(Instruction &I) {
  Assert1(0, "User-defined operators should not live outside of a pass!", &I);
}

void Verifier::visitTruncInst(TruncInst &I) {
  // Get the source and destination types
  Type *SrcTy = I.getOperand(0)->getType();
  Type *DestTy = I.getType();

  // Get the size of the types in bits, we'll need this later
  unsigned SrcBitSize = SrcTy->getScalarSizeInBits();
  unsigned DestBitSize = DestTy->getScalarSizeInBits();

  Assert1(SrcTy->isIntOrIntVectorTy(), "Trunc only operates on integer", &I);
  Assert1(DestTy->isIntOrIntVectorTy(), "Trunc only produces integer", &I);
  Assert1(SrcTy->isVectorTy() == DestTy->isVectorTy(),
          "trunc source and destination must both be a vector or neither", &I);
  Assert1(SrcBitSize > DestBitSize,"DestTy too big for Trunc", &I);

  visitInstruction(I);
}

void Verifier::visitZExtInst(ZExtInst &I) {
  // Get the source and destination types
  Type *SrcTy = I.getOperand(0)->getType();
  Type *DestTy = I.getType();

  // Get the size of the types in bits, we'll need this later
  Assert1(SrcTy->isIntOrIntVectorTy(), "ZExt only operates on integer", &I);
  Assert1(DestTy->isIntOrIntVectorTy(), "ZExt only produces an integer", &I);
  Assert1(SrcTy->isVectorTy() == DestTy->isVectorTy(),
          "zext source and destination must both be a vector or neither", &I);
  unsigned SrcBitSize = SrcTy->getScalarSizeInBits();
  unsigned DestBitSize = DestTy->getScalarSizeInBits();

  Assert1(SrcBitSize < DestBitSize,"Type too small for ZExt", &I);

  visitInstruction(I);
}

void Verifier::visitSExtInst(SExtInst &I) {
  // Get the source and destination types
  Type *SrcTy = I.getOperand(0)->getType();
  Type *DestTy = I.getType();

  // Get the size of the types in bits, we'll need this later
  unsigned SrcBitSize = SrcTy->getScalarSizeInBits();
  unsigned DestBitSize = DestTy->getScalarSizeInBits();

  Assert1(SrcTy->isIntOrIntVectorTy(), "SExt only operates on integer", &I);
  Assert1(DestTy->isIntOrIntVectorTy(), "SExt only produces an integer", &I);
  Assert1(SrcTy->isVectorTy() == DestTy->isVectorTy(),
          "sext source and destination must both be a vector or neither", &I);
  Assert1(SrcBitSize < DestBitSize,"Type too small for SExt", &I);

  visitInstruction(I);
}

void Verifier::visitFPTruncInst(FPTruncInst &I) {
  // Get the source and destination types
  Type *SrcTy = I.getOperand(0)->getType();
  Type *DestTy = I.getType();
  // Get the size of the types in bits, we'll need this later
  unsigned SrcBitSize = SrcTy->getScalarSizeInBits();
  unsigned DestBitSize = DestTy->getScalarSizeInBits();

  Assert1(SrcTy->isFPOrFPVectorTy(),"FPTrunc only operates on FP", &I);
  Assert1(DestTy->isFPOrFPVectorTy(),"FPTrunc only produces an FP", &I);
  Assert1(SrcTy->isVectorTy() == DestTy->isVectorTy(),
          "fptrunc source and destination must both be a vector or neither",&I);
  Assert1(SrcBitSize > DestBitSize,"DestTy too big for FPTrunc", &I);

  visitInstruction(I);
}

void Verifier::visitFPExtInst(FPExtInst &I) {
  // Get the source and destination types
  Type *SrcTy = I.getOperand(0)->getType();
  Type *DestTy = I.getType();

  // Get the size of the types in bits, we'll need this later
  unsigned SrcBitSize = SrcTy->getScalarSizeInBits();
  unsigned DestBitSize = DestTy->getScalarSizeInBits();

  Assert1(SrcTy->isFPOrFPVectorTy(),"FPExt only operates on FP", &I);
  Assert1(DestTy->isFPOrFPVectorTy(),"FPExt only produces an FP", &I);
  Assert1(SrcTy->isVectorTy() == DestTy->isVectorTy(),
          "fpext source and destination must both be a vector or neither", &I);
  Assert1(SrcBitSize < DestBitSize,"DestTy too small for FPExt", &I);

  visitInstruction(I);
}

void Verifier::visitUIToFPInst(UIToFPInst &I) {
  // Get the source and destination types
  Type *SrcTy = I.getOperand(0)->getType();
  Type *DestTy = I.getType();

  bool SrcVec = SrcTy->isVectorTy();
  bool DstVec = DestTy->isVectorTy();

  Assert1(SrcVec == DstVec,
          "UIToFP source and dest must both be vector or scalar", &I);
  Assert1(SrcTy->isIntOrIntVectorTy(),
          "UIToFP source must be integer or integer vector", &I);
  Assert1(DestTy->isFPOrFPVectorTy(),
          "UIToFP result must be FP or FP vector", &I);

  if (SrcVec && DstVec)
    Assert1(cast<VectorType>(SrcTy)->getNumElements() ==
            cast<VectorType>(DestTy)->getNumElements(),
            "UIToFP source and dest vector length mismatch", &I);

  visitInstruction(I);
}

void Verifier::visitSIToFPInst(SIToFPInst &I) {
  // Get the source and destination types
  Type *SrcTy = I.getOperand(0)->getType();
  Type *DestTy = I.getType();

  bool SrcVec = SrcTy->isVectorTy();
  bool DstVec = DestTy->isVectorTy();

  Assert1(SrcVec == DstVec,
          "SIToFP source and dest must both be vector or scalar", &I);
  Assert1(SrcTy->isIntOrIntVectorTy(),
          "SIToFP source must be integer or integer vector", &I);
  Assert1(DestTy->isFPOrFPVectorTy(),
          "SIToFP result must be FP or FP vector", &I);

  if (SrcVec && DstVec)
    Assert1(cast<VectorType>(SrcTy)->getNumElements() ==
            cast<VectorType>(DestTy)->getNumElements(),
            "SIToFP source and dest vector length mismatch", &I);

  visitInstruction(I);
}

void Verifier::visitFPToUIInst(FPToUIInst &I) {
  // Get the source and destination types
  Type *SrcTy = I.getOperand(0)->getType();
  Type *DestTy = I.getType();

  bool SrcVec = SrcTy->isVectorTy();
  bool DstVec = DestTy->isVectorTy();

  Assert1(SrcVec == DstVec,
          "FPToUI source and dest must both be vector or scalar", &I);
  Assert1(SrcTy->isFPOrFPVectorTy(), "FPToUI source must be FP or FP vector",
          &I);
  Assert1(DestTy->isIntOrIntVectorTy(),
          "FPToUI result must be integer or integer vector", &I);

  if (SrcVec && DstVec)
    Assert1(cast<VectorType>(SrcTy)->getNumElements() ==
            cast<VectorType>(DestTy)->getNumElements(),
            "FPToUI source and dest vector length mismatch", &I);

  visitInstruction(I);
}

void Verifier::visitFPToSIInst(FPToSIInst &I) {
  // Get the source and destination types
  Type *SrcTy = I.getOperand(0)->getType();
  Type *DestTy = I.getType();

  bool SrcVec = SrcTy->isVectorTy();
  bool DstVec = DestTy->isVectorTy();

  Assert1(SrcVec == DstVec,
          "FPToSI source and dest must both be vector or scalar", &I);
  Assert1(SrcTy->isFPOrFPVectorTy(),
          "FPToSI source must be FP or FP vector", &I);
  Assert1(DestTy->isIntOrIntVectorTy(),
          "FPToSI result must be integer or integer vector", &I);

  if (SrcVec && DstVec)
    Assert1(cast<VectorType>(SrcTy)->getNumElements() ==
            cast<VectorType>(DestTy)->getNumElements(),
            "FPToSI source and dest vector length mismatch", &I);

  visitInstruction(I);
}

void Verifier::visitPtrToIntInst(PtrToIntInst &I) {
  // Get the source and destination types
  Type *SrcTy = I.getOperand(0)->getType();
  Type *DestTy = I.getType();

  Assert1(SrcTy->isPointerTy(), "PtrToInt source must be pointer", &I);
  Assert1(DestTy->isIntegerTy(), "PtrToInt result must be integral", &I);

  visitInstruction(I);
}

void Verifier::visitIntToPtrInst(IntToPtrInst &I) {
  // Get the source and destination types
  Type *SrcTy = I.getOperand(0)->getType();
  Type *DestTy = I.getType();

  Assert1(SrcTy->isIntegerTy(), "IntToPtr source must be an integral", &I);
  Assert1(DestTy->isPointerTy(), "IntToPtr result must be a pointer",&I);

  visitInstruction(I);
}

void Verifier::visitBitCastInst(BitCastInst &I) {
  // Get the source and destination types
  Type *SrcTy = I.getOperand(0)->getType();
  Type *DestTy = I.getType();

  // Get the size of the types in bits, we'll need this later
  unsigned SrcBitSize = SrcTy->getPrimitiveSizeInBits();
  unsigned DestBitSize = DestTy->getPrimitiveSizeInBits();

  // BitCast implies a no-op cast of type only. No bits change.
  // However, you can't cast pointers to anything but pointers.
  Assert1(DestTy->isPointerTy() == DestTy->isPointerTy(),
          "Bitcast requires both operands to be pointer or neither", &I);
  Assert1(SrcBitSize == DestBitSize, "Bitcast requires types of same width",&I);

  // Disallow aggregates.
  Assert1(!SrcTy->isAggregateType(),
          "Bitcast operand must not be aggregate", &I);
  Assert1(!DestTy->isAggregateType(),
          "Bitcast type must not be aggregate", &I);

  visitInstruction(I);
}

/// visitPHINode - Ensure that a PHI node is well formed.
///
void Verifier::visitPHINode(PHINode &PN) {
  // Ensure that the PHI nodes are all grouped together at the top of the block.
  // This can be tested by checking whether the instruction before this is
  // either nonexistent (because this is begin()) or is a PHI node.  If not,
  // then there is some other instruction before a PHI.
  Assert2(&PN == &PN.getParent()->front() || 
          isa<PHINode>(--BasicBlock::iterator(&PN)),
          "PHI nodes not grouped at top of basic block!",
          &PN, PN.getParent());

  // Check that all of the values of the PHI node have the same type as the
  // result, and that the incoming blocks are really basic blocks.
  for (unsigned i = 0, e = PN.getNumIncomingValues(); i != e; ++i) {
    Assert1(PN.getType() == PN.getIncomingValue(i)->getType(),
            "PHI node operands are not the same type as the result!", &PN);
  }

  // All other PHI node constraints are checked in the visitBasicBlock method.

  visitInstruction(PN);
}

void Verifier::VerifyCallSite(CallSite CS) {
  Instruction *I = CS.getInstruction();

  Assert1(CS.getCalledValue()->getType()->isPointerTy(),
          "Called function must be a pointer!", I);
  PointerType *FPTy = cast<PointerType>(CS.getCalledValue()->getType());

  Assert1(FPTy->getElementType()->isFunctionTy(),
          "Called function is not pointer to function type!", I);
  FunctionType *FTy = cast<FunctionType>(FPTy->getElementType());

  // Verify that the correct number of arguments are being passed
  if (FTy->isVarArg())
    Assert1(CS.arg_size() >= FTy->getNumParams(),
            "Called function requires more parameters than were provided!",I);
  else
    Assert1(CS.arg_size() == FTy->getNumParams(),
            "Incorrect number of arguments passed to called function!", I);

  // Verify that all arguments to the call match the function type.
  for (unsigned i = 0, e = FTy->getNumParams(); i != e; ++i)
    Assert3(CS.getArgument(i)->getType() == FTy->getParamType(i),
            "Call parameter type does not match function signature!",
            CS.getArgument(i), FTy->getParamType(i), I);

  const AttrListPtr &Attrs = CS.getAttributes();

  Assert1(VerifyAttributeCount(Attrs, CS.arg_size()),
          "Attributes after last parameter!", I);

  // Verify call attributes.
  VerifyFunctionAttrs(FTy, Attrs, I);

  if (FTy->isVarArg())
    // Check attributes on the varargs part.
    for (unsigned Idx = 1 + FTy->getNumParams(); Idx <= CS.arg_size(); ++Idx) {
      Attributes Attr = Attrs.getParamAttributes(Idx);

      VerifyParameterAttrs(Attr, CS.getArgument(Idx-1)->getType(), false, I);

      Attributes VArgI = Attr & Attribute::VarArgsIncompatible;
      Assert1(!VArgI, "Attribute " + Attribute::getAsString(VArgI) +
              " cannot be used for vararg call arguments!", I);
    }

  // Verify that there's no metadata unless it's a direct call to an intrinsic.
  if (CS.getCalledFunction() == 0 ||
      !CS.getCalledFunction()->getName().startswith("llvm.")) {
    for (FunctionType::param_iterator PI = FTy->param_begin(),
           PE = FTy->param_end(); PI != PE; ++PI)
      Assert1(!(*PI)->isMetadataTy(),
              "Function has metadata parameter but isn't an intrinsic", I);
  }

  visitInstruction(*I);
}

void Verifier::visitCallInst(CallInst &CI) {
  VerifyCallSite(&CI);

  if (Function *F = CI.getCalledFunction())
    if (Intrinsic::ID ID = (Intrinsic::ID)F->getIntrinsicID())
      visitIntrinsicFunctionCall(ID, CI);
}

void Verifier::visitInvokeInst(InvokeInst &II) {
  VerifyCallSite(&II);

  // Verify that there is a landingpad instruction as the first non-PHI
  // instruction of the 'unwind' destination.
  Assert1(II.getUnwindDest()->isLandingPad(),
          "The unwind destination does not have a landingpad instruction!",&II);

  visitTerminatorInst(II);
}

/// visitBinaryOperator - Check that both arguments to the binary operator are
/// of the same type!
///
void Verifier::visitBinaryOperator(BinaryOperator &B) {
  Assert1(B.getOperand(0)->getType() == B.getOperand(1)->getType(),
          "Both operands to a binary operator are not of the same type!", &B);

  switch (B.getOpcode()) {
  // Check that integer arithmetic operators are only used with
  // integral operands.
  case Instruction::Add:
  case Instruction::Sub:
  case Instruction::Mul:
  case Instruction::SDiv:
  case Instruction::UDiv:
  case Instruction::SRem:
  case Instruction::URem:
    Assert1(B.getType()->isIntOrIntVectorTy(),
            "Integer arithmetic operators only work with integral types!", &B);
    Assert1(B.getType() == B.getOperand(0)->getType(),
            "Integer arithmetic operators must have same type "
            "for operands and result!", &B);
    break;
  // Check that floating-point arithmetic operators are only used with
  // floating-point operands.
  case Instruction::FAdd:
  case Instruction::FSub:
  case Instruction::FMul:
  case Instruction::FDiv:
  case Instruction::FRem:
    Assert1(B.getType()->isFPOrFPVectorTy(),
            "Floating-point arithmetic operators only work with "
            "floating-point types!", &B);
    Assert1(B.getType() == B.getOperand(0)->getType(),
            "Floating-point arithmetic operators must have same type "
            "for operands and result!", &B);
    break;
  // Check that logical operators are only used with integral operands.
  case Instruction::And:
  case Instruction::Or:
  case Instruction::Xor:
    Assert1(B.getType()->isIntOrIntVectorTy(),
            "Logical operators only work with integral types!", &B);
    Assert1(B.getType() == B.getOperand(0)->getType(),
            "Logical operators must have same type for operands and result!",
            &B);
    break;
  case Instruction::Shl:
  case Instruction::LShr:
  case Instruction::AShr:
    Assert1(B.getType()->isIntOrIntVectorTy(),
            "Shifts only work with integral types!", &B);
    Assert1(B.getType() == B.getOperand(0)->getType(),
            "Shift return type must be same as operands!", &B);
    break;
  default:
    llvm_unreachable("Unknown BinaryOperator opcode!");
  }

  visitInstruction(B);
}

void Verifier::visitICmpInst(ICmpInst &IC) {
  // Check that the operands are the same type
  Type *Op0Ty = IC.getOperand(0)->getType();
  Type *Op1Ty = IC.getOperand(1)->getType();
  Assert1(Op0Ty == Op1Ty,
          "Both operands to ICmp instruction are not of the same type!", &IC);
  // Check that the operands are the right type
  Assert1(Op0Ty->isIntOrIntVectorTy() || Op0Ty->isPointerTy(),
          "Invalid operand types for ICmp instruction", &IC);
  // Check that the predicate is valid.
  Assert1(IC.getPredicate() >= CmpInst::FIRST_ICMP_PREDICATE &&
          IC.getPredicate() <= CmpInst::LAST_ICMP_PREDICATE,
          "Invalid predicate in ICmp instruction!", &IC);

  visitInstruction(IC);
}

void Verifier::visitFCmpInst(FCmpInst &FC) {
  // Check that the operands are the same type
  Type *Op0Ty = FC.getOperand(0)->getType();
  Type *Op1Ty = FC.getOperand(1)->getType();
  Assert1(Op0Ty == Op1Ty,
          "Both operands to FCmp instruction are not of the same type!", &FC);
  // Check that the operands are the right type
  Assert1(Op0Ty->isFPOrFPVectorTy(),
          "Invalid operand types for FCmp instruction", &FC);
  // Check that the predicate is valid.
  Assert1(FC.getPredicate() >= CmpInst::FIRST_FCMP_PREDICATE &&
          FC.getPredicate() <= CmpInst::LAST_FCMP_PREDICATE,
          "Invalid predicate in FCmp instruction!", &FC);

  visitInstruction(FC);
}

void Verifier::visitExtractElementInst(ExtractElementInst &EI) {
  Assert1(ExtractElementInst::isValidOperands(EI.getOperand(0),
                                              EI.getOperand(1)),
          "Invalid extractelement operands!", &EI);
  visitInstruction(EI);
}

void Verifier::visitInsertElementInst(InsertElementInst &IE) {
  Assert1(InsertElementInst::isValidOperands(IE.getOperand(0),
                                             IE.getOperand(1),
                                             IE.getOperand(2)),
          "Invalid insertelement operands!", &IE);
  visitInstruction(IE);
}

void Verifier::visitShuffleVectorInst(ShuffleVectorInst &SV) {
  Assert1(ShuffleVectorInst::isValidOperands(SV.getOperand(0), SV.getOperand(1),
                                             SV.getOperand(2)),
          "Invalid shufflevector operands!", &SV);
  visitInstruction(SV);
}

void Verifier::visitGetElementPtrInst(GetElementPtrInst &GEP) {
  Assert1(cast<PointerType>(GEP.getOperand(0)->getType())
            ->getElementType()->isSized(),
          "GEP into unsized type!", &GEP);
  
  SmallVector<Value*, 16> Idxs(GEP.idx_begin(), GEP.idx_end());
  Type *ElTy =
    GetElementPtrInst::getIndexedType(GEP.getOperand(0)->getType(), Idxs);
  Assert1(ElTy, "Invalid indices for GEP pointer type!", &GEP);
  Assert2(GEP.getType()->isPointerTy() &&
          cast<PointerType>(GEP.getType())->getElementType() == ElTy,
          "GEP is not of right type for indices!", &GEP, ElTy);
  visitInstruction(GEP);
}

void Verifier::visitLoadInst(LoadInst &LI) {
  PointerType *PTy = dyn_cast<PointerType>(LI.getOperand(0)->getType());
  Assert1(PTy, "Load operand must be a pointer.", &LI);
  Type *ElTy = PTy->getElementType();
  Assert2(ElTy == LI.getType(),
          "Load result type does not match pointer operand type!", &LI, ElTy);
  if (LI.isAtomic()) {
    Assert1(LI.getOrdering() != Release && LI.getOrdering() != AcquireRelease,
            "Load cannot have Release ordering", &LI);
    Assert1(LI.getAlignment() != 0,
            "Atomic load must specify explicit alignment", &LI);
  } else {
    Assert1(LI.getSynchScope() == CrossThread,
            "Non-atomic load cannot have SynchronizationScope specified", &LI);
  }
  visitInstruction(LI);
}

void Verifier::visitStoreInst(StoreInst &SI) {
  PointerType *PTy = dyn_cast<PointerType>(SI.getOperand(1)->getType());
  Assert1(PTy, "Store operand must be a pointer.", &SI);
  Type *ElTy = PTy->getElementType();
  Assert2(ElTy == SI.getOperand(0)->getType(),
          "Stored value type does not match pointer operand type!",
          &SI, ElTy);
  if (SI.isAtomic()) {
    Assert1(SI.getOrdering() != Acquire && SI.getOrdering() != AcquireRelease,
            "Store cannot have Acquire ordering", &SI);
    Assert1(SI.getAlignment() != 0,
            "Atomic store must specify explicit alignment", &SI);
  } else {
    Assert1(SI.getSynchScope() == CrossThread,
            "Non-atomic store cannot have SynchronizationScope specified", &SI);
  }
  visitInstruction(SI);
}

void Verifier::visitAllocaInst(AllocaInst &AI) {
  PointerType *PTy = AI.getType();
  Assert1(PTy->getAddressSpace() == 0, 
          "Allocation instruction pointer not in the generic address space!",
          &AI);
  Assert1(PTy->getElementType()->isSized(), "Cannot allocate unsized type",
          &AI);
  Assert1(AI.getArraySize()->getType()->isIntegerTy(),
          "Alloca array size must have integer type", &AI);
  visitInstruction(AI);
}

void Verifier::visitAtomicCmpXchgInst(AtomicCmpXchgInst &CXI) {
  Assert1(CXI.getOrdering() != NotAtomic,
          "cmpxchg instructions must be atomic.", &CXI);
  Assert1(CXI.getOrdering() != Unordered,
          "cmpxchg instructions cannot be unordered.", &CXI);
  PointerType *PTy = dyn_cast<PointerType>(CXI.getOperand(0)->getType());
  Assert1(PTy, "First cmpxchg operand must be a pointer.", &CXI);
  Type *ElTy = PTy->getElementType();
  Assert2(ElTy == CXI.getOperand(1)->getType(),
          "Expected value type does not match pointer operand type!",
          &CXI, ElTy);
  Assert2(ElTy == CXI.getOperand(2)->getType(),
          "Stored value type does not match pointer operand type!",
          &CXI, ElTy);
  visitInstruction(CXI);
}

void Verifier::visitAtomicRMWInst(AtomicRMWInst &RMWI) {
  Assert1(RMWI.getOrdering() != NotAtomic,
          "atomicrmw instructions must be atomic.", &RMWI);
  Assert1(RMWI.getOrdering() != Unordered,
          "atomicrmw instructions cannot be unordered.", &RMWI);
  PointerType *PTy = dyn_cast<PointerType>(RMWI.getOperand(0)->getType());
  Assert1(PTy, "First atomicrmw operand must be a pointer.", &RMWI);
  Type *ElTy = PTy->getElementType();
  Assert2(ElTy == RMWI.getOperand(1)->getType(),
          "Argument value type does not match pointer operand type!",
          &RMWI, ElTy);
  Assert1(AtomicRMWInst::FIRST_BINOP <= RMWI.getOperation() &&
          RMWI.getOperation() <= AtomicRMWInst::LAST_BINOP,
          "Invalid binary operation!", &RMWI);
  visitInstruction(RMWI);
}

void Verifier::visitFenceInst(FenceInst &FI) {
  const AtomicOrdering Ordering = FI.getOrdering();
  Assert1(Ordering == Acquire || Ordering == Release ||
          Ordering == AcquireRelease || Ordering == SequentiallyConsistent,
          "fence instructions may only have "
          "acquire, release, acq_rel, or seq_cst ordering.", &FI);
  visitInstruction(FI);
}

void Verifier::visitExtractValueInst(ExtractValueInst &EVI) {
  Assert1(ExtractValueInst::getIndexedType(EVI.getAggregateOperand()->getType(),
                                           EVI.getIndices()) ==
          EVI.getType(),
          "Invalid ExtractValueInst operands!", &EVI);
  
  visitInstruction(EVI);
}

void Verifier::visitInsertValueInst(InsertValueInst &IVI) {
  Assert1(ExtractValueInst::getIndexedType(IVI.getAggregateOperand()->getType(),
                                           IVI.getIndices()) ==
          IVI.getOperand(1)->getType(),
          "Invalid InsertValueInst operands!", &IVI);
  
  visitInstruction(IVI);
}

void Verifier::visitLandingPadInst(LandingPadInst &LPI) {
  BasicBlock *BB = LPI.getParent();

  // The landingpad instruction is ill-formed if it doesn't have any clauses and
  // isn't a cleanup.
  Assert1(LPI.getNumClauses() > 0 || LPI.isCleanup(),
          "LandingPadInst needs at least one clause or to be a cleanup.", &LPI);

  // The landingpad instruction defines its parent as a landing pad block. The
  // landing pad block may be branched to only by the unwind edge of an invoke.
  for (pred_iterator I = pred_begin(BB), E = pred_end(BB); I != E; ++I) {
    const InvokeInst *II = dyn_cast<InvokeInst>((*I)->getTerminator());
    Assert1(II && II->getUnwindDest() == BB,
            "Block containing LandingPadInst must be jumped to "
            "only by the unwind edge of an invoke.", &LPI);
  }

  // The landingpad instruction must be the first non-PHI instruction in the
  // block.
  Assert1(LPI.getParent()->getLandingPadInst() == &LPI,
          "LandingPadInst not the first non-PHI instruction in the block.",
          &LPI);

  // The personality functions for all landingpad instructions within the same
  // function should match.
  if (PersonalityFn)
    Assert1(LPI.getPersonalityFn() == PersonalityFn,
            "Personality function doesn't match others in function", &LPI);
  PersonalityFn = LPI.getPersonalityFn();

  // All operands must be constants.
  Assert1(isa<Constant>(PersonalityFn), "Personality function is not constant!",
          &LPI);
  for (unsigned i = 0, e = LPI.getNumClauses(); i < e; ++i) {
    Value *Clause = LPI.getClause(i);
    Assert1(isa<Constant>(Clause), "Clause is not constant!", &LPI);
    if (LPI.isCatch(i)) {
      Assert1(isa<PointerType>(Clause->getType()),
              "Catch operand does not have pointer type!", &LPI);
    } else {
      Assert1(LPI.isFilter(i), "Clause is neither catch nor filter!", &LPI);
      Assert1(isa<ConstantArray>(Clause) || isa<ConstantAggregateZero>(Clause),
              "Filter operand is not an array of constants!", &LPI);
    }
  }

  visitInstruction(LPI);
}

/// verifyInstruction - Verify that an instruction is well formed.
///
void Verifier::visitInstruction(Instruction &I) {
  BasicBlock *BB = I.getParent();
  Assert1(BB, "Instruction not embedded in basic block!", &I);

  if (!isa<PHINode>(I)) {   // Check that non-phi nodes are not self referential
    for (Value::use_iterator UI = I.use_begin(), UE = I.use_end();
         UI != UE; ++UI)
      Assert1(*UI != (User*)&I || !DT->isReachableFromEntry(BB),
              "Only PHI nodes may reference their own value!", &I);
  }

  // Check that void typed values don't have names
  Assert1(!I.getType()->isVoidTy() || !I.hasName(),
          "Instruction has a name, but provides a void value!", &I);

  // Check that the return value of the instruction is either void or a legal
  // value type.
  Assert1(I.getType()->isVoidTy() || 
          I.getType()->isFirstClassType(),
          "Instruction returns a non-scalar type!", &I);

  // Check that the instruction doesn't produce metadata. Calls are already
  // checked against the callee type.
  Assert1(!I.getType()->isMetadataTy() ||
          isa<CallInst>(I) || isa<InvokeInst>(I),
          "Invalid use of metadata!", &I);

  // Check that all uses of the instruction, if they are instructions
  // themselves, actually have parent basic blocks.  If the use is not an
  // instruction, it is an error!
  for (User::use_iterator UI = I.use_begin(), UE = I.use_end();
       UI != UE; ++UI) {
    if (Instruction *Used = dyn_cast<Instruction>(*UI))
      Assert2(Used->getParent() != 0, "Instruction referencing instruction not"
              " embedded in a basic block!", &I, Used);
    else {
      CheckFailed("Use of instruction is not an instruction!", *UI);
      return;
    }
  }

  for (unsigned i = 0, e = I.getNumOperands(); i != e; ++i) {
    Assert1(I.getOperand(i) != 0, "Instruction has null operand!", &I);

    // Check to make sure that only first-class-values are operands to
    // instructions.
    if (!I.getOperand(i)->getType()->isFirstClassType()) {
      Assert1(0, "Instruction operands must be first-class values!", &I);
    }

    if (Function *F = dyn_cast<Function>(I.getOperand(i))) {
      // Check to make sure that the "address of" an intrinsic function is never
      // taken.
      Assert1(!F->isIntrinsic() || (i + 1 == e && isa<CallInst>(I)),
              "Cannot take the address of an intrinsic!", &I);
      Assert1(F->getParent() == Mod, "Referencing function in another module!",
              &I);
    } else if (BasicBlock *OpBB = dyn_cast<BasicBlock>(I.getOperand(i))) {
      Assert1(OpBB->getParent() == BB->getParent(),
              "Referring to a basic block in another function!", &I);
    } else if (Argument *OpArg = dyn_cast<Argument>(I.getOperand(i))) {
      Assert1(OpArg->getParent() == BB->getParent(),
              "Referring to an argument in another function!", &I);
    } else if (GlobalValue *GV = dyn_cast<GlobalValue>(I.getOperand(i))) {
      Assert1(GV->getParent() == Mod, "Referencing global in another module!",
              &I);
    } else if (Instruction *Op = dyn_cast<Instruction>(I.getOperand(i))) {
      BasicBlock *OpBlock = Op->getParent();

      // Check that a definition dominates all of its uses.
      if (InvokeInst *II = dyn_cast<InvokeInst>(Op)) {
        // Invoke results are only usable in the normal destination, not in the
        // exceptional destination.
        BasicBlock *NormalDest = II->getNormalDest();

        Assert2(NormalDest != II->getUnwindDest(),
                "No uses of invoke possible due to dominance structure!",
                Op, &I);

        // PHI nodes differ from other nodes because they actually "use" the
        // value in the predecessor basic blocks they correspond to.
        BasicBlock *UseBlock = BB;
        if (PHINode *PN = dyn_cast<PHINode>(&I)) {
          unsigned j = PHINode::getIncomingValueNumForOperand(i);
          UseBlock = PN->getIncomingBlock(j);
        }
        Assert2(UseBlock, "Invoke operand is PHI node with bad incoming-BB",
                Op, &I);

        if (isa<PHINode>(I) && UseBlock == OpBlock) {
          // Special case of a phi node in the normal destination or the unwind
          // destination.
          Assert2(BB == NormalDest || !DT->isReachableFromEntry(UseBlock),
                  "Invoke result not available in the unwind destination!",
                  Op, &I);
        } else {
          Assert2(DT->dominates(NormalDest, UseBlock) ||
                  !DT->isReachableFromEntry(UseBlock),
                  "Invoke result does not dominate all uses!", Op, &I);

          // If the normal successor of an invoke instruction has multiple
          // predecessors, then the normal edge from the invoke is critical,
          // so the invoke value can only be live if the destination block
          // dominates all of it's predecessors (other than the invoke).
          if (!NormalDest->getSinglePredecessor() &&
              DT->isReachableFromEntry(UseBlock))
            // If it is used by something non-phi, then the other case is that
            // 'NormalDest' dominates all of its predecessors other than the
            // invoke.  In this case, the invoke value can still be used.
            for (pred_iterator PI = pred_begin(NormalDest),
                 E = pred_end(NormalDest); PI != E; ++PI)
              if (*PI != II->getParent() && !DT->dominates(NormalDest, *PI) &&
                  DT->isReachableFromEntry(*PI)) {
                CheckFailed("Invoke result does not dominate all uses!", Op,&I);
                return;
              }
        }
      } else if (PHINode *PN = dyn_cast<PHINode>(&I)) {
        // PHI nodes are more difficult than other nodes because they actually
        // "use" the value in the predecessor basic blocks they correspond to.
        unsigned j = PHINode::getIncomingValueNumForOperand(i);
        BasicBlock *PredBB = PN->getIncomingBlock(j);
        Assert2(PredBB && (DT->dominates(OpBlock, PredBB) ||
                           !DT->isReachableFromEntry(PredBB)),
                "Instruction does not dominate all uses!", Op, &I);
      } else {
        if (OpBlock == BB) {
          // If they are in the same basic block, make sure that the definition
          // comes before the use.
          Assert2(InstsInThisBlock.count(Op) || !DT->isReachableFromEntry(BB),
                  "Instruction does not dominate all uses!", Op, &I);
        }

        // Definition must dominate use unless use is unreachable!
        Assert2(InstsInThisBlock.count(Op) || DT->dominates(Op, &I) ||
                !DT->isReachableFromEntry(BB),
                "Instruction does not dominate all uses!", Op, &I);
      }
    } else if (isa<InlineAsm>(I.getOperand(i))) {
      Assert1((i + 1 == e && isa<CallInst>(I)) ||
              (i + 3 == e && isa<InvokeInst>(I)),
              "Cannot take the address of an inline asm!", &I);
    }
  }
<<<<<<< HEAD
=======

  if (MDNode *MD = I.getMetadata(LLVMContext::MD_fpmath)) {
    Assert1(I.getType()->isFPOrFPVectorTy(),
            "fpmath requires a floating point result!", &I);
    Assert1(MD->getNumOperands() == 1, "fpmath takes one operand!", &I);
    Value *Op0 = MD->getOperand(0);
    if (ConstantFP *CFP0 = dyn_cast_or_null<ConstantFP>(Op0)) {
      APFloat Accuracy = CFP0->getValueAPF();
      Assert1(Accuracy.isNormal() && !Accuracy.isNegative(),
              "fpmath accuracy not a positive number!", &I);
    } else {
      Assert1(false, "invalid fpmath accuracy!", &I);
    }
  }

  MDNode *MD = I.getMetadata(LLVMContext::MD_range);
  Assert1(!MD || isa<LoadInst>(I), "Ranges are only for loads!", &I);

>>>>>>> d05f1854
  InstsInThisBlock.insert(&I);
}

// Flags used by TableGen to mark intrinsic parameters with the
// LLVMExtendedElementVectorType and LLVMTruncatedElementVectorType classes.
static const unsigned ExtendedElementVectorType = 0x40000000;
static const unsigned TruncatedElementVectorType = 0x20000000;

/// visitIntrinsicFunction - Allow intrinsics to be verified in different ways.
///
void Verifier::visitIntrinsicFunctionCall(Intrinsic::ID ID, CallInst &CI) {
  Function *IF = CI.getCalledFunction();
  Assert1(IF->isDeclaration(), "Intrinsic functions should never be defined!",
          IF);

#define GET_INTRINSIC_VERIFIER
#include "llvm/Intrinsics.gen"
#undef GET_INTRINSIC_VERIFIER

  // If the intrinsic takes MDNode arguments, verify that they are either global
  // or are local to *this* function.
  for (unsigned i = 0, e = CI.getNumArgOperands(); i != e; ++i)
    if (MDNode *MD = dyn_cast<MDNode>(CI.getArgOperand(i)))
      visitMDNode(*MD, CI.getParent()->getParent());

  switch (ID) {
  default:
    break;
  case Intrinsic::dbg_declare: {  // llvm.dbg.declare
    Assert1(CI.getArgOperand(0) && isa<MDNode>(CI.getArgOperand(0)),
                "invalid llvm.dbg.declare intrinsic call 1", &CI);
    MDNode *MD = cast<MDNode>(CI.getArgOperand(0));
    Assert1(MD->getNumOperands() == 1,
                "invalid llvm.dbg.declare intrinsic call 2", &CI);
  } break;
  case Intrinsic::memcpy:
  case Intrinsic::memmove:
  case Intrinsic::memset:
    Assert1(isa<ConstantInt>(CI.getArgOperand(3)),
            "alignment argument of memory intrinsics must be a constant int",
            &CI);
    Assert1(isa<ConstantInt>(CI.getArgOperand(4)),
            "isvolatile argument of memory intrinsics must be a constant int",
            &CI);
    break;
  case Intrinsic::gcroot:
  case Intrinsic::gcwrite:
  case Intrinsic::gcread:
    if (ID == Intrinsic::gcroot) {
      AllocaInst *AI =
        dyn_cast<AllocaInst>(CI.getArgOperand(0)->stripPointerCasts());
      Assert1(AI, "llvm.gcroot parameter #1 must be an alloca.", &CI);
      Assert1(isa<Constant>(CI.getArgOperand(1)),
              "llvm.gcroot parameter #2 must be a constant.", &CI);
      if (!AI->getType()->getElementType()->isPointerTy()) {
        Assert1(!isa<ConstantPointerNull>(CI.getArgOperand(1)),
                "llvm.gcroot parameter #1 must either be a pointer alloca, "
                "or argument #2 must be a non-null constant.", &CI);
      }
    }

    Assert1(CI.getParent()->getParent()->hasGC(),
            "Enclosing function does not use GC.", &CI);
    break;
  case Intrinsic::init_trampoline:
    Assert1(isa<Function>(CI.getArgOperand(1)->stripPointerCasts()),
            "llvm.init_trampoline parameter #2 must resolve to a function.",
            &CI);
    break;
  case Intrinsic::prefetch:
    Assert1(isa<ConstantInt>(CI.getArgOperand(1)) &&
            isa<ConstantInt>(CI.getArgOperand(2)) &&
            cast<ConstantInt>(CI.getArgOperand(1))->getZExtValue() < 2 &&
            cast<ConstantInt>(CI.getArgOperand(2))->getZExtValue() < 4,
            "invalid arguments to llvm.prefetch",
            &CI);
    break;
  case Intrinsic::stackprotector:
    Assert1(isa<AllocaInst>(CI.getArgOperand(1)->stripPointerCasts()),
            "llvm.stackprotector parameter #2 must resolve to an alloca.",
            &CI);
    break;
  case Intrinsic::lifetime_start:
  case Intrinsic::lifetime_end:
  case Intrinsic::invariant_start:
    Assert1(isa<ConstantInt>(CI.getArgOperand(0)),
            "size argument of memory use markers must be a constant integer",
            &CI);
    break;
  case Intrinsic::invariant_end:
    Assert1(isa<ConstantInt>(CI.getArgOperand(1)),
            "llvm.invariant.end parameter #2 must be a constant integer", &CI);
    break;
  }
}

/// Produce a string to identify an intrinsic parameter or return value.
/// The ArgNo value numbers the return values from 0 to NumRets-1 and the
/// parameters beginning with NumRets.
///
static std::string IntrinsicParam(unsigned ArgNo, unsigned NumRets) {
  if (ArgNo >= NumRets)
    return "Intrinsic parameter #" + utostr(ArgNo - NumRets);
  if (NumRets == 1)
    return "Intrinsic result type";
  return "Intrinsic result type #" + utostr(ArgNo);
}

bool Verifier::PerformTypeCheck(Intrinsic::ID ID, Function *F, Type *Ty,
                                int VT, unsigned ArgNo, std::string &Suffix) {
  FunctionType *FTy = F->getFunctionType();

  unsigned NumElts = 0;
  Type *EltTy = Ty;
  VectorType *VTy = dyn_cast<VectorType>(Ty);
  if (VTy) {
    EltTy = VTy->getElementType();
    NumElts = VTy->getNumElements();
  }

  Type *RetTy = FTy->getReturnType();
  StructType *ST = dyn_cast<StructType>(RetTy);
  unsigned NumRetVals;
  if (RetTy->isVoidTy())
    NumRetVals = 0;
  else if (ST)
    NumRetVals = ST->getNumElements();
  else
    NumRetVals = 1;

  if (VT < 0) {
    int Match = ~VT;

    // Check flags that indicate a type that is an integral vector type with
    // elements that are larger or smaller than the elements of the matched
    // type.
    if ((Match & (ExtendedElementVectorType |
                  TruncatedElementVectorType)) != 0) {
      IntegerType *IEltTy = dyn_cast<IntegerType>(EltTy);
      if (!VTy || !IEltTy) {
        CheckFailed(IntrinsicParam(ArgNo, NumRetVals) + " is not "
                    "an integral vector type.", F);
        return false;
      }
      // Adjust the current Ty (in the opposite direction) rather than
      // the type being matched against.
      if ((Match & ExtendedElementVectorType) != 0) {
        if ((IEltTy->getBitWidth() & 1) != 0) {
          CheckFailed(IntrinsicParam(ArgNo, NumRetVals) + " vector "
                      "element bit-width is odd.", F);
          return false;
        }
        Ty = VectorType::getTruncatedElementVectorType(VTy);
      } else
        Ty = VectorType::getExtendedElementVectorType(VTy);
      Match &= ~(ExtendedElementVectorType | TruncatedElementVectorType);
    }

    if (Match <= static_cast<int>(NumRetVals - 1)) {
      if (ST)
        RetTy = ST->getElementType(Match);

      if (Ty != RetTy) {
        CheckFailed(IntrinsicParam(ArgNo, NumRetVals) + " does not "
                    "match return type.", F);
        return false;
      }
    } else {
      if (Ty != FTy->getParamType(Match - NumRetVals)) {
        CheckFailed(IntrinsicParam(ArgNo, NumRetVals) + " does not "
                    "match parameter %" + utostr(Match - NumRetVals) + ".", F);
        return false;
      }
    }
  } else if (VT == MVT::iAny) {
    if (!EltTy->isIntegerTy()) {
      CheckFailed(IntrinsicParam(ArgNo, NumRetVals) + " is not "
                  "an integer type.", F);
      return false;
    }

    unsigned GotBits = cast<IntegerType>(EltTy)->getBitWidth();
    Suffix += ".";

    if (EltTy != Ty)
      Suffix += "v" + utostr(NumElts);

    Suffix += "i" + utostr(GotBits);

    // Check some constraints on various intrinsics.
    switch (ID) {
    default: break; // Not everything needs to be checked.
    case Intrinsic::bswap:
      if (GotBits < 16 || GotBits % 16 != 0) {
        CheckFailed("Intrinsic requires even byte width argument", F);
        return false;
      }
      break;
    }
  } else if (VT == MVT::fAny) {
    if (!EltTy->isFloatingPointTy()) {
      CheckFailed(IntrinsicParam(ArgNo, NumRetVals) + " is not "
                  "a floating-point type.", F);
      return false;
    }

    Suffix += ".";

    if (EltTy != Ty)
      Suffix += "v" + utostr(NumElts);

    Suffix += EVT::getEVT(EltTy).getEVTString();
  } else if (VT == MVT::vAny) {
    if (!VTy) {
      CheckFailed(IntrinsicParam(ArgNo, NumRetVals) + " is not a vector type.",
                  F);
      return false;
    }
    Suffix += ".v" + utostr(NumElts) + EVT::getEVT(EltTy).getEVTString();
  } else if (VT == MVT::iPTR) {
    if (!Ty->isPointerTy()) {
      CheckFailed(IntrinsicParam(ArgNo, NumRetVals) + " is not a "
                  "pointer and a pointer is required.", F);
      return false;
    }
  } else if (VT == MVT::iPTRAny) {
    // Outside of TableGen, we don't distinguish iPTRAny (to any address space)
    // and iPTR. In the verifier, we can not distinguish which case we have so
    // allow either case to be legal.
    if (PointerType* PTyp = dyn_cast<PointerType>(Ty)) {
      EVT PointeeVT = EVT::getEVT(PTyp->getElementType(), true);
      if (PointeeVT == MVT::Other) {
        CheckFailed("Intrinsic has pointer to complex type.");
        return false;
      }
      Suffix += ".p" + utostr(PTyp->getAddressSpace()) +
        PointeeVT.getEVTString();
    } else {
      CheckFailed(IntrinsicParam(ArgNo, NumRetVals) + " is not a "
                  "pointer and a pointer is required.", F);
      return false;
    }
  } else if (EVT((MVT::SimpleValueType)VT).isVector()) {
    EVT VVT = EVT((MVT::SimpleValueType)VT);

    // If this is a vector argument, verify the number and type of elements.
    if (VVT.getVectorElementType() != EVT::getEVT(EltTy)) {
      CheckFailed("Intrinsic prototype has incorrect vector element type!", F);
      return false;
    }

    if (VVT.getVectorNumElements() != NumElts) {
      CheckFailed("Intrinsic prototype has incorrect number of "
                  "vector elements!", F);
      return false;
    }
  } else if (EVT((MVT::SimpleValueType)VT).getTypeForEVT(Ty->getContext()) != 
             EltTy) {
    CheckFailed(IntrinsicParam(ArgNo, NumRetVals) + " is wrong!", F);
    return false;
  } else if (EltTy != Ty) {
    CheckFailed(IntrinsicParam(ArgNo, NumRetVals) + " is a vector "
                "and a scalar is required.", F);
    return false;
  }

  return true;
}

/// VerifyIntrinsicPrototype - TableGen emits calls to this function into
/// Intrinsics.gen.  This implements a little state machine that verifies the
/// prototype of intrinsics.
void Verifier::VerifyIntrinsicPrototype(Intrinsic::ID ID, Function *F,
                                        unsigned NumRetVals,
                                        unsigned NumParams, ...) {
  va_list VA;
  va_start(VA, NumParams);
  FunctionType *FTy = F->getFunctionType();

  // For overloaded intrinsics, the Suffix of the function name must match the
  // types of the arguments. This variable keeps track of the expected
  // suffix, to be checked at the end.
  std::string Suffix;

  if (FTy->getNumParams() + FTy->isVarArg() != NumParams) {
    CheckFailed("Intrinsic prototype has incorrect number of arguments!", F);
    return;
  }

  Type *Ty = FTy->getReturnType();
  StructType *ST = dyn_cast<StructType>(Ty);

  if (NumRetVals == 0 && !Ty->isVoidTy()) {
    CheckFailed("Intrinsic should return void", F);
    return;
  }
  
  // Verify the return types.
  if (ST && ST->getNumElements() != NumRetVals) {
    CheckFailed("Intrinsic prototype has incorrect number of return types!", F);
    return;
  }
  
  for (unsigned ArgNo = 0; ArgNo != NumRetVals; ++ArgNo) {
    int VT = va_arg(VA, int); // An MVT::SimpleValueType when non-negative.

    if (ST) Ty = ST->getElementType(ArgNo);
    if (!PerformTypeCheck(ID, F, Ty, VT, ArgNo, Suffix))
      break;
  }

  // Verify the parameter types.
  for (unsigned ArgNo = 0; ArgNo != NumParams; ++ArgNo) {
    int VT = va_arg(VA, int); // An MVT::SimpleValueType when non-negative.

    if (VT == MVT::isVoid && ArgNo > 0) {
      if (!FTy->isVarArg())
        CheckFailed("Intrinsic prototype has no '...'!", F);
      break;
    }

    if (!PerformTypeCheck(ID, F, FTy->getParamType(ArgNo), VT,
                          ArgNo + NumRetVals, Suffix))
      break;
  }

  va_end(VA);

  // For intrinsics without pointer arguments, if we computed a Suffix then the
  // intrinsic is overloaded and we need to make sure that the name of the
  // function is correct. We add the suffix to the name of the intrinsic and
  // compare against the given function name. If they are not the same, the
  // function name is invalid. This ensures that overloading of intrinsics
  // uses a sane and consistent naming convention.  Note that intrinsics with
  // pointer argument may or may not be overloaded so we will check assuming it
  // has a suffix and not.
  if (!Suffix.empty()) {
    std::string Name(Intrinsic::getName(ID));
    if (Name + Suffix != F->getName()) {
      CheckFailed("Overloaded intrinsic has incorrect suffix: '" +
                  F->getName().substr(Name.length()) + "'. It should be '" +
                  Suffix + "'", F);
    }
  }

  // Check parameter attributes.
  Assert1(F->getAttributes() == Intrinsic::getAttributes(ID),
          "Intrinsic has wrong parameter attributes!", F);
}


//===----------------------------------------------------------------------===//
//  Implement the public interfaces to this file...
//===----------------------------------------------------------------------===//

FunctionPass *llvm::createVerifierPass(VerifierFailureAction action) {
  return new Verifier(action);
}


/// verifyFunction - Check a function for errors, printing messages on stderr.
/// Return true if the function is corrupt.
///
bool llvm::verifyFunction(const Function &f, VerifierFailureAction action) {
  Function &F = const_cast<Function&>(f);
  assert(!F.isDeclaration() && "Cannot verify external functions");

  FunctionPassManager FPM(F.getParent());
  Verifier *V = new Verifier(action);
  FPM.add(V);
  FPM.run(F);
  return V->Broken;
}

/// verifyModule - Check a module for errors, printing messages on stderr.
/// Return true if the module is corrupt.
///
bool llvm::verifyModule(const Module &M, VerifierFailureAction action,
                        std::string *ErrorInfo) {
  PassManager PM;
  Verifier *V = new Verifier(action);
  PM.add(V);
  PM.run(const_cast<Module&>(M));

  if (ErrorInfo && V->Broken)
    *ErrorInfo = V->MessagesStr.str();
  return V->Broken;
}<|MERGE_RESOLUTION|>--- conflicted
+++ resolved
@@ -1,4 +1,4 @@
-//===-- Verifier.cpp - Implement the Module Verifier -------------*- C++ -*-==//
+//===-- Verifier.cpp - Implement the Module Verifier -----------------------==//
 //
 //                     The LLVM Compiler Infrastructure
 //
@@ -51,6 +51,7 @@
 #include "llvm/DerivedTypes.h"
 #include "llvm/InlineAsm.h"
 #include "llvm/IntrinsicInst.h"
+#include "llvm/LLVMContext.h"
 #include "llvm/Metadata.h"
 #include "llvm/Module.h"
 #include "llvm/Pass.h"
@@ -117,7 +118,6 @@
   struct Verifier : public FunctionPass, public InstVisitor<Verifier> {
     static char ID; // Pass ID, replacement for typeid
     bool Broken;          // Is this module found to be broken?
-    bool RealPass;        // Are we not being run by a PassManager?
     VerifierFailureAction action;
                           // What to do if verification fails.
     Module *Mod;          // Module we are verifying right now
@@ -143,13 +143,13 @@
     const Value *PersonalityFn;
 
     Verifier()
-      : FunctionPass(ID), Broken(false), RealPass(true),
+      : FunctionPass(ID), Broken(false),
         action(AbortProcessAction), Mod(0), Context(0), DT(0),
         MessagesStr(Messages), PersonalityFn(0) {
       initializeVerifierPass(*PassRegistry::getPassRegistry());
     }
     explicit Verifier(VerifierFailureAction ctn)
-      : FunctionPass(ID), Broken(false), RealPass(true), action(ctn), Mod(0),
+      : FunctionPass(ID), Broken(false), action(ctn), Mod(0),
         Context(0), DT(0), MessagesStr(Messages), PersonalityFn(0) {
       initializeVerifierPass(*PassRegistry::getPassRegistry());
     }
@@ -158,17 +158,14 @@
       Mod = &M;
       Context = &M.getContext();
 
-      // If this is a real pass, in a pass manager, we must abort before
-      // returning back to the pass manager, or else the pass manager may try to
-      // run other passes on the broken module.
-      if (RealPass)
-        return abortIfBroken();
-      return false;
+      // We must abort before returning back to the pass manager, or else the
+      // pass manager may try to run other passes on the broken module.
+      return abortIfBroken();
     }
 
     bool runOnFunction(Function &F) {
       // Get dominator information if we are being run by PassManager
-      if (RealPass) DT = &getAnalysis<DominatorTree>();
+      DT = &getAnalysis<DominatorTree>();
 
       Mod = F.getParent();
       if (!Context) Context = &F.getContext();
@@ -177,13 +174,9 @@
       InstsInThisBlock.clear();
       PersonalityFn = 0;
 
-      // If this is a real pass, in a pass manager, we must abort before
-      // returning back to the pass manager, or else the pass manager may try to
-      // run other passes on the broken module.
-      if (RealPass)
-        return abortIfBroken();
-
-      return false;
+      // We must abort before returning back to the pass manager, or else the
+      // pass manager may try to run other passes on the broken module.
+      return abortIfBroken();
     }
 
     bool doFinalization(Module &M) {
@@ -214,8 +207,7 @@
     virtual void getAnalysisUsage(AnalysisUsage &AU) const {
       AU.setPreservesAll();
       AU.addRequiredID(PreVerifyID);
-      if (RealPass)
-        AU.addRequired<DominatorTree>();
+      AU.addRequired<DominatorTree>();
     }
 
     /// abortIfBroken - If the module is broken and we are supposed to abort on
@@ -225,7 +217,6 @@
       if (!Broken) return false;
       MessagesStr << "Broken module found, ";
       switch (action) {
-      default: llvm_unreachable("Unknown action");
       case AbortProcessAction:
         MessagesStr << "compilation aborted!\n";
         dbgs() << MessagesStr.str();
@@ -239,6 +230,7 @@
         MessagesStr << "compilation terminated.\n";
         return true;
       }
+      llvm_unreachable("Invalid action");
     }
 
 
@@ -279,6 +271,7 @@
     void visitGetElementPtrInst(GetElementPtrInst &GEP);
     void visitLoadInst(LoadInst &LI);
     void visitStoreInst(StoreInst &SI);
+    void verifyDominatesUse(Instruction &I, unsigned i);
     void visitInstruction(Instruction &I);
     void visitTerminatorInst(TerminatorInst &I);
     void visitBranchInst(BranchInst &BI);
@@ -547,7 +540,7 @@
   for (unsigned i = 0;
        i < array_lengthof(Attribute::MutuallyIncompatible); ++i) {
     Attributes MutI = Attrs & Attribute::MutuallyIncompatible[i];
-    Assert1(!(MutI & (MutI - 1)), "Attributes " +
+    Assert1(MutI.isEmptyOrSingleton(), "Attributes " +
             Attribute::getAsString(MutI) + " are incompatible!", V);
   }
 
@@ -607,7 +600,7 @@
   for (unsigned i = 0;
        i < array_lengthof(Attribute::MutuallyIncompatible); ++i) {
     Attributes MutI = FAttrs & Attribute::MutuallyIncompatible[i];
-    Assert1(!(MutI & (MutI - 1)), "Attributes " +
+    Assert1(MutI.isEmptyOrSingleton(), "Attributes " +
             Attribute::getAsString(MutI) + " are incompatible!", V);
   }
 }
@@ -812,11 +805,11 @@
   // have the same type as the switched-on value.
   Type *SwitchTy = SI.getCondition()->getType();
   SmallPtrSet<ConstantInt*, 32> Constants;
-  for (unsigned i = 1, e = SI.getNumCases(); i != e; ++i) {
-    Assert1(SI.getCaseValue(i)->getType() == SwitchTy,
+  for (SwitchInst::CaseIt i = SI.case_begin(), e = SI.case_end(); i != e; ++i) {
+    Assert1(i.getCaseValue()->getType() == SwitchTy,
             "Switch constants must all be same type as switch value!", &SI);
-    Assert2(Constants.insert(SI.getCaseValue(i)),
-            "Duplicate integer as switch case", &SI, SI.getCaseValue(i));
+    Assert2(Constants.insert(i.getCaseValue()),
+            "Duplicate integer as switch case", &SI, i.getCaseValue());
   }
 
   visitTerminatorInst(SI);
@@ -1035,8 +1028,19 @@
   Type *SrcTy = I.getOperand(0)->getType();
   Type *DestTy = I.getType();
 
-  Assert1(SrcTy->isPointerTy(), "PtrToInt source must be pointer", &I);
-  Assert1(DestTy->isIntegerTy(), "PtrToInt result must be integral", &I);
+  Assert1(SrcTy->getScalarType()->isPointerTy(),
+          "PtrToInt source must be pointer", &I);
+  Assert1(DestTy->getScalarType()->isIntegerTy(),
+          "PtrToInt result must be integral", &I);
+  Assert1(SrcTy->isVectorTy() == DestTy->isVectorTy(),
+          "PtrToInt type mismatch", &I);
+
+  if (SrcTy->isVectorTy()) {
+    VectorType *VSrc = dyn_cast<VectorType>(SrcTy);
+    VectorType *VDest = dyn_cast<VectorType>(DestTy);
+    Assert1(VSrc->getNumElements() == VDest->getNumElements(),
+          "PtrToInt Vector width mismatch", &I);
+  }
 
   visitInstruction(I);
 }
@@ -1046,9 +1050,18 @@
   Type *SrcTy = I.getOperand(0)->getType();
   Type *DestTy = I.getType();
 
-  Assert1(SrcTy->isIntegerTy(), "IntToPtr source must be an integral", &I);
-  Assert1(DestTy->isPointerTy(), "IntToPtr result must be a pointer",&I);
-
+  Assert1(SrcTy->getScalarType()->isIntegerTy(),
+          "IntToPtr source must be an integral", &I);
+  Assert1(DestTy->getScalarType()->isPointerTy(),
+          "IntToPtr result must be a pointer",&I);
+  Assert1(SrcTy->isVectorTy() == DestTy->isVectorTy(),
+          "IntToPtr type mismatch", &I);
+  if (SrcTy->isVectorTy()) {
+    VectorType *VSrc = dyn_cast<VectorType>(SrcTy);
+    VectorType *VDest = dyn_cast<VectorType>(DestTy);
+    Assert1(VSrc->getNumElements() == VDest->getNumElements(),
+          "IntToPtr Vector width mismatch", &I);
+  }
   visitInstruction(I);
 }
 
@@ -1245,7 +1258,7 @@
   Assert1(Op0Ty == Op1Ty,
           "Both operands to ICmp instruction are not of the same type!", &IC);
   // Check that the operands are the right type
-  Assert1(Op0Ty->isIntOrIntVectorTy() || Op0Ty->isPointerTy(),
+  Assert1(Op0Ty->isIntOrIntVectorTy() || Op0Ty->getScalarType()->isPointerTy(),
           "Invalid operand types for ICmp instruction", &IC);
   // Check that the predicate is valid.
   Assert1(IC.getPredicate() >= CmpInst::FIRST_ICMP_PREDICATE &&
@@ -1295,17 +1308,41 @@
 }
 
 void Verifier::visitGetElementPtrInst(GetElementPtrInst &GEP) {
-  Assert1(cast<PointerType>(GEP.getOperand(0)->getType())
-            ->getElementType()->isSized(),
+  Type *TargetTy = GEP.getPointerOperandType()->getScalarType();
+
+  Assert1(isa<PointerType>(TargetTy),
+    "GEP base pointer is not a vector or a vector of pointers", &GEP);
+  Assert1(cast<PointerType>(TargetTy)->getElementType()->isSized(),
           "GEP into unsized type!", &GEP);
-  
+
   SmallVector<Value*, 16> Idxs(GEP.idx_begin(), GEP.idx_end());
   Type *ElTy =
-    GetElementPtrInst::getIndexedType(GEP.getOperand(0)->getType(), Idxs);
+    GetElementPtrInst::getIndexedType(GEP.getPointerOperandType(), Idxs);
   Assert1(ElTy, "Invalid indices for GEP pointer type!", &GEP);
-  Assert2(GEP.getType()->isPointerTy() &&
-          cast<PointerType>(GEP.getType())->getElementType() == ElTy,
-          "GEP is not of right type for indices!", &GEP, ElTy);
+
+  if (GEP.getPointerOperandType()->isPointerTy()) {
+    // Validate GEPs with scalar indices.
+    Assert2(GEP.getType()->isPointerTy() &&
+           cast<PointerType>(GEP.getType())->getElementType() == ElTy,
+           "GEP is not of right type for indices!", &GEP, ElTy);
+  } else {
+    // Validate GEPs with a vector index.
+    Assert1(Idxs.size() == 1, "Invalid number of indices!", &GEP);
+    Value *Index = Idxs[0];
+    Type  *IndexTy = Index->getType();
+    Assert1(IndexTy->isVectorTy(),
+      "Vector GEP must have vector indices!", &GEP);
+    Assert1(GEP.getType()->isVectorTy(),
+      "Vector GEP must return a vector value", &GEP);
+    Type *ElemPtr = cast<VectorType>(GEP.getType())->getElementType();
+    Assert1(ElemPtr->isPointerTy(),
+      "Vector GEP pointer operand is not a pointer!", &GEP);
+    unsigned IndexWidth = cast<VectorType>(IndexTy)->getNumElements();
+    unsigned GepWidth = cast<VectorType>(GEP.getType())->getNumElements();
+    Assert1(IndexWidth == GepWidth, "Invalid GEP index vector width", &GEP);
+    Assert1(ElTy == cast<PointerType>(ElemPtr)->getElementType(),
+      "Vector GEP type does not match pointer type!", &GEP);
+  }
   visitInstruction(GEP);
 }
 
@@ -1324,6 +1361,25 @@
     Assert1(LI.getSynchScope() == CrossThread,
             "Non-atomic load cannot have SynchronizationScope specified", &LI);
   }
+
+  if (MDNode *Range = LI.getMetadata(LLVMContext::MD_range)) {
+    unsigned NumOperands = Range->getNumOperands();
+    Assert1(NumOperands % 2 == 0, "Unfinished range!", Range);
+    unsigned NumRanges = NumOperands / 2;
+    Assert1(NumRanges >= 1, "It should have at least one range!", Range);
+    for (unsigned i = 0; i < NumRanges; ++i) {
+      ConstantInt *Low = dyn_cast<ConstantInt>(Range->getOperand(2*i));
+      Assert1(Low, "The lower limit must be an integer!", Low);
+      ConstantInt *High = dyn_cast<ConstantInt>(Range->getOperand(2*i + 1));
+      Assert1(High, "The upper limit must be an integer!", High);
+      Assert1(High->getType() == Low->getType() &&
+              High->getType() == ElTy, "Range types must match load type!",
+              &LI);
+      Assert1(High->getValue() != Low->getValue(), "Range must not be empty!",
+              Range);
+    }
+  }
+
   visitInstruction(LI);
 }
 
@@ -1466,6 +1522,58 @@
   }
 
   visitInstruction(LPI);
+}
+
+void Verifier::verifyDominatesUse(Instruction &I, unsigned i) {
+  Instruction *Op = cast<Instruction>(I.getOperand(i));
+  BasicBlock *BB = I.getParent();
+  BasicBlock *OpBlock = Op->getParent();
+  PHINode *PN = dyn_cast<PHINode>(&I);
+
+  // DT can handle non phi instructions for us.
+  if (!PN) {
+    // Definition must dominate use unless use is unreachable!
+    Assert2(InstsInThisBlock.count(Op) || !DT->isReachableFromEntry(BB) ||
+            DT->dominates(Op, &I),
+            "Instruction does not dominate all uses!", Op, &I);
+    return;
+  }
+
+  // Check that a definition dominates all of its uses.
+  if (InvokeInst *II = dyn_cast<InvokeInst>(Op)) {
+    // Invoke results are only usable in the normal destination, not in the
+    // exceptional destination.
+    BasicBlock *NormalDest = II->getNormalDest();
+
+
+    // PHI nodes differ from other nodes because they actually "use" the
+    // value in the predecessor basic blocks they correspond to.
+    BasicBlock *UseBlock = BB;
+    unsigned j = PHINode::getIncomingValueNumForOperand(i);
+    UseBlock = PN->getIncomingBlock(j);
+    Assert2(UseBlock, "Invoke operand is PHI node with bad incoming-BB",
+            Op, &I);
+
+    if (UseBlock == OpBlock) {
+      // Special case of a phi node in the normal destination or the unwind
+      // destination.
+      Assert2(BB == NormalDest || !DT->isReachableFromEntry(UseBlock),
+              "Invoke result not available in the unwind destination!",
+              Op, &I);
+    } else {
+      Assert2(DT->dominates(II, UseBlock) ||
+              !DT->isReachableFromEntry(UseBlock),
+              "Invoke result does not dominate all uses!", Op, &I);
+    }
+  }
+
+  // PHI nodes are more difficult than other nodes because they actually
+  // "use" the value in the predecessor basic blocks they correspond to.
+  unsigned j = PHINode::getIncomingValueNumForOperand(i);
+  BasicBlock *PredBB = PN->getIncomingBlock(j);
+  Assert2(PredBB && (DT->dominates(OpBlock, PredBB) ||
+                     !DT->isReachableFromEntry(PredBB)),
+          "Instruction does not dominate all uses!", Op, &I);
 }
 
 /// verifyInstruction - Verify that an instruction is well formed.
@@ -1536,86 +1644,14 @@
     } else if (GlobalValue *GV = dyn_cast<GlobalValue>(I.getOperand(i))) {
       Assert1(GV->getParent() == Mod, "Referencing global in another module!",
               &I);
-    } else if (Instruction *Op = dyn_cast<Instruction>(I.getOperand(i))) {
-      BasicBlock *OpBlock = Op->getParent();
-
-      // Check that a definition dominates all of its uses.
-      if (InvokeInst *II = dyn_cast<InvokeInst>(Op)) {
-        // Invoke results are only usable in the normal destination, not in the
-        // exceptional destination.
-        BasicBlock *NormalDest = II->getNormalDest();
-
-        Assert2(NormalDest != II->getUnwindDest(),
-                "No uses of invoke possible due to dominance structure!",
-                Op, &I);
-
-        // PHI nodes differ from other nodes because they actually "use" the
-        // value in the predecessor basic blocks they correspond to.
-        BasicBlock *UseBlock = BB;
-        if (PHINode *PN = dyn_cast<PHINode>(&I)) {
-          unsigned j = PHINode::getIncomingValueNumForOperand(i);
-          UseBlock = PN->getIncomingBlock(j);
-        }
-        Assert2(UseBlock, "Invoke operand is PHI node with bad incoming-BB",
-                Op, &I);
-
-        if (isa<PHINode>(I) && UseBlock == OpBlock) {
-          // Special case of a phi node in the normal destination or the unwind
-          // destination.
-          Assert2(BB == NormalDest || !DT->isReachableFromEntry(UseBlock),
-                  "Invoke result not available in the unwind destination!",
-                  Op, &I);
-        } else {
-          Assert2(DT->dominates(NormalDest, UseBlock) ||
-                  !DT->isReachableFromEntry(UseBlock),
-                  "Invoke result does not dominate all uses!", Op, &I);
-
-          // If the normal successor of an invoke instruction has multiple
-          // predecessors, then the normal edge from the invoke is critical,
-          // so the invoke value can only be live if the destination block
-          // dominates all of it's predecessors (other than the invoke).
-          if (!NormalDest->getSinglePredecessor() &&
-              DT->isReachableFromEntry(UseBlock))
-            // If it is used by something non-phi, then the other case is that
-            // 'NormalDest' dominates all of its predecessors other than the
-            // invoke.  In this case, the invoke value can still be used.
-            for (pred_iterator PI = pred_begin(NormalDest),
-                 E = pred_end(NormalDest); PI != E; ++PI)
-              if (*PI != II->getParent() && !DT->dominates(NormalDest, *PI) &&
-                  DT->isReachableFromEntry(*PI)) {
-                CheckFailed("Invoke result does not dominate all uses!", Op,&I);
-                return;
-              }
-        }
-      } else if (PHINode *PN = dyn_cast<PHINode>(&I)) {
-        // PHI nodes are more difficult than other nodes because they actually
-        // "use" the value in the predecessor basic blocks they correspond to.
-        unsigned j = PHINode::getIncomingValueNumForOperand(i);
-        BasicBlock *PredBB = PN->getIncomingBlock(j);
-        Assert2(PredBB && (DT->dominates(OpBlock, PredBB) ||
-                           !DT->isReachableFromEntry(PredBB)),
-                "Instruction does not dominate all uses!", Op, &I);
-      } else {
-        if (OpBlock == BB) {
-          // If they are in the same basic block, make sure that the definition
-          // comes before the use.
-          Assert2(InstsInThisBlock.count(Op) || !DT->isReachableFromEntry(BB),
-                  "Instruction does not dominate all uses!", Op, &I);
-        }
-
-        // Definition must dominate use unless use is unreachable!
-        Assert2(InstsInThisBlock.count(Op) || DT->dominates(Op, &I) ||
-                !DT->isReachableFromEntry(BB),
-                "Instruction does not dominate all uses!", Op, &I);
-      }
+    } else if (isa<Instruction>(I.getOperand(i))) {
+      verifyDominatesUse(I, i);
     } else if (isa<InlineAsm>(I.getOperand(i))) {
       Assert1((i + 1 == e && isa<CallInst>(I)) ||
               (i + 3 == e && isa<InvokeInst>(I)),
               "Cannot take the address of an inline asm!", &I);
     }
   }
-<<<<<<< HEAD
-=======
 
   if (MDNode *MD = I.getMetadata(LLVMContext::MD_fpmath)) {
     Assert1(I.getType()->isFPOrFPVectorTy(),
@@ -1634,7 +1670,6 @@
   MDNode *MD = I.getMetadata(LLVMContext::MD_range);
   Assert1(!MD || isa<LoadInst>(I), "Ranges are only for loads!", &I);
 
->>>>>>> d05f1854
   InstsInThisBlock.insert(&I);
 }
 
@@ -1662,6 +1697,12 @@
 
   switch (ID) {
   default:
+    break;
+  case Intrinsic::ctlz:  // llvm.ctlz
+  case Intrinsic::cttz:  // llvm.cttz
+    Assert1(isa<ConstantInt>(CI.getArgOperand(1)),
+            "is_zero_undef argument of bit counting intrinsics must be a "
+            "constant int", &CI);
     break;
   case Intrinsic::dbg_declare: {  // llvm.dbg.declare
     Assert1(CI.getArgOperand(0) && isa<MDNode>(CI.getArgOperand(0)),
