/*===---- avxintrin.h - AVX intrinsics -------------------------------------===
 *
 * Permission is hereby granted, free of charge, to any person obtaining a copy
 * of this software and associated documentation files (the "Software"), to deal
 * in the Software without restriction, including without limitation the rights
 * to use, copy, modify, merge, publish, distribute, sublicense, and/or sell
 * copies of the Software, and to permit persons to whom the Software is
 * furnished to do so, subject to the following conditions:
 *
 * The above copyright notice and this permission notice shall be included in
 * all copies or substantial portions of the Software.
 *
 * THE SOFTWARE IS PROVIDED "AS IS", WITHOUT WARRANTY OF ANY KIND, EXPRESS OR
 * IMPLIED, INCLUDING BUT NOT LIMITED TO THE WARRANTIES OF MERCHANTABILITY,
 * FITNESS FOR A PARTICULAR PURPOSE AND NONINFRINGEMENT. IN NO EVENT SHALL THE
 * AUTHORS OR COPYRIGHT HOLDERS BE LIABLE FOR ANY CLAIM, DAMAGES OR OTHER
 * LIABILITY, WHETHER IN AN ACTION OF CONTRACT, TORT OR OTHERWISE, ARISING FROM,
 * OUT OF OR IN CONNECTION WITH THE SOFTWARE OR THE USE OR OTHER DEALINGS IN
 * THE SOFTWARE.
 *
 *===-----------------------------------------------------------------------===
 */

#ifndef __IMMINTRIN_H
#error "Never use <avxintrin.h> directly; include <immintrin.h> instead."
#endif

typedef double __v4df __attribute__ ((__vector_size__ (32)));
typedef float __v8sf __attribute__ ((__vector_size__ (32)));
typedef long long __v4di __attribute__ ((__vector_size__ (32)));
typedef int __v8si __attribute__ ((__vector_size__ (32)));
typedef short __v16hi __attribute__ ((__vector_size__ (32)));
typedef char __v32qi __attribute__ ((__vector_size__ (32)));

typedef float __m256 __attribute__ ((__vector_size__ (32)));
typedef double __m256d __attribute__((__vector_size__(32)));
typedef long long __m256i __attribute__((__vector_size__(32)));

/* Arithmetic */
static __inline __m256d __attribute__((__always_inline__, __nodebug__))
_mm256_add_pd(__m256d a, __m256d b)
{
  return a+b;
}

static __inline __m256 __attribute__((__always_inline__, __nodebug__))
_mm256_add_ps(__m256 a, __m256 b)
{
  return a+b;
}

static __inline __m256d __attribute__((__always_inline__, __nodebug__))
_mm256_sub_pd(__m256d a, __m256d b)
{
  return a-b;
}

static __inline __m256 __attribute__((__always_inline__, __nodebug__))
_mm256_sub_ps(__m256 a, __m256 b)
{
  return a-b;
}

static __inline __m256d __attribute__((__always_inline__, __nodebug__))
_mm256_addsub_pd(__m256d a, __m256d b)
{
  return (__m256d)__builtin_ia32_addsubpd256((__v4df)a, (__v4df)b);
}

static __inline __m256 __attribute__((__always_inline__, __nodebug__))
_mm256_addsub_ps(__m256 a, __m256 b)
{
  return (__m256)__builtin_ia32_addsubps256((__v8sf)a, (__v8sf)b);
}

static __inline __m256d __attribute__((__always_inline__, __nodebug__))
_mm256_div_pd(__m256d a, __m256d b)
{
  return a / b;
}

static __inline __m256 __attribute__((__always_inline__, __nodebug__))
_mm256_div_ps(__m256 a, __m256 b)
{
  return a / b;
}

static __inline __m256d __attribute__((__always_inline__, __nodebug__))
_mm256_max_pd(__m256d a, __m256d b)
{
  return (__m256d)__builtin_ia32_maxpd256((__v4df)a, (__v4df)b);
}

static __inline __m256 __attribute__((__always_inline__, __nodebug__))
_mm256_max_ps(__m256 a, __m256 b)
{
  return (__m256)__builtin_ia32_maxps256((__v8sf)a, (__v8sf)b);
}

static __inline __m256d __attribute__((__always_inline__, __nodebug__))
_mm256_min_pd(__m256d a, __m256d b)
{
  return (__m256d)__builtin_ia32_minpd256((__v4df)a, (__v4df)b);
}

static __inline __m256 __attribute__((__always_inline__, __nodebug__))
_mm256_min_ps(__m256 a, __m256 b)
{
  return (__m256)__builtin_ia32_minps256((__v8sf)a, (__v8sf)b);
}

static __inline __m256d __attribute__((__always_inline__, __nodebug__))
_mm256_mul_pd(__m256d a, __m256d b)
{
  return a * b;
}

static __inline __m256 __attribute__((__always_inline__, __nodebug__))
_mm256_mul_ps(__m256 a, __m256 b)
{
  return a * b;
}

static __inline __m256d __attribute__((__always_inline__, __nodebug__))
_mm256_sqrt_pd(__m256d a)
{
  return (__m256d)__builtin_ia32_sqrtpd256((__v4df)a);
}

static __inline __m256 __attribute__((__always_inline__, __nodebug__))
_mm256_sqrt_ps(__m256 a)
{
  return (__m256)__builtin_ia32_sqrtps256((__v8sf)a);
}

static __inline __m256 __attribute__((__always_inline__, __nodebug__))
_mm256_rsqrt_ps(__m256 a)
{
  return (__m256)__builtin_ia32_rsqrtps256((__v8sf)a);
}

static __inline __m256 __attribute__((__always_inline__, __nodebug__))
_mm256_rcp_ps(__m256 a)
{
  return (__m256)__builtin_ia32_rcpps256((__v8sf)a);
}

static __inline __m256d __attribute__((__always_inline__, __nodebug__))
_mm256_round_pd(__m256d v, const int m)
{
  return (__m256d)__builtin_ia32_roundpd256((__v4df)v, m);
}

static __inline __m256 __attribute__((__always_inline__, __nodebug__))
_mm256_round_ps(__m256 v, const int m)
{
  return (__m256)__builtin_ia32_roundps256((__v8sf)v, m);
}

#define _mm256_ceil_pd(V)  _mm256_round_pd((V), _MM_FROUND_CEIL)
#define _mm256_floor_pd(V) _mm256_round_pd((V), _MM_FROUND_FLOOR)
#define _mm256_ceil_ps(V)  _mm256_round_ps((V), _MM_FROUND_CEIL)
#define _mm256_floor_ps(V) _mm256_round_ps((V), _MM_FROUND_FLOOR)

/* Logical */
static __inline __m256d __attribute__((__always_inline__, __nodebug__))
_mm256_and_pd(__m256d a, __m256d b)
{
  return (__m256d)((__v4di)a & (__v4di)b);
}

static __inline __m256 __attribute__((__always_inline__, __nodebug__))
_mm256_and_ps(__m256 a, __m256 b)
{
  return (__m256)((__v8si)a & (__v8si)b);
}

static __inline __m256d __attribute__((__always_inline__, __nodebug__))
_mm256_andnot_pd(__m256d a, __m256d b)
{
  return (__m256d)(~(__v4di)a & (__v4di)b);
}

static __inline __m256 __attribute__((__always_inline__, __nodebug__))
_mm256_andnot_ps(__m256 a, __m256 b)
{
  return (__m256)(~(__v8si)a & (__v8si)b);
}

static __inline __m256d __attribute__((__always_inline__, __nodebug__))
_mm256_or_pd(__m256d a, __m256d b)
{
  return (__m256d)((__v4di)a | (__v4di)b);
}

static __inline __m256 __attribute__((__always_inline__, __nodebug__))
_mm256_or_ps(__m256 a, __m256 b)
{
  return (__m256)((__v8si)a | (__v8si)b);
}

static __inline __m256d __attribute__((__always_inline__, __nodebug__))
_mm256_xor_pd(__m256d a, __m256d b)
{
  return (__m256d)((__v4di)a ^ (__v4di)b);
}

static __inline __m256 __attribute__((__always_inline__, __nodebug__))
_mm256_xor_ps(__m256 a, __m256 b)
{
  return (__m256)((__v8si)a ^ (__v8si)b);
}

/* Horizontal arithmetic */
static __inline __m256d __attribute__((__always_inline__, __nodebug__))
_mm256_hadd_pd(__m256d a, __m256d b)
{
  return (__m256d)__builtin_ia32_haddpd256((__v4df)a, (__v4df)b);
}

static __inline __m256 __attribute__((__always_inline__, __nodebug__))
_mm256_hadd_ps(__m256 a, __m256 b)
{
  return (__m256)__builtin_ia32_haddps256((__v8sf)a, (__v8sf)b);
}

static __inline __m256d __attribute__((__always_inline__, __nodebug__))
_mm256_hsub_pd(__m256d a, __m256d b)
{
  return (__m256d)__builtin_ia32_hsubpd256((__v4df)a, (__v4df)b);
}

static __inline __m256 __attribute__((__always_inline__, __nodebug__))
_mm256_hsub_ps(__m256 a, __m256 b)
{
  return (__m256)__builtin_ia32_hsubps256((__v8sf)a, (__v8sf)b);
}

/* Vector permutations */
static __inline __m128d __attribute__((__always_inline__, __nodebug__))
_mm_permutevar_pd(__m128d a, __m128i c)
{
  return (__m128d)__builtin_ia32_vpermilvarpd((__v2df)a, (__v2di)c);
}

static __inline __m256d __attribute__((__always_inline__, __nodebug__))
_mm256_permutevar_pd(__m256d a, __m256i c)
{
  return (__m256d)__builtin_ia32_vpermilvarpd256((__v4df)a, (__v4di)c);
}

static __inline __m128 __attribute__((__always_inline__, __nodebug__))
_mm_permutevar_ps(__m128 a, __m128i c)
{
  return (__m128)__builtin_ia32_vpermilvarps((__v4sf)a, (__v4si)c);
}

static __inline __m256 __attribute__((__always_inline__, __nodebug__))
_mm256_permutevar_ps(__m256 a, __m256i c)
{
  return (__m256)__builtin_ia32_vpermilvarps256((__v8sf)a,
						  (__v8si)c);
}

<<<<<<< HEAD
static __inline __m128d __attribute__((__always_inline__, __nodebug__))
_mm_permute_pd(__m128d a, const int c)
{
  return (__m128d)__builtin_ia32_vpermilpd((__v2df)a, c);
}

static __inline __m256d __attribute__((__always_inline__, __nodebug__))
_mm256_permute_pd(__m256d a, const int c)
{
  return (__m256d)__builtin_ia32_vpermilpd256((__v4df)a, c);
}

static __inline __m128 __attribute__((__always_inline__, __nodebug__))
_mm_permute_ps(__m128 a, const int c)
{
  return (__m128)__builtin_ia32_vpermilps((__v4sf)a, c);
}

static __inline __m256 __attribute__((__always_inline__, __nodebug__))
_mm256_permute_ps(__m256 a, const int c)
{
  return (__m256)__builtin_ia32_vpermilps256((__v8sf)a, c);
}

static __inline __m256d __attribute__((__always_inline__, __nodebug__))
_mm256_permute2f128_pd(__m256d a, __m256d b, const int c)
{
  return (__m256d)__builtin_ia32_vperm2f128_pd256((__v4df)a, (__v4df)b, c);
}

static __inline __m256 __attribute__((__always_inline__, __nodebug__))
_mm256_permute2f128_ps(__m256 a, __m256 b, const int c)
{
  return (__m256)__builtin_ia32_vperm2f128_ps256((__v8sf)a, (__v8sf)b, c);
}

static __inline __m256i __attribute__((__always_inline__, __nodebug__))
_mm256_permute2f128_si256(__m256i a, __m256i b, const int c)
{
  return (__m256i)__builtin_ia32_vperm2f128_si256((__v8si)a, (__v8si)b, c);
}
=======
#define _mm_permute_pd(A, C) __extension__ ({ \
  __m128d __A = (A); \
  (__m128d)__builtin_shufflevector((__v2df)__A, (__v2df) _mm_setzero_pd(), \
                                   (C) & 0x1, ((C) & 0x2) >> 1); })

#define _mm256_permute_pd(A, C) __extension__ ({ \
  __m256d __A = (A); \
  (__m256d)__builtin_shufflevector((__v4df)__A, (__v4df) _mm256_setzero_pd(), \
                                   (C) & 0x1, ((C) & 0x2) >> 1, \
                                   2 + (((C) & 0x4) >> 2), \
                                   2 + (((C) & 0x8) >> 3)); })

#define _mm_permute_ps(A, C) __extension__ ({ \
  __m128 __A = (A); \
  (__m128)__builtin_shufflevector((__v4sf)__A, (__v4sf) _mm_setzero_ps(), \
                                   (C) & 0x3, ((C) & 0xc) >> 2, \
                                   ((C) & 0x30) >> 4, ((C) & 0xc0) >> 6); })

#define _mm256_permute_ps(A, C) __extension__ ({ \
  __m256 __A = (A); \
  (__m256)__builtin_shufflevector((__v8sf)__A, (__v8sf) _mm256_setzero_ps(), \
                                  (C) & 0x3, ((C) & 0xc) >> 2, \
                                  ((C) & 0x30) >> 4, ((C) & 0xc0) >> 6, \
                                  4 + (((C) & 0x03) >> 0), \
                                  4 + (((C) & 0x0c) >> 2), \
                                  4 + (((C) & 0x30) >> 4), \
                                  4 + (((C) & 0xc0) >> 6)); })

#define _mm256_permute2f128_pd(V1, V2, M) __extension__ ({ \
  __m256d __V1 = (V1); \
  __m256d __V2 = (V2); \
  (__m256d)__builtin_ia32_vperm2f128_pd256((__v4df)__V1, (__v4df)__V2, (M)); })

#define _mm256_permute2f128_ps(V1, V2, M) __extension__ ({ \
  __m256 __V1 = (V1); \
  __m256 __V2 = (V2); \
  (__m256)__builtin_ia32_vperm2f128_ps256((__v8sf)__V1, (__v8sf)__V2, (M)); })

#define _mm256_permute2f128_si256(V1, V2, M) __extension__ ({ \
  __m256i __V1 = (V1); \
  __m256i __V2 = (V2); \
  (__m256i)__builtin_ia32_vperm2f128_si256((__v8si)__V1, (__v8si)__V2, (M)); })
>>>>>>> d05f1854

/* Vector Blend */
static __inline __m256d __attribute__((__always_inline__, __nodebug__))
_mm256_blend_pd(__m256d a, __m256d b, const int c)
{
  return (__m256d)__builtin_ia32_blendpd256((__v4df)a, (__v4df)b, c);
}

static __inline __m256 __attribute__((__always_inline__, __nodebug__))
_mm256_blend_ps(__m256 a, __m256 b, const int c)
{
  return (__m256)__builtin_ia32_blendps256((__v8sf)a, (__v8sf)b, c);
}

static __inline __m256d __attribute__((__always_inline__, __nodebug__))
_mm256_blendv_pd(__m256d a, __m256d b, __m256d c)
{
  return (__m256d)__builtin_ia32_blendvpd256((__v4df)a, (__v4df)b, (__v4df)c);
}

static __inline __m256 __attribute__((__always_inline__, __nodebug__))
_mm256_blendv_ps(__m256 a, __m256 b, __m256 c)
{
  return (__m256)__builtin_ia32_blendvps256((__v8sf)a, (__v8sf)b, (__v8sf)c);
}

/* Vector Dot Product */
static __inline __m256 __attribute__((__always_inline__, __nodebug__))
_mm256_dp_ps(__m256 a, __m256 b, const int c)
{
  return (__m256)__builtin_ia32_dpps256((__v8sf)a, (__v8sf)b, c);
}

/* Vector shuffle */
#define _mm256_shuffle_ps(a, b, mask) \
        (__builtin_shufflevector((__v8sf)(a), (__v8sf)(b), \
        (mask) & 0x3,                ((mask) & 0xc) >> 2, \
        (((mask) & 0x30) >> 4) + 8,  (((mask) & 0xc0) >> 6) + 8, \
        ((mask) & 0x3) + 4,          (((mask) & 0xc) >> 2) + 4, \
        (((mask) & 0x30) >> 4) + 12, (((mask) & 0xc0) >> 6) + 12))

#define _mm256_shuffle_pd(a, b, mask) \
        (__builtin_shufflevector((__v4df)(a), (__v4df)(b), \
        (mask) & 0x1, \
        (((mask) & 0x2) >> 1) + 4, \
        (((mask) & 0x4) >> 2) + 2, \
        (((mask) & 0x8) >> 3) + 6))

/* Compare */
#define _CMP_EQ_OQ    0x00 /* Equal (ordered, non-signaling)  */
#define _CMP_LT_OS    0x01 /* Less-than (ordered, signaling)  */
#define _CMP_LE_OS    0x02 /* Less-than-or-equal (ordered, signaling)  */
#define _CMP_UNORD_Q  0x03 /* Unordered (non-signaling)  */
#define _CMP_NEQ_UQ   0x04 /* Not-equal (unordered, non-signaling)  */
#define _CMP_NLT_US   0x05 /* Not-less-than (unordered, signaling)  */
#define _CMP_NLE_US   0x06 /* Not-less-than-or-equal (unordered, signaling)  */
#define _CMP_ORD_Q    0x07 /* Ordered (nonsignaling)   */
#define _CMP_EQ_UQ    0x08 /* Equal (unordered, non-signaling)  */
#define _CMP_NGE_US   0x09 /* Not-greater-than-or-equal (unord, signaling)  */
#define _CMP_NGT_US   0x0a /* Not-greater-than (unordered, signaling)  */
#define _CMP_FALSE_OQ 0x0b /* False (ordered, non-signaling)  */
#define _CMP_NEQ_OQ   0x0c /* Not-equal (ordered, non-signaling)  */
#define _CMP_GE_OS    0x0d /* Greater-than-or-equal (ordered, signaling)  */
#define _CMP_GT_OS    0x0e /* Greater-than (ordered, signaling)  */
#define _CMP_TRUE_UQ  0x0f /* True (unordered, non-signaling)  */
#define _CMP_EQ_OS    0x10 /* Equal (ordered, signaling)  */
#define _CMP_LT_OQ    0x11 /* Less-than (ordered, non-signaling)  */
#define _CMP_LE_OQ    0x12 /* Less-than-or-equal (ordered, non-signaling)  */
#define _CMP_UNORD_S  0x13 /* Unordered (signaling)  */
#define _CMP_NEQ_US   0x14 /* Not-equal (unordered, signaling)  */
#define _CMP_NLT_UQ   0x15 /* Not-less-than (unordered, non-signaling)  */
#define _CMP_NLE_UQ   0x16 /* Not-less-than-or-equal (unord, non-signaling)  */
#define _CMP_ORD_S    0x17 /* Ordered (signaling)  */
#define _CMP_EQ_US    0x18 /* Equal (unordered, signaling)  */
#define _CMP_NGE_UQ   0x19 /* Not-greater-than-or-equal (unord, non-sign)  */
#define _CMP_NGT_UQ   0x1a /* Not-greater-than (unordered, non-signaling)  */
#define _CMP_FALSE_OS 0x1b /* False (ordered, signaling)  */
#define _CMP_NEQ_OS   0x1c /* Not-equal (ordered, signaling)  */
#define _CMP_GE_OQ    0x1d /* Greater-than-or-equal (ordered, non-signaling)  */
#define _CMP_GT_OQ    0x1e /* Greater-than (ordered, non-signaling)  */
#define _CMP_TRUE_US  0x1f /* True (unordered, signaling)  */

#define _mm_cmp_pd(a, b, c) \
  (__m128d)__builtin_ia32_cmppd((__v2df)(a), (__v2df)(b), (c))

#define _mm_cmp_ps(a, b, c) \
  (__m128)__builtin_ia32_cmpps((__v4sf)(a), (__v4sf)(b), (c))

#define _mm256_cmp_pd(a, b, c) \
  (__m256d)__builtin_ia32_cmppd256((__v4df)(a), (__v4df)(b), (c))

#define _mm256_cmp_ps(a, b, c) \
  (__m256)__builtin_ia32_cmpps256((__v8sf)(a), (__v8sf)(b), (c))

#define _mm_cmp_sd(a, b, c) \
  (__m128d)__builtin_ia32_cmpsd((__v2df)(a), (__v2df)(b), (c))

#define _mm_cmp_ss(a, b, c) \
  (__m128)__builtin_ia32_cmpss((__v4sf)(a), (__v4sf)(b), (c))

/* Vector extract */
static __inline __m128d __attribute__((__always_inline__, __nodebug__))
_mm256_extractf128_pd(__m256d a, const int o)
{
  return (__m128d)__builtin_ia32_vextractf128_pd256((__v4df)a, o);
}

static __inline __m128 __attribute__((__always_inline__, __nodebug__))
_mm256_extractf128_ps(__m256 a, const int o)
{
  return (__m128)__builtin_ia32_vextractf128_ps256((__v8sf)a, o);
}

static __inline __m128i __attribute__((__always_inline__, __nodebug__))
_mm256_extractf128_si256(__m256i a, const int o)
{
  return (__m128i)__builtin_ia32_vextractf128_si256((__v8si)a, o);
}

static __inline int __attribute__((__always_inline__, __nodebug__))
_mm256_extract_epi32(__m256i a, int const imm)
{
  __v8si b = (__v8si)a;
  return b[imm];
}

static __inline int __attribute__((__always_inline__, __nodebug__))
_mm256_extract_epi16(__m256i a, int const imm)
{
  __v16hi b = (__v16hi)a;
  return b[imm];
}

static __inline int __attribute__((__always_inline__, __nodebug__))
_mm256_extract_epi8(__m256i a, int const imm)
{
  __v32qi b = (__v32qi)a;
  return b[imm];
}

#ifdef __x86_64__
static __inline long long  __attribute__((__always_inline__, __nodebug__))
_mm256_extract_epi64(__m256i a, const int imm)
{
  __v4di b = (__v4di)a;
  return b[imm];
}
#endif

/* Vector insert */
static __inline __m256d __attribute__((__always_inline__, __nodebug__))
_mm256_insertf128_pd(__m256d a, __m128d b, const int o)
{
  return (__m256d)__builtin_ia32_vinsertf128_pd256((__v4df)a, (__v2df)b, o);
}

static __inline __m256 __attribute__((__always_inline__, __nodebug__))
_mm256_insertf128_ps(__m256 a, __m128 b, const int o)
{
  return (__m256)__builtin_ia32_vinsertf128_ps256((__v8sf)a, (__v4sf)b, o);
}

static __inline __m256i __attribute__((__always_inline__, __nodebug__))
_mm256_insertf128_si256(__m256i a, __m128i b, const int o)
{
  return (__m256i)__builtin_ia32_vinsertf128_si256((__v8si)a, (__v4si)b, o);
}

static __inline __m256i __attribute__((__always_inline__, __nodebug__))
_mm256_insert_epi32(__m256i a, int b, int const imm)
{
  __v8si c = (__v8si)a;
  c[imm & 7] = b;
  return (__m256i)c;
}

static __inline __m256i __attribute__((__always_inline__, __nodebug__))
_mm256_insert_epi16(__m256i a, int b, int const imm)
{
  __v16hi c = (__v16hi)a;
  c[imm & 15] = b;
  return (__m256i)c;
}

static __inline __m256i __attribute__((__always_inline__, __nodebug__))
_mm256_insert_epi8(__m256i a, int b, int const imm)
{
  __v32qi c = (__v32qi)a;
  c[imm & 31] = b;
  return (__m256i)c;
}

#ifdef __x86_64__
static __inline __m256i __attribute__((__always_inline__, __nodebug__))
_mm256_insert_epi64(__m256i a, int b, int const imm)
{
  __v4di c = (__v4di)a;
  c[imm & 3] = b;
  return (__m256i)c;
}
#endif

/* Conversion */
static __inline __m256d __attribute__((__always_inline__, __nodebug__))
_mm256_cvtepi32_pd(__m128i a)
{
  return (__m256d)__builtin_ia32_cvtdq2pd256((__v4si) a);
}

static __inline __m256 __attribute__((__always_inline__, __nodebug__))
_mm256_cvtepi32_ps(__m256i a)
{
  return (__m256)__builtin_ia32_cvtdq2ps256((__v8si) a);
}

static __inline __m128 __attribute__((__always_inline__, __nodebug__))
_mm256_cvtpd_ps(__m256d a)
{
  return (__m128)__builtin_ia32_cvtpd2ps256((__v4df) a);
}

static __inline __m256i __attribute__((__always_inline__, __nodebug__))
_mm256_cvtps_epi32(__m256 a)
{
  return (__m256i)__builtin_ia32_cvtps2dq256((__v8sf) a);
}

static __inline __m256d __attribute__((__always_inline__, __nodebug__))
_mm256_cvtps_pd(__m128 a)
{
  return (__m256d)__builtin_ia32_cvtps2pd256((__v4sf) a);
}

static __inline __m128i __attribute__((__always_inline__, __nodebug__))
_mm256_cvttpd_epi32(__m256d a)
{
  return (__m128i)__builtin_ia32_cvttpd2dq256((__v4df) a);
}

static __inline __m128i __attribute__((__always_inline__, __nodebug__))
_mm256_cvtpd_epi32(__m256d a)
{
  return (__m128i)__builtin_ia32_cvtpd2dq256((__v4df) a);
}

static __inline __m256i __attribute__((__always_inline__, __nodebug__))
_mm256_cvttps_epi32(__m256 a)
{
  return (__m256i)__builtin_ia32_cvttps2dq256((__v8sf) a);
}

/* Vector replicate */
static __inline __m256 __attribute__((__always_inline__, __nodebug__))
_mm256_movehdup_ps(__m256 a)
{
  return __builtin_shufflevector(a, a, 1, 1, 3, 3, 5, 5, 7, 7);
}

static __inline __m256 __attribute__((__always_inline__, __nodebug__))
_mm256_moveldup_ps(__m256 a)
{
  return __builtin_shufflevector(a, a, 0, 0, 2, 2, 4, 4, 6, 6);
}

static __inline __m256d __attribute__((__always_inline__, __nodebug__))
_mm256_movedup_pd(__m256d a)
{
  return __builtin_shufflevector(a, a, 0, 0, 2, 2);
}

/* Unpack and Interleave */
static __inline __m256d __attribute__((__always_inline__, __nodebug__))
_mm256_unpackhi_pd(__m256d a, __m256d b)
{
  return __builtin_shufflevector(a, b, 1, 5, 1+2, 5+2);
}

static __inline __m256d __attribute__((__always_inline__, __nodebug__))
_mm256_unpacklo_pd(__m256d a, __m256d b)
{
  return __builtin_shufflevector(a, b, 0, 4, 0+2, 4+2);
}

static __inline __m256 __attribute__((__always_inline__, __nodebug__))
_mm256_unpackhi_ps(__m256 a, __m256 b)
{
  return __builtin_shufflevector(a, b, 2, 10, 2+1, 10+1, 6, 14, 6+1, 14+1);
}

static __inline __m256 __attribute__((__always_inline__, __nodebug__))
_mm256_unpacklo_ps(__m256 a, __m256 b)
{
  return __builtin_shufflevector(a, b, 0, 8, 0+1, 8+1, 4, 12, 4+1, 12+1);
}

/* Bit Test */
static __inline int __attribute__((__always_inline__, __nodebug__))
_mm_testz_pd(__m128d a, __m128d b)
{
  return __builtin_ia32_vtestzpd((__v2df)a, (__v2df)b);
}

static __inline int __attribute__((__always_inline__, __nodebug__))
_mm_testc_pd(__m128d a, __m128d b)
{
  return __builtin_ia32_vtestcpd((__v2df)a, (__v2df)b);
}

static __inline int __attribute__((__always_inline__, __nodebug__))
_mm_testnzc_pd(__m128d a, __m128d b)
{
  return __builtin_ia32_vtestnzcpd((__v2df)a, (__v2df)b);
}

static __inline int __attribute__((__always_inline__, __nodebug__))
_mm_testz_ps(__m128 a, __m128 b)
{
  return __builtin_ia32_vtestzps((__v4sf)a, (__v4sf)b);
}

static __inline int __attribute__((__always_inline__, __nodebug__))
_mm_testc_ps(__m128 a, __m128 b)
{
  return __builtin_ia32_vtestcps((__v4sf)a, (__v4sf)b);
}

static __inline int __attribute__((__always_inline__, __nodebug__))
_mm_testnzc_ps(__m128 a, __m128 b)
{
  return __builtin_ia32_vtestnzcps((__v4sf)a, (__v4sf)b);
}

static __inline int __attribute__((__always_inline__, __nodebug__))
_mm256_testz_pd(__m256d a, __m256d b)
{
  return __builtin_ia32_vtestzpd256((__v4df)a, (__v4df)b);
}

static __inline int __attribute__((__always_inline__, __nodebug__))
_mm256_testc_pd(__m256d a, __m256d b)
{
  return __builtin_ia32_vtestcpd256((__v4df)a, (__v4df)b);
}

static __inline int __attribute__((__always_inline__, __nodebug__))
_mm256_testnzc_pd(__m256d a, __m256d b)
{
  return __builtin_ia32_vtestnzcpd256((__v4df)a, (__v4df)b);
}

static __inline int __attribute__((__always_inline__, __nodebug__))
_mm256_testz_ps(__m256 a, __m256 b)
{
  return __builtin_ia32_vtestzps256((__v8sf)a, (__v8sf)b);
}

static __inline int __attribute__((__always_inline__, __nodebug__))
_mm256_testc_ps(__m256 a, __m256 b)
{
  return __builtin_ia32_vtestcps256((__v8sf)a, (__v8sf)b);
}

static __inline int __attribute__((__always_inline__, __nodebug__))
_mm256_testnzc_ps(__m256 a, __m256 b)
{
  return __builtin_ia32_vtestnzcps256((__v8sf)a, (__v8sf)b);
}

static __inline int __attribute__((__always_inline__, __nodebug__))
_mm256_testz_si256(__m256i a, __m256i b)
{
  return __builtin_ia32_ptestz256((__v4di)a, (__v4di)b);
}

static __inline int __attribute__((__always_inline__, __nodebug__))
_mm256_testc_si256(__m256i a, __m256i b)
{
  return __builtin_ia32_ptestc256((__v4di)a, (__v4di)b);
}

static __inline int __attribute__((__always_inline__, __nodebug__))
_mm256_testnzc_si256(__m256i a, __m256i b)
{
  return __builtin_ia32_ptestnzc256((__v4di)a, (__v4di)b);
}

/* Vector extract sign mask */
static __inline int __attribute__((__always_inline__, __nodebug__))
_mm256_movemask_pd(__m256d a)
{
  return __builtin_ia32_movmskpd256((__v4df)a);
}

static __inline int __attribute__((__always_inline__, __nodebug__))
_mm256_movemask_ps(__m256 a)
{
  return __builtin_ia32_movmskps256((__v8sf)a);
}

/* Vector zero */
static __inline void __attribute__((__always_inline__, __nodebug__))
_mm256_zeroall(void)
{
  __builtin_ia32_vzeroall();
}

static __inline void __attribute__((__always_inline__, __nodebug__))
_mm256_zeroupper(void)
{
  __builtin_ia32_vzeroupper();
}

/* Vector load with broadcast */
static __inline __m128 __attribute__((__always_inline__, __nodebug__))
_mm_broadcast_ss(float const *a)
{
  return (__m128)__builtin_ia32_vbroadcastss(a);
}

static __inline __m256d __attribute__((__always_inline__, __nodebug__))
_mm256_broadcast_sd(double const *a)
{
  return (__m256d)__builtin_ia32_vbroadcastsd256(a);
}

static __inline __m256 __attribute__((__always_inline__, __nodebug__))
_mm256_broadcast_ss(float const *a)
{
  return (__m256)__builtin_ia32_vbroadcastss256(a);
}

static __inline __m256d __attribute__((__always_inline__, __nodebug__))
_mm256_broadcast_pd(__m128d const *a)
{
  return (__m256d)__builtin_ia32_vbroadcastf128_pd256(a);
}

static __inline __m256 __attribute__((__always_inline__, __nodebug__))
_mm256_broadcast_ps(__m128 const *a)
{
  return (__m256)__builtin_ia32_vbroadcastf128_ps256(a);
}

/* SIMD load ops */
static __inline __m256d __attribute__((__always_inline__, __nodebug__))
_mm256_load_pd(double const *p)
{
  return *(__m256d *)p;
}

static __inline __m256 __attribute__((__always_inline__, __nodebug__))
_mm256_load_ps(float const *p)
{
  return *(__m256 *)p;
}

static __inline __m256d __attribute__((__always_inline__, __nodebug__))
_mm256_loadu_pd(double const *p)
{
  return (__m256d)__builtin_ia32_loadupd256(p);
}

static __inline __m256 __attribute__((__always_inline__, __nodebug__))
_mm256_loadu_ps(float const *p)
{
  return (__m256)__builtin_ia32_loadups256(p);
}

static __inline __m256i __attribute__((__always_inline__, __nodebug__))
_mm256_load_si256(__m256i const *p)
{
  return *p;
}

static __inline __m256i __attribute__((__always_inline__, __nodebug__))
_mm256_loadu_si256(__m256i const *p)
{
  return (__m256i)__builtin_ia32_loaddqu256((char const *)p);
}

static __inline __m256i __attribute__((__always_inline__, __nodebug__))
_mm256_lddqu_si256(__m256i const *p)
{
  return (__m256i)__builtin_ia32_lddqu256((char const *)p);
}

/* SIMD store ops */
static __inline void __attribute__((__always_inline__, __nodebug__))
_mm256_store_pd(double *p, __m256d a)
{
  *(__m256d *)p = a;
}

static __inline void __attribute__((__always_inline__, __nodebug__))
_mm256_store_ps(float *p, __m256 a)
{
  *(__m256 *)p = a;
}

static __inline void __attribute__((__always_inline__, __nodebug__))
_mm256_storeu_pd(double *p, __m256d a)
{
  __builtin_ia32_storeupd256(p, (__v4df)a);
}

static __inline void __attribute__((__always_inline__, __nodebug__))
_mm256_storeu_ps(float *p, __m256 a)
{
  __builtin_ia32_storeups256(p, (__v8sf)a);
}

static __inline void __attribute__((__always_inline__, __nodebug__))
_mm256_store_si256(__m256i *p, __m256i a)
{
  *p = a;
}

static __inline void __attribute__((__always_inline__, __nodebug__))
_mm256_storeu_si256(__m256i *p, __m256i a)
{
  __builtin_ia32_storedqu256((char *)p, (__v32qi)a);
}

/* Conditional load ops */
static __inline __m128d __attribute__((__always_inline__, __nodebug__))
_mm_maskload_pd(double const *p, __m128d m)
{
  return (__m128d)__builtin_ia32_maskloadpd((const __v2df *)p, (__v2df)m);
}

static __inline __m256d __attribute__((__always_inline__, __nodebug__))
_mm256_maskload_pd(double const *p, __m256d m)
{
  return (__m256d)__builtin_ia32_maskloadpd256((const __v4df *)p, (__v4df)m);
}

static __inline __m128 __attribute__((__always_inline__, __nodebug__))
_mm_maskload_ps(float const *p, __m128 m)
{
  return (__m128)__builtin_ia32_maskloadps((const __v4sf *)p, (__v4sf)m);
}

static __inline __m256 __attribute__((__always_inline__, __nodebug__))
_mm256_maskload_ps(float const *p, __m256 m)
{
  return (__m256)__builtin_ia32_maskloadps256((const __v8sf *)p, (__v8sf)m);
}

/* Conditional store ops */
static __inline void __attribute__((__always_inline__, __nodebug__))
_mm256_maskstore_ps(float *p, __m256 m, __m256 a)
{
  __builtin_ia32_maskstoreps256((__v8sf *)p, (__v8sf)m, (__v8sf)a);
}

static __inline void __attribute__((__always_inline__, __nodebug__))
_mm_maskstore_pd(double *p, __m128d m, __m128d a)
{
  __builtin_ia32_maskstorepd((__v2df *)p, (__v2df)m, (__v2df)a);
}

static __inline void __attribute__((__always_inline__, __nodebug__))
_mm256_maskstore_pd(double *p, __m256d m, __m256d a)
{
  __builtin_ia32_maskstorepd256((__v4df *)p, (__v4df)m, (__v4df)a);
}

static __inline void __attribute__((__always_inline__, __nodebug__))
_mm_maskstore_ps(float *p, __m128 m, __m128 a)
{
  __builtin_ia32_maskstoreps((__v4sf *)p, (__v4sf)m, (__v4sf)a);
}

/* Cacheability support ops */
static __inline void __attribute__((__always_inline__, __nodebug__))
_mm256_stream_si256(__m256i *a, __m256i b)
{
  __builtin_ia32_movntdq256((__v4di *)a, (__v4di)b);
}

static __inline void __attribute__((__always_inline__, __nodebug__))
_mm256_stream_pd(double *a, __m256d b)
{
  __builtin_ia32_movntpd256(a, (__v4df)b);
}

static __inline void __attribute__((__always_inline__, __nodebug__))
_mm256_stream_ps(float *p, __m256 a)
{
  __builtin_ia32_movntps256(p, (__v8sf)a);
}

/* Create vectors */
static __inline __m256d __attribute__((__always_inline__, __nodebug__))
_mm256_set_pd(double a, double b, double c, double d)
{
  return (__m256d){ d, c, b, a };
}

static __inline __m256 __attribute__((__always_inline__, __nodebug__))
_mm256_set_ps(float a, float b, float c, float d,
	            float e, float f, float g, float h)
{
  return (__m256){ h, g, f, e, d, c, b, a };
}

static __inline __m256i __attribute__((__always_inline__, __nodebug__))
_mm256_set_epi32(int i0, int i1, int i2, int i3,
		             int i4, int i5, int i6, int i7)
{
  return (__m256i)(__v8si){ i7, i6, i5, i4, i3, i2, i1, i0 };
}

static __inline __m256i __attribute__((__always_inline__, __nodebug__))
_mm256_set_epi16(short w15, short w14, short w13, short w12,
		             short w11, short w10, short w09, short w08,
		             short w07, short w06, short w05, short w04,
		             short w03, short w02, short w01, short w00)
{
  return (__m256i)(__v16hi){ w00, w01, w02, w03, w04, w05, w06, w07,
                             w08, w09, w10, w11, w12, w13, w14, w15 };
}

static __inline __m256i __attribute__((__always_inline__, __nodebug__))
_mm256_set_epi8(char b31, char b30, char b29, char b28,
		            char b27, char b26, char b25, char b24,
		            char b23, char b22, char b21, char b20,
		            char b19, char b18, char b17, char b16,
		            char b15, char b14, char b13, char b12,
		            char b11, char b10, char b09, char b08,
		            char b07, char b06, char b05, char b04,
		            char b03, char b02, char b01, char b00)
{
  return (__m256i)(__v32qi){
    b00, b01, b02, b03, b04, b05, b06, b07,
    b08, b09, b10, b11, b12, b13, b14, b15,
    b16, b17, b18, b19, b20, b21, b22, b23,
    b24, b25, b26, b27, b28, b29, b30, b31
  };
}

static __inline __m256i __attribute__((__always_inline__, __nodebug__))
_mm256_set_epi64x(long long a, long long b, long long c, long long d)
{
  return (__m256i)(__v4di){ d, c, b, a };
}

/* Create vectors with elements in reverse order */
static __inline __m256d __attribute__((__always_inline__, __nodebug__))
_mm256_setr_pd(double a, double b, double c, double d)
{
  return (__m256d){ a, b, c, d };
}

static __inline __m256 __attribute__((__always_inline__, __nodebug__))
_mm256_setr_ps(float a, float b, float c, float d,
		           float e, float f, float g, float h)
{
  return (__m256){ a, b, c, d, e, f, g, h };
}

static __inline __m256i __attribute__((__always_inline__, __nodebug__))
_mm256_setr_epi32(int i0, int i1, int i2, int i3,
		              int i4, int i5, int i6, int i7)
{
  return (__m256i)(__v8si){ i0, i1, i2, i3, i4, i5, i6, i7 };
}

static __inline __m256i __attribute__((__always_inline__, __nodebug__))
_mm256_setr_epi16(short w15, short w14, short w13, short w12,
		   short w11, short w10, short w09, short w08,
		   short w07, short w06, short w05, short w04,
		   short w03, short w02, short w01, short w00)
{
  return (__m256i)(__v16hi){ w15, w14, w13, w12, w11, w10, w09, w08,
			                       w07, w06, w05, w04, w03, w02, w01, w00 };
}

static __inline __m256i __attribute__((__always_inline__, __nodebug__))
_mm256_setr_epi8(char b31, char b30, char b29, char b28,
		             char b27, char b26, char b25, char b24,
		             char b23, char b22, char b21, char b20,
		             char b19, char b18, char b17, char b16,
		             char b15, char b14, char b13, char b12,
		             char b11, char b10, char b09, char b08,
		             char b07, char b06, char b05, char b04,
		             char b03, char b02, char b01, char b00)
{
  return (__m256i)(__v32qi){
    b31, b30, b29, b28, b27, b26, b25, b24,
		b23, b22, b21, b20, b19, b18, b17, b16,
		b15, b14, b13, b12, b11, b10, b09, b08,
		b07, b06, b05, b04, b03, b02, b01, b00 };
}

static __inline __m256i __attribute__((__always_inline__, __nodebug__))
_mm256_setr_epi64x(long long a, long long b, long long c, long long d)
{
  return (__m256i)(__v4di){ a, b, c, d };
}

/* Create vectors with repeated elements */
static __inline __m256d __attribute__((__always_inline__, __nodebug__))
_mm256_set1_pd(double w)
{
  return (__m256d){ w, w, w, w };
}

static __inline __m256 __attribute__((__always_inline__, __nodebug__))
_mm256_set1_ps(float w)
{
  return (__m256){ w, w, w, w, w, w, w, w };
}

static __inline __m256i __attribute__((__always_inline__, __nodebug__))
_mm256_set1_epi32(int i)
{
  return (__m256i)(__v8si){ i, i, i, i, i, i, i, i };
}

static __inline __m256i __attribute__((__always_inline__, __nodebug__))
_mm256_set1_epi16(short w)
{
  return (__m256i)(__v16hi){ w, w, w, w, w, w, w, w, w, w, w, w, w, w, w, w };
}

static __inline __m256i __attribute__((__always_inline__, __nodebug__))
_mm256_set1_epi8(char b)
{
  return (__m256i)(__v32qi){ b, b, b, b, b, b, b, b, b, b, b, b, b, b, b, b,
                             b, b, b, b, b, b, b, b, b, b, b, b, b, b, b, b };
}

static __inline __m256i __attribute__((__always_inline__, __nodebug__))
_mm256_set1_epi64x(long long q)
{
  return (__m256i)(__v4di){ q, q, q, q };
}

/* Create zeroed vectors */
static __inline __m256d __attribute__((__always_inline__, __nodebug__))
_mm256_setzero_pd(void)
{
  return (__m256d){ 0, 0, 0, 0 };
}

static __inline __m256 __attribute__((__always_inline__, __nodebug__))
_mm256_setzero_ps(void)
{
  return (__m256){ 0, 0, 0, 0, 0, 0, 0, 0 };
}

static __inline __m256i __attribute__((__always_inline__, __nodebug__))
_mm256_setzero_si256(void)
{
  return (__m256i){ 0LL, 0LL, 0LL, 0LL };
}

/* Cast between vector types */
static __inline __m256 __attribute__((__always_inline__, __nodebug__))
_mm256_castpd_ps(__m256d in)
{
  return (__m256)in;
}

static __inline __m256i __attribute__((__always_inline__, __nodebug__))
_mm256_castpd_si256(__m256d in)
{
  return (__m256i)in;
}

static __inline __m256d __attribute__((__always_inline__, __nodebug__))
_mm256_castps_pd(__m256 in)
{
  return (__m256d)in;
}

static __inline __m256i __attribute__((__always_inline__, __nodebug__))
_mm256_castps_si256(__m256 in)
{
  return (__m256i)in;
}

static __inline __m256 __attribute__((__always_inline__, __nodebug__))
_mm256_castsi256_ps(__m256i in)
{
  return (__m256)in;
}

static __inline __m256d __attribute__((__always_inline__, __nodebug__))
_mm256_castsi256_pd(__m256i in)
{
  return (__m256d)in;
}

static __inline __m128d __attribute__((__always_inline__, __nodebug__))
_mm256_castpd256_pd128(__m256d in)
{
  return __builtin_shufflevector(in, in, 0, 1);
}

static __inline __m128 __attribute__((__always_inline__, __nodebug__))
_mm256_castps256_ps128(__m256 in)
{
  return __builtin_shufflevector(in, in, 0, 1, 2, 3);
}

static __inline __m128i __attribute__((__always_inline__, __nodebug__))
_mm256_castsi256_si128(__m256i in)
{
  return __builtin_shufflevector(in, in, 0, 1);
}

static __inline __m256d __attribute__((__always_inline__, __nodebug__))
_mm256_castpd128_pd256(__m128d in)
{
  __m128d zero = _mm_setzero_pd();
  return __builtin_shufflevector(in, zero, 0, 1, 2, 2);
}

static __inline __m256 __attribute__((__always_inline__, __nodebug__))
_mm256_castps128_ps256(__m128 in)
{
  __m128 zero = _mm_setzero_ps();
  return __builtin_shufflevector(in, zero, 0, 1, 2, 3, 4, 4, 4, 4);
}

static __inline __m256i __attribute__((__always_inline__, __nodebug__))
_mm256_castsi128_si256(__m128i in)
{
  __m128i zero = _mm_setzero_si128();
  return __builtin_shufflevector(in, zero, 0, 1, 2, 2);
}<|MERGE_RESOLUTION|>--- conflicted
+++ resolved
@@ -145,17 +145,13 @@
   return (__m256)__builtin_ia32_rcpps256((__v8sf)a);
 }
 
-static __inline __m256d __attribute__((__always_inline__, __nodebug__))
-_mm256_round_pd(__m256d v, const int m)
-{
-  return (__m256d)__builtin_ia32_roundpd256((__v4df)v, m);
-}
-
-static __inline __m256 __attribute__((__always_inline__, __nodebug__))
-_mm256_round_ps(__m256 v, const int m)
-{
-  return (__m256)__builtin_ia32_roundps256((__v8sf)v, m);
-}
+#define _mm256_round_pd(V, M) __extension__ ({ \
+    __m256d __V = (V); \
+    (__m256d)__builtin_ia32_roundpd256((__v4df)__V, (M)); })
+
+#define _mm256_round_ps(V, M) __extension__ ({ \
+  __m256 __V = (V); \
+  (__m256)__builtin_ia32_roundps256((__v8sf)__V, (M)); })
 
 #define _mm256_ceil_pd(V)  _mm256_round_pd((V), _MM_FROUND_CEIL)
 #define _mm256_floor_pd(V) _mm256_round_pd((V), _MM_FROUND_FLOOR)
@@ -262,49 +258,6 @@
 						  (__v8si)c);
 }
 
-<<<<<<< HEAD
-static __inline __m128d __attribute__((__always_inline__, __nodebug__))
-_mm_permute_pd(__m128d a, const int c)
-{
-  return (__m128d)__builtin_ia32_vpermilpd((__v2df)a, c);
-}
-
-static __inline __m256d __attribute__((__always_inline__, __nodebug__))
-_mm256_permute_pd(__m256d a, const int c)
-{
-  return (__m256d)__builtin_ia32_vpermilpd256((__v4df)a, c);
-}
-
-static __inline __m128 __attribute__((__always_inline__, __nodebug__))
-_mm_permute_ps(__m128 a, const int c)
-{
-  return (__m128)__builtin_ia32_vpermilps((__v4sf)a, c);
-}
-
-static __inline __m256 __attribute__((__always_inline__, __nodebug__))
-_mm256_permute_ps(__m256 a, const int c)
-{
-  return (__m256)__builtin_ia32_vpermilps256((__v8sf)a, c);
-}
-
-static __inline __m256d __attribute__((__always_inline__, __nodebug__))
-_mm256_permute2f128_pd(__m256d a, __m256d b, const int c)
-{
-  return (__m256d)__builtin_ia32_vperm2f128_pd256((__v4df)a, (__v4df)b, c);
-}
-
-static __inline __m256 __attribute__((__always_inline__, __nodebug__))
-_mm256_permute2f128_ps(__m256 a, __m256 b, const int c)
-{
-  return (__m256)__builtin_ia32_vperm2f128_ps256((__v8sf)a, (__v8sf)b, c);
-}
-
-static __inline __m256i __attribute__((__always_inline__, __nodebug__))
-_mm256_permute2f128_si256(__m256i a, __m256i b, const int c)
-{
-  return (__m256i)__builtin_ia32_vperm2f128_si256((__v8si)a, (__v8si)b, c);
-}
-=======
 #define _mm_permute_pd(A, C) __extension__ ({ \
   __m128d __A = (A); \
   (__m128d)__builtin_shufflevector((__v2df)__A, (__v2df) _mm_setzero_pd(), \
@@ -347,20 +300,17 @@
   __m256i __V1 = (V1); \
   __m256i __V2 = (V2); \
   (__m256i)__builtin_ia32_vperm2f128_si256((__v8si)__V1, (__v8si)__V2, (M)); })
->>>>>>> d05f1854
 
 /* Vector Blend */
-static __inline __m256d __attribute__((__always_inline__, __nodebug__))
-_mm256_blend_pd(__m256d a, __m256d b, const int c)
-{
-  return (__m256d)__builtin_ia32_blendpd256((__v4df)a, (__v4df)b, c);
-}
-
-static __inline __m256 __attribute__((__always_inline__, __nodebug__))
-_mm256_blend_ps(__m256 a, __m256 b, const int c)
-{
-  return (__m256)__builtin_ia32_blendps256((__v8sf)a, (__v8sf)b, c);
-}
+#define _mm256_blend_pd(V1, V2, M) __extension__ ({ \
+  __m256d __V1 = (V1); \
+  __m256d __V2 = (V2); \
+  (__m256d)__builtin_ia32_blendpd256((__v4df)__V1, (__v4df)__V2, (M)); })
+
+#define _mm256_blend_ps(V1, V2, M) __extension__ ({ \
+  __m256 __V1 = (V1); \
+  __m256 __V2 = (V2); \
+  (__m256)__builtin_ia32_blendps256((__v8sf)__V1, (__v8sf)__V2, (M)); })
 
 static __inline __m256d __attribute__((__always_inline__, __nodebug__))
 _mm256_blendv_pd(__m256d a, __m256d b, __m256d c)
@@ -375,26 +325,29 @@
 }
 
 /* Vector Dot Product */
-static __inline __m256 __attribute__((__always_inline__, __nodebug__))
-_mm256_dp_ps(__m256 a, __m256 b, const int c)
-{
-  return (__m256)__builtin_ia32_dpps256((__v8sf)a, (__v8sf)b, c);
-}
+#define _mm256_dp_ps(V1, V2, M) __extension__ ({ \
+  __m256 __V1 = (V1); \
+  __m256 __V2 = (V2); \
+  (__m256)__builtin_ia32_dpps256((__v8sf)__V1, (__v8sf)__V2, (M)); })
 
 /* Vector shuffle */
-#define _mm256_shuffle_ps(a, b, mask) \
-        (__builtin_shufflevector((__v8sf)(a), (__v8sf)(b), \
+#define _mm256_shuffle_ps(a, b, mask) __extension__ ({ \
+        __m256 __a = (a); \
+        __m256 __b = (b); \
+        (__m256)__builtin_shufflevector((__v8sf)__a, (__v8sf)__b, \
         (mask) & 0x3,                ((mask) & 0xc) >> 2, \
         (((mask) & 0x30) >> 4) + 8,  (((mask) & 0xc0) >> 6) + 8, \
         ((mask) & 0x3) + 4,          (((mask) & 0xc) >> 2) + 4, \
-        (((mask) & 0x30) >> 4) + 12, (((mask) & 0xc0) >> 6) + 12))
-
-#define _mm256_shuffle_pd(a, b, mask) \
-        (__builtin_shufflevector((__v4df)(a), (__v4df)(b), \
+        (((mask) & 0x30) >> 4) + 12, (((mask) & 0xc0) >> 6) + 12); })
+
+#define _mm256_shuffle_pd(a, b, mask) __extension__ ({ \
+        __m256d __a = (a); \
+        __m256d __b = (b); \
+        (__m256d)__builtin_shufflevector((__v4df)__a, (__v4df)__b, \
         (mask) & 0x1, \
         (((mask) & 0x2) >> 1) + 4, \
         (((mask) & 0x4) >> 2) + 2, \
-        (((mask) & 0x8) >> 3) + 6))
+        (((mask) & 0x8) >> 3) + 6); })
 
 /* Compare */
 #define _CMP_EQ_OQ    0x00 /* Equal (ordered, non-signaling)  */
@@ -430,42 +383,48 @@
 #define _CMP_GT_OQ    0x1e /* Greater-than (ordered, non-signaling)  */
 #define _CMP_TRUE_US  0x1f /* True (unordered, signaling)  */
 
-#define _mm_cmp_pd(a, b, c) \
-  (__m128d)__builtin_ia32_cmppd((__v2df)(a), (__v2df)(b), (c))
-
-#define _mm_cmp_ps(a, b, c) \
-  (__m128)__builtin_ia32_cmpps((__v4sf)(a), (__v4sf)(b), (c))
-
-#define _mm256_cmp_pd(a, b, c) \
-  (__m256d)__builtin_ia32_cmppd256((__v4df)(a), (__v4df)(b), (c))
-
-#define _mm256_cmp_ps(a, b, c) \
-  (__m256)__builtin_ia32_cmpps256((__v8sf)(a), (__v8sf)(b), (c))
-
-#define _mm_cmp_sd(a, b, c) \
-  (__m128d)__builtin_ia32_cmpsd((__v2df)(a), (__v2df)(b), (c))
-
-#define _mm_cmp_ss(a, b, c) \
-  (__m128)__builtin_ia32_cmpss((__v4sf)(a), (__v4sf)(b), (c))
+#define _mm_cmp_pd(a, b, c) __extension__ ({ \
+  __m128d __a = (a); \
+  __m128d __b = (b); \
+  (__m128d)__builtin_ia32_cmppd((__v2df)__a, (__v2df)__b, (c)); })
+
+#define _mm_cmp_ps(a, b, c) __extension__ ({ \
+  __m128 __a = (a); \
+  __m128 __b = (b); \
+  (__m128)__builtin_ia32_cmpps((__v4sf)__a, (__v4sf)__b, (c)); })
+
+#define _mm256_cmp_pd(a, b, c) __extension__ ({ \
+  __m256d __a = (a); \
+  __m256d __b = (b); \
+  (__m256d)__builtin_ia32_cmppd256((__v4df)__a, (__v4df)__b, (c)); })
+
+#define _mm256_cmp_ps(a, b, c) __extension__ ({ \
+  __m256 __a = (a); \
+  __m256 __b = (b); \
+  (__m256)__builtin_ia32_cmpps256((__v8sf)__a, (__v8sf)__b, (c)); })
+
+#define _mm_cmp_sd(a, b, c) __extension__ ({ \
+  __m128d __a = (a); \
+  __m128d __b = (b); \
+  (__m128d)__builtin_ia32_cmpsd((__v2df)__a, (__v2df)__b, (c)); })
+
+#define _mm_cmp_ss(a, b, c) __extension__ ({ \
+  __m128 __a = (a); \
+  __m128 __b = (b); \
+  (__m128)__builtin_ia32_cmpss((__v4sf)__a, (__v4sf)__b, (c)); })
 
 /* Vector extract */
-static __inline __m128d __attribute__((__always_inline__, __nodebug__))
-_mm256_extractf128_pd(__m256d a, const int o)
-{
-  return (__m128d)__builtin_ia32_vextractf128_pd256((__v4df)a, o);
-}
-
-static __inline __m128 __attribute__((__always_inline__, __nodebug__))
-_mm256_extractf128_ps(__m256 a, const int o)
-{
-  return (__m128)__builtin_ia32_vextractf128_ps256((__v8sf)a, o);
-}
-
-static __inline __m128i __attribute__((__always_inline__, __nodebug__))
-_mm256_extractf128_si256(__m256i a, const int o)
-{
-  return (__m128i)__builtin_ia32_vextractf128_si256((__v8si)a, o);
-}
+#define _mm256_extractf128_pd(A, O) __extension__ ({ \
+  __m256d __A = (A); \
+  (__m128d)__builtin_ia32_vextractf128_pd256((__v4df)__A, (O)); })
+
+#define _mm256_extractf128_ps(A, O) __extension__ ({ \
+  __m256 __A = (A); \
+  (__m128)__builtin_ia32_vextractf128_ps256((__v8sf)__A, (O)); })
+
+#define _mm256_extractf128_si256(A, O) __extension__ ({ \
+  __m256i __A = (A); \
+  (__m128i)__builtin_ia32_vextractf128_si256((__v8si)__A, (O)); })
 
 static __inline int __attribute__((__always_inline__, __nodebug__))
 _mm256_extract_epi32(__m256i a, int const imm)
@@ -498,23 +457,20 @@
 #endif
 
 /* Vector insert */
-static __inline __m256d __attribute__((__always_inline__, __nodebug__))
-_mm256_insertf128_pd(__m256d a, __m128d b, const int o)
-{
-  return (__m256d)__builtin_ia32_vinsertf128_pd256((__v4df)a, (__v2df)b, o);
-}
-
-static __inline __m256 __attribute__((__always_inline__, __nodebug__))
-_mm256_insertf128_ps(__m256 a, __m128 b, const int o)
-{
-  return (__m256)__builtin_ia32_vinsertf128_ps256((__v8sf)a, (__v4sf)b, o);
-}
-
-static __inline __m256i __attribute__((__always_inline__, __nodebug__))
-_mm256_insertf128_si256(__m256i a, __m128i b, const int o)
-{
-  return (__m256i)__builtin_ia32_vinsertf128_si256((__v8si)a, (__v4si)b, o);
-}
+#define _mm256_insertf128_pd(V1, V2, O) __extension__ ({ \
+  __m256d __V1 = (V1); \
+  __m128d __V2 = (V2); \
+  (__m256d)__builtin_ia32_vinsertf128_pd256((__v4df)__V1, (__v2df)__V2, (O)); })
+
+#define _mm256_insertf128_ps(V1, V2, O) __extension__ ({ \
+  __m256 __V1 = (V1); \
+  __m128 __V2 = (V2); \
+  (__m256)__builtin_ia32_vinsertf128_ps256((__v8sf)__V1, (__v4sf)__V2, (O)); })
+
+#define _mm256_insertf128_si256(V1, V2, O) __extension__ ({ \
+  __m256i __V1 = (V1); \
+  __m128i __V2 = (V2); \
+  (__m256i)__builtin_ia32_vinsertf128_si256((__v8si)__V1, (__v4si)__V2, (O)); })
 
 static __inline __m256i __attribute__((__always_inline__, __nodebug__))
 _mm256_insert_epi32(__m256i a, int b, int const imm)
@@ -807,13 +763,19 @@
 static __inline __m256d __attribute__((__always_inline__, __nodebug__))
 _mm256_loadu_pd(double const *p)
 {
-  return (__m256d)__builtin_ia32_loadupd256(p);
+  struct __loadu_pd {
+    __m256d v;
+  } __attribute__((packed, may_alias));
+  return ((struct __loadu_pd*)p)->v;
 }
 
 static __inline __m256 __attribute__((__always_inline__, __nodebug__))
 _mm256_loadu_ps(float const *p)
 {
-  return (__m256)__builtin_ia32_loadups256(p);
+  struct __loadu_ps {
+    __m256 v;
+  } __attribute__((packed, may_alias));
+  return ((struct __loadu_ps*)p)->v;
 }
 
 static __inline __m256i __attribute__((__always_inline__, __nodebug__))
@@ -825,7 +787,10 @@
 static __inline __m256i __attribute__((__always_inline__, __nodebug__))
 _mm256_loadu_si256(__m256i const *p)
 {
-  return (__m256i)__builtin_ia32_loaddqu256((char const *)p);
+  struct __loadu_si256 {
+    __m256i v;
+  } __attribute__((packed, may_alias));
+  return ((struct __loadu_si256*)p)->v;
 }
 
 static __inline __m256i __attribute__((__always_inline__, __nodebug__))
@@ -1180,4 +1145,71 @@
 {
   __m128i zero = _mm_setzero_si128();
   return __builtin_shufflevector(in, zero, 0, 1, 2, 2);
+}
+
+/* SIMD load ops (unaligned) */
+static __inline __m256 __attribute__((__always_inline__, __nodebug__))
+_mm256_loadu2_m128(float const *addr_hi, float const *addr_lo)
+{
+  struct __loadu_ps {
+    __m128 v;
+  } __attribute__((__packed__, __may_alias__));
+
+  __m256 v256 = _mm256_castps128_ps256(((struct __loadu_ps*)addr_lo)->v);
+  return _mm256_insertf128_ps(v256, ((struct __loadu_ps*)addr_hi)->v, 1);
+}
+
+static __inline __m256d __attribute__((__always_inline__, __nodebug__))
+_mm256_loadu2_m128d(double const *addr_hi, double const *addr_lo)
+{
+  struct __loadu_pd {
+    __m128d v;
+  } __attribute__((__packed__, __may_alias__));
+  
+  __m256d v256 = _mm256_castpd128_pd256(((struct __loadu_pd*)addr_lo)->v);
+  return _mm256_insertf128_pd(v256, ((struct __loadu_pd*)addr_hi)->v, 1);
+}
+
+static __inline __m256i __attribute__((__always_inline__, __nodebug__))
+_mm256_loadu2_m128i(__m128i const *addr_hi, __m128i const *addr_lo)
+{
+  struct __loadu_si128 {
+    __m128i v;
+  } __attribute__((packed, may_alias));
+  __m256i v256 = _mm256_castsi128_si256(((struct __loadu_si128*)addr_lo)->v);
+  return _mm256_insertf128_si256(v256, ((struct __loadu_si128*)addr_hi)->v, 1);
+}
+
+/* SIMD store ops (unaligned) */
+static __inline void __attribute__((__always_inline__, __nodebug__))
+_mm256_storeu2_m128(float *addr_hi, float *addr_lo, __m256 a)
+{
+  __m128 v128;
+
+  v128 = _mm256_castps256_ps128(a);
+  __builtin_ia32_storeups(addr_lo, v128);
+  v128 = _mm256_extractf128_ps(a, 1);
+  __builtin_ia32_storeups(addr_hi, v128);
+}
+
+static __inline void __attribute__((__always_inline__, __nodebug__))
+_mm256_storeu2_m128d(double *addr_hi, double *addr_lo, __m256d a)
+{
+  __m128d v128;
+
+  v128 = _mm256_castpd256_pd128(a);
+  __builtin_ia32_storeupd(addr_lo, v128);
+  v128 = _mm256_extractf128_pd(a, 1);
+  __builtin_ia32_storeupd(addr_hi, v128);
+}
+
+static __inline void __attribute__((__always_inline__, __nodebug__))
+_mm256_storeu2_m128i(__m128i *addr_hi, __m128i *addr_lo, __m256i a)
+{
+  __m128i v128;
+
+  v128 = _mm256_castsi256_si128(a);
+  __builtin_ia32_storedqu((char *)addr_lo, (__v16qi)v128);
+  v128 = _mm256_extractf128_si256(a, 1);
+  __builtin_ia32_storedqu((char *)addr_hi, (__v16qi)v128);
 }