//===--- ASTReaderInternals.h - AST Reader Internals ------------*- C++ -*-===//
//
//                     The LLVM Compiler Infrastructure
//
// This file is distributed under the University of Illinois Open Source
// License. See LICENSE.TXT for details.
//
//===----------------------------------------------------------------------===//
//
//  This file provides internal definitions used in the AST reader.
//
//===----------------------------------------------------------------------===//
#ifndef LLVM_CLANG_SERIALIZATION_ASTREADER_INTERNALS_H
#define LLVM_CLANG_SERIALIZATION_ASTREADER_INTERNALS_H

#include "clang/Basic/OnDiskHashTable.h"
#include "clang/AST/DeclarationName.h"
#include <utility>
#include <sys/stat.h>

namespace clang {

class ASTReader;
class HeaderSearch;
struct HeaderFileInfo;
  
namespace serialization {

class Module;

namespace reader {

/// \brief Class that performs name lookup into a DeclContext stored
/// in an AST file.
class ASTDeclContextNameLookupTrait {
  ASTReader &Reader;
  Module &F;
  
public:
  /// \brief Pair of begin/end iterators for DeclIDs.
  ///
  /// Note that these declaration IDs are local to the module that contains this
  /// particular lookup t
  typedef std::pair<DeclID *, DeclID *> data_type;

  /// \brief Special internal key for declaration names.
  /// The hash table creates keys for comparison; we do not create
  /// a DeclarationName for the internal key to avoid deserializing types.
  struct DeclNameKey {
    DeclarationName::NameKind Kind;
    uint64_t Data;
    DeclNameKey() : Kind((DeclarationName::NameKind)0), Data(0) { }
  };

  typedef DeclarationName external_key_type;
  typedef DeclNameKey internal_key_type;

<<<<<<< HEAD
  explicit ASTDeclContextNameLookupTrait(ASTReader &Reader, 
                                         Module &F) 
=======
  explicit ASTDeclContextNameLookupTrait(ASTReader &Reader, ModuleFile &F)
>>>>>>> d05f1854
    : Reader(Reader), F(F) { }

  static bool EqualKey(const internal_key_type& a,
                       const internal_key_type& b) {
    return a.Kind == b.Kind && a.Data == b.Data;
  }

  unsigned ComputeHash(const DeclNameKey &Key) const;
  internal_key_type GetInternalKey(const external_key_type& Name) const;

  static std::pair<unsigned, unsigned>
  ReadKeyDataLength(const unsigned char*& d);

  internal_key_type ReadKey(const unsigned char* d, unsigned);

  data_type ReadData(internal_key_type, const unsigned char* d,
                     unsigned DataLen);
};

/// \brief Class that performs lookup for an identifier stored in an AST file.
class ASTIdentifierLookupTrait {
  ASTReader &Reader;
  Module &F;
  
  // If we know the IdentifierInfo in advance, it is here and we will
  // not build a new one. Used when deserializing information about an
  // identifier that was constructed before the AST file was read.
  IdentifierInfo *KnownII;
  
public:
  typedef IdentifierInfo * data_type;
  
  typedef const std::pair<const char*, unsigned> external_key_type;
  
  typedef external_key_type internal_key_type;
  
  ASTIdentifierLookupTrait(ASTReader &Reader, Module &F,
                           IdentifierInfo *II = 0)
    : Reader(Reader), F(F), KnownII(II) { }
  
  static bool EqualKey(const internal_key_type& a,
                       const internal_key_type& b) {
    return (a.second == b.second) ? memcmp(a.first, b.first, a.second) == 0
    : false;
  }
  
  static unsigned ComputeHash(const internal_key_type& a);
  
  // This hopefully will just get inlined and removed by the optimizer.
  static const internal_key_type&
  GetInternalKey(const external_key_type& x) { return x; }
  
  // This hopefully will just get inlined and removed by the optimizer.
  static const external_key_type&
  GetExternalKey(const internal_key_type& x) { return x; }
 
  static std::pair<unsigned, unsigned>
  ReadKeyDataLength(const unsigned char*& d);

  static std::pair<const char*, unsigned>
  ReadKey(const unsigned char* d, unsigned n);
  
  IdentifierInfo *ReadData(const internal_key_type& k,
                           const unsigned char* d,
                           unsigned DataLen);
};
  
/// \brief The on-disk hash table used to contain information about
/// all of the identifiers in the program.
typedef OnDiskChainedHashTable<ASTIdentifierLookupTrait>
  ASTIdentifierLookupTable;

/// \brief Class that performs lookup for a selector's entries in the global
/// method pool stored in an AST file.
class ASTSelectorLookupTrait {
  ASTReader &Reader;
  Module &F;
  
public:
  struct data_type {
    SelectorID ID;
    llvm::SmallVector<ObjCMethodDecl *, 2> Instance;
    llvm::SmallVector<ObjCMethodDecl *, 2> Factory;
  };
  
  typedef Selector external_key_type;
  typedef external_key_type internal_key_type;
  
  ASTSelectorLookupTrait(ASTReader &Reader, Module &F) 
    : Reader(Reader), F(F) { }
  
  static bool EqualKey(const internal_key_type& a,
                       const internal_key_type& b) {
    return a == b;
  }
  
  static unsigned ComputeHash(Selector Sel);
  
  static const internal_key_type&
  GetInternalKey(const external_key_type& x) { return x; }
  
  static std::pair<unsigned, unsigned>
  ReadKeyDataLength(const unsigned char*& d);
  
  internal_key_type ReadKey(const unsigned char* d, unsigned);
  data_type ReadData(Selector, const unsigned char* d, unsigned DataLen);
};
  
/// \brief The on-disk hash table used for the global method pool.
typedef OnDiskChainedHashTable<ASTSelectorLookupTrait>
  ASTSelectorLookupTable;
  
/// \brief Trait class used to search the on-disk hash table containing all of
/// the header search information.
///
/// The on-disk hash table contains a mapping from each header path to 
/// information about that header (how many times it has been included, its
/// controlling macro, etc.). Note that we actually hash based on the 
/// filename, and support "deep" comparisons of file names based on current
/// inode numbers, so that the search can cope with non-normalized path names
/// and symlinks.
class HeaderFileInfoTrait {
  ASTReader &Reader;
  Module &M;
  HeaderSearch *HS;
  const char *FrameworkStrings;
  const char *SearchPath;
  struct stat SearchPathStatBuf;
  llvm::Optional<int> SearchPathStatResult;
  
  int StatSimpleCache(const char *Path, struct stat *StatBuf) {
    if (Path == SearchPath) {
      if (!SearchPathStatResult)
        SearchPathStatResult = stat(Path, &SearchPathStatBuf);
      
      *StatBuf = SearchPathStatBuf;
      return *SearchPathStatResult;
    }
    
    return stat(Path, StatBuf);
  }
  
public:
  typedef const char *external_key_type;
  typedef const char *internal_key_type;
  
  typedef HeaderFileInfo data_type;
  
  HeaderFileInfoTrait(ASTReader &Reader, Module &M, HeaderSearch *HS,
                      const char *FrameworkStrings,
                      const char *SearchPath = 0) 
  : Reader(Reader), M(M), HS(HS), FrameworkStrings(FrameworkStrings), 
    SearchPath(SearchPath) { }
  
  static unsigned ComputeHash(const char *path);
  static internal_key_type GetInternalKey(const char *path);
  bool EqualKey(internal_key_type a, internal_key_type b);
  
  static std::pair<unsigned, unsigned>
  ReadKeyDataLength(const unsigned char*& d);
  
  static internal_key_type ReadKey(const unsigned char *d, unsigned) {
    return (const char *)d;
  }
  
  data_type ReadData(const internal_key_type, const unsigned char *d,
                     unsigned DataLen);
};

/// \brief The on-disk hash table used for known header files.
typedef OnDiskChainedHashTable<HeaderFileInfoTrait>
  HeaderFileInfoLookupTable;
  
} // end namespace clang::serialization::reader
} // end namespace clang::serialization
} // end namespace clang


#endif<|MERGE_RESOLUTION|>--- conflicted
+++ resolved
@@ -15,6 +15,7 @@
 
 #include "clang/Basic/OnDiskHashTable.h"
 #include "clang/AST/DeclarationName.h"
+#include "llvm/Support/Endian.h"
 #include <utility>
 #include <sys/stat.h>
 
@@ -26,7 +27,7 @@
   
 namespace serialization {
 
-class Module;
+class ModuleFile;
 
 namespace reader {
 
@@ -34,14 +35,15 @@
 /// in an AST file.
 class ASTDeclContextNameLookupTrait {
   ASTReader &Reader;
-  Module &F;
+  ModuleFile &F;
   
 public:
   /// \brief Pair of begin/end iterators for DeclIDs.
   ///
   /// Note that these declaration IDs are local to the module that contains this
   /// particular lookup t
-  typedef std::pair<DeclID *, DeclID *> data_type;
+  typedef llvm::support::ulittle32_t LE32DeclID;
+  typedef std::pair<LE32DeclID *, LE32DeclID *> data_type;
 
   /// \brief Special internal key for declaration names.
   /// The hash table creates keys for comparison; we do not create
@@ -55,12 +57,7 @@
   typedef DeclarationName external_key_type;
   typedef DeclNameKey internal_key_type;
 
-<<<<<<< HEAD
-  explicit ASTDeclContextNameLookupTrait(ASTReader &Reader, 
-                                         Module &F) 
-=======
   explicit ASTDeclContextNameLookupTrait(ASTReader &Reader, ModuleFile &F)
->>>>>>> d05f1854
     : Reader(Reader), F(F) { }
 
   static bool EqualKey(const internal_key_type& a,
@@ -83,7 +80,7 @@
 /// \brief Class that performs lookup for an identifier stored in an AST file.
 class ASTIdentifierLookupTrait {
   ASTReader &Reader;
-  Module &F;
+  ModuleFile &F;
   
   // If we know the IdentifierInfo in advance, it is here and we will
   // not build a new one. Used when deserializing information about an
@@ -97,7 +94,7 @@
   
   typedef external_key_type internal_key_type;
   
-  ASTIdentifierLookupTrait(ASTReader &Reader, Module &F,
+  ASTIdentifierLookupTrait(ASTReader &Reader, ModuleFile &F,
                            IdentifierInfo *II = 0)
     : Reader(Reader), F(F), KnownII(II) { }
   
@@ -126,6 +123,9 @@
   IdentifierInfo *ReadData(const internal_key_type& k,
                            const unsigned char* d,
                            unsigned DataLen);
+  
+  ASTReader &getReader() const { return Reader; }
+  
 };
   
 /// \brief The on-disk hash table used to contain information about
@@ -137,7 +137,7 @@
 /// method pool stored in an AST file.
 class ASTSelectorLookupTrait {
   ASTReader &Reader;
-  Module &F;
+  ModuleFile &F;
   
 public:
   struct data_type {
@@ -149,7 +149,7 @@
   typedef Selector external_key_type;
   typedef external_key_type internal_key_type;
   
-  ASTSelectorLookupTrait(ASTReader &Reader, Module &F) 
+  ASTSelectorLookupTrait(ASTReader &Reader, ModuleFile &F) 
     : Reader(Reader), F(F) { }
   
   static bool EqualKey(const internal_key_type& a,
@@ -184,7 +184,7 @@
 /// and symlinks.
 class HeaderFileInfoTrait {
   ASTReader &Reader;
-  Module &M;
+  ModuleFile &M;
   HeaderSearch *HS;
   const char *FrameworkStrings;
   const char *SearchPath;
@@ -209,7 +209,7 @@
   
   typedef HeaderFileInfo data_type;
   
-  HeaderFileInfoTrait(ASTReader &Reader, Module &M, HeaderSearch *HS,
+  HeaderFileInfoTrait(ASTReader &Reader, ModuleFile &M, HeaderSearch *HS,
                       const char *FrameworkStrings,
                       const char *SearchPath = 0) 
   : Reader(Reader), M(M), HS(HS), FrameworkStrings(FrameworkStrings), 
