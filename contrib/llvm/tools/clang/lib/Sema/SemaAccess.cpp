//===---- SemaAccess.cpp - C++ Access Control -------------------*- C++ -*-===//
//
//                     The LLVM Compiler Infrastructure
//
// This file is distributed under the University of Illinois Open Source
// License. See LICENSE.TXT for details.
//
//===----------------------------------------------------------------------===//
//
// This file provides Sema routines for C++ access control semantics.
//
//===----------------------------------------------------------------------===//

#include "clang/Sema/SemaInternal.h"
#include "clang/Sema/DelayedDiagnostic.h"
#include "clang/Sema/Initialization.h"
#include "clang/Sema/Lookup.h"
#include "clang/AST/ASTContext.h"
#include "clang/AST/CXXInheritance.h"
#include "clang/AST/DeclCXX.h"
#include "clang/AST/DeclFriend.h"
#include "clang/AST/DependentDiagnostic.h"
#include "clang/AST/ExprCXX.h"

using namespace clang;
using namespace sema;

/// A copy of Sema's enum without AR_delayed.
enum AccessResult {
  AR_accessible,
  AR_inaccessible,
  AR_dependent
};

/// SetMemberAccessSpecifier - Set the access specifier of a member.
/// Returns true on error (when the previous member decl access specifier
/// is different from the new member decl access specifier).
bool Sema::SetMemberAccessSpecifier(NamedDecl *MemberDecl,
                                    NamedDecl *PrevMemberDecl,
                                    AccessSpecifier LexicalAS) {
  if (!PrevMemberDecl) {
    // Use the lexical access specifier.
    MemberDecl->setAccess(LexicalAS);
    return false;
  }

  // C++ [class.access.spec]p3: When a member is redeclared its access
  // specifier must be same as its initial declaration.
  if (LexicalAS != AS_none && LexicalAS != PrevMemberDecl->getAccess()) {
    Diag(MemberDecl->getLocation(),
         diag::err_class_redeclared_with_different_access)
      << MemberDecl << LexicalAS;
    Diag(PrevMemberDecl->getLocation(), diag::note_previous_access_declaration)
      << PrevMemberDecl << PrevMemberDecl->getAccess();

    MemberDecl->setAccess(LexicalAS);
    return true;
  }

  MemberDecl->setAccess(PrevMemberDecl->getAccess());
  return false;
}

static CXXRecordDecl *FindDeclaringClass(NamedDecl *D) {
  DeclContext *DC = D->getDeclContext();

  // This can only happen at top: enum decls only "publish" their
  // immediate members.
  if (isa<EnumDecl>(DC))
    DC = cast<EnumDecl>(DC)->getDeclContext();

  CXXRecordDecl *DeclaringClass = cast<CXXRecordDecl>(DC);
  while (DeclaringClass->isAnonymousStructOrUnion())
    DeclaringClass = cast<CXXRecordDecl>(DeclaringClass->getDeclContext());
  return DeclaringClass;
}

namespace {
struct EffectiveContext {
  EffectiveContext() : Inner(0), Dependent(false) {}

  explicit EffectiveContext(DeclContext *DC)
    : Inner(DC),
      Dependent(DC->isDependentContext()) {

    // C++ [class.access.nest]p1:
    //   A nested class is a member and as such has the same access
    //   rights as any other member.
    // C++ [class.access]p2:
    //   A member of a class can also access all the names to which
    //   the class has access.  A local class of a member function
    //   may access the same names that the member function itself
    //   may access.
    // This almost implies that the privileges of nesting are transitive.
    // Technically it says nothing about the local classes of non-member
    // functions (which can gain privileges through friendship), but we
    // take that as an oversight.
    while (true) {
      if (isa<CXXRecordDecl>(DC)) {
        CXXRecordDecl *Record = cast<CXXRecordDecl>(DC)->getCanonicalDecl();
        Records.push_back(Record);
        DC = Record->getDeclContext();
      } else if (isa<FunctionDecl>(DC)) {
        FunctionDecl *Function = cast<FunctionDecl>(DC)->getCanonicalDecl();
        Functions.push_back(Function);
        
        if (Function->getFriendObjectKind())
          DC = Function->getLexicalDeclContext();
        else
          DC = Function->getDeclContext();
      } else if (DC->isFileContext()) {
        break;
      } else {
        DC = DC->getParent();
      }
    }
  }

  bool isDependent() const { return Dependent; }

  bool includesClass(const CXXRecordDecl *R) const {
    R = R->getCanonicalDecl();
    return std::find(Records.begin(), Records.end(), R)
             != Records.end();
  }

  /// Retrieves the innermost "useful" context.  Can be null if we're
  /// doing access-control without privileges.
  DeclContext *getInnerContext() const {
    return Inner;
  }

  typedef SmallVectorImpl<CXXRecordDecl*>::const_iterator record_iterator;

  DeclContext *Inner;
  SmallVector<FunctionDecl*, 4> Functions;
  SmallVector<CXXRecordDecl*, 4> Records;
  bool Dependent;
};

/// Like sema::AccessedEntity, but kindly lets us scribble all over
/// it.
struct AccessTarget : public AccessedEntity {
  AccessTarget(const AccessedEntity &Entity)
    : AccessedEntity(Entity) {
    initialize();
  }
    
  AccessTarget(ASTContext &Context, 
               MemberNonce _,
               CXXRecordDecl *NamingClass,
               DeclAccessPair FoundDecl,
               QualType BaseObjectType)
    : AccessedEntity(Context, Member, NamingClass, FoundDecl, BaseObjectType) {
    initialize();
  }

  AccessTarget(ASTContext &Context, 
               BaseNonce _,
               CXXRecordDecl *BaseClass,
               CXXRecordDecl *DerivedClass,
               AccessSpecifier Access)
    : AccessedEntity(Context, Base, BaseClass, DerivedClass, Access) {
    initialize();
  }

  bool hasInstanceContext() const {
    return HasInstanceContext;
  }

  class SavedInstanceContext {
  public:
    ~SavedInstanceContext() {
      Target.HasInstanceContext = Has;
    }

  private:
    friend struct AccessTarget;
    explicit SavedInstanceContext(AccessTarget &Target)
      : Target(Target), Has(Target.HasInstanceContext) {}
    AccessTarget &Target;
    bool Has;
  };

  SavedInstanceContext saveInstanceContext() {
    return SavedInstanceContext(*this);
  }

  void suppressInstanceContext() {
    HasInstanceContext = false;
  }

  const CXXRecordDecl *resolveInstanceContext(Sema &S) const {
    assert(HasInstanceContext);
    if (CalculatedInstanceContext)
      return InstanceContext;

    CalculatedInstanceContext = true;
    DeclContext *IC = S.computeDeclContext(getBaseObjectType());
    InstanceContext = (IC ? cast<CXXRecordDecl>(IC)->getCanonicalDecl() : 0);
    return InstanceContext;
  }

  const CXXRecordDecl *getDeclaringClass() const {
    return DeclaringClass;
  }

private:
  void initialize() {
    HasInstanceContext = (isMemberAccess() &&
                          !getBaseObjectType().isNull() &&
                          getTargetDecl()->isCXXInstanceMember());
    CalculatedInstanceContext = false;
    InstanceContext = 0;

    if (isMemberAccess())
      DeclaringClass = FindDeclaringClass(getTargetDecl());
    else
      DeclaringClass = getBaseClass();
    DeclaringClass = DeclaringClass->getCanonicalDecl();
  }

  bool HasInstanceContext : 1;
  mutable bool CalculatedInstanceContext : 1;
  mutable const CXXRecordDecl *InstanceContext;
  const CXXRecordDecl *DeclaringClass;
};

}

/// Checks whether one class might instantiate to the other.
static bool MightInstantiateTo(const CXXRecordDecl *From,
                               const CXXRecordDecl *To) {
  // Declaration names are always preserved by instantiation.
  if (From->getDeclName() != To->getDeclName())
    return false;

  const DeclContext *FromDC = From->getDeclContext()->getPrimaryContext();
  const DeclContext *ToDC = To->getDeclContext()->getPrimaryContext();
  if (FromDC == ToDC) return true;
  if (FromDC->isFileContext() || ToDC->isFileContext()) return false;

  // Be conservative.
  return true;
}

/// Checks whether one class is derived from another, inclusively.
/// Properly indicates when it couldn't be determined due to
/// dependence.
///
/// This should probably be donated to AST or at least Sema.
static AccessResult IsDerivedFromInclusive(const CXXRecordDecl *Derived,
                                           const CXXRecordDecl *Target) {
  assert(Derived->getCanonicalDecl() == Derived);
  assert(Target->getCanonicalDecl() == Target);

  if (Derived == Target) return AR_accessible;

  bool CheckDependent = Derived->isDependentContext();
  if (CheckDependent && MightInstantiateTo(Derived, Target))
    return AR_dependent;

  AccessResult OnFailure = AR_inaccessible;
  SmallVector<const CXXRecordDecl*, 8> Queue; // actually a stack

  while (true) {
    for (CXXRecordDecl::base_class_const_iterator
           I = Derived->bases_begin(), E = Derived->bases_end(); I != E; ++I) {

      const CXXRecordDecl *RD;

      QualType T = I->getType();
      if (const RecordType *RT = T->getAs<RecordType>()) {
        RD = cast<CXXRecordDecl>(RT->getDecl());
      } else if (const InjectedClassNameType *IT
                   = T->getAs<InjectedClassNameType>()) {
        RD = IT->getDecl();
      } else {
        assert(T->isDependentType() && "non-dependent base wasn't a record?");
        OnFailure = AR_dependent;
        continue;
      }

      RD = RD->getCanonicalDecl();
      if (RD == Target) return AR_accessible;
      if (CheckDependent && MightInstantiateTo(RD, Target))
        OnFailure = AR_dependent;

      Queue.push_back(RD);
    }

    if (Queue.empty()) break;

    Derived = Queue.back();
    Queue.pop_back();
  }

  return OnFailure;
}


static bool MightInstantiateTo(Sema &S, DeclContext *Context,
                               DeclContext *Friend) {
  if (Friend == Context)
    return true;

  assert(!Friend->isDependentContext() &&
         "can't handle friends with dependent contexts here");

  if (!Context->isDependentContext())
    return false;

  if (Friend->isFileContext())
    return false;

  // TODO: this is very conservative
  return true;
}

// Asks whether the type in 'context' can ever instantiate to the type
// in 'friend'.
static bool MightInstantiateTo(Sema &S, CanQualType Context, CanQualType Friend) {
  if (Friend == Context)
    return true;

  if (!Friend->isDependentType() && !Context->isDependentType())
    return false;

  // TODO: this is very conservative.
  return true;
}

static bool MightInstantiateTo(Sema &S,
                               FunctionDecl *Context,
                               FunctionDecl *Friend) {
  if (Context->getDeclName() != Friend->getDeclName())
    return false;

  if (!MightInstantiateTo(S,
                          Context->getDeclContext(),
                          Friend->getDeclContext()))
    return false;

  CanQual<FunctionProtoType> FriendTy
    = S.Context.getCanonicalType(Friend->getType())
         ->getAs<FunctionProtoType>();
  CanQual<FunctionProtoType> ContextTy
    = S.Context.getCanonicalType(Context->getType())
         ->getAs<FunctionProtoType>();

  // There isn't any way that I know of to add qualifiers
  // during instantiation.
  if (FriendTy.getQualifiers() != ContextTy.getQualifiers())
    return false;

  if (FriendTy->getNumArgs() != ContextTy->getNumArgs())
    return false;

  if (!MightInstantiateTo(S,
                          ContextTy->getResultType(),
                          FriendTy->getResultType()))
    return false;

  for (unsigned I = 0, E = FriendTy->getNumArgs(); I != E; ++I)
    if (!MightInstantiateTo(S,
                            ContextTy->getArgType(I),
                            FriendTy->getArgType(I)))
      return false;

  return true;
}

static bool MightInstantiateTo(Sema &S,
                               FunctionTemplateDecl *Context,
                               FunctionTemplateDecl *Friend) {
  return MightInstantiateTo(S,
                            Context->getTemplatedDecl(),
                            Friend->getTemplatedDecl());
}

static AccessResult MatchesFriend(Sema &S,
                                  const EffectiveContext &EC,
                                  const CXXRecordDecl *Friend) {
  if (EC.includesClass(Friend))
    return AR_accessible;

  if (EC.isDependent()) {
    CanQualType FriendTy
      = S.Context.getCanonicalType(S.Context.getTypeDeclType(Friend));

    for (EffectiveContext::record_iterator
           I = EC.Records.begin(), E = EC.Records.end(); I != E; ++I) {
      CanQualType ContextTy
        = S.Context.getCanonicalType(S.Context.getTypeDeclType(*I));
      if (MightInstantiateTo(S, ContextTy, FriendTy))
        return AR_dependent;
    }
  }

  return AR_inaccessible;
}

static AccessResult MatchesFriend(Sema &S,
                                  const EffectiveContext &EC,
                                  CanQualType Friend) {
  if (const RecordType *RT = Friend->getAs<RecordType>())
    return MatchesFriend(S, EC, cast<CXXRecordDecl>(RT->getDecl()));

  // TODO: we can do better than this
  if (Friend->isDependentType())
    return AR_dependent;

  return AR_inaccessible;
}

/// Determines whether the given friend class template matches
/// anything in the effective context.
static AccessResult MatchesFriend(Sema &S,
                                  const EffectiveContext &EC,
                                  ClassTemplateDecl *Friend) {
  AccessResult OnFailure = AR_inaccessible;

  // Check whether the friend is the template of a class in the
  // context chain.
  for (SmallVectorImpl<CXXRecordDecl*>::const_iterator
         I = EC.Records.begin(), E = EC.Records.end(); I != E; ++I) {
    CXXRecordDecl *Record = *I;

    // Figure out whether the current class has a template:
    ClassTemplateDecl *CTD;

    // A specialization of the template...
    if (isa<ClassTemplateSpecializationDecl>(Record)) {
      CTD = cast<ClassTemplateSpecializationDecl>(Record)
        ->getSpecializedTemplate();

    // ... or the template pattern itself.
    } else {
      CTD = Record->getDescribedClassTemplate();
      if (!CTD) continue;
    }

    // It's a match.
    if (Friend == CTD->getCanonicalDecl())
      return AR_accessible;

    // If the context isn't dependent, it can't be a dependent match.
    if (!EC.isDependent())
      continue;

    // If the template names don't match, it can't be a dependent
    // match.
    if (CTD->getDeclName() != Friend->getDeclName())
      continue;

    // If the class's context can't instantiate to the friend's
    // context, it can't be a dependent match.
    if (!MightInstantiateTo(S, CTD->getDeclContext(),
                            Friend->getDeclContext()))
      continue;

    // Otherwise, it's a dependent match.
    OnFailure = AR_dependent;
  }

  return OnFailure;
}

/// Determines whether the given friend function matches anything in
/// the effective context.
static AccessResult MatchesFriend(Sema &S,
                                  const EffectiveContext &EC,
                                  FunctionDecl *Friend) {
  AccessResult OnFailure = AR_inaccessible;

  for (SmallVectorImpl<FunctionDecl*>::const_iterator
         I = EC.Functions.begin(), E = EC.Functions.end(); I != E; ++I) {
    if (Friend == *I)
      return AR_accessible;

    if (EC.isDependent() && MightInstantiateTo(S, *I, Friend))
      OnFailure = AR_dependent;
  }

  return OnFailure;
}

/// Determines whether the given friend function template matches
/// anything in the effective context.
static AccessResult MatchesFriend(Sema &S,
                                  const EffectiveContext &EC,
                                  FunctionTemplateDecl *Friend) {
  if (EC.Functions.empty()) return AR_inaccessible;

  AccessResult OnFailure = AR_inaccessible;

  for (SmallVectorImpl<FunctionDecl*>::const_iterator
         I = EC.Functions.begin(), E = EC.Functions.end(); I != E; ++I) {

    FunctionTemplateDecl *FTD = (*I)->getPrimaryTemplate();
    if (!FTD)
      FTD = (*I)->getDescribedFunctionTemplate();
    if (!FTD)
      continue;

    FTD = FTD->getCanonicalDecl();

    if (Friend == FTD)
      return AR_accessible;

    if (EC.isDependent() && MightInstantiateTo(S, FTD, Friend))
      OnFailure = AR_dependent;
  }

  return OnFailure;
}

/// Determines whether the given friend declaration matches anything
/// in the effective context.
static AccessResult MatchesFriend(Sema &S,
                                  const EffectiveContext &EC,
                                  FriendDecl *FriendD) {
  // Whitelist accesses if there's an invalid or unsupported friend
  // declaration.
  if (FriendD->isInvalidDecl() || FriendD->isUnsupportedFriend())
    return AR_accessible;

  if (TypeSourceInfo *T = FriendD->getFriendType())
    return MatchesFriend(S, EC, T->getType()->getCanonicalTypeUnqualified());

  NamedDecl *Friend
    = cast<NamedDecl>(FriendD->getFriendDecl()->getCanonicalDecl());

  // FIXME: declarations with dependent or templated scope.

  if (isa<ClassTemplateDecl>(Friend))
    return MatchesFriend(S, EC, cast<ClassTemplateDecl>(Friend));

  if (isa<FunctionTemplateDecl>(Friend))
    return MatchesFriend(S, EC, cast<FunctionTemplateDecl>(Friend));

  if (isa<CXXRecordDecl>(Friend))
    return MatchesFriend(S, EC, cast<CXXRecordDecl>(Friend));

  assert(isa<FunctionDecl>(Friend) && "unknown friend decl kind");
  return MatchesFriend(S, EC, cast<FunctionDecl>(Friend));
}

static AccessResult GetFriendKind(Sema &S,
                                  const EffectiveContext &EC,
                                  const CXXRecordDecl *Class) {
  AccessResult OnFailure = AR_inaccessible;

  // Okay, check friends.
  for (CXXRecordDecl::friend_iterator I = Class->friend_begin(),
         E = Class->friend_end(); I != E; ++I) {
    FriendDecl *Friend = *I;

    switch (MatchesFriend(S, EC, Friend)) {
    case AR_accessible:
      return AR_accessible;

    case AR_inaccessible:
      continue;

    case AR_dependent:
      OnFailure = AR_dependent;
      break;
    }
  }

  // That's it, give up.
  return OnFailure;
}

namespace {

/// A helper class for checking for a friend which will grant access
/// to a protected instance member.
struct ProtectedFriendContext {
  Sema &S;
  const EffectiveContext &EC;
  const CXXRecordDecl *NamingClass;
  bool CheckDependent;
  bool EverDependent;

  /// The path down to the current base class.
  SmallVector<const CXXRecordDecl*, 20> CurPath;

  ProtectedFriendContext(Sema &S, const EffectiveContext &EC,
                         const CXXRecordDecl *InstanceContext,
                         const CXXRecordDecl *NamingClass)
    : S(S), EC(EC), NamingClass(NamingClass),
      CheckDependent(InstanceContext->isDependentContext() ||
                     NamingClass->isDependentContext()),
      EverDependent(false) {}

  /// Check classes in the current path for friendship, starting at
  /// the given index.
  bool checkFriendshipAlongPath(unsigned I) {
    assert(I < CurPath.size());
    for (unsigned E = CurPath.size(); I != E; ++I) {
      switch (GetFriendKind(S, EC, CurPath[I])) {
      case AR_accessible:   return true;
      case AR_inaccessible: continue;
      case AR_dependent:    EverDependent = true; continue;
      }
    }
    return false;
  }

  /// Perform a search starting at the given class.
  ///
  /// PrivateDepth is the index of the last (least derived) class
  /// along the current path such that a notional public member of
  /// the final class in the path would have access in that class.
  bool findFriendship(const CXXRecordDecl *Cur, unsigned PrivateDepth) {
    // If we ever reach the naming class, check the current path for
    // friendship.  We can also stop recursing because we obviously
    // won't find the naming class there again.
    if (Cur == NamingClass)
      return checkFriendshipAlongPath(PrivateDepth);

    if (CheckDependent && MightInstantiateTo(Cur, NamingClass))
      EverDependent = true;

    // Recurse into the base classes.
    for (CXXRecordDecl::base_class_const_iterator
           I = Cur->bases_begin(), E = Cur->bases_end(); I != E; ++I) {

      // If this is private inheritance, then a public member of the
      // base will not have any access in classes derived from Cur.
      unsigned BasePrivateDepth = PrivateDepth;
      if (I->getAccessSpecifier() == AS_private)
        BasePrivateDepth = CurPath.size() - 1;

      const CXXRecordDecl *RD;

      QualType T = I->getType();
      if (const RecordType *RT = T->getAs<RecordType>()) {
        RD = cast<CXXRecordDecl>(RT->getDecl());
      } else if (const InjectedClassNameType *IT
                   = T->getAs<InjectedClassNameType>()) {
        RD = IT->getDecl();
      } else {
        assert(T->isDependentType() && "non-dependent base wasn't a record?");
        EverDependent = true;
        continue;
      }

      // Recurse.  We don't need to clean up if this returns true.
      CurPath.push_back(RD);
      if (findFriendship(RD->getCanonicalDecl(), BasePrivateDepth))
        return true;
      CurPath.pop_back();
    }

    return false;
  }

  bool findFriendship(const CXXRecordDecl *Cur) {
    assert(CurPath.empty());
    CurPath.push_back(Cur);
    return findFriendship(Cur, 0);
  }
};
}

/// Search for a class P that EC is a friend of, under the constraint
///   InstanceContext <= P <= NamingClass
/// and with the additional restriction that a protected member of
/// NamingClass would have some natural access in P.
///
/// That second condition isn't actually quite right: the condition in
/// the standard is whether the target would have some natural access
/// in P.  The difference is that the target might be more accessible
/// along some path not passing through NamingClass.  Allowing that
/// introduces two problems:
///   - It breaks encapsulation because you can suddenly access a
///     forbidden base class's members by subclassing it elsewhere.
///   - It makes access substantially harder to compute because it
///     breaks the hill-climbing algorithm: knowing that the target is
///     accessible in some base class would no longer let you change
///     the question solely to whether the base class is accessible,
///     because the original target might have been more accessible
///     because of crazy subclassing.
/// So we don't implement that.
static AccessResult GetProtectedFriendKind(Sema &S, const EffectiveContext &EC,
                                           const CXXRecordDecl *InstanceContext,
                                           const CXXRecordDecl *NamingClass) {
  assert(InstanceContext->getCanonicalDecl() == InstanceContext);
  assert(NamingClass->getCanonicalDecl() == NamingClass);

  ProtectedFriendContext PRC(S, EC, InstanceContext, NamingClass);
  if (PRC.findFriendship(InstanceContext)) return AR_accessible;
  if (PRC.EverDependent) return AR_dependent;
  return AR_inaccessible;
}

static AccessResult HasAccess(Sema &S,
                              const EffectiveContext &EC,
                              const CXXRecordDecl *NamingClass,
                              AccessSpecifier Access,
                              const AccessTarget &Target) {
  assert(NamingClass->getCanonicalDecl() == NamingClass &&
         "declaration should be canonicalized before being passed here");

  if (Access == AS_public) return AR_accessible;
  assert(Access == AS_private || Access == AS_protected);

  AccessResult OnFailure = AR_inaccessible;

  for (EffectiveContext::record_iterator
         I = EC.Records.begin(), E = EC.Records.end(); I != E; ++I) {
    // All the declarations in EC have been canonicalized, so pointer
    // equality from this point on will work fine.
    const CXXRecordDecl *ECRecord = *I;

    // [B2] and [M2]
    if (Access == AS_private) {
      if (ECRecord == NamingClass)
        return AR_accessible;

      if (EC.isDependent() && MightInstantiateTo(ECRecord, NamingClass))
        OnFailure = AR_dependent;

    // [B3] and [M3]
    } else {
      assert(Access == AS_protected);
      switch (IsDerivedFromInclusive(ECRecord, NamingClass)) {
      case AR_accessible: break;
      case AR_inaccessible: continue;
      case AR_dependent: OnFailure = AR_dependent; continue;
      }

      if (!Target.hasInstanceContext())
        return AR_accessible;

      const CXXRecordDecl *InstanceContext = Target.resolveInstanceContext(S);
      if (!InstanceContext) {
        OnFailure = AR_dependent;
        continue;
      }

      // C++ [class.protected]p1:
      //   An additional access check beyond those described earlier in
      //   [class.access] is applied when a non-static data member or
      //   non-static member function is a protected member of its naming
      //   class.  As described earlier, access to a protected member is
      //   granted because the reference occurs in a friend or member of
      //   some class C.  If the access is to form a pointer to member,
      //   the nested-name-specifier shall name C or a class derived from
      //   C. All other accesses involve a (possibly implicit) object
      //   expression. In this case, the class of the object expression
      //   shall be C or a class derived from C.
      //
<<<<<<< HEAD
      // We interpret this as a restriction on [M3].  Most of the
      // conditions are encoded by not having any instance context.
=======
      // We interpret this as a restriction on [M3].

      // In this part of the code, 'C' is just our context class ECRecord.
      
      // These rules are different if we don't have an instance context.
      if (!Target.hasInstanceContext()) {
        // If it's not an instance member, these restrictions don't apply.
        if (!Target.isInstanceMember()) return AR_accessible;

        // If it's an instance member, use the pointer-to-member rule
        // that the naming class has to be derived from the effective
        // context.

        // Emulate a MSVC bug where the creation of pointer-to-member
        // to protected member of base class is allowed but only from
        // a static function member functions.
        if (S.getLangOpts().MicrosoftMode && !EC.Functions.empty())
          if (CXXMethodDecl* MD = dyn_cast<CXXMethodDecl>(EC.Functions.front()))
            if (MD->isStatic()) return AR_accessible;

        // Despite the standard's confident wording, there is a case
        // where you can have an instance member that's neither in a
        // pointer-to-member expression nor in a member access:  when
        // it names a field in an unevaluated context that can't be an
        // implicit member.  Pending clarification, we just apply the
        // same naming-class restriction here.
        //   FIXME: we're probably not correctly adding the
        //   protected-member restriction when we retroactively convert
        //   an expression to being evaluated.

        // We know that ECRecord derives from NamingClass.  The
        // restriction says to check whether NamingClass derives from
        // ECRecord, but that's not really necessary: two distinct
        // classes can't be recursively derived from each other.  So
        // along this path, we just need to check whether the classes
        // are equal.
        if (NamingClass == ECRecord) return AR_accessible;

        // Otherwise, this context class tells us nothing;  on to the next.
        continue;
      }

      assert(Target.isInstanceMember());

      const CXXRecordDecl *InstanceContext = Target.resolveInstanceContext(S);
      if (!InstanceContext) {
        OnFailure = AR_dependent;
        continue;
      }

>>>>>>> d05f1854
      switch (IsDerivedFromInclusive(InstanceContext, ECRecord)) {
      case AR_accessible: return AR_accessible;
      case AR_inaccessible: continue;
      case AR_dependent: OnFailure = AR_dependent; continue;
      }
    }
  }

  // [M3] and [B3] say that, if the target is protected in N, we grant
  // access if the access occurs in a friend or member of some class P
  // that's a subclass of N and where the target has some natural
  // access in P.  The 'member' aspect is easy to handle because P
  // would necessarily be one of the effective-context records, and we
  // address that above.  The 'friend' aspect is completely ridiculous
  // to implement because there are no restrictions at all on P
  // *unless* the [class.protected] restriction applies.  If it does,
  // however, we should ignore whether the naming class is a friend,
  // and instead rely on whether any potential P is a friend.
  if (Access == AS_protected && Target.hasInstanceContext()) {
    const CXXRecordDecl *InstanceContext = Target.resolveInstanceContext(S);
    if (!InstanceContext) return AR_dependent;
    switch (GetProtectedFriendKind(S, EC, InstanceContext, NamingClass)) {
    case AR_accessible: return AR_accessible;
    case AR_inaccessible: return OnFailure;
    case AR_dependent: return AR_dependent;
    }
    llvm_unreachable("impossible friendship kind");
  }

  switch (GetFriendKind(S, EC, NamingClass)) {
  case AR_accessible: return AR_accessible;
  case AR_inaccessible: return OnFailure;
  case AR_dependent: return AR_dependent;
  }

  // Silence bogus warnings
  llvm_unreachable("impossible friendship kind");
  return OnFailure;
}

/// Finds the best path from the naming class to the declaring class,
/// taking friend declarations into account.
///
/// C++0x [class.access.base]p5:
///   A member m is accessible at the point R when named in class N if
///   [M1] m as a member of N is public, or
///   [M2] m as a member of N is private, and R occurs in a member or
///        friend of class N, or
///   [M3] m as a member of N is protected, and R occurs in a member or
///        friend of class N, or in a member or friend of a class P
///        derived from N, where m as a member of P is public, private,
///        or protected, or
///   [M4] there exists a base class B of N that is accessible at R, and
///        m is accessible at R when named in class B.
///
/// C++0x [class.access.base]p4:
///   A base class B of N is accessible at R, if
///   [B1] an invented public member of B would be a public member of N, or
///   [B2] R occurs in a member or friend of class N, and an invented public
///        member of B would be a private or protected member of N, or
///   [B3] R occurs in a member or friend of a class P derived from N, and an
///        invented public member of B would be a private or protected member
///        of P, or
///   [B4] there exists a class S such that B is a base class of S accessible
///        at R and S is a base class of N accessible at R.
///
/// Along a single inheritance path we can restate both of these
/// iteratively:
///
/// First, we note that M1-4 are equivalent to B1-4 if the member is
/// treated as a notional base of its declaring class with inheritance
/// access equivalent to the member's access.  Therefore we need only
/// ask whether a class B is accessible from a class N in context R.
///
/// Let B_1 .. B_n be the inheritance path in question (i.e. where
/// B_1 = N, B_n = B, and for all i, B_{i+1} is a direct base class of
/// B_i).  For i in 1..n, we will calculate ACAB(i), the access to the
/// closest accessible base in the path:
///   Access(a, b) = (* access on the base specifier from a to b *)
///   Merge(a, forbidden) = forbidden
///   Merge(a, private) = forbidden
///   Merge(a, b) = min(a,b)
///   Accessible(c, forbidden) = false
///   Accessible(c, private) = (R is c) || IsFriend(c, R)
///   Accessible(c, protected) = (R derived from c) || IsFriend(c, R)
///   Accessible(c, public) = true
///   ACAB(n) = public
///   ACAB(i) =
///     let AccessToBase = Merge(Access(B_i, B_{i+1}), ACAB(i+1)) in
///     if Accessible(B_i, AccessToBase) then public else AccessToBase
///
/// B is an accessible base of N at R iff ACAB(1) = public.
///
/// \param FinalAccess the access of the "final step", or AS_public if
///   there is no final step.
/// \return null if friendship is dependent
static CXXBasePath *FindBestPath(Sema &S,
                                 const EffectiveContext &EC,
                                 AccessTarget &Target,
                                 AccessSpecifier FinalAccess,
                                 CXXBasePaths &Paths) {
  // Derive the paths to the desired base.
  const CXXRecordDecl *Derived = Target.getNamingClass();
  const CXXRecordDecl *Base = Target.getDeclaringClass();

  // FIXME: fail correctly when there are dependent paths.
  bool isDerived = Derived->isDerivedFrom(const_cast<CXXRecordDecl*>(Base),
                                          Paths);
  assert(isDerived && "derived class not actually derived from base");
  (void) isDerived;

  CXXBasePath *BestPath = 0;

  assert(FinalAccess != AS_none && "forbidden access after declaring class");

  bool AnyDependent = false;

  // Derive the friend-modified access along each path.
  for (CXXBasePaths::paths_iterator PI = Paths.begin(), PE = Paths.end();
         PI != PE; ++PI) {
    AccessTarget::SavedInstanceContext _ = Target.saveInstanceContext();

    // Walk through the path backwards.
    AccessSpecifier PathAccess = FinalAccess;
    CXXBasePath::iterator I = PI->end(), E = PI->begin();
    while (I != E) {
      --I;

      assert(PathAccess != AS_none);

      // If the declaration is a private member of a base class, there
      // is no level of friendship in derived classes that can make it
      // accessible.
      if (PathAccess == AS_private) {
        PathAccess = AS_none;
        break;
      }

      const CXXRecordDecl *NC = I->Class->getCanonicalDecl();

      AccessSpecifier BaseAccess = I->Base->getAccessSpecifier();
      PathAccess = std::max(PathAccess, BaseAccess);

      switch (HasAccess(S, EC, NC, PathAccess, Target)) {
      case AR_inaccessible: break;
      case AR_accessible:
        PathAccess = AS_public;

        // Future tests are not against members and so do not have
        // instance context.
        Target.suppressInstanceContext();
        break;
      case AR_dependent:
        AnyDependent = true;
        goto Next;
      }
    }

    // Note that we modify the path's Access field to the
    // friend-modified access.
    if (BestPath == 0 || PathAccess < BestPath->Access) {
      BestPath = &*PI;
      BestPath->Access = PathAccess;

      // Short-circuit if we found a public path.
      if (BestPath->Access == AS_public)
        return BestPath;
    }

  Next: ;
  }

  assert((!BestPath || BestPath->Access != AS_public) &&
         "fell out of loop with public path");

  // We didn't find a public path, but at least one path was subject
  // to dependent friendship, so delay the check.
  if (AnyDependent)
    return 0;

  return BestPath;
}

/// Given that an entity has protected natural access, check whether
/// access might be denied because of the protected member access
/// restriction.
///
/// \return true if a note was emitted
static bool TryDiagnoseProtectedAccess(Sema &S, const EffectiveContext &EC,
                                       AccessTarget &Target) {
  // Only applies to instance accesses.
  if (!Target.hasInstanceContext())
    return false;
  assert(Target.isMemberAccess());
  NamedDecl *D = Target.getTargetDecl();

  const CXXRecordDecl *DeclaringClass = Target.getDeclaringClass();
  DeclaringClass = DeclaringClass->getCanonicalDecl();

  for (EffectiveContext::record_iterator
         I = EC.Records.begin(), E = EC.Records.end(); I != E; ++I) {
    const CXXRecordDecl *ECRecord = *I;
    switch (IsDerivedFromInclusive(ECRecord, DeclaringClass)) {
    case AR_accessible: break;
    case AR_inaccessible: continue;
    case AR_dependent: continue;
    }

    // The effective context is a subclass of the declaring class.
    // If that class isn't a superclass of the instance context,
    // then the [class.protected] restriction applies.

    // To get this exactly right, this might need to be checked more
    // holistically;  it's not necessarily the case that gaining
    // access here would grant us access overall.

    const CXXRecordDecl *InstanceContext = Target.resolveInstanceContext(S);
    assert(InstanceContext && "diagnosing dependent access");

    switch (IsDerivedFromInclusive(InstanceContext, ECRecord)) {
    case AR_accessible: continue;
    case AR_dependent: continue;
    case AR_inaccessible:
      S.Diag(D->getLocation(), diag::note_access_protected_restricted)
        << (InstanceContext != Target.getNamingClass()->getCanonicalDecl())
        << S.Context.getTypeDeclType(InstanceContext)
        << S.Context.getTypeDeclType(ECRecord);
      return true;
    }
  }

  return false;
}

/// Diagnose the path which caused the given declaration or base class
/// to become inaccessible.
static void DiagnoseAccessPath(Sema &S,
                               const EffectiveContext &EC,
                               AccessTarget &Entity) {
  AccessSpecifier Access = Entity.getAccess();
  const CXXRecordDecl *NamingClass = Entity.getNamingClass();
  NamingClass = NamingClass->getCanonicalDecl();

  NamedDecl *D = (Entity.isMemberAccess() ? Entity.getTargetDecl() : 0);
  const CXXRecordDecl *DeclaringClass = Entity.getDeclaringClass();

  // Easy case: the decl's natural access determined its path access.
  // We have to check against AS_private here in case Access is AS_none,
  // indicating a non-public member of a private base class.
  if (D && (Access == D->getAccess() || D->getAccess() == AS_private)) {
    switch (HasAccess(S, EC, DeclaringClass, D->getAccess(), Entity)) {
    case AR_inaccessible: {
      if (Access == AS_protected &&
          TryDiagnoseProtectedAccess(S, EC, Entity))
        return;

      // Find an original declaration.
      while (D->isOutOfLine()) {
        NamedDecl *PrevDecl = 0;
        if (VarDecl *VD = dyn_cast<VarDecl>(D))
          PrevDecl = VD->getPreviousDeclaration();
        else if (FunctionDecl *FD = dyn_cast<FunctionDecl>(D))
          PrevDecl = FD->getPreviousDeclaration();
        else if (TypedefNameDecl *TND = dyn_cast<TypedefNameDecl>(D))
          PrevDecl = TND->getPreviousDeclaration();
        else if (TagDecl *TD = dyn_cast<TagDecl>(D)) {
          if (isa<RecordDecl>(D) && cast<RecordDecl>(D)->isInjectedClassName())
            break;
          PrevDecl = TD->getPreviousDeclaration();
        }
        if (!PrevDecl) break;
        D = PrevDecl;
      }

      CXXRecordDecl *DeclaringClass = FindDeclaringClass(D);
      Decl *ImmediateChild;
      if (D->getDeclContext() == DeclaringClass)
        ImmediateChild = D;
      else {
        DeclContext *DC = D->getDeclContext();
        while (DC->getParent() != DeclaringClass)
          DC = DC->getParent();
        ImmediateChild = cast<Decl>(DC);
      }
      
      // Check whether there's an AccessSpecDecl preceding this in the
      // chain of the DeclContext.
      bool Implicit = true;
      for (CXXRecordDecl::decl_iterator
             I = DeclaringClass->decls_begin(), E = DeclaringClass->decls_end();
           I != E; ++I) {
        if (*I == ImmediateChild) break;
        if (isa<AccessSpecDecl>(*I)) {
          Implicit = false;
          break;
        }
      }

      S.Diag(D->getLocation(), diag::note_access_natural)
        << (unsigned) (Access == AS_protected)
        << Implicit;
      return;
    }

    case AR_accessible: break;

    case AR_dependent:
      llvm_unreachable("can't diagnose dependent access failures");
      return;
    }
  }

  CXXBasePaths Paths;
  CXXBasePath &Path = *FindBestPath(S, EC, Entity, AS_public, Paths);

  CXXBasePath::iterator I = Path.end(), E = Path.begin();
  while (I != E) {
    --I;

    const CXXBaseSpecifier *BS = I->Base;
    AccessSpecifier BaseAccess = BS->getAccessSpecifier();

    // If this is public inheritance, or the derived class is a friend,
    // skip this step.
    if (BaseAccess == AS_public)
      continue;

    switch (GetFriendKind(S, EC, I->Class)) {
    case AR_accessible: continue;
    case AR_inaccessible: break;
    case AR_dependent:
      llvm_unreachable("can't diagnose dependent access failures");
    }

    // Check whether this base specifier is the tighest point
    // constraining access.  We have to check against AS_private for
    // the same reasons as above.
    if (BaseAccess == AS_private || BaseAccess >= Access) {

      // We're constrained by inheritance, but we want to say
      // "declared private here" if we're diagnosing a hierarchy
      // conversion and this is the final step.
      unsigned diagnostic;
      if (D) diagnostic = diag::note_access_constrained_by_path;
      else if (I + 1 == Path.end()) diagnostic = diag::note_access_natural;
      else diagnostic = diag::note_access_constrained_by_path;

      S.Diag(BS->getSourceRange().getBegin(), diagnostic)
        << BS->getSourceRange()
        << (BaseAccess == AS_protected)
        << (BS->getAccessSpecifierAsWritten() == AS_none);
      
      if (D)
        S.Diag(D->getLocation(), diag::note_field_decl);
      
      return;
    }
  }

  llvm_unreachable("access not apparently constrained by path");
}

static void DiagnoseBadAccess(Sema &S, SourceLocation Loc,
                              const EffectiveContext &EC,
                              AccessTarget &Entity) {
  const CXXRecordDecl *NamingClass = Entity.getNamingClass();
  const CXXRecordDecl *DeclaringClass = Entity.getDeclaringClass();
  NamedDecl *D = (Entity.isMemberAccess() ? Entity.getTargetDecl() : 0);

  S.Diag(Loc, Entity.getDiag())
    << (Entity.getAccess() == AS_protected)
    << (D ? D->getDeclName() : DeclarationName())
    << S.Context.getTypeDeclType(NamingClass)
    << S.Context.getTypeDeclType(DeclaringClass);
  DiagnoseAccessPath(S, EC, Entity);
}

/// MSVC has a bug where if during an using declaration name lookup, 
/// the declaration found is unaccessible (private) and that declaration 
/// was bring into scope via another using declaration whose target
/// declaration is accessible (public) then no error is generated.
/// Example:
///   class A {
///   public:
///     int f();
///   };
///   class B : public A {
///   private:
///     using A::f;
///   };
///   class C : public B {
///   private:
///     using B::f;
///   };
///
/// Here, B::f is private so this should fail in Standard C++, but 
/// because B::f refers to A::f which is public MSVC accepts it.
static bool IsMicrosoftUsingDeclarationAccessBug(Sema& S, 
                                                 SourceLocation AccessLoc,
                                                 AccessTarget &Entity) {
  if (UsingShadowDecl *Shadow =
                         dyn_cast<UsingShadowDecl>(Entity.getTargetDecl())) {
    const NamedDecl *OrigDecl = Entity.getTargetDecl()->getUnderlyingDecl();
    if (Entity.getTargetDecl()->getAccess() == AS_private && 
        (OrigDecl->getAccess() == AS_public ||
         OrigDecl->getAccess() == AS_protected)) {
      S.Diag(AccessLoc, diag::war_ms_using_declaration_inaccessible) 
        << Shadow->getUsingDecl()->getQualifiedNameAsString()
        << OrigDecl->getQualifiedNameAsString();
      return true;
    }
  }
  return false;
}

/// Determines whether the accessed entity is accessible.  Public members
/// have been weeded out by this point.
static AccessResult IsAccessible(Sema &S,
                                 const EffectiveContext &EC,
                                 AccessTarget &Entity) {
  // Determine the actual naming class.
  CXXRecordDecl *NamingClass = Entity.getNamingClass();
  while (NamingClass->isAnonymousStructOrUnion())
    NamingClass = cast<CXXRecordDecl>(NamingClass->getParent());
  NamingClass = NamingClass->getCanonicalDecl();

  AccessSpecifier UnprivilegedAccess = Entity.getAccess();
  assert(UnprivilegedAccess != AS_public && "public access not weeded out");

  // Before we try to recalculate access paths, try to white-list
  // accesses which just trade in on the final step, i.e. accesses
  // which don't require [M4] or [B4]. These are by far the most
  // common forms of privileged access.
  if (UnprivilegedAccess != AS_none) {
    switch (HasAccess(S, EC, NamingClass, UnprivilegedAccess, Entity)) {
    case AR_dependent:
      // This is actually an interesting policy decision.  We don't
      // *have* to delay immediately here: we can do the full access
      // calculation in the hope that friendship on some intermediate
      // class will make the declaration accessible non-dependently.
      // But that's not cheap, and odds are very good (note: assertion
      // made without data) that the friend declaration will determine
      // access.
      return AR_dependent;

    case AR_accessible: return AR_accessible;
    case AR_inaccessible: break;
    }
  }

  AccessTarget::SavedInstanceContext _ = Entity.saveInstanceContext();

  // We lower member accesses to base accesses by pretending that the
  // member is a base class of its declaring class.
  AccessSpecifier FinalAccess;

  if (Entity.isMemberAccess()) {
    // Determine if the declaration is accessible from EC when named
    // in its declaring class.
    NamedDecl *Target = Entity.getTargetDecl();
    const CXXRecordDecl *DeclaringClass = Entity.getDeclaringClass();

    FinalAccess = Target->getAccess();
    switch (HasAccess(S, EC, DeclaringClass, FinalAccess, Entity)) {
    case AR_accessible:
      FinalAccess = AS_public;
      break;
    case AR_inaccessible: break;
    case AR_dependent: return AR_dependent; // see above
    }

    if (DeclaringClass == NamingClass)
      return (FinalAccess == AS_public ? AR_accessible : AR_inaccessible);

    Entity.suppressInstanceContext();
  } else {
    FinalAccess = AS_public;
  }

  assert(Entity.getDeclaringClass() != NamingClass);

  // Append the declaration's access if applicable.
  CXXBasePaths Paths;
  CXXBasePath *Path = FindBestPath(S, EC, Entity, FinalAccess, Paths);
  if (!Path)
    return AR_dependent;

  assert(Path->Access <= UnprivilegedAccess &&
         "access along best path worse than direct?");
  if (Path->Access == AS_public)
    return AR_accessible;
  return AR_inaccessible;
}

static void DelayDependentAccess(Sema &S,
                                 const EffectiveContext &EC,
                                 SourceLocation Loc,
                                 const AccessTarget &Entity) {
  assert(EC.isDependent() && "delaying non-dependent access");
  DeclContext *DC = EC.getInnerContext();
  assert(DC->isDependentContext() && "delaying non-dependent access");
  DependentDiagnostic::Create(S.Context, DC, DependentDiagnostic::Access,
                              Loc,
                              Entity.isMemberAccess(),
                              Entity.getAccess(),
                              Entity.getTargetDecl(),
                              Entity.getNamingClass(),
                              Entity.getBaseObjectType(),
                              Entity.getDiag());
}

/// Checks access to an entity from the given effective context.
static AccessResult CheckEffectiveAccess(Sema &S,
                                         const EffectiveContext &EC,
                                         SourceLocation Loc,
                                         AccessTarget &Entity) {
  assert(Entity.getAccess() != AS_public && "called for public access!");

  if (S.getLangOptions().MicrosoftMode &&
      IsMicrosoftUsingDeclarationAccessBug(S, Loc, Entity))
    return AR_accessible;

  switch (IsAccessible(S, EC, Entity)) {
  case AR_dependent:
    DelayDependentAccess(S, EC, Loc, Entity);
    return AR_dependent;

  case AR_inaccessible:
    if (!Entity.isQuiet())
      DiagnoseBadAccess(S, Loc, EC, Entity);
    return AR_inaccessible;

  case AR_accessible:
    return AR_accessible;
  }

  // silence unnecessary warning
  llvm_unreachable("invalid access result");
  return AR_accessible;
}

static Sema::AccessResult CheckAccess(Sema &S, SourceLocation Loc,
                                      AccessTarget &Entity) {
  // If the access path is public, it's accessible everywhere.
  if (Entity.getAccess() == AS_public)
    return Sema::AR_accessible;

  if (S.SuppressAccessChecking)
    return Sema::AR_accessible;

  // If we're currently parsing a declaration, we may need to delay
  // access control checking, because our effective context might be
  // different based on what the declaration comes out as.
  //
  // For example, we might be parsing a declaration with a scope
  // specifier, like this:
  //   A::private_type A::foo() { ... }
  //
  // Or we might be parsing something that will turn out to be a friend:
  //   void foo(A::private_type);
  //   void B::foo(A::private_type);
  if (S.DelayedDiagnostics.shouldDelayDiagnostics()) {
    S.DelayedDiagnostics.add(DelayedDiagnostic::makeAccess(Loc, Entity));
    return Sema::AR_delayed;
  }

  EffectiveContext EC(S.CurContext);
  switch (CheckEffectiveAccess(S, EC, Loc, Entity)) {
  case AR_accessible: return Sema::AR_accessible;
  case AR_inaccessible: return Sema::AR_inaccessible;
  case AR_dependent: return Sema::AR_dependent;
  }
  llvm_unreachable("falling off end");
  return Sema::AR_accessible;
}

void Sema::HandleDelayedAccessCheck(DelayedDiagnostic &DD, Decl *decl) {
  // Access control for names used in the declarations of functions
  // and function templates should normally be evaluated in the context
  // of the declaration, just in case it's a friend of something.
  // However, this does not apply to local extern declarations.

  DeclContext *DC = decl->getDeclContext();
  if (FunctionDecl *fn = dyn_cast<FunctionDecl>(decl)) {
    if (!DC->isFunctionOrMethod()) DC = fn;
  } else if (FunctionTemplateDecl *fnt = dyn_cast<FunctionTemplateDecl>(decl)) {
    // Never a local declaration.
    DC = fnt->getTemplatedDecl();
  }

  EffectiveContext EC(DC);

  AccessTarget Target(DD.getAccessData());

  if (CheckEffectiveAccess(*this, EC, DD.Loc, Target) == ::AR_inaccessible)
    DD.Triggered = true;
}

void Sema::HandleDependentAccessCheck(const DependentDiagnostic &DD,
                        const MultiLevelTemplateArgumentList &TemplateArgs) {
  SourceLocation Loc = DD.getAccessLoc();
  AccessSpecifier Access = DD.getAccess();

  Decl *NamingD = FindInstantiatedDecl(Loc, DD.getAccessNamingClass(),
                                       TemplateArgs);
  if (!NamingD) return;
  Decl *TargetD = FindInstantiatedDecl(Loc, DD.getAccessTarget(),
                                       TemplateArgs);
  if (!TargetD) return;

  if (DD.isAccessToMember()) {
    CXXRecordDecl *NamingClass = cast<CXXRecordDecl>(NamingD);
    NamedDecl *TargetDecl = cast<NamedDecl>(TargetD);
    QualType BaseObjectType = DD.getAccessBaseObjectType();
    if (!BaseObjectType.isNull()) {
      BaseObjectType = SubstType(BaseObjectType, TemplateArgs, Loc,
                                 DeclarationName());
      if (BaseObjectType.isNull()) return;
    }

    AccessTarget Entity(Context,
                        AccessTarget::Member,
                        NamingClass,
                        DeclAccessPair::make(TargetDecl, Access),
                        BaseObjectType);
    Entity.setDiag(DD.getDiagnostic());
    CheckAccess(*this, Loc, Entity);
  } else {
    AccessTarget Entity(Context,
                        AccessTarget::Base,
                        cast<CXXRecordDecl>(TargetD),
                        cast<CXXRecordDecl>(NamingD),
                        Access);
    Entity.setDiag(DD.getDiagnostic());
    CheckAccess(*this, Loc, Entity);
  }
}

Sema::AccessResult Sema::CheckUnresolvedLookupAccess(UnresolvedLookupExpr *E,
                                                     DeclAccessPair Found) {
  if (!getLangOptions().AccessControl ||
      !E->getNamingClass() ||
      Found.getAccess() == AS_public)
    return AR_accessible;

  AccessTarget Entity(Context, AccessTarget::Member, E->getNamingClass(), 
                      Found, QualType());
  Entity.setDiag(diag::err_access) << E->getSourceRange();

  return CheckAccess(*this, E->getNameLoc(), Entity);
}

/// Perform access-control checking on a previously-unresolved member
/// access which has now been resolved to a member.
Sema::AccessResult Sema::CheckUnresolvedMemberAccess(UnresolvedMemberExpr *E,
                                                     DeclAccessPair Found) {
  if (!getLangOptions().AccessControl ||
      Found.getAccess() == AS_public)
    return AR_accessible;

  QualType BaseType = E->getBaseType();
  if (E->isArrow())
    BaseType = BaseType->getAs<PointerType>()->getPointeeType();

  AccessTarget Entity(Context, AccessTarget::Member, E->getNamingClass(),
                      Found, BaseType);
  Entity.setDiag(diag::err_access) << E->getSourceRange();

  return CheckAccess(*this, E->getMemberLoc(), Entity);
}

Sema::AccessResult Sema::CheckDestructorAccess(SourceLocation Loc,
                                               CXXDestructorDecl *Dtor,
                                               const PartialDiagnostic &PDiag) {
  if (!getLangOptions().AccessControl)
    return AR_accessible;

  // There's never a path involved when checking implicit destructor access.
  AccessSpecifier Access = Dtor->getAccess();
  if (Access == AS_public)
    return AR_accessible;

  CXXRecordDecl *NamingClass = Dtor->getParent();
  AccessTarget Entity(Context, AccessTarget::Member, NamingClass,
                      DeclAccessPair::make(Dtor, Access),
                      QualType());
  Entity.setDiag(PDiag); // TODO: avoid copy

  return CheckAccess(*this, Loc, Entity);
}

/// Checks access to a constructor.
Sema::AccessResult Sema::CheckConstructorAccess(SourceLocation UseLoc,
                                                CXXConstructorDecl *Constructor,
                                                const InitializedEntity &Entity,
                                                AccessSpecifier Access,
                                                bool IsCopyBindingRefToTemp) {
  if (!getLangOptions().AccessControl ||
      Access == AS_public)
    return AR_accessible;

  CXXRecordDecl *NamingClass = Constructor->getParent();
  AccessTarget AccessEntity(Context, AccessTarget::Member, NamingClass,
                            DeclAccessPair::make(Constructor, Access),
                            QualType());
  PartialDiagnostic PD(PDiag());
  switch (Entity.getKind()) {
  default:
    PD = PDiag(IsCopyBindingRefToTemp
                 ? diag::ext_rvalue_to_reference_access_ctor
                 : diag::err_access_ctor);

    break;

  case InitializedEntity::EK_Base:
    PD = PDiag(diag::err_access_base_ctor);
    PD << Entity.isInheritedVirtualBase()
       << Entity.getBaseSpecifier()->getType() << getSpecialMember(Constructor);
    break;

  case InitializedEntity::EK_Member: {
    const FieldDecl *Field = cast<FieldDecl>(Entity.getDecl());
    PD = PDiag(diag::err_access_field_ctor);
    PD << Field->getType() << getSpecialMember(Constructor);
    break;
  }

  }

  return CheckConstructorAccess(UseLoc, Constructor, Access, PD);
}

/// Checks access to a constructor.
Sema::AccessResult Sema::CheckConstructorAccess(SourceLocation UseLoc,
                                                CXXConstructorDecl *Constructor,
                                                AccessSpecifier Access,
                                                PartialDiagnostic PD) {
  if (!getLangOptions().AccessControl ||
      Access == AS_public)
    return AR_accessible;

  CXXRecordDecl *NamingClass = Constructor->getParent();
  AccessTarget AccessEntity(Context, AccessTarget::Member, NamingClass,
                            DeclAccessPair::make(Constructor, Access),
                            QualType());
  AccessEntity.setDiag(PD);

  return CheckAccess(*this, UseLoc, AccessEntity);
}

/// Checks direct (i.e. non-inherited) access to an arbitrary class
/// member.
Sema::AccessResult Sema::CheckDirectMemberAccess(SourceLocation UseLoc,
                                                 NamedDecl *Target,
                                           const PartialDiagnostic &Diag) {
  AccessSpecifier Access = Target->getAccess();
  if (!getLangOptions().AccessControl ||
      Access == AS_public)
    return AR_accessible;

  CXXRecordDecl *NamingClass = cast<CXXRecordDecl>(Target->getDeclContext());
  AccessTarget Entity(Context, AccessTarget::Member, NamingClass,
                      DeclAccessPair::make(Target, Access),
                      QualType());
  Entity.setDiag(Diag);
  return CheckAccess(*this, UseLoc, Entity);
}
                                           

/// Checks access to an overloaded operator new or delete.
Sema::AccessResult Sema::CheckAllocationAccess(SourceLocation OpLoc,
                                               SourceRange PlacementRange,
                                               CXXRecordDecl *NamingClass,
                                               DeclAccessPair Found,
                                               bool Diagnose) {
  if (!getLangOptions().AccessControl ||
      !NamingClass ||
      Found.getAccess() == AS_public)
    return AR_accessible;

  AccessTarget Entity(Context, AccessTarget::Member, NamingClass, Found,
                      QualType());
  if (Diagnose)
    Entity.setDiag(diag::err_access)
      << PlacementRange;

  return CheckAccess(*this, OpLoc, Entity);
}

/// Checks access to an overloaded member operator, including
/// conversion operators.
Sema::AccessResult Sema::CheckMemberOperatorAccess(SourceLocation OpLoc,
                                                   Expr *ObjectExpr,
                                                   Expr *ArgExpr,
                                                   DeclAccessPair Found) {
  if (!getLangOptions().AccessControl ||
      Found.getAccess() == AS_public)
    return AR_accessible;

  const RecordType *RT = ObjectExpr->getType()->castAs<RecordType>();
  CXXRecordDecl *NamingClass = cast<CXXRecordDecl>(RT->getDecl());

  AccessTarget Entity(Context, AccessTarget::Member, NamingClass, Found,
                      ObjectExpr->getType());
  Entity.setDiag(diag::err_access)
    << ObjectExpr->getSourceRange()
    << (ArgExpr ? ArgExpr->getSourceRange() : SourceRange());

  return CheckAccess(*this, OpLoc, Entity);
}

Sema::AccessResult Sema::CheckAddressOfMemberAccess(Expr *OvlExpr,
                                                    DeclAccessPair Found) {
  if (!getLangOptions().AccessControl ||
      Found.getAccess() == AS_none ||
      Found.getAccess() == AS_public)
    return AR_accessible;

  OverloadExpr *Ovl = OverloadExpr::find(OvlExpr).Expression;
  CXXRecordDecl *NamingClass = Ovl->getNamingClass();

  AccessTarget Entity(Context, AccessTarget::Member, NamingClass, Found,
                      Context.getTypeDeclType(NamingClass));
  Entity.setDiag(diag::err_access)
    << Ovl->getSourceRange();

  return CheckAccess(*this, Ovl->getNameLoc(), Entity);
}

/// Checks access for a hierarchy conversion.
///
/// \param IsBaseToDerived whether this is a base-to-derived conversion (true)
///     or a derived-to-base conversion (false)
/// \param ForceCheck true if this check should be performed even if access
///     control is disabled;  some things rely on this for semantics
/// \param ForceUnprivileged true if this check should proceed as if the
///     context had no special privileges
/// \param ADK controls the kind of diagnostics that are used
Sema::AccessResult Sema::CheckBaseClassAccess(SourceLocation AccessLoc,
                                              QualType Base,
                                              QualType Derived,
                                              const CXXBasePath &Path,
                                              unsigned DiagID,
                                              bool ForceCheck,
                                              bool ForceUnprivileged) {
  if (!ForceCheck && !getLangOptions().AccessControl)
    return AR_accessible;

  if (Path.Access == AS_public)
    return AR_accessible;

  CXXRecordDecl *BaseD, *DerivedD;
  BaseD = cast<CXXRecordDecl>(Base->getAs<RecordType>()->getDecl());
  DerivedD = cast<CXXRecordDecl>(Derived->getAs<RecordType>()->getDecl());

  AccessTarget Entity(Context, AccessTarget::Base, BaseD, DerivedD, 
                      Path.Access);
  if (DiagID)
    Entity.setDiag(DiagID) << Derived << Base;

  if (ForceUnprivileged) {
    switch (CheckEffectiveAccess(*this, EffectiveContext(),
                                 AccessLoc, Entity)) {
    case ::AR_accessible: return Sema::AR_accessible;
    case ::AR_inaccessible: return Sema::AR_inaccessible;
    case ::AR_dependent: return Sema::AR_dependent;
    }
    llvm_unreachable("unexpected result from CheckEffectiveAccess");
  }
  return CheckAccess(*this, AccessLoc, Entity);
}

/// Checks access to all the declarations in the given result set.
void Sema::CheckLookupAccess(const LookupResult &R) {
  assert(getLangOptions().AccessControl
         && "performing access check without access control");
  assert(R.getNamingClass() && "performing access check without naming class");

  for (LookupResult::iterator I = R.begin(), E = R.end(); I != E; ++I) {
    if (I.getAccess() != AS_public) {
      AccessTarget Entity(Context, AccessedEntity::Member,
                          R.getNamingClass(), I.getPair(),
                          R.getBaseObjectType());
      Entity.setDiag(diag::err_access);
      CheckAccess(*this, R.getNameLoc(), Entity);
    }
  }
}

/// Checks access to Decl from the given class. The check will take access
/// specifiers into account, but no member access expressions and such.
///
/// \param Decl the declaration to check if it can be accessed
/// \param Class the class/context from which to start the search
/// \return true if the Decl is accessible from the Class, false otherwise.
bool Sema::IsSimplyAccessible(NamedDecl *Decl, CXXRecordDecl *Class) {
  if (!Class || !Decl->isCXXClassMember())
    return true;

  QualType qType = Class->getTypeForDecl()->getCanonicalTypeInternal();
  AccessTarget Entity(Context, AccessedEntity::Member, Class,
                      DeclAccessPair::make(Decl, Decl->getAccess()),
                      qType);
  if (Entity.getAccess() == AS_public)
    return true;

  EffectiveContext EC(CurContext);
  return ::IsAccessible(*this, EC, Entity) != ::AR_inaccessible;
}

void Sema::ActOnStartSuppressingAccessChecks() {
  assert(!SuppressAccessChecking &&
         "Tried to start access check suppression when already started.");
  SuppressAccessChecking = true;
}

void Sema::ActOnStopSuppressingAccessChecks() {
  assert(SuppressAccessChecking &&
         "Tried to stop access check suprression when already stopped.");
  SuppressAccessChecking = false;
}<|MERGE_RESOLUTION|>--- conflicted
+++ resolved
@@ -19,6 +19,7 @@
 #include "clang/AST/CXXInheritance.h"
 #include "clang/AST/DeclCXX.h"
 #include "clang/AST/DeclFriend.h"
+#include "clang/AST/DeclObjC.h"
 #include "clang/AST/DependentDiagnostic.h"
 #include "clang/AST/ExprCXX.h"
 
@@ -164,6 +165,10 @@
     initialize();
   }
 
+  bool isInstanceMember() const {
+    return (isMemberAccess() && getTargetDecl()->isCXXInstanceMember());
+  }
+
   bool hasInstanceContext() const {
     return HasInstanceContext;
   }
@@ -264,6 +269,9 @@
   SmallVector<const CXXRecordDecl*, 8> Queue; // actually a stack
 
   while (true) {
+    if (Derived->isDependentContext() && !Derived->hasDefinition())
+      return AR_dependent;
+    
     for (CXXRecordDecl::base_class_const_iterator
            I = Derived->bases_begin(), E = Derived->bases_end(); I != E; ++I) {
 
@@ -667,18 +675,25 @@
 }
 
 /// Search for a class P that EC is a friend of, under the constraint
-///   InstanceContext <= P <= NamingClass
+///   InstanceContext <= P
+/// if InstanceContext exists, or else
+///   NamingClass <= P
 /// and with the additional restriction that a protected member of
-/// NamingClass would have some natural access in P.
+/// NamingClass would have some natural access in P, which implicitly
+/// imposes the constraint that P <= NamingClass.
 ///
-/// That second condition isn't actually quite right: the condition in
-/// the standard is whether the target would have some natural access
-/// in P.  The difference is that the target might be more accessible
-/// along some path not passing through NamingClass.  Allowing that
+/// This isn't quite the condition laid out in the standard.
+/// Instead of saying that a notional protected member of NamingClass
+/// would have to have some natural access in P, it says the actual
+/// target has to have some natural access in P, which opens up the
+/// possibility that the target (which is not necessarily a member
+/// of NamingClass) might be more accessible along some path not
+/// passing through it.  That's really a bad idea, though, because it
 /// introduces two problems:
-///   - It breaks encapsulation because you can suddenly access a
-///     forbidden base class's members by subclassing it elsewhere.
-///   - It makes access substantially harder to compute because it
+///   - Most importantly, it breaks encapsulation because you can
+///     access a forbidden base class's members by directly subclassing
+///     it elsewhere.
+///   - It also makes access substantially harder to compute because it
 ///     breaks the hill-climbing algorithm: knowing that the target is
 ///     accessible in some base class would no longer let you change
 ///     the question solely to whether the base class is accessible,
@@ -688,8 +703,14 @@
 static AccessResult GetProtectedFriendKind(Sema &S, const EffectiveContext &EC,
                                            const CXXRecordDecl *InstanceContext,
                                            const CXXRecordDecl *NamingClass) {
-  assert(InstanceContext->getCanonicalDecl() == InstanceContext);
+  assert(InstanceContext == 0 ||
+         InstanceContext->getCanonicalDecl() == InstanceContext);
   assert(NamingClass->getCanonicalDecl() == NamingClass);
+
+  // If we don't have an instance context, our constraints give us
+  // that NamingClass <= P <= NamingClass, i.e. P == NamingClass.
+  // This is just the usual friendship check.
+  if (!InstanceContext) return GetFriendKind(S, EC, NamingClass);
 
   ProtectedFriendContext PRC(S, EC, InstanceContext, NamingClass);
   if (PRC.findFriendship(InstanceContext)) return AR_accessible;
@@ -731,15 +752,6 @@
       case AR_accessible: break;
       case AR_inaccessible: continue;
       case AR_dependent: OnFailure = AR_dependent; continue;
-      }
-
-      if (!Target.hasInstanceContext())
-        return AR_accessible;
-
-      const CXXRecordDecl *InstanceContext = Target.resolveInstanceContext(S);
-      if (!InstanceContext) {
-        OnFailure = AR_dependent;
-        continue;
       }
 
       // C++ [class.protected]p1:
@@ -754,10 +766,6 @@
       //   expression. In this case, the class of the object expression
       //   shall be C or a class derived from C.
       //
-<<<<<<< HEAD
-      // We interpret this as a restriction on [M3].  Most of the
-      // conditions are encoded by not having any instance context.
-=======
       // We interpret this as a restriction on [M3].
 
       // In this part of the code, 'C' is just our context class ECRecord.
@@ -808,7 +816,6 @@
         continue;
       }
 
->>>>>>> d05f1854
       switch (IsDerivedFromInclusive(InstanceContext, ECRecord)) {
       case AR_accessible: return AR_accessible;
       case AR_inaccessible: continue;
@@ -827,9 +834,14 @@
   // *unless* the [class.protected] restriction applies.  If it does,
   // however, we should ignore whether the naming class is a friend,
   // and instead rely on whether any potential P is a friend.
-  if (Access == AS_protected && Target.hasInstanceContext()) {
-    const CXXRecordDecl *InstanceContext = Target.resolveInstanceContext(S);
-    if (!InstanceContext) return AR_dependent;
+  if (Access == AS_protected && Target.isInstanceMember()) {
+    // Compute the instance context if possible.
+    const CXXRecordDecl *InstanceContext = 0;
+    if (Target.hasInstanceContext()) {
+      InstanceContext = Target.resolveInstanceContext(S);
+      if (!InstanceContext) return AR_dependent;
+    }
+
     switch (GetProtectedFriendKind(S, EC, InstanceContext, NamingClass)) {
     case AR_accessible: return AR_accessible;
     case AR_inaccessible: return OnFailure;
@@ -846,7 +858,6 @@
 
   // Silence bogus warnings
   llvm_unreachable("impossible friendship kind");
-  return OnFailure;
 }
 
 /// Finds the best path from the naming class to the declaring class,
@@ -1000,30 +1011,45 @@
 static bool TryDiagnoseProtectedAccess(Sema &S, const EffectiveContext &EC,
                                        AccessTarget &Target) {
   // Only applies to instance accesses.
-  if (!Target.hasInstanceContext())
+  if (!Target.isInstanceMember())
     return false;
+
   assert(Target.isMemberAccess());
-  NamedDecl *D = Target.getTargetDecl();
-
-  const CXXRecordDecl *DeclaringClass = Target.getDeclaringClass();
-  DeclaringClass = DeclaringClass->getCanonicalDecl();
+
+  const CXXRecordDecl *NamingClass = Target.getNamingClass();
+  NamingClass = NamingClass->getCanonicalDecl();
 
   for (EffectiveContext::record_iterator
          I = EC.Records.begin(), E = EC.Records.end(); I != E; ++I) {
     const CXXRecordDecl *ECRecord = *I;
-    switch (IsDerivedFromInclusive(ECRecord, DeclaringClass)) {
+    switch (IsDerivedFromInclusive(ECRecord, NamingClass)) {
     case AR_accessible: break;
     case AR_inaccessible: continue;
     case AR_dependent: continue;
     }
 
     // The effective context is a subclass of the declaring class.
-    // If that class isn't a superclass of the instance context,
-    // then the [class.protected] restriction applies.
+    // Check whether the [class.protected] restriction is limiting
+    // access.
 
     // To get this exactly right, this might need to be checked more
     // holistically;  it's not necessarily the case that gaining
     // access here would grant us access overall.
+
+    NamedDecl *D = Target.getTargetDecl();
+
+    // If we don't have an instance context, [class.protected] says the
+    // naming class has to equal the context class.
+    if (!Target.hasInstanceContext()) {
+      // If it does, the restriction doesn't apply.
+      if (NamingClass == ECRecord) continue;
+
+      // TODO: it would be great to have a fixit here, since this is
+      // such an obvious error.
+      S.Diag(D->getLocation(), diag::note_access_protected_restricted_noobject)
+        << S.Context.getTypeDeclType(ECRecord);
+      return true;
+    }
 
     const CXXRecordDecl *InstanceContext = Target.resolveInstanceContext(S);
     assert(InstanceContext && "diagnosing dependent access");
@@ -1032,12 +1058,25 @@
     case AR_accessible: continue;
     case AR_dependent: continue;
     case AR_inaccessible:
-      S.Diag(D->getLocation(), diag::note_access_protected_restricted)
-        << (InstanceContext != Target.getNamingClass()->getCanonicalDecl())
-        << S.Context.getTypeDeclType(InstanceContext)
-        << S.Context.getTypeDeclType(ECRecord);
+      break;
+    }
+
+    // Okay, the restriction seems to be what's limiting us.
+
+    // Use a special diagnostic for constructors and destructors.
+    if (isa<CXXConstructorDecl>(D) || isa<CXXDestructorDecl>(D) ||
+        (isa<FunctionTemplateDecl>(D) &&
+         isa<CXXConstructorDecl>(
+                cast<FunctionTemplateDecl>(D)->getTemplatedDecl()))) {
+      S.Diag(D->getLocation(), diag::note_access_protected_restricted_ctordtor)
+        << isa<CXXDestructorDecl>(D);
       return true;
     }
+
+    // Otherwise, use the generic diagnostic.
+    S.Diag(D->getLocation(), diag::note_access_protected_restricted_object)
+      << S.Context.getTypeDeclType(ECRecord);
+    return true;
   }
 
   return false;
@@ -1049,8 +1088,6 @@
                                const EffectiveContext &EC,
                                AccessTarget &Entity) {
   AccessSpecifier Access = Entity.getAccess();
-  const CXXRecordDecl *NamingClass = Entity.getNamingClass();
-  NamingClass = NamingClass->getCanonicalDecl();
 
   NamedDecl *D = (Entity.isMemberAccess() ? Entity.getTargetDecl() : 0);
   const CXXRecordDecl *DeclaringClass = Entity.getDeclaringClass();
@@ -1069,15 +1106,15 @@
       while (D->isOutOfLine()) {
         NamedDecl *PrevDecl = 0;
         if (VarDecl *VD = dyn_cast<VarDecl>(D))
-          PrevDecl = VD->getPreviousDeclaration();
+          PrevDecl = VD->getPreviousDecl();
         else if (FunctionDecl *FD = dyn_cast<FunctionDecl>(D))
-          PrevDecl = FD->getPreviousDeclaration();
+          PrevDecl = FD->getPreviousDecl();
         else if (TypedefNameDecl *TND = dyn_cast<TypedefNameDecl>(D))
-          PrevDecl = TND->getPreviousDeclaration();
+          PrevDecl = TND->getPreviousDecl();
         else if (TagDecl *TD = dyn_cast<TagDecl>(D)) {
           if (isa<RecordDecl>(D) && cast<RecordDecl>(D)->isInjectedClassName())
             break;
-          PrevDecl = TD->getPreviousDeclaration();
+          PrevDecl = TD->getPreviousDecl();
         }
         if (!PrevDecl) break;
         D = PrevDecl;
@@ -1117,7 +1154,6 @@
 
     case AR_dependent:
       llvm_unreachable("can't diagnose dependent access failures");
-      return;
     }
   }
 
@@ -1215,7 +1251,7 @@
     if (Entity.getTargetDecl()->getAccess() == AS_private && 
         (OrigDecl->getAccess() == AS_public ||
          OrigDecl->getAccess() == AS_protected)) {
-      S.Diag(AccessLoc, diag::war_ms_using_declaration_inaccessible) 
+      S.Diag(AccessLoc, diag::ext_ms_using_declaration_inaccessible)
         << Shadow->getUsingDecl()->getQualifiedNameAsString()
         << OrigDecl->getQualifiedNameAsString();
       return true;
@@ -1327,7 +1363,7 @@
                                          AccessTarget &Entity) {
   assert(Entity.getAccess() != AS_public && "called for public access!");
 
-  if (S.getLangOptions().MicrosoftMode &&
+  if (S.getLangOpts().MicrosoftMode &&
       IsMicrosoftUsingDeclarationAccessBug(S, Loc, Entity))
     return AR_accessible;
 
@@ -1347,7 +1383,6 @@
 
   // silence unnecessary warning
   llvm_unreachable("invalid access result");
-  return AR_accessible;
 }
 
 static Sema::AccessResult CheckAccess(Sema &S, SourceLocation Loc,
@@ -1382,7 +1417,6 @@
   case AR_dependent: return Sema::AR_dependent;
   }
   llvm_unreachable("falling off end");
-  return Sema::AR_accessible;
 }
 
 void Sema::HandleDelayedAccessCheck(DelayedDiagnostic &DD, Decl *decl) {
@@ -1449,7 +1483,7 @@
 
 Sema::AccessResult Sema::CheckUnresolvedLookupAccess(UnresolvedLookupExpr *E,
                                                      DeclAccessPair Found) {
-  if (!getLangOptions().AccessControl ||
+  if (!getLangOpts().AccessControl ||
       !E->getNamingClass() ||
       Found.getAccess() == AS_public)
     return AR_accessible;
@@ -1465,7 +1499,7 @@
 /// access which has now been resolved to a member.
 Sema::AccessResult Sema::CheckUnresolvedMemberAccess(UnresolvedMemberExpr *E,
                                                      DeclAccessPair Found) {
-  if (!getLangOptions().AccessControl ||
+  if (!getLangOpts().AccessControl ||
       Found.getAccess() == AS_public)
     return AR_accessible;
 
@@ -1480,10 +1514,34 @@
   return CheckAccess(*this, E->getMemberLoc(), Entity);
 }
 
+/// Is the given special member function accessible for the purposes of
+/// deciding whether to define a special member function as deleted?
+bool Sema::isSpecialMemberAccessibleForDeletion(CXXMethodDecl *decl,
+                                                AccessSpecifier access,
+                                                QualType objectType) {
+  // Fast path.
+  if (access == AS_public || !getLangOpts().AccessControl) return true;
+
+  AccessTarget entity(Context, AccessTarget::Member, decl->getParent(),
+                      DeclAccessPair::make(decl, access), objectType);
+
+  // Suppress diagnostics.
+  entity.setDiag(PDiag());
+
+  switch (CheckAccess(*this, SourceLocation(), entity)) {
+  case AR_accessible: return true;
+  case AR_inaccessible: return false;
+  case AR_dependent: llvm_unreachable("dependent for =delete computation");
+  case AR_delayed: llvm_unreachable("cannot delay =delete computation");
+  }
+  llvm_unreachable("bad access result");
+}
+
 Sema::AccessResult Sema::CheckDestructorAccess(SourceLocation Loc,
                                                CXXDestructorDecl *Dtor,
-                                               const PartialDiagnostic &PDiag) {
-  if (!getLangOptions().AccessControl)
+                                               const PartialDiagnostic &PDiag,
+                                               QualType ObjectTy) {
+  if (!getLangOpts().AccessControl)
     return AR_accessible;
 
   // There's never a path involved when checking implicit destructor access.
@@ -1492,9 +1550,11 @@
     return AR_accessible;
 
   CXXRecordDecl *NamingClass = Dtor->getParent();
+  if (ObjectTy.isNull()) ObjectTy = Context.getTypeDeclType(NamingClass);
+
   AccessTarget Entity(Context, AccessTarget::Member, NamingClass,
                       DeclAccessPair::make(Dtor, Access),
-                      QualType());
+                      ObjectTy);
   Entity.setDiag(PDiag); // TODO: avoid copy
 
   return CheckAccess(*this, Loc, Entity);
@@ -1506,14 +1566,9 @@
                                                 const InitializedEntity &Entity,
                                                 AccessSpecifier Access,
                                                 bool IsCopyBindingRefToTemp) {
-  if (!getLangOptions().AccessControl ||
-      Access == AS_public)
+  if (!getLangOpts().AccessControl || Access == AS_public)
     return AR_accessible;
 
-  CXXRecordDecl *NamingClass = Constructor->getParent();
-  AccessTarget AccessEntity(Context, AccessTarget::Member, NamingClass,
-                            DeclAccessPair::make(Constructor, Access),
-                            QualType());
   PartialDiagnostic PD(PDiag());
   switch (Entity.getKind()) {
   default:
@@ -1536,28 +1591,47 @@
     break;
   }
 
-  }
-
-  return CheckConstructorAccess(UseLoc, Constructor, Access, PD);
+  case InitializedEntity::EK_LambdaCapture: {
+    const VarDecl *Var = Entity.getCapturedVar();
+    PD = PDiag(diag::err_access_lambda_capture);
+    PD << Var->getName() << Entity.getType() << getSpecialMember(Constructor);
+    break;
+  }
+
+  }
+
+  return CheckConstructorAccess(UseLoc, Constructor, Entity, Access, PD);
 }
 
 /// Checks access to a constructor.
 Sema::AccessResult Sema::CheckConstructorAccess(SourceLocation UseLoc,
                                                 CXXConstructorDecl *Constructor,
+                                                const InitializedEntity &Entity,
                                                 AccessSpecifier Access,
-                                                PartialDiagnostic PD) {
-  if (!getLangOptions().AccessControl ||
+                                                const PartialDiagnostic &PD) {
+  if (!getLangOpts().AccessControl ||
       Access == AS_public)
     return AR_accessible;
 
   CXXRecordDecl *NamingClass = Constructor->getParent();
+
+  // Initializing a base sub-object is an instance method call on an
+  // object of the derived class.  Otherwise, we have an instance method
+  // call on an object of the constructed type.
+  CXXRecordDecl *ObjectClass;
+  if (Entity.getKind() == InitializedEntity::EK_Base) {
+    ObjectClass = cast<CXXConstructorDecl>(CurContext)->getParent();
+  } else {
+    ObjectClass = NamingClass;
+  }
+
   AccessTarget AccessEntity(Context, AccessTarget::Member, NamingClass,
                             DeclAccessPair::make(Constructor, Access),
-                            QualType());
+                            Context.getTypeDeclType(ObjectClass));
   AccessEntity.setDiag(PD);
 
   return CheckAccess(*this, UseLoc, AccessEntity);
-}
+} 
 
 /// Checks direct (i.e. non-inherited) access to an arbitrary class
 /// member.
@@ -1565,7 +1639,7 @@
                                                  NamedDecl *Target,
                                            const PartialDiagnostic &Diag) {
   AccessSpecifier Access = Target->getAccess();
-  if (!getLangOptions().AccessControl ||
+  if (!getLangOpts().AccessControl ||
       Access == AS_public)
     return AR_accessible;
 
@@ -1584,7 +1658,7 @@
                                                CXXRecordDecl *NamingClass,
                                                DeclAccessPair Found,
                                                bool Diagnose) {
-  if (!getLangOptions().AccessControl ||
+  if (!getLangOpts().AccessControl ||
       !NamingClass ||
       Found.getAccess() == AS_public)
     return AR_accessible;
@@ -1604,7 +1678,7 @@
                                                    Expr *ObjectExpr,
                                                    Expr *ArgExpr,
                                                    DeclAccessPair Found) {
-  if (!getLangOptions().AccessControl ||
+  if (!getLangOpts().AccessControl ||
       Found.getAccess() == AS_public)
     return AR_accessible;
 
@@ -1622,7 +1696,7 @@
 
 Sema::AccessResult Sema::CheckAddressOfMemberAccess(Expr *OvlExpr,
                                                     DeclAccessPair Found) {
-  if (!getLangOptions().AccessControl ||
+  if (!getLangOpts().AccessControl ||
       Found.getAccess() == AS_none ||
       Found.getAccess() == AS_public)
     return AR_accessible;
@@ -1631,7 +1705,7 @@
   CXXRecordDecl *NamingClass = Ovl->getNamingClass();
 
   AccessTarget Entity(Context, AccessTarget::Member, NamingClass, Found,
-                      Context.getTypeDeclType(NamingClass));
+                      /*no instance context*/ QualType());
   Entity.setDiag(diag::err_access)
     << Ovl->getSourceRange();
 
@@ -1654,7 +1728,7 @@
                                               unsigned DiagID,
                                               bool ForceCheck,
                                               bool ForceUnprivileged) {
-  if (!ForceCheck && !getLangOptions().AccessControl)
+  if (!ForceCheck && !getLangOpts().AccessControl)
     return AR_accessible;
 
   if (Path.Access == AS_public)
@@ -1683,7 +1757,7 @@
 
 /// Checks access to all the declarations in the given result set.
 void Sema::CheckLookupAccess(const LookupResult &R) {
-  assert(getLangOptions().AccessControl
+  assert(getLangOpts().AccessControl
          && "performing access check without access control");
   assert(R.getNamingClass() && "performing access check without naming class");
 
@@ -1704,19 +1778,63 @@
 /// \param Decl the declaration to check if it can be accessed
 /// \param Class the class/context from which to start the search
 /// \return true if the Decl is accessible from the Class, false otherwise.
-bool Sema::IsSimplyAccessible(NamedDecl *Decl, CXXRecordDecl *Class) {
-  if (!Class || !Decl->isCXXClassMember())
-    return true;
-
-  QualType qType = Class->getTypeForDecl()->getCanonicalTypeInternal();
-  AccessTarget Entity(Context, AccessedEntity::Member, Class,
-                      DeclAccessPair::make(Decl, Decl->getAccess()),
-                      qType);
-  if (Entity.getAccess() == AS_public)
-    return true;
-
-  EffectiveContext EC(CurContext);
-  return ::IsAccessible(*this, EC, Entity) != ::AR_inaccessible;
+bool Sema::IsSimplyAccessible(NamedDecl *Decl, DeclContext *Ctx) {
+  if (CXXRecordDecl *Class = dyn_cast<CXXRecordDecl>(Ctx)) {
+    if (!Decl->isCXXClassMember())
+      return true;
+
+    QualType qType = Class->getTypeForDecl()->getCanonicalTypeInternal();
+    AccessTarget Entity(Context, AccessedEntity::Member, Class,
+                        DeclAccessPair::make(Decl, Decl->getAccess()),
+                        qType);
+    if (Entity.getAccess() == AS_public)
+      return true;
+
+    EffectiveContext EC(CurContext);
+    return ::IsAccessible(*this, EC, Entity) != ::AR_inaccessible;
+  }
+  
+  if (ObjCIvarDecl *Ivar = dyn_cast<ObjCIvarDecl>(Decl)) {
+    // @public and @package ivars are always accessible.
+    if (Ivar->getCanonicalAccessControl() == ObjCIvarDecl::Public ||
+        Ivar->getCanonicalAccessControl() == ObjCIvarDecl::Package)
+      return true;
+    
+    
+    
+    // If we are inside a class or category implementation, determine the
+    // interface we're in.
+    ObjCInterfaceDecl *ClassOfMethodDecl = 0;
+    if (ObjCMethodDecl *MD = getCurMethodDecl())
+      ClassOfMethodDecl =  MD->getClassInterface();
+    else if (FunctionDecl *FD = getCurFunctionDecl()) {
+      if (ObjCImplDecl *Impl 
+            = dyn_cast<ObjCImplDecl>(FD->getLexicalDeclContext())) {
+        if (ObjCImplementationDecl *IMPD
+              = dyn_cast<ObjCImplementationDecl>(Impl))
+          ClassOfMethodDecl = IMPD->getClassInterface();
+        else if (ObjCCategoryImplDecl* CatImplClass
+                   = dyn_cast<ObjCCategoryImplDecl>(Impl))
+          ClassOfMethodDecl = CatImplClass->getClassInterface();
+      }
+    }
+    
+    // If we're not in an interface, this ivar is inaccessible.
+    if (!ClassOfMethodDecl)
+      return false;
+    
+    // If we're inside the same interface that owns the ivar, we're fine.
+    if (declaresSameEntity(ClassOfMethodDecl, Ivar->getContainingInterface()))
+      return true;
+    
+    // If the ivar is private, it's inaccessible.
+    if (Ivar->getCanonicalAccessControl() == ObjCIvarDecl::Private)
+      return false;
+    
+    return Ivar->getContainingInterface()->isSuperClassOf(ClassOfMethodDecl);
+  }
+  
+  return true;
 }
 
 void Sema::ActOnStartSuppressingAccessChecks() {
