--- conflicted
+++ resolved
@@ -164,8 +164,8 @@
   case DefaultTemplateArgumentChecking:
     return false;
   }
-  
-  return true;
+
+  llvm_unreachable("Invalid InstantiationKind!");
 }
 
 Sema::InstantiatingTemplate::
@@ -428,15 +428,15 @@
                                    SemaRef.ActiveTemplateInstantiations.size());
   if ((SemaRef.ActiveTemplateInstantiations.size() - 
           SemaRef.NonInstantiationEntries)
-        <= SemaRef.getLangOptions().InstantiationDepth)
+        <= SemaRef.getLangOpts().InstantiationDepth)
     return false;
 
   SemaRef.Diag(PointOfInstantiation,
                diag::err_template_recursion_depth_exceeded)
-    << SemaRef.getLangOptions().InstantiationDepth
+    << SemaRef.getLangOpts().InstantiationDepth
     << InstantiationRange;
   SemaRef.Diag(PointOfInstantiation, diag::note_template_recursion_depth)
-    << SemaRef.getLangOptions().InstantiationDepth;
+    << SemaRef.getLangOpts().InstantiationDepth;
   return true;
 }
 
@@ -493,6 +493,11 @@
                      diag::note_template_static_data_member_def_here)
           << VD
           << Active->InstantiationRange;
+      } else if (EnumDecl *ED = dyn_cast<EnumDecl>(D)) {
+        Diags.Report(Active->PointOfInstantiation,
+                     diag::note_template_enum_def_here)
+          << ED
+          << Active->InstantiationRange;
       } else {
         Diags.Report(Active->PointOfInstantiation,
                      diag::note_template_type_alias_instantiation_here)
@@ -764,6 +769,14 @@
     /// this declaration.
     Decl *TransformDecl(SourceLocation Loc, Decl *D);
 
+    void transformAttrs(Decl *Old, Decl *New) { 
+      SemaRef.InstantiateAttrs(TemplateArgs, Old, New);
+    }
+
+    void transformedLocalDecl(Decl *Old, Decl *New) {
+      SemaRef.CurrentInstantiationScope->InstantiatedLocal(Old, New);
+    }
+    
     /// \brief Transform the definition of the given declaration by
     /// instantiating it.
     Decl *TransformDefinition(SourceLocation Loc, Decl *D);
@@ -815,7 +828,8 @@
 
     ParmVarDecl *TransformFunctionTypeParam(ParmVarDecl *OldParm,
                                             int indexAdjustment,
-                                      llvm::Optional<unsigned> NumExpansions);
+                                        llvm::Optional<unsigned> NumExpansions,
+                                            bool ExpectParameterPack);
 
     /// \brief Transforms a template type parameter type by performing
     /// substitution of the corresponding template type argument.
@@ -1136,15 +1150,21 @@
     type = argExpr->getType();
 
   } else if (arg.getKind() == TemplateArgument::Declaration) {
-    ValueDecl *VD = cast<ValueDecl>(arg.getAsDecl());
-
-    // Find the instantiation of the template argument.  This is
-    // required for nested templates.
-    VD = cast_or_null<ValueDecl>(
-                       getSema().FindInstantiatedDecl(loc, VD, TemplateArgs));
-    if (!VD)
-      return ExprError();
-
+    ValueDecl *VD;
+    if (Decl *D = arg.getAsDecl()) {
+      VD = cast<ValueDecl>(D);
+
+      // Find the instantiation of the template argument.  This is
+      // required for nested templates.
+      VD = cast_or_null<ValueDecl>(
+             getSema().FindInstantiatedDecl(loc, VD, TemplateArgs));
+      if (!VD)
+        return ExprError();
+    } else {
+      // Propagate NULL template argument.
+      VD = 0;
+    }
+    
     // Derive the type we want the substituted decl to have.  This had
     // better be non-dependent, or these checks will have serious problems.
     if (parm->isExpandedParameterPack()) {
@@ -1241,9 +1261,10 @@
 ParmVarDecl *
 TemplateInstantiator::TransformFunctionTypeParam(ParmVarDecl *OldParm,
                                                  int indexAdjustment,
-                                       llvm::Optional<unsigned> NumExpansions) {
+                                       llvm::Optional<unsigned> NumExpansions,
+                                                 bool ExpectParameterPack) {
   return SemaRef.SubstParmVarDecl(OldParm, TemplateArgs, indexAdjustment,
-                                  NumExpansions);
+                                  NumExpansions, ExpectParameterPack);
 }
 
 QualType
@@ -1506,7 +1527,8 @@
 ParmVarDecl *Sema::SubstParmVarDecl(ParmVarDecl *OldParm, 
                             const MultiLevelTemplateArgumentList &TemplateArgs,
                                     int indexAdjustment,
-                                    llvm::Optional<unsigned> NumExpansions) {
+                                    llvm::Optional<unsigned> NumExpansions,
+                                    bool ExpectParameterPack) {
   TypeSourceInfo *OldDI = OldParm->getTypeSourceInfo();
   TypeSourceInfo *NewDI = 0;
   
@@ -1527,7 +1549,16 @@
       // Therefore, make its type a pack expansion type.
       NewDI = CheckPackExpansion(NewDI, ExpansionTL.getEllipsisLoc(),
                                  NumExpansions);
-    }
+    } else if (ExpectParameterPack) {
+      // We expected to get a parameter pack but didn't (because the type
+      // itself is not a pack expansion type), so complain. This can occur when
+      // the substitution goes through an alias template that "loses" the
+      // pack expansion.
+      Diag(OldParm->getLocation(), 
+           diag::err_function_parameter_pack_without_parameter_packs)
+        << NewDI->getType();
+      return 0;
+    } 
   } else {
     NewDI = SubstType(OldDI, TemplateArgs, OldParm->getLocation(), 
                       OldParm->getDeclName());
@@ -1562,11 +1593,9 @@
     NewParm->setUninstantiatedDefaultArg(Arg);
 
   NewParm->setHasInheritedDefaultArg(OldParm->hasInheritedDefaultArg());
-
-  // FIXME: When OldParm is a parameter pack and NewParm is not a parameter
-  // pack, we actually have a set of instantiated locations. Maintain this set!
+  
   if (OldParm->isParameterPack() && !NewParm->isParameterPack()) {
-    // Add the new parameter to 
+    // Add the new parameter to the instantiated parameter pack.
     CurrentInstantiationScope->InstantiatedLocalPackArg(OldParm, NewParm);
   } else {
     // Introduce an Old -> New mapping
@@ -1708,6 +1737,59 @@
     Invalid = true;
 
   return Invalid;
+}
+
+// Defined via #include from SemaTemplateInstantiateDecl.cpp
+namespace clang {
+  namespace sema {
+    Attr *instantiateTemplateAttribute(const Attr *At, ASTContext &C, Sema &S,
+                            const MultiLevelTemplateArgumentList &TemplateArgs);
+  }
+}
+
+/// Determine whether we would be unable to instantiate this template (because
+/// it either has no definition, or is in the process of being instantiated).
+static bool DiagnoseUninstantiableTemplate(Sema &S,
+                                           SourceLocation PointOfInstantiation,
+                                           TagDecl *Instantiation,
+                                           bool InstantiatedFromMember,
+                                           TagDecl *Pattern,
+                                           TagDecl *PatternDef,
+                                           TemplateSpecializationKind TSK,
+                                           bool Complain = true) {
+  if (PatternDef && !PatternDef->isBeingDefined())
+    return false;
+
+  if (!Complain || (PatternDef && PatternDef->isInvalidDecl())) {
+    // Say nothing
+  } else if (PatternDef) {
+    assert(PatternDef->isBeingDefined());
+    S.Diag(PointOfInstantiation,
+           diag::err_template_instantiate_within_definition)
+      << (TSK != TSK_ImplicitInstantiation)
+      << S.Context.getTypeDeclType(Instantiation);
+    // Not much point in noting the template declaration here, since
+    // we're lexically inside it.
+    Instantiation->setInvalidDecl();
+  } else if (InstantiatedFromMember) {
+    S.Diag(PointOfInstantiation,
+           diag::err_implicit_instantiate_member_undefined)
+      << S.Context.getTypeDeclType(Instantiation);
+    S.Diag(Pattern->getLocation(), diag::note_member_of_template_here);
+  } else {
+    S.Diag(PointOfInstantiation, diag::err_template_instantiate_undefined)
+      << (TSK != TSK_ImplicitInstantiation)
+      << S.Context.getTypeDeclType(Instantiation);
+    S.Diag(Pattern->getLocation(), diag::note_template_decl_here);
+  }
+
+  // In general, Instantiation isn't marked invalid to get more than one
+  // error for multiple undefined instantiations. But the code that does
+  // explicit declaration -> explicit definition conversion can't handle
+  // invalid declarations, so mark as invalid in that case.
+  if (TSK == TSK_ExplicitInstantiationDeclaration)
+    Instantiation->setInvalidDecl();
+  return true;
 }
 
 /// \brief Instantiate the definition of a class from a given pattern.
@@ -1742,31 +1824,10 @@
 
   CXXRecordDecl *PatternDef
     = cast_or_null<CXXRecordDecl>(Pattern->getDefinition());
-  if (!PatternDef || PatternDef->isBeingDefined()) {
-    if (!Complain || (PatternDef && PatternDef->isInvalidDecl())) {
-      // Say nothing
-    } else if (PatternDef) {
-      assert(PatternDef->isBeingDefined());
-      Diag(PointOfInstantiation,
-           diag::err_template_instantiate_within_definition)
-        << (TSK != TSK_ImplicitInstantiation)
-        << Context.getTypeDeclType(Instantiation);
-      // Not much point in noting the template declaration here, since
-      // we're lexically inside it.
-      Instantiation->setInvalidDecl();
-    } else if (Pattern == Instantiation->getInstantiatedFromMemberClass()) {
-      Diag(PointOfInstantiation,
-           diag::err_implicit_instantiate_member_undefined)
-        << Context.getTypeDeclType(Instantiation);
-      Diag(Pattern->getLocation(), diag::note_member_of_template_here);
-    } else {
-      Diag(PointOfInstantiation, diag::err_template_instantiate_undefined)
-        << (TSK != TSK_ImplicitInstantiation)
-        << Context.getTypeDeclType(Instantiation);
-      Diag(Pattern->getLocation(), diag::note_template_decl_here);
-    }
+  if (DiagnoseUninstantiableTemplate(*this, PointOfInstantiation, Instantiation,
+                                Instantiation->getInstantiatedFromMemberClass(),
+                                     Pattern, PatternDef, TSK, Complain))
     return true;
-  }
   Pattern = PatternDef;
 
   // \brief Record the point of instantiation.
@@ -1775,7 +1836,7 @@
     MSInfo->setTemplateSpecializationKind(TSK);
     MSInfo->setPointOfInstantiation(PointOfInstantiation);
   } else if (ClassTemplateSpecializationDecl *Spec 
-               = dyn_cast<ClassTemplateSpecializationDecl>(Instantiation)) {
+        = dyn_cast<ClassTemplateSpecializationDecl>(Instantiation)) {
     Spec->setTemplateSpecializationKind(TSK);
     Spec->setPointOfInstantiation(PointOfInstantiation);
   }
@@ -1812,6 +1873,10 @@
   SmallVector<Decl*, 4> Fields;
   SmallVector<std::pair<FieldDecl*, FieldDecl*>, 4>
     FieldsWithMemberInitializers;
+  // Delay instantiation of late parsed attributes.
+  LateInstantiatedAttrVec LateAttrs;
+  Instantiator.enableLateAttributeInstantiation(&LateAttrs);
+
   for (RecordDecl::decl_iterator Member = Pattern->decls_begin(),
          MemberEnd = Pattern->decls_end();
        Member != MemberEnd; ++Member) {
@@ -1840,7 +1905,21 @@
         if (OldField->getInClassInitializer())
           FieldsWithMemberInitializers.push_back(std::make_pair(OldField,
                                                                 Field));
-      } else if (NewMember->isInvalidDecl())
+      } else if (EnumDecl *Enum = dyn_cast<EnumDecl>(NewMember)) {
+        // C++11 [temp.inst]p1: The implicit instantiation of a class template
+        // specialization causes the implicit instantiation of the definitions
+        // of unscoped member enumerations.
+        // Record a point of instantiation for this implicit instantiation.
+        if (TSK == TSK_ImplicitInstantiation && !Enum->isScoped() &&
+            Enum->isCompleteDefinition()) {
+          MemberSpecializationInfo *MSInfo =Enum->getMemberSpecializationInfo();
+          assert(MSInfo && "no spec info for member enum specialization");
+          MSInfo->setTemplateSpecializationKind(TSK_ImplicitInstantiation);
+          MSInfo->setPointOfInstantiation(PointOfInstantiation);
+        }
+      }
+
+      if (NewMember->isInvalidDecl())
         Invalid = true;
     } else {
       // FIXME: Eventually, a NULL return will mean that one of the
@@ -1855,23 +1934,6 @@
   CheckCompletedCXXClass(Instantiation);
 
   // Attach any in-class member initializers now the class is complete.
-<<<<<<< HEAD
-  for (unsigned I = 0, N = FieldsWithMemberInitializers.size(); I != N; ++I) {
-    FieldDecl *OldField = FieldsWithMemberInitializers[I].first;
-    FieldDecl *NewField = FieldsWithMemberInitializers[I].second;
-    Expr *OldInit = OldField->getInClassInitializer();
-
-    SourceLocation LParenLoc, RParenLoc;
-    ASTOwningVector<Expr*> NewArgs(*this);
-    if (InstantiateInitializer(OldInit, TemplateArgs, LParenLoc, NewArgs,
-                               RParenLoc))
-      NewField->setInvalidDecl();
-    else {
-      assert(NewArgs.size() == 1 && "wrong number of in-class initializers");
-      ActOnCXXInClassMemberInitializer(NewField, LParenLoc, NewArgs[0]);
-    }
-  }
-=======
   {
     // C++11 [expr.prim.general]p4:
     //   Otherwise, if a member-declarator declares a non-static data member 
@@ -1913,13 +1975,15 @@
   }
   Instantiator.disableLateAttributeInstantiation();
   LateAttrs.clear();
->>>>>>> d05f1854
 
   if (!FieldsWithMemberInitializers.empty())
     ActOnFinishDelayedMemberInitializers(Instantiation);
 
-  if (TSK == TSK_ImplicitInstantiation)
+  if (TSK == TSK_ImplicitInstantiation) {
+    Instantiation->setLocation(Pattern->getLocation());
+    Instantiation->setLocStart(Pattern->getInnerLocStart());
     Instantiation->setRBraceLoc(Pattern->getRBraceLoc());
+  }
 
   if (Instantiation->isInvalidDecl())
     Invalid = true;
@@ -1954,6 +2018,63 @@
   return Invalid;
 }
 
+/// \brief Instantiate the definition of an enum from a given pattern.
+///
+/// \param PointOfInstantiation The point of instantiation within the
+///        source code.
+/// \param Instantiation is the declaration whose definition is being
+///        instantiated. This will be a member enumeration of a class
+///        temploid specialization, or a local enumeration within a
+///        function temploid specialization.
+/// \param Pattern The templated declaration from which the instantiation
+///        occurs.
+/// \param TemplateArgs The template arguments to be substituted into
+///        the pattern.
+/// \param TSK The kind of implicit or explicit instantiation to perform.
+///
+/// \return \c true if an error occurred, \c false otherwise.
+bool Sema::InstantiateEnum(SourceLocation PointOfInstantiation,
+                           EnumDecl *Instantiation, EnumDecl *Pattern,
+                           const MultiLevelTemplateArgumentList &TemplateArgs,
+                           TemplateSpecializationKind TSK) {
+  EnumDecl *PatternDef = Pattern->getDefinition();
+  if (DiagnoseUninstantiableTemplate(*this, PointOfInstantiation, Instantiation,
+                                 Instantiation->getInstantiatedFromMemberEnum(),
+                                     Pattern, PatternDef, TSK,/*Complain*/true))
+    return true;
+  Pattern = PatternDef;
+
+  // Record the point of instantiation.
+  if (MemberSpecializationInfo *MSInfo
+        = Instantiation->getMemberSpecializationInfo()) {
+    MSInfo->setTemplateSpecializationKind(TSK);
+    MSInfo->setPointOfInstantiation(PointOfInstantiation);
+  }
+
+  InstantiatingTemplate Inst(*this, PointOfInstantiation, Instantiation);
+  if (Inst)
+    return true;
+
+  // Enter the scope of this instantiation. We don't use
+  // PushDeclContext because we don't have a scope.
+  ContextRAII SavedContext(*this, Instantiation);
+  EnterExpressionEvaluationContext EvalContext(*this,
+                                               Sema::PotentiallyEvaluated);
+
+  LocalInstantiationScope Scope(*this, /*MergeWithParentScope*/true);
+
+  // Pull attributes from the pattern onto the instantiation.
+  InstantiateAttrs(TemplateArgs, Pattern, Instantiation);
+
+  TemplateDeclInstantiator Instantiator(*this, Instantiation, TemplateArgs);
+  Instantiator.InstantiateEnumDefinition(Instantiation, Pattern);
+
+  // Exit the scope of this instantiation.
+  SavedContext.pop();
+
+  return Instantiation->isInvalidDecl();
+}
+
 namespace {
   /// \brief A partial specialization whose template arguments have matched
   /// a given template-id.
@@ -1986,7 +2107,8 @@
       
       // If this is an explicit instantiation definition, mark the
       // vtable as used.
-      if (TSK == TSK_ExplicitInstantiationDefinition)
+      if (TSK == TSK_ExplicitInstantiationDefinition &&
+          !ClassTemplateSpec->isInvalidDecl())
         MarkVTableUsed(PointOfInstantiation, ClassTemplateSpec, true);
 
       return false;
@@ -2220,7 +2342,7 @@
       // Always skip the injected-class-name, along with any
       // redeclarations of nested classes, since both would cause us
       // to try to instantiate the members of a class twice.
-      if (Record->isInjectedClassName() || Record->getPreviousDeclaration())
+      if (Record->isInjectedClassName() || Record->getPreviousDecl())
         continue;
       
       MemberSpecializationInfo *MSInfo = Record->getMemberSpecializationInfo();
@@ -2273,6 +2395,36 @@
       if (Pattern)
         InstantiateClassMembers(PointOfInstantiation, Pattern, TemplateArgs, 
                                 TSK);
+    } else if (EnumDecl *Enum = dyn_cast<EnumDecl>(*D)) {
+      MemberSpecializationInfo *MSInfo = Enum->getMemberSpecializationInfo();
+      assert(MSInfo && "No member specialization information?");
+
+      if (MSInfo->getTemplateSpecializationKind()
+            == TSK_ExplicitSpecialization)
+        continue;
+
+      if (CheckSpecializationInstantiationRedecl(
+            PointOfInstantiation, TSK, Enum,
+            MSInfo->getTemplateSpecializationKind(),
+            MSInfo->getPointOfInstantiation(), SuppressNew) ||
+          SuppressNew)
+        continue;
+
+      if (Enum->getDefinition())
+        continue;
+
+      EnumDecl *Pattern = Enum->getInstantiatedFromMemberEnum();
+      assert(Pattern && "Missing instantiated-from-template information");
+
+      if (TSK == TSK_ExplicitInstantiationDefinition) {
+        if (!Pattern->getDefinition())
+          continue;
+
+        InstantiateEnum(PointOfInstantiation, Enum, Pattern, TemplateArgs, TSK);
+      } else {
+        MSInfo->setTemplateSpecializationKind(TSK);
+        MSInfo->setPointOfInstantiation(PointOfInstantiation);
+      }
     }
   }
 }
@@ -2387,7 +2539,7 @@
       // If this is a tag declaration, it's possible that we need to look for
       // a previous declaration.
       if (const TagDecl *Tag = dyn_cast<TagDecl>(CheckD))
-        CheckD = Tag->getPreviousDeclaration();
+        CheckD = Tag->getPreviousDecl();
       else
         CheckD = 0;
     } while (CheckD);
