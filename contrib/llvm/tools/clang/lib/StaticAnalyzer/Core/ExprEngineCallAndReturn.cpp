--- conflicted
+++ resolved
@@ -15,40 +15,72 @@
 #include "clang/StaticAnalyzer/Core/PathSensitive/ExprEngine.h"
 #include "clang/StaticAnalyzer/Core/PathSensitive/ObjCMessage.h"
 #include "clang/AST/DeclCXX.h"
-#include "clang/Analysis/Support/SaveAndRestore.h"
+#include "llvm/ADT/SmallSet.h"
+#include "llvm/Support/SaveAndRestore.h"
 
 using namespace clang;
 using namespace ento;
 
-namespace {
-  // Trait class for recording returned expression in the state.
-  struct ReturnExpr {
-    static int TagInt;
-    typedef const Stmt *data_type;
-  };
-  int ReturnExpr::TagInt; 
-}
-
-void ExprEngine::processCallEnter(CallEnterNodeBuilder &B) {
-  const ProgramState *state =
-    B.getState()->enterStackFrame(B.getCalleeContext());
-  B.generateNode(state);
-}
-
-void ExprEngine::processCallExit(CallExitNodeBuilder &B) {
-  const ProgramState *state = B.getState();
-  const ExplodedNode *Pred = B.getPredecessor();
+void ExprEngine::processCallEnter(CallEnter CE, ExplodedNode *Pred) {
+  // Get the entry block in the CFG of the callee.
+  const StackFrameContext *calleeCtx = CE.getCalleeContext();
+  const CFG *CalleeCFG = calleeCtx->getCFG();
+  const CFGBlock *Entry = &(CalleeCFG->getEntry());
+  
+  // Validate the CFG.
+  assert(Entry->empty());
+  assert(Entry->succ_size() == 1);
+  
+  // Get the solitary sucessor.
+  const CFGBlock *Succ = *(Entry->succ_begin());
+  
+  // Construct an edge representing the starting location in the callee.
+  BlockEdge Loc(Entry, Succ, calleeCtx);
+
+  // Construct a new state which contains the mapping from actual to
+  // formal arguments.
+  const LocationContext *callerCtx = Pred->getLocationContext();
+  ProgramStateRef state = Pred->getState()->enterStackFrame(callerCtx,
+                                                                calleeCtx);
+  
+  // Construct a new node and add it to the worklist.
+  bool isNew;
+  ExplodedNode *Node = G.getNode(Loc, state, false, &isNew);
+  Node->addPredecessor(Pred, G);
+  if (isNew)
+    Engine.getWorkList()->enqueue(Node);
+}
+
+static const ReturnStmt *getReturnStmt(const ExplodedNode *Node) {
+  while (Node) {
+    const ProgramPoint &PP = Node->getLocation();
+    // Skip any BlockEdges.
+    if (isa<BlockEdge>(PP) || isa<CallExit>(PP)) {
+      assert(Node->pred_size() == 1);
+      Node = *Node->pred_begin();
+      continue;
+    } 
+    if (const StmtPoint *SP = dyn_cast<StmtPoint>(&PP)) {
+      const Stmt *S = SP->getStmt();
+      return dyn_cast<ReturnStmt>(S);
+    }
+    break;
+  }
+  return 0;
+}
+
+void ExprEngine::processCallExit(ExplodedNode *Pred) {
+  ProgramStateRef state = Pred->getState();
   const StackFrameContext *calleeCtx = 
-    cast<StackFrameContext>(Pred->getLocationContext());
+    Pred->getLocationContext()->getCurrentStackFrame();
+  const LocationContext *callerCtx = calleeCtx->getParent();
   const Stmt *CE = calleeCtx->getCallSite();
   
   // If the callee returns an expression, bind its value to CallExpr.
-  const Stmt *ReturnedExpr = state->get<ReturnExpr>();
-  if (ReturnedExpr) {
-    SVal RetVal = state->getSVal(ReturnedExpr);
-    state = state->BindExpr(CE, RetVal);
-    // Clear the return expr GDM.
-    state = state->remove<ReturnExpr>();
+  if (const ReturnStmt *RS = getReturnStmt(Pred)) {
+    const LocationContext *LCtx = Pred->getLocationContext();
+    SVal V = state->getSVal(RS, LCtx);
+    state = state->BindExpr(CE, callerCtx, V);
   }
   
   // Bind the constructed object value to CXXConstructExpr.
@@ -58,16 +90,35 @@
     
     SVal ThisV = state->getSVal(ThisR);
     // Always bind the region to the CXXConstructExpr.
-    state = state->BindExpr(CCE, ThisV);
-  }
-  
-  B.generateNode(state);
-}
-
-<<<<<<< HEAD
-const ProgramState *
-ExprEngine::invalidateArguments(const ProgramState *State,
-=======
+    state = state->BindExpr(CCE, Pred->getLocationContext(), ThisV);
+  }
+  
+  static SimpleProgramPointTag returnTag("ExprEngine : Call Return");
+  PostStmt Loc(CE, callerCtx, &returnTag);
+  bool isNew;
+  ExplodedNode *N = G.getNode(Loc, state, false, &isNew);
+  N->addPredecessor(Pred, G);
+  if (!isNew)
+    return;
+  
+  // Perform the post-condition check of the CallExpr.
+  ExplodedNodeSet Dst;
+  NodeBuilderContext Ctx(Engine, calleeCtx->getCallSiteBlock(), N);
+  SaveAndRestore<const NodeBuilderContext*> NBCSave(currentBuilderContext,
+                                                    &Ctx);
+  SaveAndRestore<unsigned> CBISave(currentStmtIdx, calleeCtx->getIndex());
+  
+  getCheckerManager().runCheckersForPostStmt(Dst, N, CE, *this,
+                                             /* wasInlined */ true);
+  
+  // Enqueue the next element in the block.
+  for (ExplodedNodeSet::iterator I = Dst.begin(), E = Dst.end(); I != E; ++I) {
+    Engine.getWorkList()->enqueue(*I,
+                                  calleeCtx->getCallSiteBlock(),
+                                  calleeCtx->getIndex()+1);
+  }
+}
+
 static unsigned getNumberStackFrames(const LocationContext *LCtx) {
   unsigned count = 0;
   while (LCtx) {
@@ -235,7 +286,6 @@
 
 ProgramStateRef 
 ExprEngine::invalidateArguments(ProgramStateRef State,
->>>>>>> d05f1854
                                 const CallOrObjCMessage &Call,
                                 const LocationContext *LC) {
   SmallVector<const MemRegion *, 8> RegionsToInvalidate;
@@ -255,13 +305,21 @@
 
   } else if (Call.isFunctionCall()) {
     // Block calls invalidate all captured-by-reference values.
-    if (const MemRegion *Callee = Call.getFunctionCallee().getAsRegion()) {
+    SVal CalleeVal = Call.getFunctionCallee();
+    if (const MemRegion *Callee = CalleeVal.getAsRegion()) {
       if (isa<BlockDataRegion>(Callee))
         RegionsToInvalidate.push_back(Callee);
     }
   }
 
+  // Indexes of arguments whose values will be preserved by the call.
+  llvm::SmallSet<unsigned, 1> PreserveArgs;
+  findPtrToConstParams(PreserveArgs, Call);
+
   for (unsigned idx = 0, e = Call.getNumArgs(); idx != e; ++idx) {
+    if (PreserveArgs.count(idx))
+      continue;
+
     SVal V = Call.getArgSVal(idx);
 
     // If we are passing a location wrapped as an integer, unwrap it and
@@ -275,7 +333,7 @@
       // Invalidate the value of the variable passed by reference.
 
       // Are we dealing with an ElementRegion?  If the element type is
-      // a basic integer type (e.g., char, int) and the underying region
+      // a basic integer type (e.g., char, int) and the underlying region
       // is a variable region then strip off the ElementRegion.
       // FIXME: We really need to think about this for the general case
       //   as sometimes we are reasoning about arrays and other times
@@ -286,7 +344,7 @@
         // we'll leave it in for now until we have a systematic way of
         // handling all of these cases.  Eventually we need to come up
         // with an interface to StoreManager so that this logic can be
-        // approriately delegated to the respective StoreManagers while
+        // appropriately delegated to the respective StoreManagers while
         // still allowing us to do checker-specific logic (e.g.,
         // invalidating reference counts), probably via callbacks.
         if (ER->getElementType()->isIntegralOrEnumerationType()) {
@@ -316,16 +374,27 @@
   //  to identify conjured symbols by an expression pair: the enclosing
   //  expression (the context) and the expression itself.  This should
   //  disambiguate conjured symbols.
-  assert(Builder && "Invalidating arguments outside of a statement context");
-  unsigned Count = Builder->getCurrentBlockCount();
+  unsigned Count = currentBuilderContext->getCurrentBlockCount();
   StoreManager::InvalidatedSymbols IS;
 
   // NOTE: Even if RegionsToInvalidate is empty, we may still invalidate
   //  global variables.
   return State->invalidateRegions(RegionsToInvalidate,
-                                  Call.getOriginExpr(), Count,
-                                  &IS, doesInvalidateGlobals(Call));
-
+                                  Call.getOriginExpr(), Count, LC,
+                                  &IS, &Call);
+
+}
+
+static ProgramStateRef getReplayWithoutInliningState(ExplodedNode *&N,
+                                                     const CallExpr *CE) {
+  void *ReplayState = N->getState()->get<ReplayWithoutInlining>();
+  if (!ReplayState)
+    return 0;
+  const CallExpr *ReplayCE = reinterpret_cast<const CallExpr*>(ReplayState);
+  if (CE == ReplayCE) {
+    return N->getState()->remove<ReplayWithoutInlining>();
+  }
+  return 0;
 }
 
 void ExprEngine::VisitCallExpr(const CallExpr *CE, ExplodedNode *Pred,
@@ -343,20 +412,21 @@
     DefaultEval(ExprEngine &eng, const CallExpr *ce)
     : Eng(eng), CE(ce) {}
     virtual void expandGraph(ExplodedNodeSet &Dst, ExplodedNode *Pred) {
-      // Should we inline the call?
-      if (Eng.getAnalysisManager().shouldInlineCall() &&
-          Eng.InlineCall(Dst, CE, Pred)) {
+
+      ProgramStateRef state = getReplayWithoutInliningState(Pred, CE);
+
+      // First, try to inline the call.
+      if (state == 0 && Eng.InlineCall(Dst, CE, Pred))
         return;
-      }
 
       // First handle the return value.
-      StmtNodeBuilder &Builder = Eng.getBuilder();
-      assert(&Builder && "StmtNodeBuilder must be defined.");
+      StmtNodeBuilder Bldr(Pred, Dst, *Eng.currentBuilderContext);
 
       // Get the callee.
       const Expr *Callee = CE->getCallee()->IgnoreParens();
-      const ProgramState *state = Pred->getState();
-      SVal L = state->getSVal(Callee);
+      if (state == 0)
+        state = Pred->getState();
+      SVal L = state->getSVal(Callee, Pred->getLocationContext());
 
       // Figure out the result type. We do this dance to handle references.
       QualType ResultTy;
@@ -370,18 +440,19 @@
 
       // Conjure a symbol value to use as the result.
       SValBuilder &SVB = Eng.getSValBuilder();
-      unsigned Count = Builder.getCurrentBlockCount();
-      SVal RetVal = SVB.getConjuredSymbolVal(0, CE, ResultTy, Count);
+      unsigned Count = Eng.currentBuilderContext->getCurrentBlockCount();
+      const LocationContext *LCtx = Pred->getLocationContext();
+      SVal RetVal = SVB.getConjuredSymbolVal(0, CE, LCtx, ResultTy, Count);
 
       // Generate a new state with the return value set.
-      state = state->BindExpr(CE, RetVal);
+      state = state->BindExpr(CE, LCtx, RetVal);
 
       // Invalidate the arguments.
-      const LocationContext *LC = Pred->getLocationContext();
-      state = Eng.invalidateArguments(state, CallOrObjCMessage(CE, state), LC);
+      state = Eng.invalidateArguments(state, CallOrObjCMessage(CE, state, LCtx),
+                                      LCtx);
 
       // And make the result node.
-      Eng.MakeNode(Dst, CE, Pred, state);
+      Bldr.generateNode(CE, Pred, state);
     }
   };
   
@@ -401,23 +472,16 @@
 
 void ExprEngine::VisitReturnStmt(const ReturnStmt *RS, ExplodedNode *Pred,
                                  ExplodedNodeSet &Dst) {
-  ExplodedNodeSet Src;
-  if (const Expr *RetE = RS->getRetValue()) {
-    // Record the returned expression in the state. It will be used in
-    // processCallExit to bind the return value to the call expr.
-    {
-      static SimpleProgramPointTag tag("ExprEngine: ReturnStmt");
-      const ProgramState *state = Pred->getState();
-      state = state->set<ReturnExpr>(RetE);
-      Pred = Builder->generateNode(RetE, state, Pred, &tag);
-    }
-    // We may get a NULL Pred because we generated a cached node.
-    if (Pred)
-      Visit(RetE, Pred, Src);
-  }
-  else {
-    Src.Add(Pred);
-  }
-  
-  getCheckerManager().runCheckersForPreStmt(Dst, Src, RS, *this);
+  
+  ExplodedNodeSet dstPreVisit;
+  getCheckerManager().runCheckersForPreStmt(dstPreVisit, Pred, RS, *this);
+
+  StmtNodeBuilder B(dstPreVisit, Dst, *currentBuilderContext);
+  
+  if (RS->getRetValue()) {
+    for (ExplodedNodeSet::iterator it = dstPreVisit.begin(),
+                                  ei = dstPreVisit.end(); it != ei; ++it) {
+      B.generateNode(RS, *it, (*it)->getState());
+    }
+  }
 }