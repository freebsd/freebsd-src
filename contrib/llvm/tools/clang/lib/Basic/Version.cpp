--- conflicted
+++ resolved
@@ -19,7 +19,7 @@
 #include <cstdlib>
 
 namespace clang {
-  
+
 std::string getClangRepositoryPath() {
 #if defined(CLANG_REPOSITORY_STRING)
   return CLANG_REPOSITORY_STRING;
@@ -32,11 +32,7 @@
 
   // If the SVN_REPOSITORY is empty, try to use the SVN keyword. This helps us
   // pick up a tag in an SVN export, for example.
-<<<<<<< HEAD
-  static StringRef SVNRepository("$URL: http://llvm.org/svn/llvm-project/cfe/tags/RELEASE_30/final/lib/Basic/Version.cpp $");
-=======
   static StringRef SVNRepository("$URL: http://llvm.org/svn/llvm-project/cfe/branches/release_31/lib/Basic/Version.cpp $");
->>>>>>> d05f1854
   if (URL.empty()) {
     URL = SVNRepository.slice(SVNRepository.find(':'),
                               SVNRepository.find("/lib/Basic"));
@@ -54,9 +50,34 @@
 #endif
 }
 
+std::string getLLVMRepositoryPath() {
+#ifdef LLVM_REPOSITORY
+  StringRef URL(LLVM_REPOSITORY);
+#else
+  StringRef URL("");
+#endif
+
+  // Trim path prefix off, assuming path came from standard llvm path.
+  // Leave "llvm/" prefix to distinguish the following llvm revision from the
+  // clang revision.
+  size_t Start = URL.find("llvm/");
+  if (Start != StringRef::npos)
+    URL = URL.substr(Start);
+
+  return URL;
+}
+
 std::string getClangRevision() {
 #ifdef SVN_REVISION
   return SVN_REVISION;
+#else
+  return "";
+#endif
+}
+
+std::string getLLVMRevision() {
+#ifdef LLVM_REVISION
+  return LLVM_REVISION;
 #else
   return "";
 #endif
@@ -67,24 +88,37 @@
   llvm::raw_string_ostream OS(buf);
   std::string Path = getClangRepositoryPath();
   std::string Revision = getClangRevision();
-  if (!Path.empty())
-    OS << Path;
-  if (!Revision.empty()) {
+  if (!Path.empty() || !Revision.empty()) {
+    OS << '(';
     if (!Path.empty())
-      OS << ' ';
-    OS << Revision;
+      OS << Path;
+    if (!Revision.empty()) {
+      if (!Path.empty())
+        OS << ' ';
+      OS << Revision;
+    }
+    OS << ')';
+  }  
+  // Support LLVM in a separate repository.
+  std::string LLVMRev = getLLVMRevision();
+  if (!LLVMRev.empty() && LLVMRev != Revision) {
+    OS << " (";    
+    std::string LLVMRepo = getLLVMRepositoryPath();
+    if (!LLVMRepo.empty())
+      OS << LLVMRepo << ' ';
+    OS << LLVMRev << ')';
   }
   return OS.str();
 }
-  
+
 std::string getClangFullVersion() {
   std::string buf;
   llvm::raw_string_ostream OS(buf);
 #ifdef CLANG_VENDOR
   OS << CLANG_VENDOR;
 #endif
-  OS << "clang version " CLANG_VERSION_STRING " ("
-     << getClangFullRepositoryVersion() << ')';
+  OS << "clang version " CLANG_VERSION_STRING " "
+     << getClangFullRepositoryVersion();
 
 #ifdef CLANG_VENDOR_SUFFIX
   OS << CLANG_VENDOR_SUFFIX;
