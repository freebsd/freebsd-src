//===--- CodeGenFunction.cpp - Emit LLVM Code from ASTs for a Function ----===//
//
//                     The LLVM Compiler Infrastructure
//
// This file is distributed under the University of Illinois Open Source
// License. See LICENSE.TXT for details.
//
//===----------------------------------------------------------------------===//
//
// This coordinates the per-function state used while generating code.
//
//===----------------------------------------------------------------------===//

#include "CodeGenFunction.h"
#include "CodeGenModule.h"
#include "CGCUDARuntime.h"
#include "CGCXXABI.h"
#include "CGDebugInfo.h"
#include "CGException.h"
#include "clang/Basic/TargetInfo.h"
#include "clang/AST/APValue.h"
#include "clang/AST/ASTContext.h"
#include "clang/AST/Decl.h"
#include "clang/AST/DeclCXX.h"
#include "clang/AST/StmtCXX.h"
#include "clang/Frontend/CodeGenOptions.h"
#include "llvm/Intrinsics.h"
#include "llvm/Support/MDBuilder.h"
#include "llvm/Target/TargetData.h"
using namespace clang;
using namespace CodeGen;

CodeGenFunction::CodeGenFunction(CodeGenModule &cgm)
  : CodeGenTypeCache(cgm), CGM(cgm),
    Target(CGM.getContext().getTargetInfo()), Builder(cgm.getModule().getContext()),
    AutoreleaseResult(false), BlockInfo(0), BlockPointer(0),
    NormalCleanupDest(0), NextCleanupDestIndex(1),
    EHResumeBlock(0), ExceptionSlot(0), EHSelectorSlot(0),
    DebugInfo(0), DisableDebugInfo(false), DidCallStackSave(false),
    IndirectBranch(0), SwitchInsn(0), CaseRangeBlock(0), UnreachableBlock(0),
    CXXThisDecl(0), CXXThisValue(0), CXXVTTDecl(0), CXXVTTValue(0),
    OutermostConditional(0), TerminateLandingPad(0), TerminateHandler(0),
    TrapBB(0) {

  CatchUndefined = getContext().getLangOptions().CatchUndefined;
  CGM.getCXXABI().getMangleContext().startNewFunction();
}


llvm::Type *CodeGenFunction::ConvertTypeForMem(QualType T) {
  return CGM.getTypes().ConvertTypeForMem(T);
}

llvm::Type *CodeGenFunction::ConvertType(QualType T) {
  return CGM.getTypes().ConvertType(T);
}

bool CodeGenFunction::hasAggregateLLVMType(QualType type) {
  switch (type.getCanonicalType()->getTypeClass()) {
#define TYPE(name, parent)
#define ABSTRACT_TYPE(name, parent)
#define NON_CANONICAL_TYPE(name, parent) case Type::name:
#define DEPENDENT_TYPE(name, parent) case Type::name:
#define NON_CANONICAL_UNLESS_DEPENDENT_TYPE(name, parent) case Type::name:
#include "clang/AST/TypeNodes.def"
    llvm_unreachable("non-canonical or dependent type in IR-generation");

  case Type::Builtin:
  case Type::Pointer:
  case Type::BlockPointer:
  case Type::LValueReference:
  case Type::RValueReference:
  case Type::MemberPointer:
  case Type::Vector:
  case Type::ExtVector:
  case Type::FunctionProto:
  case Type::FunctionNoProto:
  case Type::Enum:
  case Type::ObjCObjectPointer:
    return false;

  // Complexes, arrays, records, and Objective-C objects.
  case Type::Complex:
  case Type::ConstantArray:
  case Type::IncompleteArray:
  case Type::VariableArray:
  case Type::Record:
  case Type::ObjCObject:
  case Type::ObjCInterface:
    return true;

  // In IRGen, atomic types are just the underlying type
  case Type::Atomic:
    return hasAggregateLLVMType(type->getAs<AtomicType>()->getValueType());
  }
  llvm_unreachable("unknown type kind!");
}

void CodeGenFunction::EmitReturnBlock() {
  // For cleanliness, we try to avoid emitting the return block for
  // simple cases.
  llvm::BasicBlock *CurBB = Builder.GetInsertBlock();

  if (CurBB) {
    assert(!CurBB->getTerminator() && "Unexpected terminated block.");

    // We have a valid insert point, reuse it if it is empty or there are no
    // explicit jumps to the return block.
    if (CurBB->empty() || ReturnBlock.getBlock()->use_empty()) {
      ReturnBlock.getBlock()->replaceAllUsesWith(CurBB);
      delete ReturnBlock.getBlock();
    } else
      EmitBlock(ReturnBlock.getBlock());
    return;
  }

  // Otherwise, if the return block is the target of a single direct
  // branch then we can just put the code in that block instead. This
  // cleans up functions which started with a unified return block.
  if (ReturnBlock.getBlock()->hasOneUse()) {
    llvm::BranchInst *BI =
      dyn_cast<llvm::BranchInst>(*ReturnBlock.getBlock()->use_begin());
    if (BI && BI->isUnconditional() &&
        BI->getSuccessor(0) == ReturnBlock.getBlock()) {
      // Reset insertion point, including debug location, and delete the branch.
      Builder.SetCurrentDebugLocation(BI->getDebugLoc());
      Builder.SetInsertPoint(BI->getParent());
      BI->eraseFromParent();
      delete ReturnBlock.getBlock();
      return;
    }
  }

  // FIXME: We are at an unreachable point, there is no reason to emit the block
  // unless it has uses. However, we still need a place to put the debug
  // region.end for now.

  EmitBlock(ReturnBlock.getBlock());
}

static void EmitIfUsed(CodeGenFunction &CGF, llvm::BasicBlock *BB) {
  if (!BB) return;
  if (!BB->use_empty())
    return CGF.CurFn->getBasicBlockList().push_back(BB);
  delete BB;
}

void CodeGenFunction::FinishFunction(SourceLocation EndLoc) {
  assert(BreakContinueStack.empty() &&
         "mismatched push/pop in break/continue stack!");

  // Pop any cleanups that might have been associated with the
  // parameters.  Do this in whatever block we're currently in; it's
  // important to do this before we enter the return block or return
  // edges will be *really* confused.
  if (EHStack.stable_begin() != PrologueCleanupDepth)
    PopCleanupBlocks(PrologueCleanupDepth);

  // Emit function epilog (to return).
  EmitReturnBlock();

  if (ShouldInstrumentFunction())
    EmitFunctionInstrumentation("__cyg_profile_func_exit");

  // Emit debug descriptor for function end.
  if (CGDebugInfo *DI = getDebugInfo()) {
    DI->setLocation(EndLoc);
    DI->EmitFunctionEnd(Builder);
  }

  EmitFunctionEpilog(*CurFnInfo);
  EmitEndEHSpec(CurCodeDecl);

  assert(EHStack.empty() &&
         "did not remove all scopes from cleanup stack!");

  // If someone did an indirect goto, emit the indirect goto block at the end of
  // the function.
  if (IndirectBranch) {
    EmitBlock(IndirectBranch->getParent());
    Builder.ClearInsertionPoint();
  }
  
  // Remove the AllocaInsertPt instruction, which is just a convenience for us.
  llvm::Instruction *Ptr = AllocaInsertPt;
  AllocaInsertPt = 0;
  Ptr->eraseFromParent();
  
  // If someone took the address of a label but never did an indirect goto, we
  // made a zero entry PHI node, which is illegal, zap it now.
  if (IndirectBranch) {
    llvm::PHINode *PN = cast<llvm::PHINode>(IndirectBranch->getAddress());
    if (PN->getNumIncomingValues() == 0) {
      PN->replaceAllUsesWith(llvm::UndefValue::get(PN->getType()));
      PN->eraseFromParent();
    }
  }

  EmitIfUsed(*this, EHResumeBlock);
  EmitIfUsed(*this, TerminateLandingPad);
  EmitIfUsed(*this, TerminateHandler);
  EmitIfUsed(*this, UnreachableBlock);

  if (CGM.getCodeGenOpts().EmitDeclMetadata)
    EmitDeclMetadata();
}

/// ShouldInstrumentFunction - Return true if the current function should be
/// instrumented with __cyg_profile_func_* calls
bool CodeGenFunction::ShouldInstrumentFunction() {
  if (!CGM.getCodeGenOpts().InstrumentFunctions)
    return false;
  if (!CurFuncDecl || CurFuncDecl->hasAttr<NoInstrumentFunctionAttr>())
    return false;
  return true;
}

/// EmitFunctionInstrumentation - Emit LLVM code to call the specified
/// instrumentation function with the current function and the call site, if
/// function instrumentation is enabled.
void CodeGenFunction::EmitFunctionInstrumentation(const char *Fn) {
  // void __cyg_profile_func_{enter,exit} (void *this_fn, void *call_site);
  llvm::PointerType *PointerTy = Int8PtrTy;
  llvm::Type *ProfileFuncArgs[] = { PointerTy, PointerTy };
  llvm::FunctionType *FunctionTy =
    llvm::FunctionType::get(llvm::Type::getVoidTy(getLLVMContext()),
                            ProfileFuncArgs, false);

  llvm::Constant *F = CGM.CreateRuntimeFunction(FunctionTy, Fn);
  llvm::CallInst *CallSite = Builder.CreateCall(
    CGM.getIntrinsic(llvm::Intrinsic::returnaddress),
    llvm::ConstantInt::get(Int32Ty, 0),
    "callsite");

  Builder.CreateCall2(F,
                      llvm::ConstantExpr::getBitCast(CurFn, PointerTy),
                      CallSite);
}

void CodeGenFunction::EmitMCountInstrumentation() {
  llvm::FunctionType *FTy =
    llvm::FunctionType::get(llvm::Type::getVoidTy(getLLVMContext()), false);

  llvm::Constant *MCountFn = CGM.CreateRuntimeFunction(FTy,
                                                       Target.getMCountName());
  Builder.CreateCall(MCountFn);
}

void CodeGenFunction::StartFunction(GlobalDecl GD, QualType RetTy,
                                    llvm::Function *Fn,
                                    const CGFunctionInfo &FnInfo,
                                    const FunctionArgList &Args,
                                    SourceLocation StartLoc) {
  const Decl *D = GD.getDecl();
  
  DidCallStackSave = false;
  CurCodeDecl = CurFuncDecl = D;
  FnRetTy = RetTy;
  CurFn = Fn;
  CurFnInfo = &FnInfo;
  assert(CurFn->isDeclaration() && "Function already has body?");

  // Pass inline keyword to optimizer if it appears explicitly on any
  // declaration.
  if (const FunctionDecl *FD = dyn_cast_or_null<FunctionDecl>(D))
    for (FunctionDecl::redecl_iterator RI = FD->redecls_begin(),
           RE = FD->redecls_end(); RI != RE; ++RI)
      if (RI->isInlineSpecified()) {
        Fn->addFnAttr(llvm::Attribute::InlineHint);
        break;
      }

  if (getContext().getLangOptions().OpenCL) {
    // Add metadata for a kernel function.
    if (const FunctionDecl *FD = dyn_cast_or_null<FunctionDecl>(D))
      if (FD->hasAttr<OpenCLKernelAttr>()) {
        llvm::LLVMContext &Context = getLLVMContext();
        llvm::NamedMDNode *OpenCLMetadata = 
          CGM.getModule().getOrInsertNamedMetadata("opencl.kernels");
          
        llvm::Value *Op = Fn;
        OpenCLMetadata->addOperand(llvm::MDNode::get(Context, Op));
      }
  }

  llvm::BasicBlock *EntryBB = createBasicBlock("entry", CurFn);

  // Create a marker to make it easy to insert allocas into the entryblock
  // later.  Don't create this with the builder, because we don't want it
  // folded.
  llvm::Value *Undef = llvm::UndefValue::get(Int32Ty);
  AllocaInsertPt = new llvm::BitCastInst(Undef, Int32Ty, "", EntryBB);
  if (Builder.isNamePreserving())
    AllocaInsertPt->setName("allocapt");

  ReturnBlock = getJumpDestInCurrentScope("return");

  Builder.SetInsertPoint(EntryBB);

  // Emit subprogram debug descriptor.
  if (CGDebugInfo *DI = getDebugInfo()) {
    // FIXME: what is going on here and why does it ignore all these
    // interesting type properties?
    QualType FnType =
      getContext().getFunctionType(RetTy, 0, 0,
                                   FunctionProtoType::ExtProtoInfo());

    DI->setLocation(StartLoc);
    DI->EmitFunctionStart(GD, FnType, CurFn, Builder);
  }

  if (ShouldInstrumentFunction())
    EmitFunctionInstrumentation("__cyg_profile_func_enter");

  if (CGM.getCodeGenOpts().InstrumentForProfiling)
    EmitMCountInstrumentation();

  if (RetTy->isVoidType()) {
    // Void type; nothing to return.
    ReturnValue = 0;
  } else if (CurFnInfo->getReturnInfo().getKind() == ABIArgInfo::Indirect &&
             hasAggregateLLVMType(CurFnInfo->getReturnType())) {
    // Indirect aggregate return; emit returned value directly into sret slot.
    // This reduces code size, and affects correctness in C++.
    ReturnValue = CurFn->arg_begin();
  } else {
    ReturnValue = CreateIRTemp(RetTy, "retval");

    // Tell the epilog emitter to autorelease the result.  We do this
    // now so that various specialized functions can suppress it
    // during their IR-generation.
    if (getLangOptions().ObjCAutoRefCount &&
        !CurFnInfo->isReturnsRetained() &&
        RetTy->isObjCRetainableType())
      AutoreleaseResult = true;
  }

  EmitStartEHSpec(CurCodeDecl);

  PrologueCleanupDepth = EHStack.stable_begin();
  EmitFunctionProlog(*CurFnInfo, CurFn, Args);

  if (D && isa<CXXMethodDecl>(D) && cast<CXXMethodDecl>(D)->isInstance())
    CGM.getCXXABI().EmitInstanceFunctionProlog(*this);
<<<<<<< HEAD
=======
    const CXXMethodDecl *MD = cast<CXXMethodDecl>(D);
    if (MD->getParent()->isLambda() &&
        MD->getOverloadedOperator() == OO_Call) {
      // We're in a lambda; figure out the captures.
      MD->getParent()->getCaptureFields(LambdaCaptureFields,
                                        LambdaThisCaptureField);
      if (LambdaThisCaptureField) {
        // If this lambda captures this, load it.
        QualType LambdaTagType =
            getContext().getTagDeclType(LambdaThisCaptureField->getParent());
        LValue LambdaLV = MakeNaturalAlignAddrLValue(CXXABIThisValue,
                                                     LambdaTagType);
        LValue ThisLValue = EmitLValueForField(LambdaLV,
                                               LambdaThisCaptureField);
        CXXThisValue = EmitLoadOfLValue(ThisLValue).getScalarVal();
      }
    } else {
      // Not in a lambda; just use 'this' from the method.
      // FIXME: Should we generate a new load for each use of 'this'?  The
      // fast register allocator would be happier...
      CXXThisValue = CXXABIThisValue;
    }
  }
>>>>>>> d05f1854

  // If any of the arguments have a variably modified type, make sure to
  // emit the type size.
  for (FunctionArgList::const_iterator i = Args.begin(), e = Args.end();
       i != e; ++i) {
    QualType Ty = (*i)->getType();

    if (Ty->isVariablyModifiedType())
      EmitVariablyModifiedType(Ty);
  }
  // Emit a location at the end of the prologue.
  if (CGDebugInfo *DI = getDebugInfo())
    DI->EmitLocation(Builder, StartLoc);
}

void CodeGenFunction::EmitFunctionBody(FunctionArgList &Args) {
  const FunctionDecl *FD = cast<FunctionDecl>(CurGD.getDecl());
  assert(FD->getBody());
  EmitStmt(FD->getBody());
}

/// Tries to mark the given function nounwind based on the
/// non-existence of any throwing calls within it.  We believe this is
/// lightweight enough to do at -O0.
static void TryMarkNoThrow(llvm::Function *F) {
  // LLVM treats 'nounwind' on a function as part of the type, so we
  // can't do this on functions that can be overwritten.
  if (F->mayBeOverridden()) return;

  for (llvm::Function::iterator FI = F->begin(), FE = F->end(); FI != FE; ++FI)
    for (llvm::BasicBlock::iterator
           BI = FI->begin(), BE = FI->end(); BI != BE; ++BI)
      if (llvm::CallInst *Call = dyn_cast<llvm::CallInst>(&*BI)) {
        if (!Call->doesNotThrow())
          return;
      } else if (isa<llvm::ResumeInst>(&*BI)) {
        return;
      }
  F->setDoesNotThrow(true);
}

void CodeGenFunction::GenerateCode(GlobalDecl GD, llvm::Function *Fn,
                                   const CGFunctionInfo &FnInfo) {
  const FunctionDecl *FD = cast<FunctionDecl>(GD.getDecl());
  
  // Check if we should generate debug info for this function.
  if (CGM.getModuleDebugInfo() && !FD->hasAttr<NoDebugAttr>())
    DebugInfo = CGM.getModuleDebugInfo();

  FunctionArgList Args;
  QualType ResTy = FD->getResultType();

  CurGD = GD;
  if (isa<CXXMethodDecl>(FD) && cast<CXXMethodDecl>(FD)->isInstance())
    CGM.getCXXABI().BuildInstanceFunctionParams(*this, ResTy, Args);

  if (FD->getNumParams())
    for (unsigned i = 0, e = FD->getNumParams(); i != e; ++i)
      Args.push_back(FD->getParamDecl(i));

  SourceRange BodyRange;
  if (Stmt *Body = FD->getBody()) BodyRange = Body->getSourceRange();

  // Emit the standard function prologue.
  StartFunction(GD, ResTy, Fn, FnInfo, Args, BodyRange.getBegin());

  // Generate the body of the function.
  if (isa<CXXDestructorDecl>(FD))
    EmitDestructorBody(Args);
  else if (isa<CXXConstructorDecl>(FD))
    EmitConstructorBody(Args);
  else if (getContext().getLangOptions().CUDA &&
           !CGM.getCodeGenOpts().CUDAIsDevice &&
           FD->hasAttr<CUDAGlobalAttr>())
    CGM.getCUDARuntime().EmitDeviceStubBody(*this, Args);
  else
    EmitFunctionBody(Args);

  // Emit the standard function epilogue.
  FinishFunction(BodyRange.getEnd());

  // If we haven't marked the function nothrow through other means, do
  // a quick pass now to see if we can.
  if (!CurFn->doesNotThrow())
    TryMarkNoThrow(CurFn);
}

/// ContainsLabel - Return true if the statement contains a label in it.  If
/// this statement is not executed normally, it not containing a label means
/// that we can just remove the code.
bool CodeGenFunction::ContainsLabel(const Stmt *S, bool IgnoreCaseStmts) {
  // Null statement, not a label!
  if (S == 0) return false;

  // If this is a label, we have to emit the code, consider something like:
  // if (0) {  ...  foo:  bar(); }  goto foo;
  //
  // TODO: If anyone cared, we could track __label__'s, since we know that you
  // can't jump to one from outside their declared region.
  if (isa<LabelStmt>(S))
    return true;
  
  // If this is a case/default statement, and we haven't seen a switch, we have
  // to emit the code.
  if (isa<SwitchCase>(S) && !IgnoreCaseStmts)
    return true;

  // If this is a switch statement, we want to ignore cases below it.
  if (isa<SwitchStmt>(S))
    IgnoreCaseStmts = true;

  // Scan subexpressions for verboten labels.
  for (Stmt::const_child_range I = S->children(); I; ++I)
    if (ContainsLabel(*I, IgnoreCaseStmts))
      return true;

  return false;
}

/// containsBreak - Return true if the statement contains a break out of it.
/// If the statement (recursively) contains a switch or loop with a break
/// inside of it, this is fine.
bool CodeGenFunction::containsBreak(const Stmt *S) {
  // Null statement, not a label!
  if (S == 0) return false;

  // If this is a switch or loop that defines its own break scope, then we can
  // include it and anything inside of it.
  if (isa<SwitchStmt>(S) || isa<WhileStmt>(S) || isa<DoStmt>(S) ||
      isa<ForStmt>(S))
    return false;
  
  if (isa<BreakStmt>(S))
    return true;
  
  // Scan subexpressions for verboten breaks.
  for (Stmt::const_child_range I = S->children(); I; ++I)
    if (containsBreak(*I))
      return true;
  
  return false;
}


/// ConstantFoldsToSimpleInteger - If the specified expression does not fold
/// to a constant, or if it does but contains a label, return false.  If it
/// constant folds return true and set the boolean result in Result.
bool CodeGenFunction::ConstantFoldsToSimpleInteger(const Expr *Cond,
                                                   bool &ResultBool) {
  llvm::APInt ResultInt;
  if (!ConstantFoldsToSimpleInteger(Cond, ResultInt))
    return false;
  
  ResultBool = ResultInt.getBoolValue();
  return true;
}

/// ConstantFoldsToSimpleInteger - If the specified expression does not fold
/// to a constant, or if it does but contains a label, return false.  If it
/// constant folds return true and set the folded value.
bool CodeGenFunction::
ConstantFoldsToSimpleInteger(const Expr *Cond, llvm::APInt &ResultInt) {
  // FIXME: Rename and handle conversion of other evaluatable things
  // to bool.
  Expr::EvalResult Result;
  if (!Cond->Evaluate(Result, getContext()) || !Result.Val.isInt() ||
      Result.HasSideEffects)
    return false;  // Not foldable, not integer or not fully evaluatable.
  
  if (CodeGenFunction::ContainsLabel(Cond))
    return false;  // Contains a label.
  
  ResultInt = Result.Val.getInt();
  return true;
}



/// EmitBranchOnBoolExpr - Emit a branch on a boolean condition (e.g. for an if
/// statement) to the specified blocks.  Based on the condition, this might try
/// to simplify the codegen of the conditional based on the branch.
///
void CodeGenFunction::EmitBranchOnBoolExpr(const Expr *Cond,
                                           llvm::BasicBlock *TrueBlock,
                                           llvm::BasicBlock *FalseBlock) {
  Cond = Cond->IgnoreParens();

  if (const BinaryOperator *CondBOp = dyn_cast<BinaryOperator>(Cond)) {
    // Handle X && Y in a condition.
    if (CondBOp->getOpcode() == BO_LAnd) {
      // If we have "1 && X", simplify the code.  "0 && X" would have constant
      // folded if the case was simple enough.
      bool ConstantBool = false;
      if (ConstantFoldsToSimpleInteger(CondBOp->getLHS(), ConstantBool) &&
          ConstantBool) {
        // br(1 && X) -> br(X).
        return EmitBranchOnBoolExpr(CondBOp->getRHS(), TrueBlock, FalseBlock);
      }

      // If we have "X && 1", simplify the code to use an uncond branch.
      // "X && 0" would have been constant folded to 0.
      if (ConstantFoldsToSimpleInteger(CondBOp->getRHS(), ConstantBool) &&
          ConstantBool) {
        // br(X && 1) -> br(X).
        return EmitBranchOnBoolExpr(CondBOp->getLHS(), TrueBlock, FalseBlock);
      }

      // Emit the LHS as a conditional.  If the LHS conditional is false, we
      // want to jump to the FalseBlock.
      llvm::BasicBlock *LHSTrue = createBasicBlock("land.lhs.true");

      ConditionalEvaluation eval(*this);
      EmitBranchOnBoolExpr(CondBOp->getLHS(), LHSTrue, FalseBlock);
      EmitBlock(LHSTrue);

      // Any temporaries created here are conditional.
      eval.begin(*this);
      EmitBranchOnBoolExpr(CondBOp->getRHS(), TrueBlock, FalseBlock);
      eval.end(*this);

      return;
    }
    
    if (CondBOp->getOpcode() == BO_LOr) {
      // If we have "0 || X", simplify the code.  "1 || X" would have constant
      // folded if the case was simple enough.
      bool ConstantBool = false;
      if (ConstantFoldsToSimpleInteger(CondBOp->getLHS(), ConstantBool) &&
          !ConstantBool) {
        // br(0 || X) -> br(X).
        return EmitBranchOnBoolExpr(CondBOp->getRHS(), TrueBlock, FalseBlock);
      }

      // If we have "X || 0", simplify the code to use an uncond branch.
      // "X || 1" would have been constant folded to 1.
      if (ConstantFoldsToSimpleInteger(CondBOp->getRHS(), ConstantBool) &&
          !ConstantBool) {
        // br(X || 0) -> br(X).
        return EmitBranchOnBoolExpr(CondBOp->getLHS(), TrueBlock, FalseBlock);
      }

      // Emit the LHS as a conditional.  If the LHS conditional is true, we
      // want to jump to the TrueBlock.
      llvm::BasicBlock *LHSFalse = createBasicBlock("lor.lhs.false");

      ConditionalEvaluation eval(*this);
      EmitBranchOnBoolExpr(CondBOp->getLHS(), TrueBlock, LHSFalse);
      EmitBlock(LHSFalse);

      // Any temporaries created here are conditional.
      eval.begin(*this);
      EmitBranchOnBoolExpr(CondBOp->getRHS(), TrueBlock, FalseBlock);
      eval.end(*this);

      return;
    }
  }

  if (const UnaryOperator *CondUOp = dyn_cast<UnaryOperator>(Cond)) {
    // br(!x, t, f) -> br(x, f, t)
    if (CondUOp->getOpcode() == UO_LNot)
      return EmitBranchOnBoolExpr(CondUOp->getSubExpr(), FalseBlock, TrueBlock);
  }

  if (const ConditionalOperator *CondOp = dyn_cast<ConditionalOperator>(Cond)) {
    // Handle ?: operator.

    // Just ignore GNU ?: extension.
    if (CondOp->getLHS()) {
      // br(c ? x : y, t, f) -> br(c, br(x, t, f), br(y, t, f))
      llvm::BasicBlock *LHSBlock = createBasicBlock("cond.true");
      llvm::BasicBlock *RHSBlock = createBasicBlock("cond.false");

      ConditionalEvaluation cond(*this);
      EmitBranchOnBoolExpr(CondOp->getCond(), LHSBlock, RHSBlock);

      cond.begin(*this);
      EmitBlock(LHSBlock);
      EmitBranchOnBoolExpr(CondOp->getLHS(), TrueBlock, FalseBlock);
      cond.end(*this);

      cond.begin(*this);
      EmitBlock(RHSBlock);
      EmitBranchOnBoolExpr(CondOp->getRHS(), TrueBlock, FalseBlock);
      cond.end(*this);

      return;
    }
  }

  // Emit the code with the fully general case.
  llvm::Value *CondV = EvaluateExprAsBool(Cond);
  Builder.CreateCondBr(CondV, TrueBlock, FalseBlock);
}

/// ErrorUnsupported - Print out an error that codegen doesn't support the
/// specified stmt yet.
void CodeGenFunction::ErrorUnsupported(const Stmt *S, const char *Type,
                                       bool OmitOnError) {
  CGM.ErrorUnsupported(S, Type, OmitOnError);
}

/// emitNonZeroVLAInit - Emit the "zero" initialization of a
/// variable-length array whose elements have a non-zero bit-pattern.
///
/// \param src - a char* pointing to the bit-pattern for a single
/// base element of the array
/// \param sizeInChars - the total size of the VLA, in chars
/// \param align - the total alignment of the VLA
static void emitNonZeroVLAInit(CodeGenFunction &CGF, QualType baseType,
                               llvm::Value *dest, llvm::Value *src, 
                               llvm::Value *sizeInChars) {
  std::pair<CharUnits,CharUnits> baseSizeAndAlign
    = CGF.getContext().getTypeInfoInChars(baseType);

  CGBuilderTy &Builder = CGF.Builder;

  llvm::Value *baseSizeInChars
    = llvm::ConstantInt::get(CGF.IntPtrTy, baseSizeAndAlign.first.getQuantity());

  llvm::Type *i8p = Builder.getInt8PtrTy();

  llvm::Value *begin = Builder.CreateBitCast(dest, i8p, "vla.begin");
  llvm::Value *end = Builder.CreateInBoundsGEP(dest, sizeInChars, "vla.end");

  llvm::BasicBlock *originBB = CGF.Builder.GetInsertBlock();
  llvm::BasicBlock *loopBB = CGF.createBasicBlock("vla-init.loop");
  llvm::BasicBlock *contBB = CGF.createBasicBlock("vla-init.cont");

  // Make a loop over the VLA.  C99 guarantees that the VLA element
  // count must be nonzero.
  CGF.EmitBlock(loopBB);

  llvm::PHINode *cur = Builder.CreatePHI(i8p, 2, "vla.cur");
  cur->addIncoming(begin, originBB);

  // memcpy the individual element bit-pattern.
  Builder.CreateMemCpy(cur, src, baseSizeInChars,
                       baseSizeAndAlign.second.getQuantity(),
                       /*volatile*/ false);

  // Go to the next element.
  llvm::Value *next = Builder.CreateConstInBoundsGEP1_32(cur, 1, "vla.next");

  // Leave if that's the end of the VLA.
  llvm::Value *done = Builder.CreateICmpEQ(next, end, "vla-init.isdone");
  Builder.CreateCondBr(done, contBB, loopBB);
  cur->addIncoming(next, loopBB);

  CGF.EmitBlock(contBB);
} 

void
CodeGenFunction::EmitNullInitialization(llvm::Value *DestPtr, QualType Ty) {
  // Ignore empty classes in C++.
  if (getContext().getLangOptions().CPlusPlus) {
    if (const RecordType *RT = Ty->getAs<RecordType>()) {
      if (cast<CXXRecordDecl>(RT->getDecl())->isEmpty())
        return;
    }
  }

  // Cast the dest ptr to the appropriate i8 pointer type.
  unsigned DestAS =
    cast<llvm::PointerType>(DestPtr->getType())->getAddressSpace();
  llvm::Type *BP = Builder.getInt8PtrTy(DestAS);
  if (DestPtr->getType() != BP)
    DestPtr = Builder.CreateBitCast(DestPtr, BP);

  // Get size and alignment info for this aggregate.
  std::pair<CharUnits, CharUnits> TypeInfo = 
    getContext().getTypeInfoInChars(Ty);
  CharUnits Size = TypeInfo.first;
  CharUnits Align = TypeInfo.second;

  llvm::Value *SizeVal;
  const VariableArrayType *vla;

  // Don't bother emitting a zero-byte memset.
  if (Size.isZero()) {
    // But note that getTypeInfo returns 0 for a VLA.
    if (const VariableArrayType *vlaType =
          dyn_cast_or_null<VariableArrayType>(
                                          getContext().getAsArrayType(Ty))) {
      QualType eltType;
      llvm::Value *numElts;
      llvm::tie(numElts, eltType) = getVLASize(vlaType);

      SizeVal = numElts;
      CharUnits eltSize = getContext().getTypeSizeInChars(eltType);
      if (!eltSize.isOne())
        SizeVal = Builder.CreateNUWMul(SizeVal, CGM.getSize(eltSize));
      vla = vlaType;
    } else {
      return;
    }
  } else {
    SizeVal = CGM.getSize(Size);
    vla = 0;
  }

  // If the type contains a pointer to data member we can't memset it to zero.
  // Instead, create a null constant and copy it to the destination.
  // TODO: there are other patterns besides zero that we can usefully memset,
  // like -1, which happens to be the pattern used by member-pointers.
  if (!CGM.getTypes().isZeroInitializable(Ty)) {
    // For a VLA, emit a single element, then splat that over the VLA.
    if (vla) Ty = getContext().getBaseElementType(vla);

    llvm::Constant *NullConstant = CGM.EmitNullConstant(Ty);

    llvm::GlobalVariable *NullVariable = 
      new llvm::GlobalVariable(CGM.getModule(), NullConstant->getType(),
                               /*isConstant=*/true, 
                               llvm::GlobalVariable::PrivateLinkage,
                               NullConstant, Twine());
    llvm::Value *SrcPtr =
      Builder.CreateBitCast(NullVariable, Builder.getInt8PtrTy());

    if (vla) return emitNonZeroVLAInit(*this, Ty, DestPtr, SrcPtr, SizeVal);

    // Get and call the appropriate llvm.memcpy overload.
    Builder.CreateMemCpy(DestPtr, SrcPtr, SizeVal, Align.getQuantity(), false);
    return;
  } 
  
  // Otherwise, just memset the whole thing to zero.  This is legal
  // because in LLVM, all default initializers (other than the ones we just
  // handled above) are guaranteed to have a bit pattern of all zeros.
  Builder.CreateMemSet(DestPtr, Builder.getInt8(0), SizeVal, 
                       Align.getQuantity(), false);
}

llvm::BlockAddress *CodeGenFunction::GetAddrOfLabel(const LabelDecl *L) {
  // Make sure that there is a block for the indirect goto.
  if (IndirectBranch == 0)
    GetIndirectGotoBlock();
  
  llvm::BasicBlock *BB = getJumpDestForLabel(L).getBlock();
  
  // Make sure the indirect branch includes all of the address-taken blocks.
  IndirectBranch->addDestination(BB);
  return llvm::BlockAddress::get(CurFn, BB);
}

llvm::BasicBlock *CodeGenFunction::GetIndirectGotoBlock() {
  // If we already made the indirect branch for indirect goto, return its block.
  if (IndirectBranch) return IndirectBranch->getParent();
  
  CGBuilderTy TmpBuilder(createBasicBlock("indirectgoto"));
  
  // Create the PHI node that indirect gotos will add entries to.
  llvm::Value *DestVal = TmpBuilder.CreatePHI(Int8PtrTy, 0,
                                              "indirect.goto.dest");
  
  // Create the indirect branch instruction.
  IndirectBranch = TmpBuilder.CreateIndirectBr(DestVal);
  return IndirectBranch->getParent();
}

/// Computes the length of an array in elements, as well as the base
/// element type and a properly-typed first element pointer.
llvm::Value *CodeGenFunction::emitArrayLength(const ArrayType *origArrayType,
                                              QualType &baseType,
                                              llvm::Value *&addr) {
  const ArrayType *arrayType = origArrayType;

  // If it's a VLA, we have to load the stored size.  Note that
  // this is the size of the VLA in bytes, not its size in elements.
  llvm::Value *numVLAElements = 0;
  if (isa<VariableArrayType>(arrayType)) {
    numVLAElements = getVLASize(cast<VariableArrayType>(arrayType)).first;

    // Walk into all VLAs.  This doesn't require changes to addr,
    // which has type T* where T is the first non-VLA element type.
    do {
      QualType elementType = arrayType->getElementType();
      arrayType = getContext().getAsArrayType(elementType);

      // If we only have VLA components, 'addr' requires no adjustment.
      if (!arrayType) {
        baseType = elementType;
        return numVLAElements;
      }
    } while (isa<VariableArrayType>(arrayType));

    // We get out here only if we find a constant array type
    // inside the VLA.
  }

  // We have some number of constant-length arrays, so addr should
  // have LLVM type [M x [N x [...]]]*.  Build a GEP that walks
  // down to the first element of addr.
  SmallVector<llvm::Value*, 8> gepIndices;

  // GEP down to the array type.
  llvm::ConstantInt *zero = Builder.getInt32(0);
  gepIndices.push_back(zero);

  // It's more efficient to calculate the count from the LLVM
  // constant-length arrays than to re-evaluate the array bounds.
  uint64_t countFromCLAs = 1;

  llvm::ArrayType *llvmArrayType =
    cast<llvm::ArrayType>(
      cast<llvm::PointerType>(addr->getType())->getElementType());
  while (true) {
    assert(isa<ConstantArrayType>(arrayType));
    assert(cast<ConstantArrayType>(arrayType)->getSize().getZExtValue()
             == llvmArrayType->getNumElements());

    gepIndices.push_back(zero);
    countFromCLAs *= llvmArrayType->getNumElements();

    llvmArrayType =
      dyn_cast<llvm::ArrayType>(llvmArrayType->getElementType());
    if (!llvmArrayType) break;

    arrayType = getContext().getAsArrayType(arrayType->getElementType());
    assert(arrayType && "LLVM and Clang types are out-of-synch");
  }

  baseType = arrayType->getElementType();

  // Create the actual GEP.
  addr = Builder.CreateInBoundsGEP(addr, gepIndices, "array.begin");

  llvm::Value *numElements
    = llvm::ConstantInt::get(SizeTy, countFromCLAs);

  // If we had any VLA dimensions, factor them in.
  if (numVLAElements)
    numElements = Builder.CreateNUWMul(numVLAElements, numElements);

  return numElements;
}

std::pair<llvm::Value*, QualType>
CodeGenFunction::getVLASize(QualType type) {
  const VariableArrayType *vla = getContext().getAsVariableArrayType(type);
  assert(vla && "type was not a variable array type!");
  return getVLASize(vla);
}

std::pair<llvm::Value*, QualType>
CodeGenFunction::getVLASize(const VariableArrayType *type) {
  // The number of elements so far; always size_t.
  llvm::Value *numElements = 0;

  QualType elementType;
  do {
    elementType = type->getElementType();
    llvm::Value *vlaSize = VLASizeMap[type->getSizeExpr()];
    assert(vlaSize && "no size for VLA!");
    assert(vlaSize->getType() == SizeTy);

    if (!numElements) {
      numElements = vlaSize;
    } else {
      // It's undefined behavior if this wraps around, so mark it that way.
      numElements = Builder.CreateNUWMul(numElements, vlaSize);
    }
  } while ((type = getContext().getAsVariableArrayType(elementType)));

  return std::pair<llvm::Value*,QualType>(numElements, elementType);
}

void CodeGenFunction::EmitVariablyModifiedType(QualType type) {
  assert(type->isVariablyModifiedType() &&
         "Must pass variably modified type to EmitVLASizes!");

  EnsureInsertPoint();

  // We're going to walk down into the type and look for VLA
  // expressions.
  type = type.getCanonicalType();
  do {
    assert(type->isVariablyModifiedType());

    const Type *ty = type.getTypePtr();
    switch (ty->getTypeClass()) {
#define TYPE(Class, Base)
#define ABSTRACT_TYPE(Class, Base)
#define NON_CANONICAL_TYPE(Class, Base) case Type::Class:
#define DEPENDENT_TYPE(Class, Base) case Type::Class:
#define NON_CANONICAL_UNLESS_DEPENDENT_TYPE(Class, Base) case Type::Class:
#include "clang/AST/TypeNodes.def"
      llvm_unreachable("unexpected dependent or non-canonical type!");

    // These types are never variably-modified.
    case Type::Builtin:
    case Type::Complex:
    case Type::Vector:
    case Type::ExtVector:
    case Type::Record:
    case Type::Enum:
    case Type::ObjCObject:
    case Type::ObjCInterface:
    case Type::ObjCObjectPointer:
      llvm_unreachable("type class is never variably-modified!");

    case Type::Pointer:
      type = cast<PointerType>(ty)->getPointeeType();
      break;

    case Type::BlockPointer:
      type = cast<BlockPointerType>(ty)->getPointeeType();
      break;

    case Type::LValueReference:
    case Type::RValueReference:
      type = cast<ReferenceType>(ty)->getPointeeType();
      break;

    case Type::MemberPointer:
      type = cast<MemberPointerType>(ty)->getPointeeType();
      break;

    case Type::ConstantArray:
    case Type::IncompleteArray:
      // Losing element qualification here is fine.
      type = cast<ArrayType>(ty)->getElementType();
      break;

    case Type::VariableArray: {
      // Losing element qualification here is fine.
      const VariableArrayType *vat = cast<VariableArrayType>(ty);

      // Unknown size indication requires no size computation.
      // Otherwise, evaluate and record it.
      if (const Expr *size = vat->getSizeExpr()) {
        // It's possible that we might have emitted this already,
        // e.g. with a typedef and a pointer to it.
        llvm::Value *&entry = VLASizeMap[size];
        if (!entry) {
          // Always zexting here would be wrong if it weren't
          // undefined behavior to have a negative bound.
          entry = Builder.CreateIntCast(EmitScalarExpr(size), SizeTy,
                                        /*signed*/ false);
        }
      }
      type = vat->getElementType();
      break;
    }

    case Type::FunctionProto: 
    case Type::FunctionNoProto:
      type = cast<FunctionType>(ty)->getResultType();
      break;

    case Type::Atomic:
      type = cast<AtomicType>(ty)->getValueType();
      break;
    }
  } while (type->isVariablyModifiedType());
}

llvm::Value* CodeGenFunction::EmitVAListRef(const Expr* E) {
  if (getContext().getBuiltinVaListType()->isArrayType())
    return EmitScalarExpr(E);
  return EmitLValue(E).getAddress();
}

void CodeGenFunction::EmitDeclRefExprDbgValue(const DeclRefExpr *E, 
                                              llvm::Constant *Init) {
  assert (Init && "Invalid DeclRefExpr initializer!");
  if (CGDebugInfo *Dbg = getDebugInfo())
    Dbg->EmitGlobalVariable(E->getDecl(), Init);
}

CodeGenFunction::PeepholeProtection
CodeGenFunction::protectFromPeepholes(RValue rvalue) {
  // At the moment, the only aggressive peephole we do in IR gen
  // is trunc(zext) folding, but if we add more, we can easily
  // extend this protection.

  if (!rvalue.isScalar()) return PeepholeProtection();
  llvm::Value *value = rvalue.getScalarVal();
  if (!isa<llvm::ZExtInst>(value)) return PeepholeProtection();

  // Just make an extra bitcast.
  assert(HaveInsertPoint());
  llvm::Instruction *inst = new llvm::BitCastInst(value, value->getType(), "",
                                                  Builder.GetInsertBlock());

  PeepholeProtection protection;
  protection.Inst = inst;
  return protection;
}

void CodeGenFunction::unprotectFromPeepholes(PeepholeProtection protection) {
  if (!protection.Inst) return;

  // In theory, we could try to duplicate the peepholes now, but whatever.
  protection.Inst->eraseFromParent();
}

llvm::Value *CodeGenFunction::EmitAnnotationCall(llvm::Value *AnnotationFn,
                                                 llvm::Value *AnnotatedVal,
                                                 llvm::StringRef AnnotationStr,
                                                 SourceLocation Location) {
  llvm::Value *Args[4] = {
    AnnotatedVal,
    Builder.CreateBitCast(CGM.EmitAnnotationString(AnnotationStr), Int8PtrTy),
    Builder.CreateBitCast(CGM.EmitAnnotationUnit(Location), Int8PtrTy),
    CGM.EmitAnnotationLineNo(Location)
  };
  return Builder.CreateCall(AnnotationFn, Args);
}

void CodeGenFunction::EmitVarAnnotations(const VarDecl *D, llvm::Value *V) {
  assert(D->hasAttr<AnnotateAttr>() && "no annotate attribute");
  // FIXME We create a new bitcast for every annotation because that's what
  // llvm-gcc was doing.
  for (specific_attr_iterator<AnnotateAttr>
       ai = D->specific_attr_begin<AnnotateAttr>(),
       ae = D->specific_attr_end<AnnotateAttr>(); ai != ae; ++ai)
    EmitAnnotationCall(CGM.getIntrinsic(llvm::Intrinsic::var_annotation),
                       Builder.CreateBitCast(V, CGM.Int8PtrTy, V->getName()),
                       (*ai)->getAnnotation(), D->getLocation());
}

llvm::Value *CodeGenFunction::EmitFieldAnnotations(const FieldDecl *D,
                                                   llvm::Value *V) {
  assert(D->hasAttr<AnnotateAttr>() && "no annotate attribute");
  llvm::Type *VTy = V->getType();
  llvm::Value *F = CGM.getIntrinsic(llvm::Intrinsic::ptr_annotation,
                                    CGM.Int8PtrTy);

  for (specific_attr_iterator<AnnotateAttr>
       ai = D->specific_attr_begin<AnnotateAttr>(),
       ae = D->specific_attr_end<AnnotateAttr>(); ai != ae; ++ai) {
    // FIXME Always emit the cast inst so we can differentiate between
    // annotation on the first field of a struct and annotation on the struct
    // itself.
    if (VTy != CGM.Int8PtrTy)
      V = Builder.Insert(new llvm::BitCastInst(V, CGM.Int8PtrTy));
    V = EmitAnnotationCall(F, V, (*ai)->getAnnotation(), D->getLocation());
    V = Builder.CreateBitCast(V, VTy);
  }

  return V;
}<|MERGE_RESOLUTION|>--- conflicted
+++ resolved
@@ -16,9 +16,7 @@
 #include "CGCUDARuntime.h"
 #include "CGCXXABI.h"
 #include "CGDebugInfo.h"
-#include "CGException.h"
 #include "clang/Basic/TargetInfo.h"
-#include "clang/AST/APValue.h"
 #include "clang/AST/ASTContext.h"
 #include "clang/AST/Decl.h"
 #include "clang/AST/DeclCXX.h"
@@ -32,18 +30,27 @@
 
 CodeGenFunction::CodeGenFunction(CodeGenModule &cgm)
   : CodeGenTypeCache(cgm), CGM(cgm),
-    Target(CGM.getContext().getTargetInfo()), Builder(cgm.getModule().getContext()),
+    Target(CGM.getContext().getTargetInfo()),
+    Builder(cgm.getModule().getContext()),
     AutoreleaseResult(false), BlockInfo(0), BlockPointer(0),
-    NormalCleanupDest(0), NextCleanupDestIndex(1),
-    EHResumeBlock(0), ExceptionSlot(0), EHSelectorSlot(0),
+    LambdaThisCaptureField(0), NormalCleanupDest(0), NextCleanupDestIndex(1),
+    FirstBlockInfo(0), EHResumeBlock(0), ExceptionSlot(0), EHSelectorSlot(0),
     DebugInfo(0), DisableDebugInfo(false), DidCallStackSave(false),
     IndirectBranch(0), SwitchInsn(0), CaseRangeBlock(0), UnreachableBlock(0),
-    CXXThisDecl(0), CXXThisValue(0), CXXVTTDecl(0), CXXVTTValue(0),
-    OutermostConditional(0), TerminateLandingPad(0), TerminateHandler(0),
-    TrapBB(0) {
-
-  CatchUndefined = getContext().getLangOptions().CatchUndefined;
+    CXXABIThisDecl(0), CXXABIThisValue(0), CXXThisValue(0), CXXVTTDecl(0),
+    CXXVTTValue(0), OutermostConditional(0), TerminateLandingPad(0),
+    TerminateHandler(0), TrapBB(0) {
+
+  CatchUndefined = getContext().getLangOpts().CatchUndefined;
   CGM.getCXXABI().getMangleContext().startNewFunction();
+}
+
+CodeGenFunction::~CodeGenFunction() {
+  // If there are any unclaimed block infos, go ahead and destroy them
+  // now.  This can happen if IR-gen gets clever and skips evaluating
+  // something.
+  if (FirstBlockInfo)
+    destroyBlockInfos(FirstBlockInfo);
 }
 
 
@@ -223,8 +230,7 @@
   llvm::PointerType *PointerTy = Int8PtrTy;
   llvm::Type *ProfileFuncArgs[] = { PointerTy, PointerTy };
   llvm::FunctionType *FunctionTy =
-    llvm::FunctionType::get(llvm::Type::getVoidTy(getLLVMContext()),
-                            ProfileFuncArgs, false);
+    llvm::FunctionType::get(VoidTy, ProfileFuncArgs, false);
 
   llvm::Constant *F = CGM.CreateRuntimeFunction(FunctionTy, Fn);
   llvm::CallInst *CallSite = Builder.CreateCall(
@@ -238,8 +244,7 @@
 }
 
 void CodeGenFunction::EmitMCountInstrumentation() {
-  llvm::FunctionType *FTy =
-    llvm::FunctionType::get(llvm::Type::getVoidTy(getLLVMContext()), false);
+  llvm::FunctionType *FTy = llvm::FunctionType::get(VoidTy, false);
 
   llvm::Constant *MCountFn = CGM.CreateRuntimeFunction(FTy,
                                                        Target.getMCountName());
@@ -262,15 +267,16 @@
 
   // Pass inline keyword to optimizer if it appears explicitly on any
   // declaration.
-  if (const FunctionDecl *FD = dyn_cast_or_null<FunctionDecl>(D))
-    for (FunctionDecl::redecl_iterator RI = FD->redecls_begin(),
-           RE = FD->redecls_end(); RI != RE; ++RI)
-      if (RI->isInlineSpecified()) {
-        Fn->addFnAttr(llvm::Attribute::InlineHint);
-        break;
-      }
-
-  if (getContext().getLangOptions().OpenCL) {
+  if (!CGM.getCodeGenOpts().NoInline) 
+    if (const FunctionDecl *FD = dyn_cast_or_null<FunctionDecl>(D))
+      for (FunctionDecl::redecl_iterator RI = FD->redecls_begin(),
+             RE = FD->redecls_end(); RI != RE; ++RI)
+        if (RI->isInlineSpecified()) {
+          Fn->addFnAttr(llvm::Attribute::InlineHint);
+          break;
+        }
+
+  if (getContext().getLangOpts().OpenCL) {
     // Add metadata for a kernel function.
     if (const FunctionDecl *FD = dyn_cast_or_null<FunctionDecl>(D))
       if (FD->hasAttr<OpenCLKernelAttr>()) {
@@ -299,11 +305,18 @@
 
   // Emit subprogram debug descriptor.
   if (CGDebugInfo *DI = getDebugInfo()) {
-    // FIXME: what is going on here and why does it ignore all these
-    // interesting type properties?
+    unsigned NumArgs = 0;
+    QualType *ArgsArray = new QualType[Args.size()];
+    for (FunctionArgList::const_iterator i = Args.begin(), e = Args.end();
+	 i != e; ++i) {
+      ArgsArray[NumArgs++] = (*i)->getType();
+    }
+
     QualType FnType =
-      getContext().getFunctionType(RetTy, 0, 0,
+      getContext().getFunctionType(RetTy, ArgsArray, NumArgs,
                                    FunctionProtoType::ExtProtoInfo());
+
+    delete[] ArgsArray;
 
     DI->setLocation(StartLoc);
     DI->EmitFunctionStart(GD, FnType, CurFn, Builder);
@@ -329,7 +342,7 @@
     // Tell the epilog emitter to autorelease the result.  We do this
     // now so that various specialized functions can suppress it
     // during their IR-generation.
-    if (getLangOptions().ObjCAutoRefCount &&
+    if (getLangOpts().ObjCAutoRefCount &&
         !CurFnInfo->isReturnsRetained() &&
         RetTy->isObjCRetainableType())
       AutoreleaseResult = true;
@@ -340,10 +353,8 @@
   PrologueCleanupDepth = EHStack.stable_begin();
   EmitFunctionProlog(*CurFnInfo, CurFn, Args);
 
-  if (D && isa<CXXMethodDecl>(D) && cast<CXXMethodDecl>(D)->isInstance())
+  if (D && isa<CXXMethodDecl>(D) && cast<CXXMethodDecl>(D)->isInstance()) {
     CGM.getCXXABI().EmitInstanceFunctionProlog(*this);
-<<<<<<< HEAD
-=======
     const CXXMethodDecl *MD = cast<CXXMethodDecl>(D);
     if (MD->getParent()->isLambda() &&
         MD->getOverloadedOperator() == OO_Call) {
@@ -367,7 +378,6 @@
       CXXThisValue = CXXABIThisValue;
     }
   }
->>>>>>> d05f1854
 
   // If any of the arguments have a variably modified type, make sure to
   // emit the type size.
@@ -424,9 +434,8 @@
   if (isa<CXXMethodDecl>(FD) && cast<CXXMethodDecl>(FD)->isInstance())
     CGM.getCXXABI().BuildInstanceFunctionParams(*this, ResTy, Args);
 
-  if (FD->getNumParams())
-    for (unsigned i = 0, e = FD->getNumParams(); i != e; ++i)
-      Args.push_back(FD->getParamDecl(i));
+  for (unsigned i = 0, e = FD->getNumParams(); i != e; ++i)
+    Args.push_back(FD->getParamDecl(i));
 
   SourceRange BodyRange;
   if (Stmt *Body = FD->getBody()) BodyRange = Body->getSourceRange();
@@ -439,10 +448,21 @@
     EmitDestructorBody(Args);
   else if (isa<CXXConstructorDecl>(FD))
     EmitConstructorBody(Args);
-  else if (getContext().getLangOptions().CUDA &&
+  else if (getContext().getLangOpts().CUDA &&
            !CGM.getCodeGenOpts().CUDAIsDevice &&
            FD->hasAttr<CUDAGlobalAttr>())
     CGM.getCUDARuntime().EmitDeviceStubBody(*this, Args);
+  else if (isa<CXXConversionDecl>(FD) &&
+           cast<CXXConversionDecl>(FD)->isLambdaToBlockPointerConversion()) {
+    // The lambda conversion to block pointer is special; the semantics can't be
+    // expressed in the AST, so IRGen needs to special-case it.
+    EmitLambdaToBlockPointerBody(Args);
+  } else if (isa<CXXMethodDecl>(FD) &&
+             cast<CXXMethodDecl>(FD)->isLambdaStaticInvoker()) {
+    // The lambda "__invoke" function is special, because it forwards or
+    // clones the body of the function call operator (but is actually static).
+    EmitLambdaStaticInvokeFunction(cast<CXXMethodDecl>(FD));
+  }
   else
     EmitFunctionBody(Args);
 
@@ -532,15 +552,14 @@
 ConstantFoldsToSimpleInteger(const Expr *Cond, llvm::APInt &ResultInt) {
   // FIXME: Rename and handle conversion of other evaluatable things
   // to bool.
-  Expr::EvalResult Result;
-  if (!Cond->Evaluate(Result, getContext()) || !Result.Val.isInt() ||
-      Result.HasSideEffects)
+  llvm::APSInt Int;
+  if (!Cond->EvaluateAsInt(Int, getContext()))
     return false;  // Not foldable, not integer or not fully evaluatable.
-  
+
   if (CodeGenFunction::ContainsLabel(Cond))
     return false;  // Contains a label.
-  
-  ResultInt = Result.Val.getInt();
+
+  ResultInt = Int;
   return true;
 }
 
@@ -633,29 +652,24 @@
   }
 
   if (const ConditionalOperator *CondOp = dyn_cast<ConditionalOperator>(Cond)) {
-    // Handle ?: operator.
-
-    // Just ignore GNU ?: extension.
-    if (CondOp->getLHS()) {
-      // br(c ? x : y, t, f) -> br(c, br(x, t, f), br(y, t, f))
-      llvm::BasicBlock *LHSBlock = createBasicBlock("cond.true");
-      llvm::BasicBlock *RHSBlock = createBasicBlock("cond.false");
-
-      ConditionalEvaluation cond(*this);
-      EmitBranchOnBoolExpr(CondOp->getCond(), LHSBlock, RHSBlock);
-
-      cond.begin(*this);
-      EmitBlock(LHSBlock);
-      EmitBranchOnBoolExpr(CondOp->getLHS(), TrueBlock, FalseBlock);
-      cond.end(*this);
-
-      cond.begin(*this);
-      EmitBlock(RHSBlock);
-      EmitBranchOnBoolExpr(CondOp->getRHS(), TrueBlock, FalseBlock);
-      cond.end(*this);
-
-      return;
-    }
+    // br(c ? x : y, t, f) -> br(c, br(x, t, f), br(y, t, f))
+    llvm::BasicBlock *LHSBlock = createBasicBlock("cond.true");
+    llvm::BasicBlock *RHSBlock = createBasicBlock("cond.false");
+
+    ConditionalEvaluation cond(*this);
+    EmitBranchOnBoolExpr(CondOp->getCond(), LHSBlock, RHSBlock);
+
+    cond.begin(*this);
+    EmitBlock(LHSBlock);
+    EmitBranchOnBoolExpr(CondOp->getLHS(), TrueBlock, FalseBlock);
+    cond.end(*this);
+
+    cond.begin(*this);
+    EmitBlock(RHSBlock);
+    EmitBranchOnBoolExpr(CondOp->getRHS(), TrueBlock, FalseBlock);
+    cond.end(*this);
+
+    return;
   }
 
   // Emit the code with the fully general case.
@@ -723,7 +737,7 @@
 void
 CodeGenFunction::EmitNullInitialization(llvm::Value *DestPtr, QualType Ty) {
   // Ignore empty classes in C++.
-  if (getContext().getLangOptions().CPlusPlus) {
+  if (getContext().getLangOpts().CPlusPlus) {
     if (const RecordType *RT = Ty->getAs<RecordType>()) {
       if (cast<CXXRecordDecl>(RT->getDecl())->isEmpty())
         return;
@@ -943,19 +957,19 @@
 
   // We're going to walk down into the type and look for VLA
   // expressions.
-  type = type.getCanonicalType();
   do {
     assert(type->isVariablyModifiedType());
 
     const Type *ty = type.getTypePtr();
     switch (ty->getTypeClass()) {
+
 #define TYPE(Class, Base)
 #define ABSTRACT_TYPE(Class, Base)
-#define NON_CANONICAL_TYPE(Class, Base) case Type::Class:
+#define NON_CANONICAL_TYPE(Class, Base)
 #define DEPENDENT_TYPE(Class, Base) case Type::Class:
-#define NON_CANONICAL_UNLESS_DEPENDENT_TYPE(Class, Base) case Type::Class:
+#define NON_CANONICAL_UNLESS_DEPENDENT_TYPE(Class, Base)
 #include "clang/AST/TypeNodes.def"
-      llvm_unreachable("unexpected dependent or non-canonical type!");
+      llvm_unreachable("unexpected dependent type!");
 
     // These types are never variably-modified.
     case Type::Builtin:
@@ -964,6 +978,8 @@
     case Type::ExtVector:
     case Type::Record:
     case Type::Enum:
+    case Type::Elaborated:
+    case Type::TemplateSpecialization:
     case Type::ObjCObject:
     case Type::ObjCInterface:
     case Type::ObjCObjectPointer:
@@ -1013,10 +1029,30 @@
       break;
     }
 
-    case Type::FunctionProto: 
+    case Type::FunctionProto:
     case Type::FunctionNoProto:
       type = cast<FunctionType>(ty)->getResultType();
       break;
+
+    case Type::Paren:
+    case Type::TypeOf:
+    case Type::UnaryTransform:
+    case Type::Attributed:
+    case Type::SubstTemplateTypeParm:
+      // Keep walking after single level desugaring.
+      type = type.getSingleStepDesugaredType(getContext());
+      break;
+
+    case Type::Typedef:
+    case Type::Decltype:
+    case Type::Auto:
+      // Stop walking: nothing to do.
+      return;
+
+    case Type::TypeOfExpr:
+      // Stop walking: emit typeof expression.
+      EmitIgnoredExpr(cast<TypeOfExprType>(ty)->getUnderlyingExpr());
+      return;
 
     case Type::Atomic:
       type = cast<AtomicType>(ty)->getValueType();
