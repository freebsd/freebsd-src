--- conflicted
+++ resolved
@@ -25,8 +25,10 @@
 #include "llvm/ADT/DenseMap.h"
 #include "llvm/ADT/SmallVector.h"
 #include "llvm/Support/ValueHandle.h"
+#include "llvm/Support/Debug.h"
 #include "CodeGenModule.h"
 #include "CGBuilder.h"
+#include "CGDebugInfo.h"
 #include "CGValue.h"
 
 namespace llvm {
@@ -41,8 +43,8 @@
 }
 
 namespace clang {
-  class APValue;
   class ASTContext;
+  class BlockDecl;
   class CXXDestructorDecl;
   class CXXForRangeStmt;
   class CXXTryStmt;
@@ -69,7 +71,6 @@
 
 namespace CodeGen {
   class CodeGenTypes;
-  class CGDebugInfo;
   class CGFunctionInfo;
   class CGRecordLayout;
   class CGBlockInfo;
@@ -598,6 +599,9 @@
   const CodeGen::CGBlockInfo *BlockInfo;
   llvm::Value *BlockPointer;
 
+  llvm::DenseMap<const VarDecl *, FieldDecl *> LambdaCaptureFields;
+  FieldDecl *LambdaThisCaptureField;
+
   /// \brief A mapping from NRVO variables to the flags used to indicate
   /// when the NRVO has been applied to this variable.
   llvm::DenseMap<const VarDecl *, llvm::Value *> NRVOFlags;
@@ -609,6 +613,9 @@
 
   unsigned NextCleanupDestIndex;
 
+  /// FirstBlockInfo - The head of a singly-linked-list of block layouts.
+  CGBlockInfo *FirstBlockInfo;
+
   /// EHResumeBlock - Unified block containing a call to llvm.eh.resume.
   llvm::BasicBlock *EHResumeBlock;
 
@@ -624,10 +631,6 @@
   llvm::BasicBlock *EmitLandingPad();
 
   llvm::BasicBlock *getInvokeDestImpl();
-
-  /// Set up the last cleaup that was pushed as a conditional
-  /// full-expression cleanup.
-  void initFullExprCleanup();
 
   template <class T>
   typename DominatingValue<T>::saved_type saveValueInCond(T value) {
@@ -739,6 +742,10 @@
     initFullExprCleanup();
   }
 
+  /// Set up the last cleaup that was pushed as a conditional
+  /// full-expression cleanup.
+  void initFullExprCleanup();
+
   /// PushDestructorCleanup - Push a cleanup to call the
   /// complete-object destructor of an object of the given type at the
   /// given address.  Does nothing if T is not a C++ class type with a
@@ -758,16 +765,27 @@
   /// DeactivateCleanupBlock - Deactivates the given cleanup block.
   /// The block cannot be reactivated.  Pops it if it's the top of the
   /// stack.
-  void DeactivateCleanupBlock(EHScopeStack::stable_iterator Cleanup);
+  ///
+  /// \param DominatingIP - An instruction which is known to
+  ///   dominate the current IP (if set) and which lies along
+  ///   all paths of execution between the current IP and the
+  ///   the point at which the cleanup comes into scope.
+  void DeactivateCleanupBlock(EHScopeStack::stable_iterator Cleanup,
+                              llvm::Instruction *DominatingIP);
 
   /// ActivateCleanupBlock - Activates an initially-inactive cleanup.
   /// Cannot be used to resurrect a deactivated cleanup.
-  void ActivateCleanupBlock(EHScopeStack::stable_iterator Cleanup);
+  ///
+  /// \param DominatingIP - An instruction which is known to
+  ///   dominate the current IP (if set) and which lies along
+  ///   all paths of execution between the current IP and the
+  ///   the point at which the cleanup comes into scope.
+  void ActivateCleanupBlock(EHScopeStack::stable_iterator Cleanup,
+                            llvm::Instruction *DominatingIP);
 
   /// \brief Enters a new scope for capturing cleanups, all of which
   /// will be executed once the scope is exited.
   class RunCleanupsScope {
-    CodeGenFunction& CGF;
     EHScopeStack::stable_iterator CleanupStackDepth;
     bool OldDidCallStackSave;
     bool PerformCleanup;
@@ -775,10 +793,13 @@
     RunCleanupsScope(const RunCleanupsScope &); // DO NOT IMPLEMENT
     RunCleanupsScope &operator=(const RunCleanupsScope &); // DO NOT IMPLEMENT
 
+  protected:
+    CodeGenFunction& CGF;
+    
   public:
     /// \brief Enter a new cleanup scope.
     explicit RunCleanupsScope(CodeGenFunction &CGF)
-      : CGF(CGF), PerformCleanup(true)
+      : PerformCleanup(true), CGF(CGF)
     {
       CleanupStackDepth = CGF.EHStack.stable_begin();
       OldDidCallStackSave = CGF.DidCallStackSave;
@@ -806,6 +827,41 @@
       CGF.DidCallStackSave = OldDidCallStackSave;
       CGF.PopCleanupBlocks(CleanupStackDepth);
       PerformCleanup = false;
+    }
+  };
+
+  class LexicalScope: protected RunCleanupsScope {
+    SourceRange Range;
+    bool PopDebugStack;
+
+    LexicalScope(const LexicalScope &); // DO NOT IMPLEMENT THESE
+    LexicalScope &operator=(const LexicalScope &);
+
+  public:
+    /// \brief Enter a new cleanup scope.
+    explicit LexicalScope(CodeGenFunction &CGF, SourceRange Range)
+      : RunCleanupsScope(CGF), Range(Range), PopDebugStack(true) {
+      if (CGDebugInfo *DI = CGF.getDebugInfo())
+        DI->EmitLexicalBlockStart(CGF.Builder, Range.getBegin());
+    }
+
+    /// \brief Exit this cleanup scope, emitting any accumulated
+    /// cleanups.
+    ~LexicalScope() {
+      if (PopDebugStack) {
+        CGDebugInfo *DI = CGF.getDebugInfo();
+        if (DI) DI->EmitLexicalBlockEnd(CGF.Builder, Range.getEnd());
+      }
+    }
+
+    /// \brief Force the emission of cleanups now, instead of waiting
+    /// until this object is destroyed.
+    void ForceCleanup() {
+      RunCleanupsScope::ForceCleanup();
+      if (CGDebugInfo *DI = CGF.getDebugInfo()) {
+        DI->EmitLexicalBlockEnd(CGF.Builder, Range.getEnd());
+        PopDebugStack = false;
+      }
     }
   };
 
@@ -881,6 +937,12 @@
   /// one branch or the other of a conditional expression.
   bool isInConditionalBranch() const { return OutermostConditional != 0; }
 
+  void setBeforeOutermostConditional(llvm::Value *value, llvm::Value *addr) {
+    assert(isInConditionalBranch());
+    llvm::BasicBlock *block = OutermostConditional->getStartingBlock();
+    new llvm::StoreInst(value, addr, &block->back());    
+  }
+
   /// An RAII object to record that we're evaluating a statement
   /// expression.
   class StmtExprEvaluation {
@@ -912,18 +974,91 @@
 
   public:
     PeepholeProtection() : Inst(0) {}
-  };  
+  };
+
+  /// A non-RAII class containing all the information about a bound
+  /// opaque value.  OpaqueValueMapping, below, is a RAII wrapper for
+  /// this which makes individual mappings very simple; using this
+  /// class directly is useful when you have a variable number of
+  /// opaque values or don't want the RAII functionality for some
+  /// reason.
+  class OpaqueValueMappingData {
+    const OpaqueValueExpr *OpaqueValue;
+    bool BoundLValue;
+    CodeGenFunction::PeepholeProtection Protection;
+
+    OpaqueValueMappingData(const OpaqueValueExpr *ov,
+                           bool boundLValue)
+      : OpaqueValue(ov), BoundLValue(boundLValue) {}
+  public:
+    OpaqueValueMappingData() : OpaqueValue(0) {}
+
+    static bool shouldBindAsLValue(const Expr *expr) {
+      // gl-values should be bound as l-values for obvious reasons.
+      // Records should be bound as l-values because IR generation
+      // always keeps them in memory.  Expressions of function type
+      // act exactly like l-values but are formally required to be
+      // r-values in C.
+      return expr->isGLValue() ||
+             expr->getType()->isRecordType() ||
+             expr->getType()->isFunctionType();
+    }
+
+    static OpaqueValueMappingData bind(CodeGenFunction &CGF,
+                                       const OpaqueValueExpr *ov,
+                                       const Expr *e) {
+      if (shouldBindAsLValue(ov))
+        return bind(CGF, ov, CGF.EmitLValue(e));
+      return bind(CGF, ov, CGF.EmitAnyExpr(e));
+    }
+
+    static OpaqueValueMappingData bind(CodeGenFunction &CGF,
+                                       const OpaqueValueExpr *ov,
+                                       const LValue &lv) {
+      assert(shouldBindAsLValue(ov));
+      CGF.OpaqueLValues.insert(std::make_pair(ov, lv));
+      return OpaqueValueMappingData(ov, true);
+    }
+
+    static OpaqueValueMappingData bind(CodeGenFunction &CGF,
+                                       const OpaqueValueExpr *ov,
+                                       const RValue &rv) {
+      assert(!shouldBindAsLValue(ov));
+      CGF.OpaqueRValues.insert(std::make_pair(ov, rv));
+
+      OpaqueValueMappingData data(ov, false);
+
+      // Work around an extremely aggressive peephole optimization in
+      // EmitScalarConversion which assumes that all other uses of a
+      // value are extant.
+      data.Protection = CGF.protectFromPeepholes(rv);
+
+      return data;
+    }
+
+    bool isValid() const { return OpaqueValue != 0; }
+    void clear() { OpaqueValue = 0; }
+
+    void unbind(CodeGenFunction &CGF) {
+      assert(OpaqueValue && "no data to unbind!");
+
+      if (BoundLValue) {
+        CGF.OpaqueLValues.erase(OpaqueValue);
+      } else {
+        CGF.OpaqueRValues.erase(OpaqueValue);
+        CGF.unprotectFromPeepholes(Protection);
+      }
+    }
+  };
 
   /// An RAII object to set (and then clear) a mapping for an OpaqueValueExpr.
   class OpaqueValueMapping {
     CodeGenFunction &CGF;
-    const OpaqueValueExpr *OpaqueValue;
-    bool BoundLValue;
-    CodeGenFunction::PeepholeProtection Protection;
+    OpaqueValueMappingData Data;
 
   public:
     static bool shouldBindAsLValue(const Expr *expr) {
-      return expr->isGLValue() || expr->getType()->isRecordType();
+      return OpaqueValueMappingData::shouldBindAsLValue(expr);
     }
 
     /// Build the opaque value mapping for the given conditional
@@ -933,75 +1068,34 @@
     ///
     OpaqueValueMapping(CodeGenFunction &CGF,
                        const AbstractConditionalOperator *op) : CGF(CGF) {
-      if (isa<ConditionalOperator>(op)) {
-        OpaqueValue = 0;
-        BoundLValue = false;
+      if (isa<ConditionalOperator>(op))
+        // Leave Data empty.
         return;
-      }
 
       const BinaryConditionalOperator *e = cast<BinaryConditionalOperator>(op);
-      init(e->getOpaqueValue(), e->getCommon());
+      Data = OpaqueValueMappingData::bind(CGF, e->getOpaqueValue(),
+                                          e->getCommon());
     }
 
     OpaqueValueMapping(CodeGenFunction &CGF,
                        const OpaqueValueExpr *opaqueValue,
                        LValue lvalue)
-      : CGF(CGF), OpaqueValue(opaqueValue), BoundLValue(true) {
-      assert(opaqueValue && "no opaque value expression!");
-      assert(shouldBindAsLValue(opaqueValue));
-      initLValue(lvalue);
+      : CGF(CGF), Data(OpaqueValueMappingData::bind(CGF, opaqueValue, lvalue)) {
     }
 
     OpaqueValueMapping(CodeGenFunction &CGF,
                        const OpaqueValueExpr *opaqueValue,
                        RValue rvalue)
-      : CGF(CGF), OpaqueValue(opaqueValue), BoundLValue(false) {
-      assert(opaqueValue && "no opaque value expression!");
-      assert(!shouldBindAsLValue(opaqueValue));
-      initRValue(rvalue);
+      : CGF(CGF), Data(OpaqueValueMappingData::bind(CGF, opaqueValue, rvalue)) {
     }
 
     void pop() {
-      assert(OpaqueValue && "mapping already popped!");
-      popImpl();
-      OpaqueValue = 0;
+      Data.unbind(CGF);
+      Data.clear();
     }
 
     ~OpaqueValueMapping() {
-      if (OpaqueValue) popImpl();
-    }
-
-  private:
-    void popImpl() {
-      if (BoundLValue)
-        CGF.OpaqueLValues.erase(OpaqueValue);
-      else {
-        CGF.OpaqueRValues.erase(OpaqueValue);
-        CGF.unprotectFromPeepholes(Protection);
-      }
-    }
-
-    void init(const OpaqueValueExpr *ov, const Expr *e) {
-      OpaqueValue = ov;
-      BoundLValue = shouldBindAsLValue(ov);
-      assert(BoundLValue == shouldBindAsLValue(e)
-             && "inconsistent expression value kinds!");
-      if (BoundLValue)
-        initLValue(CGF.EmitLValue(e));
-      else
-        initRValue(CGF.EmitAnyExpr(e));
-    }
-
-    void initLValue(const LValue &lv) {
-      CGF.OpaqueLValues.insert(std::make_pair(OpaqueValue, lv));
-    }
-
-    void initRValue(const RValue &rv) {
-      // Work around an extremely aggressive peephole optimization in
-      // EmitScalarConversion which assumes that all other uses of a
-      // value are extant.
-      Protection = CGF.protectFromPeepholes(rv);
-      CGF.OpaqueRValues.insert(std::make_pair(OpaqueValue, rv));
+      if (Data.isValid()) Data.unbind(CGF);
     }
   };
   
@@ -1046,7 +1140,7 @@
   };
   SmallVector<BreakContinue, 8> BreakContinueStack;
 
-  /// SwitchInsn - This is nearest current switch instruction. It is null if if
+  /// SwitchInsn - This is nearest current switch instruction. It is null if
   /// current context is not in a switch.
   llvm::SwitchInst *SwitchInsn;
 
@@ -1073,7 +1167,8 @@
 
   /// CXXThisDecl - When generating code for a C++ member function,
   /// this will hold the implicit 'this' declaration.
-  ImplicitParamDecl *CXXThisDecl;
+  ImplicitParamDecl *CXXABIThisDecl;
+  llvm::Value *CXXABIThisValue;
   llvm::Value *CXXThisValue;
 
   /// CXXVTTDecl - When generating code for a base object constructor or
@@ -1099,6 +1194,7 @@
 
 public:
   CodeGenFunction(CodeGenModule &cgm);
+  ~CodeGenFunction();
 
   CodeGenTypes &getTypes() const { return CGM.getTypes(); }
   ASTContext &getContext() const { return CGM.getContext(); }
@@ -1114,7 +1210,7 @@
     return CGM.getCodeGenOpts().OptimizationLevel == 0;
   }
 
-  const LangOptions &getLangOptions() const { return CGM.getLangOptions(); }
+  const LangOptions &getLangOpts() const { return CGM.getLangOpts(); }
 
   /// Returns a pointer to the function's exception object and selector slot,
   /// which is assigned in every landing pad.
@@ -1152,27 +1248,27 @@
   void pushIrregularPartialArrayCleanup(llvm::Value *arrayBegin,
                                         llvm::Value *arrayEndPointer,
                                         QualType elementType,
-                                        Destroyer &destroyer);
+                                        Destroyer *destroyer);
   void pushRegularPartialArrayCleanup(llvm::Value *arrayBegin,
                                       llvm::Value *arrayEnd,
                                       QualType elementType,
-                                      Destroyer &destroyer);
+                                      Destroyer *destroyer);
 
   void pushDestroy(QualType::DestructionKind dtorKind,
                    llvm::Value *addr, QualType type);
   void pushDestroy(CleanupKind kind, llvm::Value *addr, QualType type,
-                   Destroyer &destroyer, bool useEHCleanupForArray);
-  void emitDestroy(llvm::Value *addr, QualType type, Destroyer &destroyer,
+                   Destroyer *destroyer, bool useEHCleanupForArray);
+  void emitDestroy(llvm::Value *addr, QualType type, Destroyer *destroyer,
                    bool useEHCleanupForArray);
   llvm::Function *generateDestroyHelper(llvm::Constant *addr,
                                         QualType type,
-                                        Destroyer &destroyer,
+                                        Destroyer *destroyer,
                                         bool useEHCleanupForArray);
   void emitArrayDestroy(llvm::Value *begin, llvm::Value *end,
-                        QualType type, Destroyer &destroyer,
+                        QualType type, Destroyer *destroyer,
                         bool checkZeroLength, bool useEHCleanup);
 
-  Destroyer &getDestroyer(QualType::DestructionKind destructionKind);
+  Destroyer *getDestroyer(QualType::DestructionKind destructionKind);
 
   /// Determines whether an EH cleanup is required to destroy a type
   /// with the given destruction kind.
@@ -1182,9 +1278,9 @@
       return false;
     case QualType::DK_cxx_destructor:
     case QualType::DK_objc_weak_lifetime:
-      return getLangOptions().Exceptions;
+      return getLangOpts().Exceptions;
     case QualType::DK_objc_strong_lifetime:
-      return getLangOptions().Exceptions &&
+      return getLangOpts().Exceptions &&
              CGM.getCodeGenOpts().ObjCAutoRefCountExceptions;
     }
     llvm_unreachable("bad destruction kind");
@@ -1208,7 +1304,8 @@
   void GenerateObjCGetter(ObjCImplementationDecl *IMP,
                           const ObjCPropertyImplDecl *PID);
   void generateObjCGetterBody(const ObjCImplementationDecl *classImpl,
-                              const ObjCPropertyImplDecl *propImpl);
+                              const ObjCPropertyImplDecl *propImpl,
+                              llvm::Constant *AtomicHelperFn);
 
   void GenerateObjCCtorDtorMethod(ObjCImplementationDecl *IMP,
                                   ObjCMethodDecl *MD, bool ctor);
@@ -1218,7 +1315,8 @@
   void GenerateObjCSetter(ObjCImplementationDecl *IMP,
                           const ObjCPropertyImplDecl *PID);
   void generateObjCSetterBody(const ObjCImplementationDecl *classImpl,
-                              const ObjCPropertyImplDecl *propImpl);
+                              const ObjCPropertyImplDecl *propImpl,
+                              llvm::Constant *AtomicHelperFn);
   bool IndirectObjCSetterArg(const CGFunctionInfo &FI);
   bool IvarTypeWithAggrGCObjects(QualType Ty);
 
@@ -1227,6 +1325,8 @@
   //===--------------------------------------------------------------------===//
 
   llvm::Value *EmitBlockLiteral(const BlockExpr *);
+  llvm::Value *EmitBlockLiteral(const CGBlockInfo &Info);
+  static void destroyBlockInfos(CGBlockInfo *info);
   llvm::Constant *BuildDescriptorBlockDecl(const BlockExpr *,
                                            const CGBlockInfo &Info,
                                            llvm::StructType *,
@@ -1235,10 +1335,16 @@
   llvm::Function *GenerateBlockFunction(GlobalDecl GD,
                                         const CGBlockInfo &Info,
                                         const Decl *OuterFuncDecl,
-                                        const DeclMapTy &ldm);
+                                        const DeclMapTy &ldm,
+                                        bool IsLambdaConversionToBlock);
 
   llvm::Constant *GenerateCopyHelperFunction(const CGBlockInfo &blockInfo);
   llvm::Constant *GenerateDestroyHelperFunction(const CGBlockInfo &blockInfo);
+  llvm::Constant *GenerateObjCAtomicSetterCopyHelperFunction(
+                                             const ObjCPropertyImplDecl *PID);
+  llvm::Constant *GenerateObjCAtomicGetterCopyHelperFunction(
+                                             const ObjCPropertyImplDecl *PID);
+  llvm::Value *EmitBlockCopyAndAutorelease(llvm::Value *Block, QualType Ty);
 
   void BuildBlockRelease(llvm::Value *DeclPtr, BlockFieldFlags flags);
 
@@ -1253,10 +1359,7 @@
   }
 
   void AllocateBlockCXXThisPointer(const CXXThisExpr *E);
-  void AllocateBlockDecl(const BlockDeclRefExpr *E);
-  llvm::Value *GetAddrOfBlockDecl(const BlockDeclRefExpr *E) {
-    return GetAddrOfBlockDecl(E->getDecl(), E->isByRef());
-  }
+  void AllocateBlockDecl(const DeclRefExpr *E);
   llvm::Value *GetAddrOfBlockDecl(const VarDecl *var, bool ByRef);
   llvm::Type *BuildByRefType(const VarDecl *var);
 
@@ -1272,6 +1375,13 @@
   void EmitDestructorBody(FunctionArgList &Args);
   void EmitFunctionBody(FunctionArgList &Args);
 
+  void EmitForwardingCallToLambda(const CXXRecordDecl *Lambda,
+                                  CallArgList &CallArgs);
+  void EmitLambdaToBlockPointerBody(FunctionArgList &Args);
+  void EmitLambdaBlockInvokeBody();
+  void EmitLambdaDelegatingInvokeBody(const CXXMethodDecl *MD);
+  void EmitLambdaStaticInvokeFunction(const CXXMethodDecl *MD);
+
   /// EmitReturnBlock - Emit the unified return block, trying to avoid its
   /// emission when possible.
   void EmitReturnBlock();
@@ -1289,6 +1399,9 @@
 
   void EmitCtorPrologue(const CXXConstructorDecl *CD, CXXCtorType Type,
                         FunctionArgList &Args);
+
+  void EmitInitializerForField(FieldDecl *Field, LValue LHS, Expr *Init,
+                               ArrayRef<VarDecl *> ArrayIndexes);
 
   /// InitializeVTablePointer - Initialize the vtable pointer of the given
   /// subobject.
@@ -1442,7 +1555,15 @@
   //                                  Helpers
   //===--------------------------------------------------------------------===//
 
-  LValue MakeAddrLValue(llvm::Value *V, QualType T, unsigned Alignment = 0) {
+  LValue MakeAddrLValue(llvm::Value *V, QualType T,
+                        CharUnits Alignment = CharUnits()) {
+    return LValue::MakeAddr(V, T, Alignment, getContext(),
+                            CGM.getTBAAInfo(T));
+  }
+  LValue MakeNaturalAlignAddrLValue(llvm::Value *V, QualType T) {
+    CharUnits Alignment;
+    if (!T->isIncompleteType())
+      Alignment = getContext().getTypeAlignInChars(T);
     return LValue::MakeAddr(V, T, Alignment, getContext(),
                             CGM.getTBAAInfo(T));
   }
@@ -1470,7 +1591,9 @@
   /// CreateAggTemp - Create a temporary memory object for the given
   /// aggregate type.
   AggValueSlot CreateAggTemp(QualType T, const Twine &Name = "tmp") {
-    return AggValueSlot::forAddr(CreateMemTemp(T, Name), T.getQualifiers(),
+    CharUnits Alignment = getContext().getTypeAlignInChars(T);
+    return AggValueSlot::forAddr(CreateMemTemp(T, Name), Alignment,
+                                 T.getQualifiers(),
                                  AggValueSlot::IsNotDestructed,
                                  AggValueSlot::DoesNotNeedGCBarriers,
                                  AggValueSlot::IsNotAliased);
@@ -1519,7 +1642,8 @@
   /// \param isVolatile - True iff either the source or the destination is
   /// volatile.
   void EmitAggregateCopy(llvm::Value *DestPtr, llvm::Value *SrcPtr,
-                         QualType EltTy, bool isVolatile=false);
+                         QualType EltTy, bool isVolatile=false,
+                         unsigned Alignment = 0);
 
   /// StartBlock - Start new block named N. If insert block is a dummy block
   /// then reuse it.
@@ -1677,7 +1801,8 @@
   void EmitNewArrayInitializer(const CXXNewExpr *E, QualType elementType,
                                llvm::Value *NewPtr, llvm::Value *NumElements);
 
-  void EmitCXXTemporary(const CXXTemporary *Temporary, llvm::Value *Ptr);
+  void EmitCXXTemporary(const CXXTemporary *Temporary, QualType TempType,
+                        llvm::Value *Ptr);
 
   llvm::Value *EmitCXXNewExpr(const CXXNewExpr *E);
   void EmitCXXDeleteExpr(const CXXDeleteExpr *E);
@@ -1687,6 +1812,10 @@
 
   llvm::Value* EmitCXXTypeidExpr(const CXXTypeidExpr *E);
   llvm::Value *EmitDynamicCast(llvm::Value *V, const CXXDynamicCastExpr *DCE);
+
+  void MaybeEmitStdInitializerListCleanup(llvm::Value *loc, const Expr *init);
+  void EmitStdInitializerListCleanup(llvm::Value *loc,
+                                     const InitListExpr *init);
 
   void EmitCheck(llvm::Value *, unsigned Size);
 
@@ -1918,13 +2047,14 @@
   /// the LLVM value representation.
   void EmitStoreOfScalar(llvm::Value *Value, llvm::Value *Addr,
                          bool Volatile, unsigned Alignment, QualType Ty,
-                         llvm::MDNode *TBAAInfo = 0);
+                         llvm::MDNode *TBAAInfo = 0, bool isInit=false);
 
   /// EmitStoreOfScalar - Store a scalar value to an address, taking
   /// care to appropriately convert from the memory representation to
   /// the LLVM value representation.  The l-value must be a simple
-  /// l-value.
-  void EmitStoreOfScalar(llvm::Value *value, LValue lvalue);
+  /// l-value.  The isInit flag indicates whether this is an initialization.
+  /// If so, atomic qualifiers are ignored and the store is always non-atomic.
+  void EmitStoreOfScalar(llvm::Value *value, LValue lvalue, bool isInit=false);
 
   /// EmitLoadOfLValue - Given an expression that represents a value lvalue,
   /// this method emits the address of the lvalue, then loads the result as an
@@ -1932,15 +2062,12 @@
   RValue EmitLoadOfLValue(LValue V);
   RValue EmitLoadOfExtVectorElementLValue(LValue V);
   RValue EmitLoadOfBitfieldLValue(LValue LV);
-  RValue EmitLoadOfPropertyRefLValue(LValue LV,
-                                 ReturnValueSlot Return = ReturnValueSlot());
 
   /// EmitStoreThroughLValue - Store the specified rvalue into the specified
   /// lvalue, where both are guaranteed to the have the same type, and that type
   /// is 'Ty'.
-  void EmitStoreThroughLValue(RValue Src, LValue Dst);
+  void EmitStoreThroughLValue(RValue Src, LValue Dst, bool isInit=false);
   void EmitStoreThroughExtVectorComponentLValue(RValue Src, LValue Dst);
-  void EmitStoreThroughPropertyRefLValue(RValue Src, LValue Dst);
 
   /// EmitStoreThroughLValue - Store Src into Dst with same constraints as
   /// EmitStoreThroughLValue.
@@ -1978,8 +2105,6 @@
   LValue EmitMaterializeTemporaryExpr(const MaterializeTemporaryExpr *E);
   LValue EmitOpaqueValueLValue(const OpaqueValueExpr *e);
 
-<<<<<<< HEAD
-=======
   RValue EmitRValueForField(LValue LV, const FieldDecl *FD);
 
   class ConstantEmission {
@@ -2016,7 +2141,6 @@
                                 AggValueSlot slot = AggValueSlot::ignored());
   LValue EmitPseudoObjectLValue(const PseudoObjectExpr *e);
 
->>>>>>> d05f1854
   llvm::Value *EmitIvarOffset(const ObjCInterfaceDecl *Interface,
                               const ObjCIvarDecl *Ivar);
   LValue EmitLValueForAnonRecordField(llvm::Value* Base,
@@ -2037,16 +2161,13 @@
   LValue EmitLValueForBitfield(llvm::Value* Base, const FieldDecl* Field,
                                 unsigned CVRQualifiers);
 
-  LValue EmitBlockDeclRefLValue(const BlockDeclRefExpr *E);
-
   LValue EmitCXXConstructLValue(const CXXConstructExpr *E);
   LValue EmitCXXBindTemporaryLValue(const CXXBindTemporaryExpr *E);
-  LValue EmitExprWithCleanupsLValue(const ExprWithCleanups *E);
+  LValue EmitLambdaLValue(const LambdaExpr *E);
   LValue EmitCXXTypeidLValue(const CXXTypeidExpr *E);
 
   LValue EmitObjCMessageExprLValue(const ObjCMessageExpr *E);
   LValue EmitObjCIvarRefLValue(const ObjCIvarRefExpr *E);
-  LValue EmitObjCPropertyRefLValue(const ObjCPropertyRefExpr *E);
   LValue EmitStmtExprLValue(const StmtExpr *E);
   LValue EmitPointerToDataMemberBinaryExpr(const BinaryOperator *E);
   LValue EmitObjCSelectorLValue(const ObjCSelectorExpr *E);
@@ -2136,12 +2257,18 @@
   llvm::Value *EmitNeonShiftVector(llvm::Value *V, llvm::Type *Ty,
                                    bool negateForRightShift);
 
-  llvm::Value *BuildVector(const SmallVectorImpl<llvm::Value*> &Ops);
+  llvm::Value *BuildVector(ArrayRef<llvm::Value*> Ops);
   llvm::Value *EmitX86BuiltinExpr(unsigned BuiltinID, const CallExpr *E);
+  llvm::Value *EmitHexagonBuiltinExpr(unsigned BuiltinID, const CallExpr *E);
   llvm::Value *EmitPPCBuiltinExpr(unsigned BuiltinID, const CallExpr *E);
 
   llvm::Value *EmitObjCProtocolExpr(const ObjCProtocolExpr *E);
   llvm::Value *EmitObjCStringLiteral(const ObjCStringLiteral *E);
+  llvm::Value *EmitObjCNumericLiteral(const ObjCNumericLiteral *E);
+  llvm::Value *EmitObjCArrayLiteral(const ObjCArrayLiteral *E);
+  llvm::Value *EmitObjCDictionaryLiteral(const ObjCDictionaryLiteral *E);
+  llvm::Value *EmitObjCCollectionLiteral(const Expr *E,
+                                const ObjCMethodDecl *MethodWithObjects);
   llvm::Value *EmitObjCSelectorExpr(const ObjCSelectorExpr *E);
   RValue EmitObjCMessageExpr(const ObjCMessageExpr *E,
                              ReturnValueSlot Return = ReturnValueSlot());
@@ -2281,7 +2408,8 @@
 
   /// EmitCXXGlobalVarDeclInit - Create the initializer for a C++
   /// variable with global storage.
-  void EmitCXXGlobalVarDeclInit(const VarDecl &D, llvm::Constant *DeclPtr);
+  void EmitCXXGlobalVarDeclInit(const VarDecl &D, llvm::Constant *DeclPtr,
+                                bool PerformInit);
 
   /// EmitCXXGlobalDtorRegistration - Emits a call to register the global ptr
   /// with the C++ runtime so that its destructor will be called at exit.
@@ -2293,7 +2421,8 @@
   /// possible to prove that an initialization will be done exactly
   /// once, e.g. with a static local variable or a static data member
   /// of a class template.
-  void EmitCXXGuardedInit(const VarDecl &D, llvm::GlobalVariable *DeclPtr);
+  void EmitCXXGuardedInit(const VarDecl &D, llvm::GlobalVariable *DeclPtr,
+                          bool PerformInit);
 
   /// GenerateCXXGlobalInitFunc - Generates code for initializing global
   /// variables.
@@ -2301,25 +2430,31 @@
                                  llvm::Constant **Decls,
                                  unsigned NumDecls);
 
-  /// GenerateCXXGlobalDtorFunc - Generates code for destroying global
+  /// GenerateCXXGlobalDtorsFunc - Generates code for destroying global
   /// variables.
-  void GenerateCXXGlobalDtorFunc(llvm::Function *Fn,
-                                 const std::vector<std::pair<llvm::WeakVH,
-                                   llvm::Constant*> > &DtorsAndObjects);
+  void GenerateCXXGlobalDtorsFunc(llvm::Function *Fn,
+                                  const std::vector<std::pair<llvm::WeakVH,
+                                  llvm::Constant*> > &DtorsAndObjects);
 
   void GenerateCXXGlobalVarDeclInitFunc(llvm::Function *Fn,
                                         const VarDecl *D,
-                                        llvm::GlobalVariable *Addr);
+                                        llvm::GlobalVariable *Addr,
+                                        bool PerformInit);
 
   void EmitCXXConstructExpr(const CXXConstructExpr *E, AggValueSlot Dest);
   
   void EmitSynthesizedCXXCopyCtor(llvm::Value *Dest, llvm::Value *Src,
                                   const Expr *Exp);
 
-  RValue EmitExprWithCleanups(const ExprWithCleanups *E,
-                              AggValueSlot Slot =AggValueSlot::ignored());
+  void enterFullExpression(const ExprWithCleanups *E) {
+    if (E->getNumObjects() == 0) return;
+    enterNonTrivialFullExpression(E);
+  }
+  void enterNonTrivialFullExpression(const ExprWithCleanups *E);
 
   void EmitCXXThrowExpr(const CXXThrowExpr *E);
+
+  void EmitLambdaExpr(const LambdaExpr *E, AggValueSlot Dest);
 
   RValue EmitAtomicExpr(AtomicExpr *E, llvm::Value *Dest = 0);
 
@@ -2382,7 +2517,12 @@
   /// a r-value suitable for passing the given parameter.
   void EmitDelegateCallArg(CallArgList &args, const VarDecl *param);
 
+  /// SetFPAccuracy - Set the minimum required accuracy of the given floating
+  /// point operation, expressed as the maximum relative error in ulp.
+  void SetFPAccuracy(llvm::Value *Val, float Accuracy);
+
 private:
+  llvm::MDNode *getRangeForLoadFromType(QualType Ty);
   void EmitReturnOfRValue(RValue RV, QualType Ty);
 
   /// ExpandTypeFromArgs - Reconstruct a structure of type \arg Ty
@@ -2470,6 +2610,18 @@
   CodeGenModule::ByrefHelpers *
   buildByrefHelpers(llvm::StructType &byrefType,
                     const AutoVarEmission &emission);
+
+  void AddObjCARCExceptionMetadata(llvm::Instruction *Inst);
+
+  /// GetPointeeAlignment - Given an expression with a pointer type, find the
+  /// alignment of the type referenced by the pointer.  Skip over implicit
+  /// casts.
+  unsigned GetPointeeAlignment(const Expr *Addr);
+
+  /// GetPointeeAlignmentValue - Given an expression with a pointer type, find
+  /// the alignment of the type referenced by the pointer.  Skip over implicit
+  /// casts.  Return the alignment as an llvm::Value.
+  llvm::Value *GetPointeeAlignmentValue(const Expr *Addr);
 };
 
 /// Helper class with most of the code for saving a value for a
