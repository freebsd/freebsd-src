--- conflicted
+++ resolved
@@ -16,6 +16,7 @@
 #include "CGObjCRuntime.h"
 #include "clang/AST/ASTContext.h"
 #include "clang/AST/DeclCXX.h"
+#include "clang/AST/DeclTemplate.h"
 #include "clang/AST/StmtVisitor.h"
 #include "llvm/Constants.h"
 #include "llvm/Function.h"
@@ -74,12 +75,17 @@
 
   /// EmitFinalDestCopy - Perform the final copy to DestPtr, if desired.
   void EmitFinalDestCopy(const Expr *E, LValue Src, bool Ignore = false);
-  void EmitFinalDestCopy(const Expr *E, RValue Src, bool Ignore = false);
+  void EmitFinalDestCopy(const Expr *E, RValue Src, bool Ignore = false,
+                         unsigned Alignment = 0);
 
   void EmitMoveFromReturnSlot(const Expr *E, RValue Src);
 
+  void EmitStdInitializerList(llvm::Value *DestPtr, InitListExpr *InitList);
+  void EmitArrayInit(llvm::Value *DestPtr, llvm::ArrayType *AType,
+                     QualType elementType, InitListExpr *E);
+
   AggValueSlot::NeedsGCBarriers_t needsGC(QualType T) {
-    if (CGF.getLangOptions().getGC() && TypeRequiresGCollection(T))
+    if (CGF.getLangOpts().getGC() && TypeRequiresGCollection(T))
       return AggValueSlot::NeedsGCBarriers;
     return AggValueSlot::DoesNotNeedGCBarriers;
   }
@@ -103,15 +109,29 @@
   }
 
   // l-values.
-  void VisitDeclRefExpr(DeclRefExpr *DRE) { EmitAggLoadOfLValue(DRE); }
+  void VisitDeclRefExpr(DeclRefExpr *E) {
+    // For aggregates, we should always be able to emit the variable
+    // as an l-value unless it's a reference.  This is due to the fact
+    // that we can't actually ever see a normal l2r conversion on an
+    // aggregate in C++, and in C there's no language standard
+    // actively preventing us from listing variables in the captures
+    // list of a block.
+    if (E->getDecl()->getType()->isReferenceType()) {
+      if (CodeGenFunction::ConstantEmission result
+            = CGF.tryEmitAsConstant(E)) {
+        EmitFinalDestCopy(E, result.getReferenceLValue(CGF, E));
+        return;
+      }
+    }
+
+    EmitAggLoadOfLValue(E);
+  }
+
   void VisitMemberExpr(MemberExpr *ME) { EmitAggLoadOfLValue(ME); }
   void VisitUnaryDeref(UnaryOperator *E) { EmitAggLoadOfLValue(E); }
   void VisitStringLiteral(StringLiteral *E) { EmitAggLoadOfLValue(E); }
   void VisitCompoundLiteralExpr(CompoundLiteralExpr *E);
   void VisitArraySubscriptExpr(ArraySubscriptExpr *E) {
-    EmitAggLoadOfLValue(E);
-  }
-  void VisitBlockDeclRefExpr(const BlockDeclRefExpr *E) {
     EmitAggLoadOfLValue(E);
   }
   void VisitPredefinedExpr(const PredefinedExpr *E) {
@@ -131,7 +151,6 @@
   void VisitObjCIvarRefExpr(ObjCIvarRefExpr *E) {
     EmitAggLoadOfLValue(E);
   }
-  void VisitObjCPropertyRefExpr(ObjCPropertyRefExpr *E);
 
   void VisitAbstractConditionalOperator(const AbstractConditionalOperator *CO);
   void VisitChooseExpr(const ChooseExpr *CE);
@@ -142,11 +161,21 @@
   }
   void VisitCXXBindTemporaryExpr(CXXBindTemporaryExpr *E);
   void VisitCXXConstructExpr(const CXXConstructExpr *E);
+  void VisitLambdaExpr(LambdaExpr *E);
   void VisitExprWithCleanups(ExprWithCleanups *E);
   void VisitCXXScalarValueInitExpr(CXXScalarValueInitExpr *E);
   void VisitCXXTypeidExpr(CXXTypeidExpr *E) { EmitAggLoadOfLValue(E); }
   void VisitMaterializeTemporaryExpr(MaterializeTemporaryExpr *E);
   void VisitOpaqueValueExpr(OpaqueValueExpr *E);
+
+  void VisitPseudoObjectExpr(PseudoObjectExpr *E) {
+    if (E->isGLValue()) {
+      LValue LV = CGF.EmitPseudoObjectLValue(E);
+      return EmitFinalDestCopy(E, LV);
+    }
+
+    CGF.EmitPseudoObjectRValue(E, EnsureSlot(E->getType()));
+  }
 
   void VisitVAArgExpr(VAArgExpr *E);
 
@@ -216,7 +245,8 @@
 }
 
 /// EmitFinalDestCopy - Perform the final copy to DestPtr, if desired.
-void AggExprEmitter::EmitFinalDestCopy(const Expr *E, RValue Src, bool Ignore) {
+void AggExprEmitter::EmitFinalDestCopy(const Expr *E, RValue Src, bool Ignore,
+                                       unsigned Alignment) {
   assert(Src.isAggregate() && "value must be aggregate value!");
 
   // If Dest is ignored, then we're evaluating an aggregate expression
@@ -227,7 +257,7 @@
   // volatile.
   if (Dest.isIgnored()) {
     if (!Src.isVolatileQualified() ||
-        CGF.CGM.getLangOptions().CPlusPlus ||
+        CGF.CGM.getLangOpts().CPlusPlus ||
         (IgnoreResult && Ignore))
       return;
 
@@ -251,18 +281,14 @@
   // from the source as well, as we can't eliminate it if either operand
   // is volatile, unless copy has volatile for both source and destination..
   CGF.EmitAggregateCopy(Dest.getAddr(), Src.getAggregateAddr(), E->getType(),
-                        Dest.isVolatile()|Src.isVolatileQualified());
+                        Dest.isVolatile()|Src.isVolatileQualified(),
+                        Alignment);
 }
 
 /// EmitFinalDestCopy - Perform the final copy to DestPtr, if desired.
 void AggExprEmitter::EmitFinalDestCopy(const Expr *E, LValue Src, bool Ignore) {
   assert(Src.isSimple() && "Can't have aggregate bitfield, vector, etc");
 
-<<<<<<< HEAD
-  EmitFinalDestCopy(E, RValue::getAggregate(Src.getAddress(),
-                                            Src.isVolatileQualified()),
-                    Ignore);
-=======
   CharUnits Alignment = std::min(Src.getAlignment(), Dest.getAlignment());
   EmitFinalDestCopy(E, Src.asAggregateRValue(), Ignore, Alignment.getQuantity());
 }
@@ -489,7 +515,6 @@
 
   // Leave the partial-array cleanup if we entered one.
   if (dtorKind) CGF.DeactivateCleanupBlock(cleanup, cleanupDominator);
->>>>>>> d05f1854
 }
 
 //===----------------------------------------------------------------------===//
@@ -557,16 +582,10 @@
                 "should have been unpacked before we got here");
   }
 
-  case CK_GetObjCProperty: {
-    LValue LV = CGF.EmitLValue(E->getSubExpr());
-    assert(LV.isPropertyRef());
-    RValue RV = CGF.EmitLoadOfPropertyRefLValue(LV, getReturnValueSlot());
-    EmitMoveFromReturnSlot(E, RV);
-    break;
-  }
-
   case CK_LValueToRValue: // hope for downstream optimization
   case CK_NoOp:
+  case CK_AtomicToNonAtomic:
+  case CK_NonAtomicToAtomic:
   case CK_UserDefinedConversion:
   case CK_ConstructorConversion:
     assert(CGF.getContext().hasSameUnqualifiedType(E->getSubExpr()->getType(),
@@ -577,7 +596,6 @@
       
   case CK_LValueBitCast:
     llvm_unreachable("should not be emitting lvalue bitcast as rvalue");
-    break;
 
   case CK_Dependent:
   case CK_BitCast:
@@ -588,6 +606,7 @@
   case CK_BaseToDerivedMemberPointer:
   case CK_DerivedToBaseMemberPointer:
   case CK_MemberPointerToBoolean:
+  case CK_ReinterpretMemberPointer:
   case CK_IntegralToPointer:
   case CK_PointerToIntegral:
   case CK_PointerToBoolean:
@@ -617,6 +636,7 @@
   case CK_ARCConsumeObject:
   case CK_ARCReclaimReturnedObject:
   case CK_ARCExtendBlockObject:
+  case CK_CopyAndAutoreleaseBlockObject:
     llvm_unreachable("cast kind invalid for aggregate types");
   }
 }
@@ -634,11 +654,6 @@
 void AggExprEmitter::VisitObjCMessageExpr(ObjCMessageExpr *E) {
   RValue RV = CGF.EmitObjCMessageExpr(E, getReturnValueSlot());
   EmitMoveFromReturnSlot(E, RV);
-}
-
-void AggExprEmitter::VisitObjCPropertyRefExpr(ObjCPropertyRefExpr *E) {
-  llvm_unreachable("direct property access not surrounded by "
-                   "lvalue-to-rvalue cast");
 }
 
 void AggExprEmitter::VisitBinComma(const BinaryOperator *E) {
@@ -688,29 +703,13 @@
   
   LValue LHS = CGF.EmitLValue(E->getLHS());
 
-  // We have to special case property setters, otherwise we must have
-  // a simple lvalue (no aggregates inside vectors, bitfields).
-  if (LHS.isPropertyRef()) {
-    const ObjCPropertyRefExpr *RE = LHS.getPropertyRefExpr();
-    QualType ArgType = RE->getSetterArgType();
-    RValue Src;
-    if (ArgType->isReferenceType())
-      Src = CGF.EmitReferenceBindingToExpr(E->getRHS(), 0);
-    else {
-      AggValueSlot Slot = EnsureSlot(E->getRHS()->getType());
-      CGF.EmitAggExpr(E->getRHS(), Slot);
-      Src = Slot.asRValue();
-    }
-    CGF.EmitStoreThroughPropertyRefLValue(Src, LHS);
-  } else {
-    // Codegen the RHS so that it stores directly into the LHS.
-    AggValueSlot LHSSlot =
-      AggValueSlot::forLValue(LHS, AggValueSlot::IsDestructed, 
-                              needsGC(E->getLHS()->getType()),
-                              AggValueSlot::IsAliased);
-    CGF.EmitAggExpr(E->getRHS(), LHSSlot, false);
-    EmitFinalDestCopy(E, LHS, true);
-  }
+  // Codegen the RHS so that it stores directly into the LHS.
+  AggValueSlot LHSSlot =
+    AggValueSlot::forLValue(LHS, AggValueSlot::IsDestructed, 
+                            needsGC(E->getLHS()->getType()),
+                            AggValueSlot::IsAliased);
+  CGF.EmitAggExpr(E->getRHS(), LHSSlot, false);
+  EmitFinalDestCopy(E, LHS, true);
 }
 
 void AggExprEmitter::
@@ -779,7 +778,7 @@
 
   // Push that destructor we promised.
   if (!wasExternallyDestructed)
-    CGF.EmitCXXTemporary(E->getTemporary(), Dest.getAddr());
+    CGF.EmitCXXTemporary(E->getTemporary(), E->getType(), Dest.getAddr());
 }
 
 void
@@ -788,8 +787,16 @@
   CGF.EmitCXXConstructExpr(E, Slot);
 }
 
+void
+AggExprEmitter::VisitLambdaExpr(LambdaExpr *E) {
+  AggValueSlot Slot = EnsureSlot(E->getType());
+  CGF.EmitLambdaExpr(E, Slot);
+}
+
 void AggExprEmitter::VisitExprWithCleanups(ExprWithCleanups *E) {
-  CGF.EmitExprWithCleanups(E, Dest);
+  CGF.enterFullExpression(E);
+  CodeGenFunction::RunCleanupsScope cleanups(CGF);
+  Visit(E->getSubExpr());
 }
 
 void AggExprEmitter::VisitCXXScalarValueInitExpr(CXXScalarValueInitExpr *E) {
@@ -868,9 +875,16 @@
     return;
   
   if (!CGF.hasAggregateLLVMType(type)) {
-    // For non-aggregates, we can store zero
+    // For non-aggregates, we can store zero.
     llvm::Value *null = llvm::Constant::getNullValue(CGF.ConvertType(type));
-    CGF.EmitStoreThroughLValue(RValue::get(null), lv);
+    // Note that the following is not equivalent to
+    // EmitStoreThroughBitfieldLValue for ARC types.
+    if (lv.isBitField()) {
+      CGF.EmitStoreThroughBitfieldLValue(RValue::get(null), lv);
+    } else {
+      assert(lv.isSimple());
+      CGF.EmitStoreOfScalar(null, lv, /* isInitialization */ true);
+    }
   } else {
     // There's a potential optimization opportunity in combining
     // memsets; that would be easy for arrays, but relatively
@@ -897,27 +911,6 @@
   if (E->hadArrayRangeDesignator())
     CGF.ErrorUnsupported(E, "GNU array range designator extension");
 
-<<<<<<< HEAD
-  llvm::Value *DestPtr = Dest.getAddr();
-
-  // Handle initialization of an array.
-  if (E->getType()->isArrayType()) {
-    llvm::PointerType *APType =
-      cast<llvm::PointerType>(DestPtr->getType());
-    llvm::ArrayType *AType =
-      cast<llvm::ArrayType>(APType->getElementType());
-
-    uint64_t NumInitElements = E->getNumInits();
-
-    if (E->getNumInits() > 0) {
-      QualType T1 = E->getType();
-      QualType T2 = E->getInit(0)->getType();
-      if (CGF.getContext().hasSameUnqualifiedType(T1, T2)) {
-        EmitAggLoadOfLValue(E->getInit(0));
-        return;
-      }
-    }
-=======
   if (E->initializesStdInitializerList()) {
     EmitStdInitializerList(Dest.getAddr(), E);
     return;
@@ -931,147 +924,16 @@
   if (E->getType()->isArrayType()) {
     if (E->isStringLiteralInit())
       return Visit(E->getInit(0));
->>>>>>> d05f1854
-
-    uint64_t NumArrayElements = AType->getNumElements();
-    assert(NumInitElements <= NumArrayElements);
-
-    QualType elementType = E->getType().getCanonicalType();
-    elementType = CGF.getContext().getQualifiedType(
-                    cast<ArrayType>(elementType)->getElementType(),
-                    elementType.getQualifiers() + Dest.getQualifiers());
-
-    // DestPtr is an array*.  Construct an elementType* by drilling
-    // down a level.
-    llvm::Value *zero = llvm::ConstantInt::get(CGF.SizeTy, 0);
-    llvm::Value *indices[] = { zero, zero };
-    llvm::Value *begin =
-      Builder.CreateInBoundsGEP(DestPtr, indices, "arrayinit.begin");
-
-    // Exception safety requires us to destroy all the
-    // already-constructed members if an initializer throws.
-    // For that, we'll need an EH cleanup.
-    QualType::DestructionKind dtorKind = elementType.isDestructedType();
-    llvm::AllocaInst *endOfInit = 0;
-    EHScopeStack::stable_iterator cleanup;
-    if (CGF.needsEHCleanup(dtorKind)) {
-      // In principle we could tell the cleanup where we are more
-      // directly, but the control flow can get so varied here that it
-      // would actually be quite complex.  Therefore we go through an
-      // alloca.
-      endOfInit = CGF.CreateTempAlloca(begin->getType(),
-                                       "arrayinit.endOfInit");
-      Builder.CreateStore(begin, endOfInit);
-      CGF.pushIrregularPartialArrayCleanup(begin, endOfInit, elementType,
-                                           CGF.getDestroyer(dtorKind));
-      cleanup = CGF.EHStack.stable_begin();
-
-    // Otherwise, remember that we didn't need a cleanup.
-    } else {
-      dtorKind = QualType::DK_none;
-    }
-
-    llvm::Value *one = llvm::ConstantInt::get(CGF.SizeTy, 1);
-
-    // The 'current element to initialize'.  The invariants on this
-    // variable are complicated.  Essentially, after each iteration of
-    // the loop, it points to the last initialized element, except
-    // that it points to the beginning of the array before any
-    // elements have been initialized.
-    llvm::Value *element = begin;
-
-    // Emit the explicit initializers.
-    for (uint64_t i = 0; i != NumInitElements; ++i) {
-      // Advance to the next element.
-      if (i > 0) {
-        element = Builder.CreateInBoundsGEP(element, one, "arrayinit.element");
-
-        // Tell the cleanup that it needs to destroy up to this
-        // element.  TODO: some of these stores can be trivially
-        // observed to be unnecessary.
-        if (endOfInit) Builder.CreateStore(element, endOfInit);
-      }
-
-      LValue elementLV = CGF.MakeAddrLValue(element, elementType);
-      EmitInitializationToLValue(E->getInit(i), elementLV);
-    }
-
-    // Check whether there's a non-trivial array-fill expression.
-    // Note that this will be a CXXConstructExpr even if the element
-    // type is an array (or array of array, etc.) of class type.
-    Expr *filler = E->getArrayFiller();
-    bool hasTrivialFiller = true;
-    if (CXXConstructExpr *cons = dyn_cast_or_null<CXXConstructExpr>(filler)) {
-      assert(cons->getConstructor()->isDefaultConstructor());
-      hasTrivialFiller = cons->getConstructor()->isTrivial();
-    }
-
-    // Any remaining elements need to be zero-initialized, possibly
-    // using the filler expression.  We can skip this if the we're
-    // emitting to zeroed memory.
-    if (NumInitElements != NumArrayElements &&
-        !(Dest.isZeroed() && hasTrivialFiller &&
-          CGF.getTypes().isZeroInitializable(elementType))) {
-
-<<<<<<< HEAD
-      // Use an actual loop.  This is basically
-      //   do { *array++ = filler; } while (array != end);
-
-      // Advance to the start of the rest of the array.
-      if (NumInitElements) {
-        element = Builder.CreateInBoundsGEP(element, one, "arrayinit.start");
-        if (endOfInit) Builder.CreateStore(element, endOfInit);
-      }
-
-      // Compute the end of the array.
-      llvm::Value *end = Builder.CreateInBoundsGEP(begin,
-                        llvm::ConstantInt::get(CGF.SizeTy, NumArrayElements),
-                                                   "arrayinit.end");
-
-      llvm::BasicBlock *entryBB = Builder.GetInsertBlock();
-      llvm::BasicBlock *bodyBB = CGF.createBasicBlock("arrayinit.body");
-
-      // Jump into the body.
-      CGF.EmitBlock(bodyBB);
-      llvm::PHINode *currentElement =
-        Builder.CreatePHI(element->getType(), 2, "arrayinit.cur");
-      currentElement->addIncoming(element, entryBB);
-
-      // Emit the actual filler expression.
-      LValue elementLV = CGF.MakeAddrLValue(currentElement, elementType);
-      if (filler)
-        EmitInitializationToLValue(filler, elementLV);
-      else
-        EmitNullInitializationToLValue(elementLV);
-
-      // Move on to the next element.
-      llvm::Value *nextElement =
-        Builder.CreateInBoundsGEP(currentElement, one, "arrayinit.next");
-
-      // Tell the EH cleanup that we finished with the last element.
-      if (endOfInit) Builder.CreateStore(nextElement, endOfInit);
-
-      // Leave the loop if we're done.
-      llvm::Value *done = Builder.CreateICmpEQ(nextElement, end,
-                                               "arrayinit.done");
-      llvm::BasicBlock *endBB = CGF.createBasicBlock("arrayinit.end");
-      Builder.CreateCondBr(done, endBB, bodyBB);
-      currentElement->addIncoming(nextElement, Builder.GetInsertBlock());
-
-      CGF.EmitBlock(endBB);
-    }
-
-    // Leave the partial-array cleanup if we entered one.
-    if (dtorKind) CGF.DeactivateCleanupBlock(cleanup);
-
-=======
+
+    QualType elementType =
+        CGF.getContext().getAsArrayType(E->getType())->getElementType();
+
     llvm::PointerType *APType =
       cast<llvm::PointerType>(Dest.getAddr()->getType());
     llvm::ArrayType *AType =
       cast<llvm::ArrayType>(APType->getElementType());
 
     EmitArrayInit(Dest.getAddr(), AType, elementType, E);
->>>>>>> d05f1854
     return;
   }
 
@@ -1119,6 +981,7 @@
   // We'll need to enter cleanup scopes in case any of the member
   // initializers throw an exception.
   SmallVector<EHScopeStack::stable_iterator, 16> cleanups;
+  llvm::Instruction *cleanupDominator = 0;
 
   // Here we iterate over the fields; this makes it simpler to both
   // default-initialize fields and skip over unnamed fields.
@@ -1162,6 +1025,9 @@
           = field->getType().isDestructedType()) {
       assert(LV.isSimple());
       if (CGF.needsEHCleanup(dtorKind)) {
+        if (!cleanupDominator)
+          cleanupDominator = CGF.Builder.CreateUnreachable(); // placeholder
+
         CGF.pushDestroy(EHCleanup, LV.getAddress(), field->getType(),
                         CGF.getDestroyer(dtorKind), false);
         cleanups.push_back(CGF.EHStack.stable_begin());
@@ -1181,7 +1047,11 @@
   // Deactivate all the partial cleanups in reverse order, which
   // generally means popping them.
   for (unsigned i = cleanups.size(); i != 0; --i)
-    CGF.DeactivateCleanupBlock(cleanups[i-1]);
+    CGF.DeactivateCleanupBlock(cleanups[i-1], cleanupDominator);
+
+  // Destroy the placeholder if we made one.
+  if (cleanupDominator)
+    cleanupDominator->eraseFromParent();
 }
 
 //===----------------------------------------------------------------------===//
@@ -1253,7 +1123,7 @@
   if (Slot.isZeroed() || Slot.isVolatile() || Slot.getAddr() == 0) return;
 
   // C++ objects with a user-declared constructor don't need zero'ing.
-  if (CGF.getContext().getLangOptions().CPlusPlus)
+  if (CGF.getContext().getLangOpts().CPlusPlus)
     if (const RecordType *RT = CGF.getContext()
                        .getBaseElementType(E->getType())->getAs<RecordType>()) {
       const CXXRecordDecl *RD = cast<CXXRecordDecl>(RT->getDecl());
@@ -1278,9 +1148,8 @@
   CharUnits Align = TypeInfo.second;
 
   llvm::Value *Loc = Slot.getAddr();
-  llvm::Type *BP = llvm::Type::getInt8PtrTy(CGF.getLLVMContext());
   
-  Loc = CGF.Builder.CreateBitCast(Loc, BP);
+  Loc = CGF.Builder.CreateBitCast(Loc, CGF.Int8PtrTy);
   CGF.Builder.CreateMemSet(Loc, CGF.Builder.getInt8(0), SizeVal, 
                            Align.getQuantity(), false);
   
@@ -1323,10 +1192,10 @@
 
 void CodeGenFunction::EmitAggregateCopy(llvm::Value *DestPtr,
                                         llvm::Value *SrcPtr, QualType Ty,
-                                        bool isVolatile) {
+                                        bool isVolatile, unsigned Alignment) {
   assert(!Ty->isAnyComplexType() && "Shouldn't happen for complex");
 
-  if (getContext().getLangOptions().CPlusPlus) {
+  if (getContext().getLangOpts().CPlusPlus) {
     if (const RecordType *RT = Ty->getAs<RecordType>()) {
       CXXRecordDecl *Record = cast<CXXRecordDecl>(RT->getDecl());
       assert((Record->hasTrivialCopyConstructor() || 
@@ -1355,6 +1224,9 @@
   // Get size and alignment info for this aggregate.
   std::pair<CharUnits, CharUnits> TypeInfo = 
     getContext().getTypeInfoInChars(Ty);
+
+  if (!Alignment)
+    Alignment = TypeInfo.second.getQuantity();
 
   // FIXME: Handle variable sized types.
 
@@ -1382,7 +1254,7 @@
   SrcPtr = Builder.CreateBitCast(SrcPtr, SBP);
 
   // Don't do any of the memmove_collectable tests if GC isn't set.
-  if (CGM.getLangOptions().getGC() == LangOptions::NonGC) {
+  if (CGM.getLangOpts().getGC() == LangOptions::NonGC) {
     // fall through
   } else if (const RecordType *RecordTy = Ty->getAs<RecordType>()) {
     RecordDecl *Record = RecordTy->getDecl();
@@ -1412,5 +1284,60 @@
   Builder.CreateMemCpy(DestPtr, SrcPtr,
                        llvm::ConstantInt::get(IntPtrTy, 
                                               TypeInfo.first.getQuantity()),
-                       TypeInfo.second.getQuantity(), isVolatile);
+                       Alignment, isVolatile);
+}
+
+void CodeGenFunction::MaybeEmitStdInitializerListCleanup(llvm::Value *loc,
+                                                         const Expr *init) {
+  const ExprWithCleanups *cleanups = dyn_cast<ExprWithCleanups>(init);
+  if (cleanups)
+    init = cleanups->getSubExpr();
+
+  if (isa<InitListExpr>(init) &&
+      cast<InitListExpr>(init)->initializesStdInitializerList()) {
+    // We initialized this std::initializer_list with an initializer list.
+    // A backing array was created. Push a cleanup for it.
+    EmitStdInitializerListCleanup(loc, cast<InitListExpr>(init));
+  }
+}
+
+static void EmitRecursiveStdInitializerListCleanup(CodeGenFunction &CGF,
+                                                   llvm::Value *arrayStart,
+                                                   const InitListExpr *init) {
+  // Check if there are any recursive cleanups to do, i.e. if we have
+  //   std::initializer_list<std::initializer_list<obj>> list = {{obj()}};
+  // then we need to destroy the inner array as well.
+  for (unsigned i = 0, e = init->getNumInits(); i != e; ++i) {
+    const InitListExpr *subInit = dyn_cast<InitListExpr>(init->getInit(i));
+    if (!subInit || !subInit->initializesStdInitializerList())
+      continue;
+
+    // This one needs to be destroyed. Get the address of the std::init_list.
+    llvm::Value *offset = llvm::ConstantInt::get(CGF.SizeTy, i);
+    llvm::Value *loc = CGF.Builder.CreateInBoundsGEP(arrayStart, offset,
+                                                 "std.initlist");
+    CGF.EmitStdInitializerListCleanup(loc, subInit);
+  }
+}
+
+void CodeGenFunction::EmitStdInitializerListCleanup(llvm::Value *loc,
+                                                    const InitListExpr *init) {
+  ASTContext &ctx = getContext();
+  QualType element = GetStdInitializerListElementType(init->getType());
+  unsigned numInits = init->getNumInits();
+  llvm::APInt size(ctx.getTypeSize(ctx.getSizeType()), numInits);
+  QualType array =ctx.getConstantArrayType(element, size, ArrayType::Normal, 0);
+  QualType arrayPtr = ctx.getPointerType(array);
+  llvm::Type *arrayPtrType = ConvertType(arrayPtr);
+
+  // lvalue is the location of a std::initializer_list, which as its first
+  // element has a pointer to the array we want to destroy.
+  llvm::Value *startPointer = Builder.CreateStructGEP(loc, 0, "startPointer");
+  llvm::Value *startAddress = Builder.CreateLoad(startPointer, "startAddress");
+
+  ::EmitRecursiveStdInitializerListCleanup(*this, startAddress, init);
+
+  llvm::Value *arrayAddress =
+      Builder.CreateBitCast(startAddress, arrayPtrType, "arrayAddress");
+  ::EmitStdInitializerListCleanup(*this, array, arrayAddress, init);
 }