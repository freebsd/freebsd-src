//===--- CGBlocks.cpp - Emit LLVM Code for declarations -------------------===//
//
//                     The LLVM Compiler Infrastructure
//
// This file is distributed under the University of Illinois Open Source
// License. See LICENSE.TXT for details.
//
//===----------------------------------------------------------------------===//
//
// This contains code to emit blocks.
//
//===----------------------------------------------------------------------===//

#include "CGDebugInfo.h"
#include "CodeGenFunction.h"
#include "CGObjCRuntime.h"
#include "CodeGenModule.h"
#include "CGBlocks.h"
#include "clang/AST/DeclObjC.h"
#include "llvm/Module.h"
#include "llvm/ADT/SmallSet.h"
#include "llvm/Target/TargetData.h"
#include <algorithm>

using namespace clang;
using namespace CodeGen;

CGBlockInfo::CGBlockInfo(const BlockExpr *blockExpr, const char *N)
  : Name(N), CXXThisIndex(0), CanBeGlobal(false), NeedsCopyDispose(false),
    HasCXXObject(false), UsesStret(false), StructureType(0), Block(blockExpr) {
    
  // Skip asm prefix, if any.
  if (Name && Name[0] == '\01')
    ++Name;
}

// Anchor the vtable to this translation unit.
CodeGenModule::ByrefHelpers::~ByrefHelpers() {}

/// Build the given block as a global block.
static llvm::Constant *buildGlobalBlock(CodeGenModule &CGM,
                                        const CGBlockInfo &blockInfo,
                                        llvm::Constant *blockFn);

/// Build the helper function to copy a block.
static llvm::Constant *buildCopyHelper(CodeGenModule &CGM,
                                       const CGBlockInfo &blockInfo) {
  return CodeGenFunction(CGM).GenerateCopyHelperFunction(blockInfo);
}

/// Build the helper function to dipose of a block.
static llvm::Constant *buildDisposeHelper(CodeGenModule &CGM,
                                          const CGBlockInfo &blockInfo) {
  return CodeGenFunction(CGM).GenerateDestroyHelperFunction(blockInfo);
}

/// Build the block descriptor constant for a block.
static llvm::Constant *buildBlockDescriptor(CodeGenModule &CGM,
                                            const CGBlockInfo &blockInfo) {
  ASTContext &C = CGM.getContext();

  llvm::Type *ulong = CGM.getTypes().ConvertType(C.UnsignedLongTy);
  llvm::Type *i8p = CGM.getTypes().ConvertType(C.VoidPtrTy);

  SmallVector<llvm::Constant*, 6> elements;

  // reserved
  elements.push_back(llvm::ConstantInt::get(ulong, 0));

  // Size
  // FIXME: What is the right way to say this doesn't fit?  We should give
  // a user diagnostic in that case.  Better fix would be to change the
  // API to size_t.
  elements.push_back(llvm::ConstantInt::get(ulong,
                                            blockInfo.BlockSize.getQuantity()));

  // Optional copy/dispose helpers.
  if (blockInfo.NeedsCopyDispose) {
    // copy_func_helper_decl
    elements.push_back(buildCopyHelper(CGM, blockInfo));

    // destroy_func_decl
    elements.push_back(buildDisposeHelper(CGM, blockInfo));
  }

  // Signature.  Mandatory ObjC-style method descriptor @encode sequence.
  std::string typeAtEncoding =
    CGM.getContext().getObjCEncodingForBlock(blockInfo.getBlockExpr());
  elements.push_back(llvm::ConstantExpr::getBitCast(
                          CGM.GetAddrOfConstantCString(typeAtEncoding), i8p));
  
  // GC layout.
  if (C.getLangOptions().ObjC1)
    elements.push_back(CGM.getObjCRuntime().BuildGCBlockLayout(CGM, blockInfo));
  else
    elements.push_back(llvm::Constant::getNullValue(i8p));

  llvm::Constant *init = llvm::ConstantStruct::getAnon(elements);

  llvm::GlobalVariable *global =
    new llvm::GlobalVariable(CGM.getModule(), init->getType(), true,
                             llvm::GlobalValue::InternalLinkage,
                             init, "__block_descriptor_tmp");

  return llvm::ConstantExpr::getBitCast(global, CGM.getBlockDescriptorType());
}

/*
  Purely notional variadic template describing the layout of a block.

  template <class _ResultType, class... _ParamTypes, class... _CaptureTypes>
  struct Block_literal {
    /// Initialized to one of:
    ///   extern void *_NSConcreteStackBlock[];
    ///   extern void *_NSConcreteGlobalBlock[];
    ///
    /// In theory, we could start one off malloc'ed by setting
    /// BLOCK_NEEDS_FREE, giving it a refcount of 1, and using
    /// this isa:
    ///   extern void *_NSConcreteMallocBlock[];
    struct objc_class *isa;

    /// These are the flags (with corresponding bit number) that the
    /// compiler is actually supposed to know about.
    ///  25. BLOCK_HAS_COPY_DISPOSE - indicates that the block
    ///   descriptor provides copy and dispose helper functions
    ///  26. BLOCK_HAS_CXX_OBJ - indicates that there's a captured
    ///   object with a nontrivial destructor or copy constructor
    ///  28. BLOCK_IS_GLOBAL - indicates that the block is allocated
    ///   as global memory
    ///  29. BLOCK_USE_STRET - indicates that the block function
    ///   uses stret, which objc_msgSend needs to know about
    ///  30. BLOCK_HAS_SIGNATURE - indicates that the block has an
    ///   @encoded signature string
    /// And we're not supposed to manipulate these:
    ///  24. BLOCK_NEEDS_FREE - indicates that the block has been moved
    ///   to malloc'ed memory
    ///  27. BLOCK_IS_GC - indicates that the block has been moved to
    ///   to GC-allocated memory
    /// Additionally, the bottom 16 bits are a reference count which
    /// should be zero on the stack.
    int flags;

    /// Reserved;  should be zero-initialized.
    int reserved;

    /// Function pointer generated from block literal.
    _ResultType (*invoke)(Block_literal *, _ParamTypes...);

    /// Block description metadata generated from block literal.
    struct Block_descriptor *block_descriptor;

    /// Captured values follow.
    _CapturesTypes captures...;
  };
 */

/// The number of fields in a block header.
const unsigned BlockHeaderSize = 5;

namespace {
  /// A chunk of data that we actually have to capture in the block.
  struct BlockLayoutChunk {
    CharUnits Alignment;
    CharUnits Size;
    const BlockDecl::Capture *Capture; // null for 'this'
    llvm::Type *Type;

    BlockLayoutChunk(CharUnits align, CharUnits size,
                     const BlockDecl::Capture *capture,
                     llvm::Type *type)
      : Alignment(align), Size(size), Capture(capture), Type(type) {}

    /// Tell the block info that this chunk has the given field index.
    void setIndex(CGBlockInfo &info, unsigned index) {
      if (!Capture)
        info.CXXThisIndex = index;
      else
        info.Captures[Capture->getVariable()]
          = CGBlockInfo::Capture::makeIndex(index);
    }
  };

  /// Order by descending alignment.
  bool operator<(const BlockLayoutChunk &left, const BlockLayoutChunk &right) {
    return left.Alignment > right.Alignment;
  }
}

/// Determines if the given type is safe for constant capture in C++.
static bool isSafeForCXXConstantCapture(QualType type) {
  const RecordType *recordType =
    type->getBaseElementTypeUnsafe()->getAs<RecordType>();

  // Only records can be unsafe.
  if (!recordType) return true;

  const CXXRecordDecl *record = cast<CXXRecordDecl>(recordType->getDecl());

  // Maintain semantics for classes with non-trivial dtors or copy ctors.
  if (!record->hasTrivialDestructor()) return false;
  if (!record->hasTrivialCopyConstructor()) return false;

  // Otherwise, we just have to make sure there aren't any mutable
  // fields that might have changed since initialization.
  return !record->hasMutableFields();
}

/// It is illegal to modify a const object after initialization.
/// Therefore, if a const object has a constant initializer, we don't
/// actually need to keep storage for it in the block; we'll just
/// rematerialize it at the start of the block function.  This is
/// acceptable because we make no promises about address stability of
/// captured variables.
static llvm::Constant *tryCaptureAsConstant(CodeGenModule &CGM,
                                            const VarDecl *var) {
  QualType type = var->getType();

  // We can only do this if the variable is const.
  if (!type.isConstQualified()) return 0;

  // Furthermore, in C++ we have to worry about mutable fields:
  // C++ [dcl.type.cv]p4:
  //   Except that any class member declared mutable can be
  //   modified, any attempt to modify a const object during its
  //   lifetime results in undefined behavior.
  if (CGM.getLangOptions().CPlusPlus && !isSafeForCXXConstantCapture(type))
    return 0;

  // If the variable doesn't have any initializer (shouldn't this be
  // invalid?), it's not clear what we should do.  Maybe capture as
  // zero?
  const Expr *init = var->getInit();
  if (!init) return 0;

  return CGM.EmitConstantExpr(init, var->getType());
}

/// Get the low bit of a nonzero character count.  This is the
/// alignment of the nth byte if the 0th byte is universally aligned.
static CharUnits getLowBit(CharUnits v) {
  return CharUnits::fromQuantity(v.getQuantity() & (~v.getQuantity() + 1));
}

static void initializeForBlockHeader(CodeGenModule &CGM, CGBlockInfo &info,
                             SmallVectorImpl<llvm::Type*> &elementTypes) {
  ASTContext &C = CGM.getContext();

  // The header is basically a 'struct { void *; int; int; void *; void *; }'.
  CharUnits ptrSize, ptrAlign, intSize, intAlign;
  llvm::tie(ptrSize, ptrAlign) = C.getTypeInfoInChars(C.VoidPtrTy);
  llvm::tie(intSize, intAlign) = C.getTypeInfoInChars(C.IntTy);

  // Are there crazy embedded platforms where this isn't true?
  assert(intSize <= ptrSize && "layout assumptions horribly violated");

  CharUnits headerSize = ptrSize;
  if (2 * intSize < ptrAlign) headerSize += ptrSize;
  else headerSize += 2 * intSize;
  headerSize += 2 * ptrSize;

  info.BlockAlign = ptrAlign;
  info.BlockSize = headerSize;

  assert(elementTypes.empty());
  llvm::Type *i8p = CGM.getTypes().ConvertType(C.VoidPtrTy);
  llvm::Type *intTy = CGM.getTypes().ConvertType(C.IntTy);
  elementTypes.push_back(i8p);
  elementTypes.push_back(intTy);
  elementTypes.push_back(intTy);
  elementTypes.push_back(i8p);
  elementTypes.push_back(CGM.getBlockDescriptorType());

  assert(elementTypes.size() == BlockHeaderSize);
}

/// Compute the layout of the given block.  Attempts to lay the block
/// out with minimal space requirements.
static void computeBlockInfo(CodeGenModule &CGM, CGBlockInfo &info) {
  ASTContext &C = CGM.getContext();
  const BlockDecl *block = info.getBlockDecl();

  SmallVector<llvm::Type*, 8> elementTypes;
  initializeForBlockHeader(CGM, info, elementTypes);

  if (!block->hasCaptures()) {
    info.StructureType =
      llvm::StructType::get(CGM.getLLVMContext(), elementTypes, true);
    info.CanBeGlobal = true;
    return;
  }

  // Collect the layout chunks.
  SmallVector<BlockLayoutChunk, 16> layout;
  layout.reserve(block->capturesCXXThis() +
                 (block->capture_end() - block->capture_begin()));

  CharUnits maxFieldAlign;

  // First, 'this'.
  if (block->capturesCXXThis()) {
    const DeclContext *DC = block->getDeclContext();
    for (; isa<BlockDecl>(DC); DC = cast<BlockDecl>(DC)->getDeclContext())
      ;
    QualType thisType;
    if (const CXXRecordDecl *RD = dyn_cast<CXXRecordDecl>(DC))
      thisType = C.getPointerType(C.getRecordType(RD));
    else
      thisType = cast<CXXMethodDecl>(DC)->getThisType(C);

    llvm::Type *llvmType = CGM.getTypes().ConvertType(thisType);
    std::pair<CharUnits,CharUnits> tinfo
      = CGM.getContext().getTypeInfoInChars(thisType);
    maxFieldAlign = std::max(maxFieldAlign, tinfo.second);

    layout.push_back(BlockLayoutChunk(tinfo.second, tinfo.first, 0, llvmType));
  }

  // Next, all the block captures.
  for (BlockDecl::capture_const_iterator ci = block->capture_begin(),
         ce = block->capture_end(); ci != ce; ++ci) {
    const VarDecl *variable = ci->getVariable();

    if (ci->isByRef()) {
      // We have to copy/dispose of the __block reference.
      info.NeedsCopyDispose = true;

      // Just use void* instead of a pointer to the byref type.
      QualType byRefPtrTy = C.VoidPtrTy;

      llvm::Type *llvmType = CGM.getTypes().ConvertType(byRefPtrTy);
      std::pair<CharUnits,CharUnits> tinfo
        = CGM.getContext().getTypeInfoInChars(byRefPtrTy);
      maxFieldAlign = std::max(maxFieldAlign, tinfo.second);

      layout.push_back(BlockLayoutChunk(tinfo.second, tinfo.first,
                                        &*ci, llvmType));
      continue;
    }

    // Otherwise, build a layout chunk with the size and alignment of
    // the declaration.
    if (llvm::Constant *constant = tryCaptureAsConstant(CGM, variable)) {
      info.Captures[variable] = CGBlockInfo::Capture::makeConstant(constant);
      continue;
    }

    // If we have a lifetime qualifier, honor it for capture purposes.
    // That includes *not* copying it if it's __unsafe_unretained.
    if (Qualifiers::ObjCLifetime lifetime 
          = variable->getType().getObjCLifetime()) {
      switch (lifetime) {
      case Qualifiers::OCL_None: llvm_unreachable("impossible");
      case Qualifiers::OCL_ExplicitNone:
      case Qualifiers::OCL_Autoreleasing:
        break;

      case Qualifiers::OCL_Strong:
      case Qualifiers::OCL_Weak:
        info.NeedsCopyDispose = true;
      }

    // Block pointers require copy/dispose.  So do Objective-C pointers.
    } else if (variable->getType()->isObjCRetainableType()) {
      info.NeedsCopyDispose = true;

    // So do types that require non-trivial copy construction.
    } else if (ci->hasCopyExpr()) {
      info.NeedsCopyDispose = true;
      info.HasCXXObject = true;

    // And so do types with destructors.
    } else if (CGM.getLangOptions().CPlusPlus) {
      if (const CXXRecordDecl *record =
            variable->getType()->getAsCXXRecordDecl()) {
        if (!record->hasTrivialDestructor()) {
          info.HasCXXObject = true;
          info.NeedsCopyDispose = true;
        }
      }
    }

    CharUnits size = C.getTypeSizeInChars(variable->getType());
    CharUnits align = C.getDeclAlign(variable);
    maxFieldAlign = std::max(maxFieldAlign, align);

    llvm::Type *llvmType =
      CGM.getTypes().ConvertTypeForMem(variable->getType());

    layout.push_back(BlockLayoutChunk(align, size, &*ci, llvmType));
  }

  // If that was everything, we're done here.
  if (layout.empty()) {
    info.StructureType =
      llvm::StructType::get(CGM.getLLVMContext(), elementTypes, true);
    info.CanBeGlobal = true;
    return;
  }

  // Sort the layout by alignment.  We have to use a stable sort here
  // to get reproducible results.  There should probably be an
  // llvm::array_pod_stable_sort.
  std::stable_sort(layout.begin(), layout.end());

  CharUnits &blockSize = info.BlockSize;
  info.BlockAlign = std::max(maxFieldAlign, info.BlockAlign);

  // Assuming that the first byte in the header is maximally aligned,
  // get the alignment of the first byte following the header.
  CharUnits endAlign = getLowBit(blockSize);

  // If the end of the header isn't satisfactorily aligned for the
  // maximum thing, look for things that are okay with the header-end
  // alignment, and keep appending them until we get something that's
  // aligned right.  This algorithm is only guaranteed optimal if
  // that condition is satisfied at some point; otherwise we can get
  // things like:
  //   header                 // next byte has alignment 4
  //   something_with_size_5; // next byte has alignment 1
  //   something_with_alignment_8;
  // which has 7 bytes of padding, as opposed to the naive solution
  // which might have less (?).
  if (endAlign < maxFieldAlign) {
    SmallVectorImpl<BlockLayoutChunk>::iterator
      li = layout.begin() + 1, le = layout.end();

    // Look for something that the header end is already
    // satisfactorily aligned for.
    for (; li != le && endAlign < li->Alignment; ++li)
      ;

    // If we found something that's naturally aligned for the end of
    // the header, keep adding things...
    if (li != le) {
      SmallVectorImpl<BlockLayoutChunk>::iterator first = li;
      for (; li != le; ++li) {
        assert(endAlign >= li->Alignment);

        li->setIndex(info, elementTypes.size());
        elementTypes.push_back(li->Type);
        blockSize += li->Size;
        endAlign = getLowBit(blockSize);

        // ...until we get to the alignment of the maximum field.
        if (endAlign >= maxFieldAlign)
          break;
      }

      // Don't re-append everything we just appended.
      layout.erase(first, li);
    }
  }

  // At this point, we just have to add padding if the end align still
  // isn't aligned right.
  if (endAlign < maxFieldAlign) {
    CharUnits padding = maxFieldAlign - endAlign;

    elementTypes.push_back(llvm::ArrayType::get(CGM.Int8Ty,
                                                padding.getQuantity()));
    blockSize += padding;

    endAlign = getLowBit(blockSize);
    assert(endAlign >= maxFieldAlign);
  }

  // Slam everything else on now.  This works because they have
  // strictly decreasing alignment and we expect that size is always a
  // multiple of alignment.
  for (SmallVectorImpl<BlockLayoutChunk>::iterator
         li = layout.begin(), le = layout.end(); li != le; ++li) {
    assert(endAlign >= li->Alignment);
    li->setIndex(info, elementTypes.size());
    elementTypes.push_back(li->Type);
    blockSize += li->Size;
    endAlign = getLowBit(blockSize);
  }

  info.StructureType =
    llvm::StructType::get(CGM.getLLVMContext(), elementTypes, true);
}

<<<<<<< HEAD
=======
/// Enter the scope of a block.  This should be run at the entrance to
/// a full-expression so that the block's cleanups are pushed at the
/// right place in the stack.
static void enterBlockScope(CodeGenFunction &CGF, BlockDecl *block) {
  assert(CGF.HaveInsertPoint());

  // Allocate the block info and place it at the head of the list.
  CGBlockInfo &blockInfo =
    *new CGBlockInfo(block, CGF.CurFn->getName());
  blockInfo.NextBlockInfo = CGF.FirstBlockInfo;
  CGF.FirstBlockInfo = &blockInfo;

  // Compute information about the layout, etc., of this block,
  // pushing cleanups as necessary.
  computeBlockInfo(CGF.CGM, &CGF, blockInfo);

  // Nothing else to do if it can be global.
  if (blockInfo.CanBeGlobal) return;

  // Make the allocation for the block.
  blockInfo.Address =
    CGF.CreateTempAlloca(blockInfo.StructureType, "block");
  blockInfo.Address->setAlignment(blockInfo.BlockAlign.getQuantity());

  // If there are cleanups to emit, enter them (but inactive).
  if (!blockInfo.NeedsCopyDispose) return;

  // Walk through the captures (in order) and find the ones not
  // captured by constant.
  for (BlockDecl::capture_const_iterator ci = block->capture_begin(),
         ce = block->capture_end(); ci != ce; ++ci) {
    // Ignore __block captures; there's nothing special in the
    // on-stack block that we need to do for them.
    if (ci->isByRef()) continue;

    // Ignore variables that are constant-captured.
    const VarDecl *variable = ci->getVariable();
    CGBlockInfo::Capture &capture = blockInfo.getCapture(variable);
    if (capture.isConstant()) continue;

    // Ignore objects that aren't destructed.
    QualType::DestructionKind dtorKind =
      variable->getType().isDestructedType();
    if (dtorKind == QualType::DK_none) continue;

    CodeGenFunction::Destroyer *destroyer;

    // Block captures count as local values and have imprecise semantics.
    // They also can't be arrays, so need to worry about that.
    if (dtorKind == QualType::DK_objc_strong_lifetime) {
      destroyer = CodeGenFunction::destroyARCStrongImprecise;
    } else {
      destroyer = CGF.getDestroyer(dtorKind);
    }

    // GEP down to the address.
    llvm::Value *addr = CGF.Builder.CreateStructGEP(blockInfo.Address,
                                                    capture.getIndex());

    // We can use that GEP as the dominating IP.
    if (!blockInfo.DominatingIP)
      blockInfo.DominatingIP = cast<llvm::Instruction>(addr);

    CleanupKind cleanupKind = InactiveNormalCleanup;
    bool useArrayEHCleanup = CGF.needsEHCleanup(dtorKind);
    if (useArrayEHCleanup) 
      cleanupKind = InactiveNormalAndEHCleanup;

    CGF.pushDestroy(cleanupKind, addr, variable->getType(),
                    destroyer, useArrayEHCleanup);

    // Remember where that cleanup was.
    capture.setCleanup(CGF.EHStack.stable_begin());
  }
}

/// Enter a full-expression with a non-trivial number of objects to
/// clean up.  This is in this file because, at the moment, the only
/// kind of cleanup object is a BlockDecl*.
void CodeGenFunction::enterNonTrivialFullExpression(const ExprWithCleanups *E) {
  assert(E->getNumObjects() != 0);
  ArrayRef<ExprWithCleanups::CleanupObject> cleanups = E->getObjects();
  for (ArrayRef<ExprWithCleanups::CleanupObject>::iterator
         i = cleanups.begin(), e = cleanups.end(); i != e; ++i) {
    enterBlockScope(*this, *i);
  }
}

/// Find the layout for the given block in a linked list and remove it.
static CGBlockInfo *findAndRemoveBlockInfo(CGBlockInfo **head,
                                           const BlockDecl *block) {
  while (true) {
    assert(head && *head);
    CGBlockInfo *cur = *head;

    // If this is the block we're looking for, splice it out of the list.
    if (cur->getBlockDecl() == block) {
      *head = cur->NextBlockInfo;
      return cur;
    }

    head = &cur->NextBlockInfo;
  }
}

/// Destroy a chain of block layouts.
void CodeGenFunction::destroyBlockInfos(CGBlockInfo *head) {
  assert(head && "destroying an empty chain");
  do {
    CGBlockInfo *cur = head;
    head = cur->NextBlockInfo;
    delete cur;
  } while (head != 0);
}

>>>>>>> d05f1854
/// Emit a block literal expression in the current function.
llvm::Value *CodeGenFunction::EmitBlockLiteral(const BlockExpr *blockExpr) {
  std::string Name = CurFn->getName();
  CGBlockInfo blockInfo(blockExpr, Name.c_str());

  // Compute information about the layout, etc., of this block.
  computeBlockInfo(CGM, blockInfo);

  // Using that metadata, generate the actual block function.
  llvm::Constant *blockFn
    = CodeGenFunction(CGM).GenerateBlockFunction(CurGD, blockInfo,
                                                 CurFuncDecl, LocalDeclMap);
  blockFn = llvm::ConstantExpr::getBitCast(blockFn, VoidPtrTy);

  // If there is nothing to capture, we can emit this as a global block.
  if (blockInfo.CanBeGlobal)
    return buildGlobalBlock(CGM, blockInfo, blockFn);

  // Otherwise, we have to emit this as a local block.

  llvm::Constant *isa = CGM.getNSConcreteStackBlock();
  isa = llvm::ConstantExpr::getBitCast(isa, VoidPtrTy);

  // Build the block descriptor.
  llvm::Constant *descriptor = buildBlockDescriptor(CGM, blockInfo);

  llvm::Type *intTy = ConvertType(getContext().IntTy);

  llvm::AllocaInst *blockAddr =
    CreateTempAlloca(blockInfo.StructureType, "block");
  blockAddr->setAlignment(blockInfo.BlockAlign.getQuantity());

  // Compute the initial on-stack block flags.
  BlockFlags flags = BLOCK_HAS_SIGNATURE;
  if (blockInfo.NeedsCopyDispose) flags |= BLOCK_HAS_COPY_DISPOSE;
  if (blockInfo.HasCXXObject) flags |= BLOCK_HAS_CXX_OBJ;
  if (blockInfo.UsesStret) flags |= BLOCK_USE_STRET;

  // Initialize the block literal.
  Builder.CreateStore(isa, Builder.CreateStructGEP(blockAddr, 0, "block.isa"));
  Builder.CreateStore(llvm::ConstantInt::get(intTy, flags.getBitMask()),
                      Builder.CreateStructGEP(blockAddr, 1, "block.flags"));
  Builder.CreateStore(llvm::ConstantInt::get(intTy, 0),
                      Builder.CreateStructGEP(blockAddr, 2, "block.reserved"));
  Builder.CreateStore(blockFn, Builder.CreateStructGEP(blockAddr, 3,
                                                       "block.invoke"));
  Builder.CreateStore(descriptor, Builder.CreateStructGEP(blockAddr, 4,
                                                          "block.descriptor"));

  // Finally, capture all the values into the block.
  const BlockDecl *blockDecl = blockInfo.getBlockDecl();

  // First, 'this'.
  if (blockDecl->capturesCXXThis()) {
    llvm::Value *addr = Builder.CreateStructGEP(blockAddr,
                                                blockInfo.CXXThisIndex,
                                                "block.captured-this.addr");
    Builder.CreateStore(LoadCXXThis(), addr);
  }

  // Next, captured variables.
  for (BlockDecl::capture_const_iterator ci = blockDecl->capture_begin(),
         ce = blockDecl->capture_end(); ci != ce; ++ci) {
    const VarDecl *variable = ci->getVariable();
    const CGBlockInfo::Capture &capture = blockInfo.getCapture(variable);

    // Ignore constant captures.
    if (capture.isConstant()) continue;

    QualType type = variable->getType();

    // This will be a [[type]]*, except that a byref entry will just be
    // an i8**.
    llvm::Value *blockField =
      Builder.CreateStructGEP(blockAddr, capture.getIndex(),
                              "block.captured");

    // Compute the address of the thing we're going to move into the
    // block literal.
    llvm::Value *src;
    if (ci->isNested()) {
      // We need to use the capture from the enclosing block.
      const CGBlockInfo::Capture &enclosingCapture =
        BlockInfo->getCapture(variable);

      // This is a [[type]]*, except that a byref entry wil just be an i8**.
      src = Builder.CreateStructGEP(LoadBlockStruct(),
                                    enclosingCapture.getIndex(),
                                    "block.capture.addr");
    } else {
      // This is a [[type]]*.
      src = LocalDeclMap[variable];
    }

    // For byrefs, we just write the pointer to the byref struct into
    // the block field.  There's no need to chase the forwarding
    // pointer at this point, since we're building something that will
    // live a shorter life than the stack byref anyway.
    if (ci->isByRef()) {
      // Get a void* that points to the byref struct.
      if (ci->isNested())
        src = Builder.CreateLoad(src, "byref.capture");
      else
        src = Builder.CreateBitCast(src, VoidPtrTy);

      // Write that void* into the capture field.
      Builder.CreateStore(src, blockField);

    // If we have a copy constructor, evaluate that into the block field.
    } else if (const Expr *copyExpr = ci->getCopyExpr()) {
      EmitSynthesizedCXXCopyCtor(blockField, src, copyExpr);

    // If it's a reference variable, copy the reference into the block field.
    } else if (type->isReferenceType()) {
      Builder.CreateStore(Builder.CreateLoad(src, "ref.val"), blockField);

    // Otherwise, fake up a POD copy into the block field.
    } else {
      // Fake up a new variable so that EmitScalarInit doesn't think
      // we're referring to the variable in its own initializer.
      ImplicitParamDecl blockFieldPseudoVar(/*DC*/ 0, SourceLocation(),
                                            /*name*/ 0, type);

      // We use one of these or the other depending on whether the
      // reference is nested.
      DeclRefExpr notNested(const_cast<VarDecl*>(variable), type, VK_LValue,
                            SourceLocation());
      BlockDeclRefExpr nested(const_cast<VarDecl*>(variable), type,
                              VK_LValue, SourceLocation(), /*byref*/ false);

      Expr *declRef = 
        (ci->isNested() ? static_cast<Expr*>(&nested) : &notNested);

      ImplicitCastExpr l2r(ImplicitCastExpr::OnStack, type, CK_LValueToRValue,
                           declRef, VK_RValue);
      EmitExprAsInit(&l2r, &blockFieldPseudoVar,
                     MakeAddrLValue(blockField, type,
                                    getContext().getDeclAlign(variable)
                                                .getQuantity()),
                     /*captured by init*/ false);
    }

    // Push a destructor if necessary.  The semantics for when this
    // actually gets run are really obscure.
    if (!ci->isByRef()) {
      switch (QualType::DestructionKind dtorKind = type.isDestructedType()) {
      case QualType::DK_none:
        break;

      // Block captures count as local values and have imprecise semantics.
      // They also can't be arrays, so need to worry about that.
      case QualType::DK_objc_strong_lifetime: {
        // This local is a GCC and MSVC compiler workaround.
        Destroyer *destroyer = &destroyARCStrongImprecise;
        pushDestroy(getCleanupKind(dtorKind), blockField, type,
                    *destroyer, /*useEHCleanupForArray*/ false);
        break;
      }

      case QualType::DK_objc_weak_lifetime:
      case QualType::DK_cxx_destructor:
        pushDestroy(dtorKind, blockField, type);
        break;
      }
    }
  }

  // Cast to the converted block-pointer type, which happens (somewhat
  // unfortunately) to be a pointer to function type.
  llvm::Value *result =
    Builder.CreateBitCast(blockAddr,
                          ConvertType(blockInfo.getBlockExpr()->getType()));

  return result;
}


llvm::Type *CodeGenModule::getBlockDescriptorType() {
  if (BlockDescriptorType)
    return BlockDescriptorType;

  llvm::Type *UnsignedLongTy =
    getTypes().ConvertType(getContext().UnsignedLongTy);

  // struct __block_descriptor {
  //   unsigned long reserved;
  //   unsigned long block_size;
  //
  //   // later, the following will be added
  //
  //   struct {
  //     void (*copyHelper)();
  //     void (*copyHelper)();
  //   } helpers;                // !!! optional
  //
  //   const char *signature;   // the block signature
  //   const char *layout;      // reserved
  // };
  BlockDescriptorType =
    llvm::StructType::create("struct.__block_descriptor",
                             UnsignedLongTy, UnsignedLongTy, NULL);

  // Now form a pointer to that.
  BlockDescriptorType = llvm::PointerType::getUnqual(BlockDescriptorType);
  return BlockDescriptorType;
}

llvm::Type *CodeGenModule::getGenericBlockLiteralType() {
  if (GenericBlockLiteralType)
    return GenericBlockLiteralType;

  llvm::Type *BlockDescPtrTy = getBlockDescriptorType();

  // struct __block_literal_generic {
  //   void *__isa;
  //   int __flags;
  //   int __reserved;
  //   void (*__invoke)(void *);
  //   struct __block_descriptor *__descriptor;
  // };
  GenericBlockLiteralType =
    llvm::StructType::create("struct.__block_literal_generic",
                             VoidPtrTy, IntTy, IntTy, VoidPtrTy,
                             BlockDescPtrTy, NULL);

  return GenericBlockLiteralType;
}


RValue CodeGenFunction::EmitBlockCallExpr(const CallExpr* E, 
                                          ReturnValueSlot ReturnValue) {
  const BlockPointerType *BPT =
    E->getCallee()->getType()->getAs<BlockPointerType>();

  llvm::Value *Callee = EmitScalarExpr(E->getCallee());

  // Get a pointer to the generic block literal.
  llvm::Type *BlockLiteralTy =
    llvm::PointerType::getUnqual(CGM.getGenericBlockLiteralType());

  // Bitcast the callee to a block literal.
  llvm::Value *BlockLiteral =
    Builder.CreateBitCast(Callee, BlockLiteralTy, "block.literal");

  // Get the function pointer from the literal.
  llvm::Value *FuncPtr = Builder.CreateStructGEP(BlockLiteral, 3);

  BlockLiteral = Builder.CreateBitCast(BlockLiteral, VoidPtrTy);

  // Add the block literal.
  CallArgList Args;
  Args.add(RValue::get(BlockLiteral), getContext().VoidPtrTy);

  QualType FnType = BPT->getPointeeType();

  // And the rest of the arguments.
  EmitCallArgs(Args, FnType->getAs<FunctionProtoType>(),
               E->arg_begin(), E->arg_end());

  // Load the function.
  llvm::Value *Func = Builder.CreateLoad(FuncPtr);

  const FunctionType *FuncTy = FnType->castAs<FunctionType>();
  const CGFunctionInfo &FnInfo = CGM.getTypes().getFunctionInfo(Args, FuncTy);

  // Cast the function pointer to the right type.
  llvm::Type *BlockFTy =
    CGM.getTypes().GetFunctionType(FnInfo, false);

  llvm::Type *BlockFTyPtr = llvm::PointerType::getUnqual(BlockFTy);
  Func = Builder.CreateBitCast(Func, BlockFTyPtr);

  // And call the block.
  return EmitCall(FnInfo, Func, ReturnValue, Args);
}

llvm::Value *CodeGenFunction::GetAddrOfBlockDecl(const VarDecl *variable,
                                                 bool isByRef) {
  assert(BlockInfo && "evaluating block ref without block information?");
  const CGBlockInfo::Capture &capture = BlockInfo->getCapture(variable);

  // Handle constant captures.
  if (capture.isConstant()) return LocalDeclMap[variable];

  llvm::Value *addr =
    Builder.CreateStructGEP(LoadBlockStruct(), capture.getIndex(),
                            "block.capture.addr");

  if (isByRef) {
    // addr should be a void** right now.  Load, then cast the result
    // to byref*.

    addr = Builder.CreateLoad(addr);
    llvm::PointerType *byrefPointerType
      = llvm::PointerType::get(BuildByRefType(variable), 0);
    addr = Builder.CreateBitCast(addr, byrefPointerType,
                                 "byref.addr");

    // Follow the forwarding pointer.
    addr = Builder.CreateStructGEP(addr, 1, "byref.forwarding");
    addr = Builder.CreateLoad(addr, "byref.addr.forwarded");

    // Cast back to byref* and GEP over to the actual object.
    addr = Builder.CreateBitCast(addr, byrefPointerType);
    addr = Builder.CreateStructGEP(addr, getByRefValueLLVMField(variable), 
                                   variable->getNameAsString());
  }

  if (variable->getType()->isReferenceType())
    addr = Builder.CreateLoad(addr, "ref.tmp");

  return addr;
}

llvm::Constant *
CodeGenModule::GetAddrOfGlobalBlock(const BlockExpr *blockExpr,
                                    const char *name) {
  CGBlockInfo blockInfo(blockExpr, name);

  // Compute information about the layout, etc., of this block.
  computeBlockInfo(*this, blockInfo);

  // Using that metadata, generate the actual block function.
  llvm::Constant *blockFn;
  {
    llvm::DenseMap<const Decl*, llvm::Value*> LocalDeclMap;
    blockFn = CodeGenFunction(*this).GenerateBlockFunction(GlobalDecl(),
                                                           blockInfo,
                                                           0, LocalDeclMap);
  }
  blockFn = llvm::ConstantExpr::getBitCast(blockFn, VoidPtrTy);

  return buildGlobalBlock(*this, blockInfo, blockFn);
}

static llvm::Constant *buildGlobalBlock(CodeGenModule &CGM,
                                        const CGBlockInfo &blockInfo,
                                        llvm::Constant *blockFn) {
  assert(blockInfo.CanBeGlobal);

  // Generate the constants for the block literal initializer.
  llvm::Constant *fields[BlockHeaderSize];

  // isa
  fields[0] = CGM.getNSConcreteGlobalBlock();

  // __flags
  BlockFlags flags = BLOCK_IS_GLOBAL | BLOCK_HAS_SIGNATURE;
  if (blockInfo.UsesStret) flags |= BLOCK_USE_STRET;
                                      
  fields[1] = llvm::ConstantInt::get(CGM.IntTy, flags.getBitMask());

  // Reserved
  fields[2] = llvm::Constant::getNullValue(CGM.IntTy);

  // Function
  fields[3] = blockFn;

  // Descriptor
  fields[4] = buildBlockDescriptor(CGM, blockInfo);

  llvm::Constant *init = llvm::ConstantStruct::getAnon(fields);

  llvm::GlobalVariable *literal =
    new llvm::GlobalVariable(CGM.getModule(),
                             init->getType(),
                             /*constant*/ true,
                             llvm::GlobalVariable::InternalLinkage,
                             init,
                             "__block_literal_global");
  literal->setAlignment(blockInfo.BlockAlign.getQuantity());

  // Return a constant of the appropriately-casted type.
  llvm::Type *requiredType =
    CGM.getTypes().ConvertType(blockInfo.getBlockExpr()->getType());
  return llvm::ConstantExpr::getBitCast(literal, requiredType);
}

llvm::Function *
CodeGenFunction::GenerateBlockFunction(GlobalDecl GD,
                                       const CGBlockInfo &blockInfo,
                                       const Decl *outerFnDecl,
                                       const DeclMapTy &ldm) {
  const BlockDecl *blockDecl = blockInfo.getBlockDecl();

  // Check if we should generate debug info for this block function.
  if (CGM.getModuleDebugInfo())
    DebugInfo = CGM.getModuleDebugInfo();

  BlockInfo = &blockInfo;

  // Arrange for local static and local extern declarations to appear
  // to be local to this function as well, in case they're directly
  // referenced in a block.
  for (DeclMapTy::const_iterator i = ldm.begin(), e = ldm.end(); i != e; ++i) {
    const VarDecl *var = dyn_cast<VarDecl>(i->first);
    if (var && !var->hasLocalStorage())
      LocalDeclMap[var] = i->second;
  }

  // Begin building the function declaration.

  // Build the argument list.
  FunctionArgList args;

  // The first argument is the block pointer.  Just take it as a void*
  // and cast it later.
  QualType selfTy = getContext().VoidPtrTy;
  IdentifierInfo *II = &CGM.getContext().Idents.get(".block_descriptor");

  ImplicitParamDecl selfDecl(const_cast<BlockDecl*>(blockDecl),
                             SourceLocation(), II, selfTy);
  args.push_back(&selfDecl);

  // Now add the rest of the parameters.
  for (BlockDecl::param_const_iterator i = blockDecl->param_begin(),
       e = blockDecl->param_end(); i != e; ++i)
    args.push_back(*i);

  // Create the function declaration.
  const FunctionProtoType *fnType =
    cast<FunctionProtoType>(blockInfo.getBlockExpr()->getFunctionType());
  const CGFunctionInfo &fnInfo =
    CGM.getTypes().getFunctionInfo(fnType->getResultType(), args,
                                   fnType->getExtInfo());
  if (CGM.ReturnTypeUsesSRet(fnInfo))
    blockInfo.UsesStret = true;

  llvm::FunctionType *fnLLVMType =
    CGM.getTypes().GetFunctionType(fnInfo, fnType->isVariadic());

  MangleBuffer name;
  CGM.getBlockMangledName(GD, name, blockDecl);
  llvm::Function *fn =
    llvm::Function::Create(fnLLVMType, llvm::GlobalValue::InternalLinkage, 
                           name.getString(), &CGM.getModule());
  CGM.SetInternalFunctionAttributes(blockDecl, fn, fnInfo);

  // Begin generating the function.
  StartFunction(blockDecl, fnType->getResultType(), fn, fnInfo, args,
                blockInfo.getBlockExpr()->getBody()->getLocStart());
  CurFuncDecl = outerFnDecl; // StartFunction sets this to blockDecl

  // Okay.  Undo some of what StartFunction did.
  
  // Pull the 'self' reference out of the local decl map.
  llvm::Value *blockAddr = LocalDeclMap[&selfDecl];
  LocalDeclMap.erase(&selfDecl);
  BlockPointer = Builder.CreateBitCast(blockAddr,
                                       blockInfo.StructureType->getPointerTo(),
                                       "block");

  // If we have a C++ 'this' reference, go ahead and force it into
  // existence now.
  if (blockDecl->capturesCXXThis()) {
    llvm::Value *addr = Builder.CreateStructGEP(BlockPointer,
                                                blockInfo.CXXThisIndex,
                                                "block.captured-this");
    CXXThisValue = Builder.CreateLoad(addr, "this");
  }

  // LoadObjCSelf() expects there to be an entry for 'self' in LocalDeclMap;
  // appease it.
  if (const ObjCMethodDecl *method
        = dyn_cast_or_null<ObjCMethodDecl>(CurFuncDecl)) {
    const VarDecl *self = method->getSelfDecl();

    // There might not be a capture for 'self', but if there is...
    if (blockInfo.Captures.count(self)) {
      const CGBlockInfo::Capture &capture = blockInfo.getCapture(self);
      llvm::Value *selfAddr = Builder.CreateStructGEP(BlockPointer,
                                                      capture.getIndex(),
                                                      "block.captured-self");
      LocalDeclMap[self] = selfAddr;
    }
  }

  // Also force all the constant captures.
  for (BlockDecl::capture_const_iterator ci = blockDecl->capture_begin(),
         ce = blockDecl->capture_end(); ci != ce; ++ci) {
    const VarDecl *variable = ci->getVariable();
    const CGBlockInfo::Capture &capture = blockInfo.getCapture(variable);
    if (!capture.isConstant()) continue;

    unsigned align = getContext().getDeclAlign(variable).getQuantity();

    llvm::AllocaInst *alloca =
      CreateMemTemp(variable->getType(), "block.captured-const");
    alloca->setAlignment(align);

    Builder.CreateStore(capture.getConstant(), alloca, align);

    LocalDeclMap[variable] = alloca;
  }

  // Save a spot to insert the debug information for all the BlockDeclRefDecls.
  llvm::BasicBlock *entry = Builder.GetInsertBlock();
  llvm::BasicBlock::iterator entry_ptr = Builder.GetInsertPoint();
  --entry_ptr;

  EmitStmt(blockDecl->getBody());

  // Remember where we were...
  llvm::BasicBlock *resume = Builder.GetInsertBlock();

  // Go back to the entry.
  ++entry_ptr;
  Builder.SetInsertPoint(entry, entry_ptr);

  // Emit debug information for all the BlockDeclRefDecls.
  // FIXME: also for 'this'
  if (CGDebugInfo *DI = getDebugInfo()) {
    for (BlockDecl::capture_const_iterator ci = blockDecl->capture_begin(),
           ce = blockDecl->capture_end(); ci != ce; ++ci) {
      const VarDecl *variable = ci->getVariable();
      DI->EmitLocation(Builder, variable->getLocation());

      const CGBlockInfo::Capture &capture = blockInfo.getCapture(variable);
      if (capture.isConstant()) {
        DI->EmitDeclareOfAutoVariable(variable, LocalDeclMap[variable],
                                      Builder);
        continue;
      }

      DI->EmitDeclareOfBlockDeclRefVariable(variable, BlockPointer,
                                            Builder, blockInfo);
    }
  }

  // And resume where we left off.
  if (resume == 0)
    Builder.ClearInsertionPoint();
  else
    Builder.SetInsertPoint(resume);

  FinishFunction(cast<CompoundStmt>(blockDecl->getBody())->getRBracLoc());

  return fn;
}

/*
    notes.push_back(HelperInfo());
    HelperInfo &note = notes.back();
    note.index = capture.getIndex();
    note.RequiresCopying = (ci->hasCopyExpr() || BlockRequiresCopying(type));
    note.cxxbar_import = ci->getCopyExpr();

    if (ci->isByRef()) {
      note.flag = BLOCK_FIELD_IS_BYREF;
      if (type.isObjCGCWeak())
        note.flag |= BLOCK_FIELD_IS_WEAK;
    } else if (type->isBlockPointerType()) {
      note.flag = BLOCK_FIELD_IS_BLOCK;
    } else {
      note.flag = BLOCK_FIELD_IS_OBJECT;
    }
 */



llvm::Constant *
CodeGenFunction::GenerateCopyHelperFunction(const CGBlockInfo &blockInfo) {
  ASTContext &C = getContext();

  FunctionArgList args;
  ImplicitParamDecl dstDecl(0, SourceLocation(), 0, C.VoidPtrTy);
  args.push_back(&dstDecl);
  ImplicitParamDecl srcDecl(0, SourceLocation(), 0, C.VoidPtrTy);
  args.push_back(&srcDecl);

  const CGFunctionInfo &FI =
      CGM.getTypes().getFunctionInfo(C.VoidTy, args, FunctionType::ExtInfo());

  // FIXME: it would be nice if these were mergeable with things with
  // identical semantics.
  llvm::FunctionType *LTy = CGM.getTypes().GetFunctionType(FI, false);

  llvm::Function *Fn =
    llvm::Function::Create(LTy, llvm::GlobalValue::InternalLinkage,
                           "__copy_helper_block_", &CGM.getModule());

  IdentifierInfo *II
    = &CGM.getContext().Idents.get("__copy_helper_block_");

  // Check if we should generate debug info for this block helper function.
  if (CGM.getModuleDebugInfo())
    DebugInfo = CGM.getModuleDebugInfo();

  FunctionDecl *FD = FunctionDecl::Create(C,
                                          C.getTranslationUnitDecl(),
                                          SourceLocation(),
                                          SourceLocation(), II, C.VoidTy, 0,
                                          SC_Static,
                                          SC_None,
                                          false,
                                          true);
  StartFunction(FD, C.VoidTy, Fn, FI, args, SourceLocation());

  llvm::Type *structPtrTy = blockInfo.StructureType->getPointerTo();

  llvm::Value *src = GetAddrOfLocalVar(&srcDecl);
  src = Builder.CreateLoad(src);
  src = Builder.CreateBitCast(src, structPtrTy, "block.source");

  llvm::Value *dst = GetAddrOfLocalVar(&dstDecl);
  dst = Builder.CreateLoad(dst);
  dst = Builder.CreateBitCast(dst, structPtrTy, "block.dest");

  const BlockDecl *blockDecl = blockInfo.getBlockDecl();

  for (BlockDecl::capture_const_iterator ci = blockDecl->capture_begin(),
         ce = blockDecl->capture_end(); ci != ce; ++ci) {
    const VarDecl *variable = ci->getVariable();
    QualType type = variable->getType();

    const CGBlockInfo::Capture &capture = blockInfo.getCapture(variable);
    if (capture.isConstant()) continue;

    const Expr *copyExpr = ci->getCopyExpr();
    BlockFieldFlags flags;

    bool isARCWeakCapture = false;

    if (copyExpr) {
      assert(!ci->isByRef());
      // don't bother computing flags

    } else if (ci->isByRef()) {
      flags = BLOCK_FIELD_IS_BYREF;
      if (type.isObjCGCWeak())
        flags |= BLOCK_FIELD_IS_WEAK;

    } else if (type->isObjCRetainableType()) {
      flags = BLOCK_FIELD_IS_OBJECT;
      if (type->isBlockPointerType())
        flags = BLOCK_FIELD_IS_BLOCK;

      // Special rules for ARC captures:
      if (getLangOptions().ObjCAutoRefCount) {
        Qualifiers qs = type.getQualifiers();

        // Don't generate special copy logic for a captured object
        // unless it's __strong or __weak.
        if (!qs.hasStrongOrWeakObjCLifetime())
          continue;

        // Support __weak direct captures.
        if (qs.getObjCLifetime() == Qualifiers::OCL_Weak)
          isARCWeakCapture = true;
      }
    } else {
      continue;
    }

    unsigned index = capture.getIndex();
    llvm::Value *srcField = Builder.CreateStructGEP(src, index);
    llvm::Value *dstField = Builder.CreateStructGEP(dst, index);

    // If there's an explicit copy expression, we do that.
    if (copyExpr) {
      EmitSynthesizedCXXCopyCtor(dstField, srcField, copyExpr);
    } else if (isARCWeakCapture) {
      EmitARCCopyWeak(dstField, srcField);
    } else {
      llvm::Value *srcValue = Builder.CreateLoad(srcField, "blockcopy.src");
      srcValue = Builder.CreateBitCast(srcValue, VoidPtrTy);
      llvm::Value *dstAddr = Builder.CreateBitCast(dstField, VoidPtrTy);
      Builder.CreateCall3(CGM.getBlockObjectAssign(), dstAddr, srcValue,
                          llvm::ConstantInt::get(Int32Ty, flags.getBitMask()));
    }
  }

  FinishFunction();

  return llvm::ConstantExpr::getBitCast(Fn, VoidPtrTy);
}

llvm::Constant *
CodeGenFunction::GenerateDestroyHelperFunction(const CGBlockInfo &blockInfo) {
  ASTContext &C = getContext();

  FunctionArgList args;
  ImplicitParamDecl srcDecl(0, SourceLocation(), 0, C.VoidPtrTy);
  args.push_back(&srcDecl);

  const CGFunctionInfo &FI =
      CGM.getTypes().getFunctionInfo(C.VoidTy, args, FunctionType::ExtInfo());

  // FIXME: We'd like to put these into a mergable by content, with
  // internal linkage.
  llvm::FunctionType *LTy = CGM.getTypes().GetFunctionType(FI, false);

  llvm::Function *Fn =
    llvm::Function::Create(LTy, llvm::GlobalValue::InternalLinkage,
                           "__destroy_helper_block_", &CGM.getModule());

  // Check if we should generate debug info for this block destroy function.
  if (CGM.getModuleDebugInfo())
    DebugInfo = CGM.getModuleDebugInfo();

  IdentifierInfo *II
    = &CGM.getContext().Idents.get("__destroy_helper_block_");

  FunctionDecl *FD = FunctionDecl::Create(C, C.getTranslationUnitDecl(),
                                          SourceLocation(),
                                          SourceLocation(), II, C.VoidTy, 0,
                                          SC_Static,
                                          SC_None,
                                          false, true);
  StartFunction(FD, C.VoidTy, Fn, FI, args, SourceLocation());

  llvm::Type *structPtrTy = blockInfo.StructureType->getPointerTo();

  llvm::Value *src = GetAddrOfLocalVar(&srcDecl);
  src = Builder.CreateLoad(src);
  src = Builder.CreateBitCast(src, structPtrTy, "block");

  const BlockDecl *blockDecl = blockInfo.getBlockDecl();

  CodeGenFunction::RunCleanupsScope cleanups(*this);

  for (BlockDecl::capture_const_iterator ci = blockDecl->capture_begin(),
         ce = blockDecl->capture_end(); ci != ce; ++ci) {
    const VarDecl *variable = ci->getVariable();
    QualType type = variable->getType();

    const CGBlockInfo::Capture &capture = blockInfo.getCapture(variable);
    if (capture.isConstant()) continue;

    BlockFieldFlags flags;
    const CXXDestructorDecl *dtor = 0;

    bool isARCWeakCapture = false;

    if (ci->isByRef()) {
      flags = BLOCK_FIELD_IS_BYREF;
      if (type.isObjCGCWeak())
        flags |= BLOCK_FIELD_IS_WEAK;
    } else if (const CXXRecordDecl *record = type->getAsCXXRecordDecl()) {
      if (record->hasTrivialDestructor())
        continue;
      dtor = record->getDestructor();
    } else if (type->isObjCRetainableType()) {
      flags = BLOCK_FIELD_IS_OBJECT;
      if (type->isBlockPointerType())
        flags = BLOCK_FIELD_IS_BLOCK;

      // Special rules for ARC captures.
      if (getLangOptions().ObjCAutoRefCount) {
        Qualifiers qs = type.getQualifiers();

        // Don't generate special dispose logic for a captured object
        // unless it's __strong or __weak.
        if (!qs.hasStrongOrWeakObjCLifetime())
          continue;

        // Support __weak direct captures.
        if (qs.getObjCLifetime() == Qualifiers::OCL_Weak)
          isARCWeakCapture = true;
      }
    } else {
      continue;
    }

    unsigned index = capture.getIndex();
    llvm::Value *srcField = Builder.CreateStructGEP(src, index);

    // If there's an explicit copy expression, we do that.
    if (dtor) {
      PushDestructorCleanup(dtor, srcField);

    // If this is a __weak capture, emit the release directly.
    } else if (isARCWeakCapture) {
      EmitARCDestroyWeak(srcField);

    // Otherwise we call _Block_object_dispose.  It wouldn't be too
    // hard to just emit this as a cleanup if we wanted to make sure
    // that things were done in reverse.
    } else {
      llvm::Value *value = Builder.CreateLoad(srcField);
      value = Builder.CreateBitCast(value, VoidPtrTy);
      BuildBlockRelease(value, flags);
    }
  }

  cleanups.ForceCleanup();

  FinishFunction();

  return llvm::ConstantExpr::getBitCast(Fn, VoidPtrTy);
}

namespace {

/// Emits the copy/dispose helper functions for a __block object of id type.
class ObjectByrefHelpers : public CodeGenModule::ByrefHelpers {
  BlockFieldFlags Flags;

public:
  ObjectByrefHelpers(CharUnits alignment, BlockFieldFlags flags)
    : ByrefHelpers(alignment), Flags(flags) {}

  void emitCopy(CodeGenFunction &CGF, llvm::Value *destField,
                llvm::Value *srcField) {
    destField = CGF.Builder.CreateBitCast(destField, CGF.VoidPtrTy);

    srcField = CGF.Builder.CreateBitCast(srcField, CGF.VoidPtrPtrTy);
    llvm::Value *srcValue = CGF.Builder.CreateLoad(srcField);

    unsigned flags = (Flags | BLOCK_BYREF_CALLER).getBitMask();

    llvm::Value *flagsVal = llvm::ConstantInt::get(CGF.Int32Ty, flags);
    llvm::Value *fn = CGF.CGM.getBlockObjectAssign();
    CGF.Builder.CreateCall3(fn, destField, srcValue, flagsVal);
  }

  void emitDispose(CodeGenFunction &CGF, llvm::Value *field) {
    field = CGF.Builder.CreateBitCast(field, CGF.Int8PtrTy->getPointerTo(0));
    llvm::Value *value = CGF.Builder.CreateLoad(field);

    CGF.BuildBlockRelease(value, Flags | BLOCK_BYREF_CALLER);
  }

  void profileImpl(llvm::FoldingSetNodeID &id) const {
    id.AddInteger(Flags.getBitMask());
  }
};

/// Emits the copy/dispose helpers for an ARC __block __weak variable.
class ARCWeakByrefHelpers : public CodeGenModule::ByrefHelpers {
public:
  ARCWeakByrefHelpers(CharUnits alignment) : ByrefHelpers(alignment) {}

  void emitCopy(CodeGenFunction &CGF, llvm::Value *destField,
                llvm::Value *srcField) {
    CGF.EmitARCMoveWeak(destField, srcField);
  }

  void emitDispose(CodeGenFunction &CGF, llvm::Value *field) {
    CGF.EmitARCDestroyWeak(field);
  }

  void profileImpl(llvm::FoldingSetNodeID &id) const {
    // 0 is distinguishable from all pointers and byref flags
    id.AddInteger(0);
  }
};

/// Emits the copy/dispose helpers for an ARC __block __strong variable
/// that's not of block-pointer type.
class ARCStrongByrefHelpers : public CodeGenModule::ByrefHelpers {
public:
  ARCStrongByrefHelpers(CharUnits alignment) : ByrefHelpers(alignment) {}

  void emitCopy(CodeGenFunction &CGF, llvm::Value *destField,
                llvm::Value *srcField) {
    // Do a "move" by copying the value and then zeroing out the old
    // variable.

    llvm::Value *value = CGF.Builder.CreateLoad(srcField);
    llvm::Value *null =
      llvm::ConstantPointerNull::get(cast<llvm::PointerType>(value->getType()));
    CGF.Builder.CreateStore(value, destField);
    CGF.Builder.CreateStore(null, srcField);
  }

  void emitDispose(CodeGenFunction &CGF, llvm::Value *field) {
    llvm::Value *value = CGF.Builder.CreateLoad(field);
    CGF.EmitARCRelease(value, /*precise*/ false);
  }

  void profileImpl(llvm::FoldingSetNodeID &id) const {
    // 1 is distinguishable from all pointers and byref flags
    id.AddInteger(1);
  }
};

/// Emits the copy/dispose helpers for a __block variable with a
/// nontrivial copy constructor or destructor.
class CXXByrefHelpers : public CodeGenModule::ByrefHelpers {
  QualType VarType;
  const Expr *CopyExpr;

public:
  CXXByrefHelpers(CharUnits alignment, QualType type,
                  const Expr *copyExpr)
    : ByrefHelpers(alignment), VarType(type), CopyExpr(copyExpr) {}

  bool needsCopy() const { return CopyExpr != 0; }
  void emitCopy(CodeGenFunction &CGF, llvm::Value *destField,
                llvm::Value *srcField) {
    if (!CopyExpr) return;
    CGF.EmitSynthesizedCXXCopyCtor(destField, srcField, CopyExpr);
  }

  void emitDispose(CodeGenFunction &CGF, llvm::Value *field) {
    EHScopeStack::stable_iterator cleanupDepth = CGF.EHStack.stable_begin();
    CGF.PushDestructorCleanup(VarType, field);
    CGF.PopCleanupBlocks(cleanupDepth);
  }

  void profileImpl(llvm::FoldingSetNodeID &id) const {
    id.AddPointer(VarType.getCanonicalType().getAsOpaquePtr());
  }
};
} // end anonymous namespace

static llvm::Constant *
generateByrefCopyHelper(CodeGenFunction &CGF,
                        llvm::StructType &byrefType,
                        CodeGenModule::ByrefHelpers &byrefInfo) {
  ASTContext &Context = CGF.getContext();

  QualType R = Context.VoidTy;

  FunctionArgList args;
  ImplicitParamDecl dst(0, SourceLocation(), 0, Context.VoidPtrTy);
  args.push_back(&dst);

  ImplicitParamDecl src(0, SourceLocation(), 0, Context.VoidPtrTy);
  args.push_back(&src);

  const CGFunctionInfo &FI =
    CGF.CGM.getTypes().getFunctionInfo(R, args, FunctionType::ExtInfo());

  CodeGenTypes &Types = CGF.CGM.getTypes();
  llvm::FunctionType *LTy = Types.GetFunctionType(FI, false);

  // FIXME: We'd like to put these into a mergable by content, with
  // internal linkage.
  llvm::Function *Fn =
    llvm::Function::Create(LTy, llvm::GlobalValue::InternalLinkage,
                           "__Block_byref_object_copy_", &CGF.CGM.getModule());

  IdentifierInfo *II
    = &Context.Idents.get("__Block_byref_object_copy_");

  FunctionDecl *FD = FunctionDecl::Create(Context,
                                          Context.getTranslationUnitDecl(),
                                          SourceLocation(),
                                          SourceLocation(), II, R, 0,
                                          SC_Static,
                                          SC_None,
                                          false, true);

  CGF.StartFunction(FD, R, Fn, FI, args, SourceLocation());

  if (byrefInfo.needsCopy()) {
    llvm::Type *byrefPtrType = byrefType.getPointerTo(0);

    // dst->x
    llvm::Value *destField = CGF.GetAddrOfLocalVar(&dst);
    destField = CGF.Builder.CreateLoad(destField);
    destField = CGF.Builder.CreateBitCast(destField, byrefPtrType);
    destField = CGF.Builder.CreateStructGEP(destField, 6, "x");

    // src->x
    llvm::Value *srcField = CGF.GetAddrOfLocalVar(&src);
    srcField = CGF.Builder.CreateLoad(srcField);
    srcField = CGF.Builder.CreateBitCast(srcField, byrefPtrType);
    srcField = CGF.Builder.CreateStructGEP(srcField, 6, "x");

    byrefInfo.emitCopy(CGF, destField, srcField);
  }  

  CGF.FinishFunction();

  return llvm::ConstantExpr::getBitCast(Fn, CGF.Int8PtrTy);
}

/// Build the copy helper for a __block variable.
static llvm::Constant *buildByrefCopyHelper(CodeGenModule &CGM,
                                            llvm::StructType &byrefType,
                                            CodeGenModule::ByrefHelpers &info) {
  CodeGenFunction CGF(CGM);
  return generateByrefCopyHelper(CGF, byrefType, info);
}

/// Generate code for a __block variable's dispose helper.
static llvm::Constant *
generateByrefDisposeHelper(CodeGenFunction &CGF,
                           llvm::StructType &byrefType,
                           CodeGenModule::ByrefHelpers &byrefInfo) {
  ASTContext &Context = CGF.getContext();
  QualType R = Context.VoidTy;

  FunctionArgList args;
  ImplicitParamDecl src(0, SourceLocation(), 0, Context.VoidPtrTy);
  args.push_back(&src);

  const CGFunctionInfo &FI =
    CGF.CGM.getTypes().getFunctionInfo(R, args, FunctionType::ExtInfo());

  CodeGenTypes &Types = CGF.CGM.getTypes();
  llvm::FunctionType *LTy = Types.GetFunctionType(FI, false);

  // FIXME: We'd like to put these into a mergable by content, with
  // internal linkage.
  llvm::Function *Fn =
    llvm::Function::Create(LTy, llvm::GlobalValue::InternalLinkage,
                           "__Block_byref_object_dispose_",
                           &CGF.CGM.getModule());

  IdentifierInfo *II
    = &Context.Idents.get("__Block_byref_object_dispose_");

  FunctionDecl *FD = FunctionDecl::Create(Context,
                                          Context.getTranslationUnitDecl(),
                                          SourceLocation(),
                                          SourceLocation(), II, R, 0,
                                          SC_Static,
                                          SC_None,
                                          false, true);
  CGF.StartFunction(FD, R, Fn, FI, args, SourceLocation());

  if (byrefInfo.needsDispose()) {
    llvm::Value *V = CGF.GetAddrOfLocalVar(&src);
    V = CGF.Builder.CreateLoad(V);
    V = CGF.Builder.CreateBitCast(V, byrefType.getPointerTo(0));
    V = CGF.Builder.CreateStructGEP(V, 6, "x");

    byrefInfo.emitDispose(CGF, V);
  }

  CGF.FinishFunction();

  return llvm::ConstantExpr::getBitCast(Fn, CGF.Int8PtrTy);
}

/// Build the dispose helper for a __block variable.
static llvm::Constant *buildByrefDisposeHelper(CodeGenModule &CGM,
                                              llvm::StructType &byrefType,
                                            CodeGenModule::ByrefHelpers &info) {
  CodeGenFunction CGF(CGM);
  return generateByrefDisposeHelper(CGF, byrefType, info);
}

/// 
template <class T> static T *buildByrefHelpers(CodeGenModule &CGM,
                                               llvm::StructType &byrefTy,
                                               T &byrefInfo) {
  // Increase the field's alignment to be at least pointer alignment,
  // since the layout of the byref struct will guarantee at least that.
  byrefInfo.Alignment = std::max(byrefInfo.Alignment,
                              CharUnits::fromQuantity(CGM.PointerAlignInBytes));

  llvm::FoldingSetNodeID id;
  byrefInfo.Profile(id);

  void *insertPos;
  CodeGenModule::ByrefHelpers *node
    = CGM.ByrefHelpersCache.FindNodeOrInsertPos(id, insertPos);
  if (node) return static_cast<T*>(node);

  byrefInfo.CopyHelper = buildByrefCopyHelper(CGM, byrefTy, byrefInfo);
  byrefInfo.DisposeHelper = buildByrefDisposeHelper(CGM, byrefTy, byrefInfo);

  T *copy = new (CGM.getContext()) T(byrefInfo);
  CGM.ByrefHelpersCache.InsertNode(copy, insertPos);
  return copy;
}

CodeGenModule::ByrefHelpers *
CodeGenFunction::buildByrefHelpers(llvm::StructType &byrefType,
                                   const AutoVarEmission &emission) {
  const VarDecl &var = *emission.Variable;
  QualType type = var.getType();

  if (const CXXRecordDecl *record = type->getAsCXXRecordDecl()) {
    const Expr *copyExpr = CGM.getContext().getBlockVarCopyInits(&var);
    if (!copyExpr && record->hasTrivialDestructor()) return 0;

    CXXByrefHelpers byrefInfo(emission.Alignment, type, copyExpr);
    return ::buildByrefHelpers(CGM, byrefType, byrefInfo);
  }

  // Otherwise, if we don't have a retainable type, there's nothing to do.
  // that the runtime does extra copies.
  if (!type->isObjCRetainableType()) return 0;

  Qualifiers qs = type.getQualifiers();

  // If we have lifetime, that dominates.
  if (Qualifiers::ObjCLifetime lifetime = qs.getObjCLifetime()) {
    assert(getLangOptions().ObjCAutoRefCount);

    switch (lifetime) {
    case Qualifiers::OCL_None: llvm_unreachable("impossible");

    // These are just bits as far as the runtime is concerned.
    case Qualifiers::OCL_ExplicitNone:
    case Qualifiers::OCL_Autoreleasing:
      return 0;

    // Tell the runtime that this is ARC __weak, called by the
    // byref routines.
    case Qualifiers::OCL_Weak: {
      ARCWeakByrefHelpers byrefInfo(emission.Alignment);
      return ::buildByrefHelpers(CGM, byrefType, byrefInfo);
    }

    // ARC __strong __block variables need to be retained.
    case Qualifiers::OCL_Strong:
      // Block-pointers need to be _Block_copy'ed, so we let the
      // runtime be in charge.  But we can't use the code below
      // because we don't want to set BYREF_CALLER, which will
      // just make the runtime ignore us.
      if (type->isBlockPointerType()) {
        BlockFieldFlags flags = BLOCK_FIELD_IS_BLOCK;
        ObjectByrefHelpers byrefInfo(emission.Alignment, flags);
        return ::buildByrefHelpers(CGM, byrefType, byrefInfo);

      // Otherwise, we transfer ownership of the retain from the stack
      // to the heap.
      } else {
        ARCStrongByrefHelpers byrefInfo(emission.Alignment);
        return ::buildByrefHelpers(CGM, byrefType, byrefInfo);
      }
    }
    llvm_unreachable("fell out of lifetime switch!");
  }

  BlockFieldFlags flags;
  if (type->isBlockPointerType()) {
    flags |= BLOCK_FIELD_IS_BLOCK;
  } else if (CGM.getContext().isObjCNSObjectType(type) || 
             type->isObjCObjectPointerType()) {
    flags |= BLOCK_FIELD_IS_OBJECT;
  } else {
    return 0;
  }

  if (type.isObjCGCWeak())
    flags |= BLOCK_FIELD_IS_WEAK;

  ObjectByrefHelpers byrefInfo(emission.Alignment, flags);
  return ::buildByrefHelpers(CGM, byrefType, byrefInfo);
}

unsigned CodeGenFunction::getByRefValueLLVMField(const ValueDecl *VD) const {
  assert(ByRefValueInfo.count(VD) && "Did not find value!");
  
  return ByRefValueInfo.find(VD)->second.second;
}

llvm::Value *CodeGenFunction::BuildBlockByrefAddress(llvm::Value *BaseAddr,
                                                     const VarDecl *V) {
  llvm::Value *Loc = Builder.CreateStructGEP(BaseAddr, 1, "forwarding");
  Loc = Builder.CreateLoad(Loc);
  Loc = Builder.CreateStructGEP(Loc, getByRefValueLLVMField(V),
                                V->getNameAsString());
  return Loc;
}

/// BuildByRefType - This routine changes a __block variable declared as T x
///   into:
///
///      struct {
///        void *__isa;
///        void *__forwarding;
///        int32_t __flags;
///        int32_t __size;
///        void *__copy_helper;       // only if needed
///        void *__destroy_helper;    // only if needed
///        char padding[X];           // only if needed
///        T x;
///      } x
///
llvm::Type *CodeGenFunction::BuildByRefType(const VarDecl *D) {
  std::pair<llvm::Type *, unsigned> &Info = ByRefValueInfo[D];
  if (Info.first)
    return Info.first;
  
  QualType Ty = D->getType();

  SmallVector<llvm::Type *, 8> types;
  
  llvm::StructType *ByRefType =
    llvm::StructType::create(getLLVMContext(),
                             "struct.__block_byref_" + D->getNameAsString());
  
  // void *__isa;
  types.push_back(Int8PtrTy);
  
  // void *__forwarding;
  types.push_back(llvm::PointerType::getUnqual(ByRefType));
  
  // int32_t __flags;
  types.push_back(Int32Ty);
    
  // int32_t __size;
  types.push_back(Int32Ty);

  bool HasCopyAndDispose = getContext().BlockRequiresCopying(Ty);
  if (HasCopyAndDispose) {
    /// void *__copy_helper;
    types.push_back(Int8PtrTy);
    
    /// void *__destroy_helper;
    types.push_back(Int8PtrTy);
  }

  bool Packed = false;
  CharUnits Align = getContext().getDeclAlign(D);
  if (Align > getContext().toCharUnitsFromBits(Target.getPointerAlign(0))) {
    // We have to insert padding.
    
    // The struct above has 2 32-bit integers.
    unsigned CurrentOffsetInBytes = 4 * 2;
    
    // And either 2 or 4 pointers.
    CurrentOffsetInBytes += (HasCopyAndDispose ? 4 : 2) *
      CGM.getTargetData().getTypeAllocSize(Int8PtrTy);
    
    // Align the offset.
    unsigned AlignedOffsetInBytes = 
      llvm::RoundUpToAlignment(CurrentOffsetInBytes, Align.getQuantity());
    
    unsigned NumPaddingBytes = AlignedOffsetInBytes - CurrentOffsetInBytes;
    if (NumPaddingBytes > 0) {
      llvm::Type *Ty = llvm::Type::getInt8Ty(getLLVMContext());
      // FIXME: We need a sema error for alignment larger than the minimum of
      // the maximal stack alignment and the alignment of malloc on the system.
      if (NumPaddingBytes > 1)
        Ty = llvm::ArrayType::get(Ty, NumPaddingBytes);
    
      types.push_back(Ty);

      // We want a packed struct.
      Packed = true;
    }
  }

  // T x;
  types.push_back(ConvertTypeForMem(Ty));
  
  ByRefType->setBody(types, Packed);
  
  Info.first = ByRefType;
  
  Info.second = types.size() - 1;
  
  return Info.first;
}

/// Initialize the structural components of a __block variable, i.e.
/// everything but the actual object.
void CodeGenFunction::emitByrefStructureInit(const AutoVarEmission &emission) {
  // Find the address of the local.
  llvm::Value *addr = emission.Address;

  // That's an alloca of the byref structure type.
  llvm::StructType *byrefType = cast<llvm::StructType>(
                 cast<llvm::PointerType>(addr->getType())->getElementType());

  // Build the byref helpers if necessary.  This is null if we don't need any.
  CodeGenModule::ByrefHelpers *helpers =
    buildByrefHelpers(*byrefType, emission);

  const VarDecl &D = *emission.Variable;
  QualType type = D.getType();

  llvm::Value *V;

  // Initialize the 'isa', which is just 0 or 1.
  int isa = 0;
  if (type.isObjCGCWeak())
    isa = 1;
  V = Builder.CreateIntToPtr(Builder.getInt32(isa), Int8PtrTy, "isa");
  Builder.CreateStore(V, Builder.CreateStructGEP(addr, 0, "byref.isa"));

  // Store the address of the variable into its own forwarding pointer.
  Builder.CreateStore(addr,
                      Builder.CreateStructGEP(addr, 1, "byref.forwarding"));

  // Blocks ABI:
  //   c) the flags field is set to either 0 if no helper functions are
  //      needed or BLOCK_HAS_COPY_DISPOSE if they are,
  BlockFlags flags;
  if (helpers) flags |= BLOCK_HAS_COPY_DISPOSE;
  Builder.CreateStore(llvm::ConstantInt::get(IntTy, flags.getBitMask()),
                      Builder.CreateStructGEP(addr, 2, "byref.flags"));

  CharUnits byrefSize = CGM.GetTargetTypeStoreSize(byrefType);
  V = llvm::ConstantInt::get(IntTy, byrefSize.getQuantity());
  Builder.CreateStore(V, Builder.CreateStructGEP(addr, 3, "byref.size"));

  if (helpers) {
    llvm::Value *copy_helper = Builder.CreateStructGEP(addr, 4);
    Builder.CreateStore(helpers->CopyHelper, copy_helper);

    llvm::Value *destroy_helper = Builder.CreateStructGEP(addr, 5);
    Builder.CreateStore(helpers->DisposeHelper, destroy_helper);
  }
}

void CodeGenFunction::BuildBlockRelease(llvm::Value *V, BlockFieldFlags flags) {
  llvm::Value *F = CGM.getBlockObjectDispose();
  llvm::Value *N;
  V = Builder.CreateBitCast(V, Int8PtrTy);
  N = llvm::ConstantInt::get(Int32Ty, flags.getBitMask());
  Builder.CreateCall2(F, V, N);
}

namespace {
  struct CallBlockRelease : EHScopeStack::Cleanup {
    llvm::Value *Addr;
    CallBlockRelease(llvm::Value *Addr) : Addr(Addr) {}

    void Emit(CodeGenFunction &CGF, Flags flags) {
      // Should we be passing FIELD_IS_WEAK here?
      CGF.BuildBlockRelease(Addr, BLOCK_FIELD_IS_BYREF);
    }
  };
}

/// Enter a cleanup to destroy a __block variable.  Note that this
/// cleanup should be a no-op if the variable hasn't left the stack
/// yet; if a cleanup is required for the variable itself, that needs
/// to be done externally.
void CodeGenFunction::enterByrefCleanup(const AutoVarEmission &emission) {
  // We don't enter this cleanup if we're in pure-GC mode.
  if (CGM.getLangOptions().getGC() == LangOptions::GCOnly)
    return;

  EHStack.pushCleanup<CallBlockRelease>(NormalAndEHCleanup, emission.Address);
}

/// Adjust the declaration of something from the blocks API.
static void configureBlocksRuntimeObject(CodeGenModule &CGM,
                                         llvm::Constant *C) {
  if (!CGM.getLangOptions().BlocksRuntimeOptional) return;

  llvm::GlobalValue *GV = cast<llvm::GlobalValue>(C->stripPointerCasts());
  if (GV->isDeclaration() &&
      GV->getLinkage() == llvm::GlobalValue::ExternalLinkage)
    GV->setLinkage(llvm::GlobalValue::ExternalWeakLinkage);
}

llvm::Constant *CodeGenModule::getBlockObjectDispose() {
  if (BlockObjectDispose)
    return BlockObjectDispose;

  llvm::Type *args[] = { Int8PtrTy, Int32Ty };
  llvm::FunctionType *fty
    = llvm::FunctionType::get(VoidTy, args, false);
  BlockObjectDispose = CreateRuntimeFunction(fty, "_Block_object_dispose");
  configureBlocksRuntimeObject(*this, BlockObjectDispose);
  return BlockObjectDispose;
}

llvm::Constant *CodeGenModule::getBlockObjectAssign() {
  if (BlockObjectAssign)
    return BlockObjectAssign;

  llvm::Type *args[] = { Int8PtrTy, Int8PtrTy, Int32Ty };
  llvm::FunctionType *fty
    = llvm::FunctionType::get(VoidTy, args, false);
  BlockObjectAssign = CreateRuntimeFunction(fty, "_Block_object_assign");
  configureBlocksRuntimeObject(*this, BlockObjectAssign);
  return BlockObjectAssign;
}

llvm::Constant *CodeGenModule::getNSConcreteGlobalBlock() {
  if (NSConcreteGlobalBlock)
    return NSConcreteGlobalBlock;

  NSConcreteGlobalBlock = GetOrCreateLLVMGlobal("_NSConcreteGlobalBlock",
                                                Int8PtrTy->getPointerTo(), 0);
  configureBlocksRuntimeObject(*this, NSConcreteGlobalBlock);
  return NSConcreteGlobalBlock;
}

llvm::Constant *CodeGenModule::getNSConcreteStackBlock() {
  if (NSConcreteStackBlock)
    return NSConcreteStackBlock;

  NSConcreteStackBlock = GetOrCreateLLVMGlobal("_NSConcreteStackBlock",
                                               Int8PtrTy->getPointerTo(), 0);
  configureBlocksRuntimeObject(*this, NSConcreteStackBlock);
  return NSConcreteStackBlock;  
}<|MERGE_RESOLUTION|>--- conflicted
+++ resolved
@@ -25,13 +25,15 @@
 using namespace clang;
 using namespace CodeGen;
 
-CGBlockInfo::CGBlockInfo(const BlockExpr *blockExpr, const char *N)
-  : Name(N), CXXThisIndex(0), CanBeGlobal(false), NeedsCopyDispose(false),
-    HasCXXObject(false), UsesStret(false), StructureType(0), Block(blockExpr) {
+CGBlockInfo::CGBlockInfo(const BlockDecl *block, StringRef name)
+  : Name(name), CXXThisIndex(0), CanBeGlobal(false), NeedsCopyDispose(false),
+    HasCXXObject(false), UsesStret(false), StructureType(0), Block(block),
+    DominatingIP(0) {
     
-  // Skip asm prefix, if any.
-  if (Name && Name[0] == '\01')
-    ++Name;
+  // Skip asm prefix, if any.  'name' is usually taken directly from
+  // the mangled name of the enclosing function.
+  if (!name.empty() && name[0] == '\01')
+    name = name.substr(1);
 }
 
 // Anchor the vtable to this translation unit.
@@ -90,7 +92,7 @@
                           CGM.GetAddrOfConstantCString(typeAtEncoding), i8p));
   
   // GC layout.
-  if (C.getLangOptions().ObjC1)
+  if (C.getLangOpts().ObjC1)
     elements.push_back(CGM.getObjCRuntime().BuildGCBlockLayout(CGM, blockInfo));
   else
     elements.push_back(llvm::Constant::getNullValue(i8p));
@@ -213,6 +215,7 @@
 /// acceptable because we make no promises about address stability of
 /// captured variables.
 static llvm::Constant *tryCaptureAsConstant(CodeGenModule &CGM,
+                                            CodeGenFunction *CGF,
                                             const VarDecl *var) {
   QualType type = var->getType();
 
@@ -224,7 +227,7 @@
   //   Except that any class member declared mutable can be
   //   modified, any attempt to modify a const object during its
   //   lifetime results in undefined behavior.
-  if (CGM.getLangOptions().CPlusPlus && !isSafeForCXXConstantCapture(type))
+  if (CGM.getLangOpts().CPlusPlus && !isSafeForCXXConstantCapture(type))
     return 0;
 
   // If the variable doesn't have any initializer (shouldn't this be
@@ -233,7 +236,7 @@
   const Expr *init = var->getInit();
   if (!init) return 0;
 
-  return CGM.EmitConstantExpr(init, var->getType());
+  return CGM.EmitConstantInit(*var, CGF);
 }
 
 /// Get the low bit of a nonzero character count.  This is the
@@ -276,7 +279,8 @@
 
 /// Compute the layout of the given block.  Attempts to lay the block
 /// out with minimal space requirements.
-static void computeBlockInfo(CodeGenModule &CGM, CGBlockInfo &info) {
+static void computeBlockInfo(CodeGenModule &CGM, CodeGenFunction *CGF,
+                             CGBlockInfo &info) {
   ASTContext &C = CGM.getContext();
   const BlockDecl *block = info.getBlockDecl();
 
@@ -340,7 +344,7 @@
 
     // Otherwise, build a layout chunk with the size and alignment of
     // the declaration.
-    if (llvm::Constant *constant = tryCaptureAsConstant(CGM, variable)) {
+    if (llvm::Constant *constant = tryCaptureAsConstant(CGM, CGF, variable)) {
       info.Captures[variable] = CGBlockInfo::Capture::makeConstant(constant);
       continue;
     }
@@ -370,7 +374,7 @@
       info.HasCXXObject = true;
 
     // And so do types with destructors.
-    } else if (CGM.getLangOptions().CPlusPlus) {
+    } else if (CGM.getLangOpts().CPlusPlus) {
       if (const CXXRecordDecl *record =
             variable->getType()->getAsCXXRecordDecl()) {
         if (!record->hasTrivialDestructor()) {
@@ -380,13 +384,15 @@
       }
     }
 
-    CharUnits size = C.getTypeSizeInChars(variable->getType());
+    QualType VT = variable->getType();
+    CharUnits size = C.getTypeSizeInChars(VT);
     CharUnits align = C.getDeclAlign(variable);
+    
     maxFieldAlign = std::max(maxFieldAlign, align);
 
     llvm::Type *llvmType =
-      CGM.getTypes().ConvertTypeForMem(variable->getType());
-
+      CGM.getTypes().ConvertTypeForMem(VT);
+    
     layout.push_back(BlockLayoutChunk(align, size, &*ci, llvmType));
   }
 
@@ -481,8 +487,6 @@
     llvm::StructType::get(CGM.getLLVMContext(), elementTypes, true);
 }
 
-<<<<<<< HEAD
-=======
 /// Enter the scope of a block.  This should be run at the entrance to
 /// a full-expression so that the block's cleanups are pushed at the
 /// right place in the stack.
@@ -598,19 +602,33 @@
   } while (head != 0);
 }
 
->>>>>>> d05f1854
 /// Emit a block literal expression in the current function.
 llvm::Value *CodeGenFunction::EmitBlockLiteral(const BlockExpr *blockExpr) {
-  std::string Name = CurFn->getName();
-  CGBlockInfo blockInfo(blockExpr, Name.c_str());
-
-  // Compute information about the layout, etc., of this block.
-  computeBlockInfo(CGM, blockInfo);
-
-  // Using that metadata, generate the actual block function.
+  // If the block has no captures, we won't have a pre-computed
+  // layout for it.
+  if (!blockExpr->getBlockDecl()->hasCaptures()) {
+    CGBlockInfo blockInfo(blockExpr->getBlockDecl(), CurFn->getName());
+    computeBlockInfo(CGM, this, blockInfo);
+    blockInfo.BlockExpression = blockExpr;
+    return EmitBlockLiteral(blockInfo);
+  }
+
+  // Find the block info for this block and take ownership of it.
+  OwningPtr<CGBlockInfo> blockInfo;
+  blockInfo.reset(findAndRemoveBlockInfo(&FirstBlockInfo,
+                                         blockExpr->getBlockDecl()));
+
+  blockInfo->BlockExpression = blockExpr;
+  return EmitBlockLiteral(*blockInfo);
+}
+
+llvm::Value *CodeGenFunction::EmitBlockLiteral(const CGBlockInfo &blockInfo) {
+  // Using the computed layout, generate the actual block function.
+  bool isLambdaConv = blockInfo.getBlockDecl()->isConversionFromLambda();
   llvm::Constant *blockFn
     = CodeGenFunction(CGM).GenerateBlockFunction(CurGD, blockInfo,
-                                                 CurFuncDecl, LocalDeclMap);
+                                                 CurFuncDecl, LocalDeclMap,
+                                                 isLambdaConv);
   blockFn = llvm::ConstantExpr::getBitCast(blockFn, VoidPtrTy);
 
   // If there is nothing to capture, we can emit this as a global block.
@@ -625,11 +643,8 @@
   // Build the block descriptor.
   llvm::Constant *descriptor = buildBlockDescriptor(CGM, blockInfo);
 
-  llvm::Type *intTy = ConvertType(getContext().IntTy);
-
-  llvm::AllocaInst *blockAddr =
-    CreateTempAlloca(blockInfo.StructureType, "block");
-  blockAddr->setAlignment(blockInfo.BlockAlign.getQuantity());
+  llvm::AllocaInst *blockAddr = blockInfo.Address;
+  assert(blockAddr && "block has no address!");
 
   // Compute the initial on-stack block flags.
   BlockFlags flags = BLOCK_HAS_SIGNATURE;
@@ -639,9 +654,9 @@
 
   // Initialize the block literal.
   Builder.CreateStore(isa, Builder.CreateStructGEP(blockAddr, 0, "block.isa"));
-  Builder.CreateStore(llvm::ConstantInt::get(intTy, flags.getBitMask()),
+  Builder.CreateStore(llvm::ConstantInt::get(IntTy, flags.getBitMask()),
                       Builder.CreateStructGEP(blockAddr, 1, "block.flags"));
-  Builder.CreateStore(llvm::ConstantInt::get(intTy, 0),
+  Builder.CreateStore(llvm::ConstantInt::get(IntTy, 0),
                       Builder.CreateStructGEP(blockAddr, 2, "block.reserved"));
   Builder.CreateStore(blockFn, Builder.CreateStructGEP(blockAddr, 3,
                                                        "block.invoke"));
@@ -688,6 +703,10 @@
       src = Builder.CreateStructGEP(LoadBlockStruct(),
                                     enclosingCapture.getIndex(),
                                     "block.capture.addr");
+    } else if (blockDecl->isConversionFromLambda()) {
+      // The lambda capture in a lambda's conversion-to-block-pointer is
+      // special; we'll simply emit it directly.
+      src = 0;
     } else {
       // This is a [[type]]*.
       src = LocalDeclMap[variable];
@@ -709,7 +728,19 @@
 
     // If we have a copy constructor, evaluate that into the block field.
     } else if (const Expr *copyExpr = ci->getCopyExpr()) {
-      EmitSynthesizedCXXCopyCtor(blockField, src, copyExpr);
+      if (blockDecl->isConversionFromLambda()) {
+        // If we have a lambda conversion, emit the expression
+        // directly into the block instead.
+        CharUnits Align = getContext().getTypeAlignInChars(type);
+        AggValueSlot Slot =
+            AggValueSlot::forAddr(blockField, Align, Qualifiers(),
+                                  AggValueSlot::IsDestructed,
+                                  AggValueSlot::DoesNotNeedGCBarriers,
+                                  AggValueSlot::IsNotAliased);
+        EmitAggExpr(copyExpr, Slot);
+      } else {
+        EmitSynthesizedCXXCopyCtor(blockField, src, copyExpr);
+      }
 
     // If it's a reference variable, copy the reference into the block field.
     } else if (type->isReferenceType()) {
@@ -724,45 +755,23 @@
 
       // We use one of these or the other depending on whether the
       // reference is nested.
-      DeclRefExpr notNested(const_cast<VarDecl*>(variable), type, VK_LValue,
-                            SourceLocation());
-      BlockDeclRefExpr nested(const_cast<VarDecl*>(variable), type,
-                              VK_LValue, SourceLocation(), /*byref*/ false);
-
-      Expr *declRef = 
-        (ci->isNested() ? static_cast<Expr*>(&nested) : &notNested);
+      DeclRefExpr declRef(const_cast<VarDecl*>(variable),
+                          /*refersToEnclosing*/ ci->isNested(), type,
+                          VK_LValue, SourceLocation());
 
       ImplicitCastExpr l2r(ImplicitCastExpr::OnStack, type, CK_LValueToRValue,
-                           declRef, VK_RValue);
+                           &declRef, VK_RValue);
       EmitExprAsInit(&l2r, &blockFieldPseudoVar,
                      MakeAddrLValue(blockField, type,
-                                    getContext().getDeclAlign(variable)
-                                                .getQuantity()),
+                                    getContext().getDeclAlign(variable)),
                      /*captured by init*/ false);
     }
 
-    // Push a destructor if necessary.  The semantics for when this
-    // actually gets run are really obscure.
+    // Activate the cleanup if layout pushed one.
     if (!ci->isByRef()) {
-      switch (QualType::DestructionKind dtorKind = type.isDestructedType()) {
-      case QualType::DK_none:
-        break;
-
-      // Block captures count as local values and have imprecise semantics.
-      // They also can't be arrays, so need to worry about that.
-      case QualType::DK_objc_strong_lifetime: {
-        // This local is a GCC and MSVC compiler workaround.
-        Destroyer *destroyer = &destroyARCStrongImprecise;
-        pushDestroy(getCleanupKind(dtorKind), blockField, type,
-                    *destroyer, /*useEHCleanupForArray*/ false);
-        break;
-      }
-
-      case QualType::DK_objc_weak_lifetime:
-      case QualType::DK_cxx_destructor:
-        pushDestroy(dtorKind, blockField, type);
-        break;
-      }
+      EHScopeStack::stable_iterator cleanup = capture.getCleanup();
+      if (cleanup.isValid())
+        ActivateCleanupBlock(cleanup, blockInfo.DominatingIP);
     }
   }
 
@@ -862,11 +871,11 @@
   llvm::Value *Func = Builder.CreateLoad(FuncPtr);
 
   const FunctionType *FuncTy = FnType->castAs<FunctionType>();
-  const CGFunctionInfo &FnInfo = CGM.getTypes().getFunctionInfo(Args, FuncTy);
+  const CGFunctionInfo &FnInfo =
+    CGM.getTypes().arrangeFunctionCall(Args, FuncTy);
 
   // Cast the function pointer to the right type.
-  llvm::Type *BlockFTy =
-    CGM.getTypes().GetFunctionType(FnInfo, false);
+  llvm::Type *BlockFTy = CGM.getTypes().GetFunctionType(FnInfo);
 
   llvm::Type *BlockFTyPtr = llvm::PointerType::getUnqual(BlockFTy);
   Func = Builder.CreateBitCast(Func, BlockFTyPtr);
@@ -916,10 +925,11 @@
 llvm::Constant *
 CodeGenModule::GetAddrOfGlobalBlock(const BlockExpr *blockExpr,
                                     const char *name) {
-  CGBlockInfo blockInfo(blockExpr, name);
+  CGBlockInfo blockInfo(blockExpr->getBlockDecl(), name);
+  blockInfo.BlockExpression = blockExpr;
 
   // Compute information about the layout, etc., of this block.
-  computeBlockInfo(*this, blockInfo);
+  computeBlockInfo(*this, 0, blockInfo);
 
   // Using that metadata, generate the actual block function.
   llvm::Constant *blockFn;
@@ -927,7 +937,8 @@
     llvm::DenseMap<const Decl*, llvm::Value*> LocalDeclMap;
     blockFn = CodeGenFunction(*this).GenerateBlockFunction(GlobalDecl(),
                                                            blockInfo,
-                                                           0, LocalDeclMap);
+                                                           0, LocalDeclMap,
+                                                           false);
   }
   blockFn = llvm::ConstantExpr::getBitCast(blockFn, VoidPtrTy);
 
@@ -981,7 +992,8 @@
 CodeGenFunction::GenerateBlockFunction(GlobalDecl GD,
                                        const CGBlockInfo &blockInfo,
                                        const Decl *outerFnDecl,
-                                       const DeclMapTy &ldm) {
+                                       const DeclMapTy &ldm,
+                                       bool IsLambdaConversionToBlock) {
   const BlockDecl *blockDecl = blockInfo.getBlockDecl();
 
   // Check if we should generate debug info for this block function.
@@ -1019,16 +1031,15 @@
     args.push_back(*i);
 
   // Create the function declaration.
-  const FunctionProtoType *fnType =
-    cast<FunctionProtoType>(blockInfo.getBlockExpr()->getFunctionType());
+  const FunctionProtoType *fnType = blockInfo.getBlockExpr()->getFunctionType();
   const CGFunctionInfo &fnInfo =
-    CGM.getTypes().getFunctionInfo(fnType->getResultType(), args,
-                                   fnType->getExtInfo());
+    CGM.getTypes().arrangeFunctionDeclaration(fnType->getResultType(), args,
+                                              fnType->getExtInfo(),
+                                              fnType->isVariadic());
   if (CGM.ReturnTypeUsesSRet(fnInfo))
     blockInfo.UsesStret = true;
 
-  llvm::FunctionType *fnLLVMType =
-    CGM.getTypes().GetFunctionType(fnInfo, fnType->isVariadic());
+  llvm::FunctionType *fnLLVMType = CGM.getTypes().GetFunctionType(fnInfo);
 
   MangleBuffer name;
   CGM.getBlockMangledName(GD, name, blockDecl);
@@ -1094,12 +1105,15 @@
     LocalDeclMap[variable] = alloca;
   }
 
-  // Save a spot to insert the debug information for all the BlockDeclRefDecls.
+  // Save a spot to insert the debug information for all the DeclRefExprs.
   llvm::BasicBlock *entry = Builder.GetInsertBlock();
   llvm::BasicBlock::iterator entry_ptr = Builder.GetInsertPoint();
   --entry_ptr;
 
-  EmitStmt(blockDecl->getBody());
+  if (IsLambdaConversionToBlock)
+    EmitLambdaBlockInvokeBody();
+  else
+    EmitStmt(blockDecl->getBody());
 
   // Remember where we were...
   llvm::BasicBlock *resume = Builder.GetInsertBlock();
@@ -1108,7 +1122,7 @@
   ++entry_ptr;
   Builder.SetInsertPoint(entry, entry_ptr);
 
-  // Emit debug information for all the BlockDeclRefDecls.
+  // Emit debug information for all the DeclRefExprs.
   // FIXME: also for 'this'
   if (CGDebugInfo *DI = getDebugInfo()) {
     for (BlockDecl::capture_const_iterator ci = blockDecl->capture_begin(),
@@ -1170,11 +1184,13 @@
   args.push_back(&srcDecl);
 
   const CGFunctionInfo &FI =
-      CGM.getTypes().getFunctionInfo(C.VoidTy, args, FunctionType::ExtInfo());
+    CGM.getTypes().arrangeFunctionDeclaration(C.VoidTy, args,
+                                              FunctionType::ExtInfo(),
+                                              /*variadic*/ false);
 
   // FIXME: it would be nice if these were mergeable with things with
   // identical semantics.
-  llvm::FunctionType *LTy = CGM.getTypes().GetFunctionType(FI, false);
+  llvm::FunctionType *LTy = CGM.getTypes().GetFunctionType(FI);
 
   llvm::Function *Fn =
     llvm::Function::Create(LTy, llvm::GlobalValue::InternalLinkage,
@@ -1194,7 +1210,7 @@
                                           SC_Static,
                                           SC_None,
                                           false,
-                                          true);
+                                          false);
   StartFunction(FD, C.VoidTy, Fn, FI, args, SourceLocation());
 
   llvm::Type *structPtrTy = blockInfo.StructureType->getPointerTo();
@@ -1237,7 +1253,7 @@
         flags = BLOCK_FIELD_IS_BLOCK;
 
       // Special rules for ARC captures:
-      if (getLangOptions().ObjCAutoRefCount) {
+      if (getLangOpts().ObjCAutoRefCount) {
         Qualifiers qs = type.getQualifiers();
 
         // Don't generate special copy logic for a captured object
@@ -1285,11 +1301,13 @@
   args.push_back(&srcDecl);
 
   const CGFunctionInfo &FI =
-      CGM.getTypes().getFunctionInfo(C.VoidTy, args, FunctionType::ExtInfo());
+    CGM.getTypes().arrangeFunctionDeclaration(C.VoidTy, args,
+                                              FunctionType::ExtInfo(),
+                                              /*variadic*/ false);
 
   // FIXME: We'd like to put these into a mergable by content, with
   // internal linkage.
-  llvm::FunctionType *LTy = CGM.getTypes().GetFunctionType(FI, false);
+  llvm::FunctionType *LTy = CGM.getTypes().GetFunctionType(FI);
 
   llvm::Function *Fn =
     llvm::Function::Create(LTy, llvm::GlobalValue::InternalLinkage,
@@ -1307,7 +1325,7 @@
                                           SourceLocation(), II, C.VoidTy, 0,
                                           SC_Static,
                                           SC_None,
-                                          false, true);
+                                          false, false);
   StartFunction(FD, C.VoidTy, Fn, FI, args, SourceLocation());
 
   llvm::Type *structPtrTy = blockInfo.StructureType->getPointerTo();
@@ -1347,7 +1365,7 @@
         flags = BLOCK_FIELD_IS_BLOCK;
 
       // Special rules for ARC captures.
-      if (getLangOptions().ObjCAutoRefCount) {
+      if (getLangOpts().ObjCAutoRefCount) {
         Qualifiers qs = type.getQualifiers();
 
         // Don't generate special dispose logic for a captured object
@@ -1458,21 +1476,62 @@
     // Do a "move" by copying the value and then zeroing out the old
     // variable.
 
-    llvm::Value *value = CGF.Builder.CreateLoad(srcField);
+    llvm::LoadInst *value = CGF.Builder.CreateLoad(srcField);
+    value->setAlignment(Alignment.getQuantity());
+    
     llvm::Value *null =
       llvm::ConstantPointerNull::get(cast<llvm::PointerType>(value->getType()));
-    CGF.Builder.CreateStore(value, destField);
-    CGF.Builder.CreateStore(null, srcField);
+
+    llvm::StoreInst *store = CGF.Builder.CreateStore(value, destField);
+    store->setAlignment(Alignment.getQuantity());
+
+    store = CGF.Builder.CreateStore(null, srcField);
+    store->setAlignment(Alignment.getQuantity());
   }
 
   void emitDispose(CodeGenFunction &CGF, llvm::Value *field) {
-    llvm::Value *value = CGF.Builder.CreateLoad(field);
+    llvm::LoadInst *value = CGF.Builder.CreateLoad(field);
+    value->setAlignment(Alignment.getQuantity());
+
     CGF.EmitARCRelease(value, /*precise*/ false);
   }
 
   void profileImpl(llvm::FoldingSetNodeID &id) const {
     // 1 is distinguishable from all pointers and byref flags
     id.AddInteger(1);
+  }
+};
+
+/// Emits the copy/dispose helpers for an ARC __block __strong
+/// variable that's of block-pointer type.
+class ARCStrongBlockByrefHelpers : public CodeGenModule::ByrefHelpers {
+public:
+  ARCStrongBlockByrefHelpers(CharUnits alignment) : ByrefHelpers(alignment) {}
+
+  void emitCopy(CodeGenFunction &CGF, llvm::Value *destField,
+                llvm::Value *srcField) {
+    // Do the copy with objc_retainBlock; that's all that
+    // _Block_object_assign would do anyway, and we'd have to pass the
+    // right arguments to make sure it doesn't get no-op'ed.
+    llvm::LoadInst *oldValue = CGF.Builder.CreateLoad(srcField);
+    oldValue->setAlignment(Alignment.getQuantity());
+
+    llvm::Value *copy = CGF.EmitARCRetainBlock(oldValue, /*mandatory*/ true);
+
+    llvm::StoreInst *store = CGF.Builder.CreateStore(copy, destField);
+    store->setAlignment(Alignment.getQuantity());
+  }
+
+  void emitDispose(CodeGenFunction &CGF, llvm::Value *field) {
+    llvm::LoadInst *value = CGF.Builder.CreateLoad(field);
+    value->setAlignment(Alignment.getQuantity());
+
+    CGF.EmitARCRelease(value, /*precise*/ false);
+  }
+
+  void profileImpl(llvm::FoldingSetNodeID &id) const {
+    // 2 is distinguishable from all pointers and byref flags
+    id.AddInteger(2);
   }
 };
 
@@ -1522,10 +1581,12 @@
   args.push_back(&src);
 
   const CGFunctionInfo &FI =
-    CGF.CGM.getTypes().getFunctionInfo(R, args, FunctionType::ExtInfo());
+    CGF.CGM.getTypes().arrangeFunctionDeclaration(R, args,
+                                                  FunctionType::ExtInfo(),
+                                                  /*variadic*/ false);
 
   CodeGenTypes &Types = CGF.CGM.getTypes();
-  llvm::FunctionType *LTy = Types.GetFunctionType(FI, false);
+  llvm::FunctionType *LTy = Types.GetFunctionType(FI);
 
   // FIXME: We'd like to put these into a mergable by content, with
   // internal linkage.
@@ -1542,7 +1603,7 @@
                                           SourceLocation(), II, R, 0,
                                           SC_Static,
                                           SC_None,
-                                          false, true);
+                                          false, false);
 
   CGF.StartFunction(FD, R, Fn, FI, args, SourceLocation());
 
@@ -1590,10 +1651,12 @@
   args.push_back(&src);
 
   const CGFunctionInfo &FI =
-    CGF.CGM.getTypes().getFunctionInfo(R, args, FunctionType::ExtInfo());
+    CGF.CGM.getTypes().arrangeFunctionDeclaration(R, args,
+                                                  FunctionType::ExtInfo(),
+                                                  /*variadic*/ false);
 
   CodeGenTypes &Types = CGF.CGM.getTypes();
-  llvm::FunctionType *LTy = Types.GetFunctionType(FI, false);
+  llvm::FunctionType *LTy = Types.GetFunctionType(FI);
 
   // FIXME: We'd like to put these into a mergable by content, with
   // internal linkage.
@@ -1611,7 +1674,7 @@
                                           SourceLocation(), II, R, 0,
                                           SC_Static,
                                           SC_None,
-                                          false, true);
+                                          false, false);
   CGF.StartFunction(FD, R, Fn, FI, args, SourceLocation());
 
   if (byrefInfo.needsDispose()) {
@@ -1683,7 +1746,7 @@
 
   // If we have lifetime, that dominates.
   if (Qualifiers::ObjCLifetime lifetime = qs.getObjCLifetime()) {
-    assert(getLangOptions().ObjCAutoRefCount);
+    assert(getLangOpts().ObjCAutoRefCount);
 
     switch (lifetime) {
     case Qualifiers::OCL_None: llvm_unreachable("impossible");
@@ -1702,13 +1765,10 @@
 
     // ARC __strong __block variables need to be retained.
     case Qualifiers::OCL_Strong:
-      // Block-pointers need to be _Block_copy'ed, so we let the
-      // runtime be in charge.  But we can't use the code below
-      // because we don't want to set BYREF_CALLER, which will
-      // just make the runtime ignore us.
+      // Block pointers need to be copied, and there's no direct
+      // transfer possible.
       if (type->isBlockPointerType()) {
-        BlockFieldFlags flags = BLOCK_FIELD_IS_BLOCK;
-        ObjectByrefHelpers byrefInfo(emission.Alignment, flags);
+        ARCStrongBlockByrefHelpers byrefInfo(emission.Alignment);
         return ::buildByrefHelpers(CGM, byrefType, byrefInfo);
 
       // Otherwise, we transfer ownership of the retain from the stack
@@ -1792,7 +1852,8 @@
   // int32_t __size;
   types.push_back(Int32Ty);
 
-  bool HasCopyAndDispose = getContext().BlockRequiresCopying(Ty);
+  bool HasCopyAndDispose =
+       (Ty->isObjCRetainableType()) || getContext().getBlockVarCopyInits(D);
   if (HasCopyAndDispose) {
     /// void *__copy_helper;
     types.push_back(Int8PtrTy);
@@ -1819,7 +1880,7 @@
     
     unsigned NumPaddingBytes = AlignedOffsetInBytes - CurrentOffsetInBytes;
     if (NumPaddingBytes > 0) {
-      llvm::Type *Ty = llvm::Type::getInt8Ty(getLLVMContext());
+      llvm::Type *Ty = Int8Ty;
       // FIXME: We need a sema error for alignment larger than the minimum of
       // the maximal stack alignment and the alignment of malloc on the system.
       if (NumPaddingBytes > 1)
@@ -1921,7 +1982,7 @@
 /// to be done externally.
 void CodeGenFunction::enterByrefCleanup(const AutoVarEmission &emission) {
   // We don't enter this cleanup if we're in pure-GC mode.
-  if (CGM.getLangOptions().getGC() == LangOptions::GCOnly)
+  if (CGM.getLangOpts().getGC() == LangOptions::GCOnly)
     return;
 
   EHStack.pushCleanup<CallBlockRelease>(NormalAndEHCleanup, emission.Address);
@@ -1930,7 +1991,7 @@
 /// Adjust the declaration of something from the blocks API.
 static void configureBlocksRuntimeObject(CodeGenModule &CGM,
                                          llvm::Constant *C) {
-  if (!CGM.getLangOptions().BlocksRuntimeOptional) return;
+  if (!CGM.getLangOpts().BlocksRuntimeOptional) return;
 
   llvm::GlobalValue *GV = cast<llvm::GlobalValue>(C->stripPointerCasts());
   if (GV->isDeclaration() &&
