//===--- CGExprConstant.cpp - Emit LLVM Code from Constant Expressions ----===//
//
//                     The LLVM Compiler Infrastructure
//
// This file is distributed under the University of Illinois Open Source
// License. See LICENSE.TXT for details.
//
//===----------------------------------------------------------------------===//
//
// This contains code to emit Constant Expr nodes as LLVM code.
//
//===----------------------------------------------------------------------===//

#include "CodeGenFunction.h"
#include "CodeGenModule.h"
#include "CGCXXABI.h"
#include "CGObjCRuntime.h"
#include "CGRecordLayout.h"
#include "clang/AST/APValue.h"
#include "clang/AST/ASTContext.h"
#include "clang/AST/RecordLayout.h"
#include "clang/AST/StmtVisitor.h"
#include "clang/Basic/Builtins.h"
#include "llvm/Constants.h"
#include "llvm/Function.h"
#include "llvm/GlobalVariable.h"
#include "llvm/Target/TargetData.h"
using namespace clang;
using namespace CodeGen;

//===----------------------------------------------------------------------===//
//                            ConstStructBuilder
//===----------------------------------------------------------------------===//

namespace {
class ConstStructBuilder {
  CodeGenModule &CGM;
  CodeGenFunction *CGF;

  bool Packed;
  CharUnits NextFieldOffsetInChars;
  CharUnits LLVMStructAlignment;
  std::vector<llvm::Constant *> Elements;
public:
  static llvm::Constant *BuildStruct(CodeGenModule &CGM, CodeGenFunction *CGF,
                                     InitListExpr *ILE);
  
private:  
  ConstStructBuilder(CodeGenModule &CGM, CodeGenFunction *CGF)
    : CGM(CGM), CGF(CGF), Packed(false), 
    NextFieldOffsetInChars(CharUnits::Zero()),
    LLVMStructAlignment(CharUnits::One()) { }

  bool AppendField(const FieldDecl *Field, uint64_t FieldOffset,
                   llvm::Constant *InitExpr);

  void AppendBitField(const FieldDecl *Field, uint64_t FieldOffset,
                      llvm::ConstantInt *InitExpr);

  void AppendPadding(CharUnits PadSize);

  void AppendTailPadding(CharUnits RecordSize);

  void ConvertStructToPacked();
                              
  bool Build(InitListExpr *ILE);

  CharUnits getAlignment(const llvm::Constant *C) const {
    if (Packed)  return CharUnits::One();
    return CharUnits::fromQuantity(
        CGM.getTargetData().getABITypeAlignment(C->getType()));
  }

  CharUnits getSizeInChars(const llvm::Constant *C) const {
    return CharUnits::fromQuantity(
        CGM.getTargetData().getTypeAllocSize(C->getType()));
  }
};

bool ConstStructBuilder::
AppendField(const FieldDecl *Field, uint64_t FieldOffset,
            llvm::Constant *InitCst) {

  const ASTContext &Context = CGM.getContext();

  CharUnits FieldOffsetInChars = Context.toCharUnitsFromBits(FieldOffset);

  assert(NextFieldOffsetInChars <= FieldOffsetInChars
         && "Field offset mismatch!");

  CharUnits FieldAlignment = getAlignment(InitCst);

  // Round up the field offset to the alignment of the field type.
  CharUnits AlignedNextFieldOffsetInChars =
    NextFieldOffsetInChars.RoundUpToAlignment(FieldAlignment);

  if (AlignedNextFieldOffsetInChars > FieldOffsetInChars) {
    assert(!Packed && "Alignment is wrong even with a packed struct!");

    // Convert the struct to a packed struct.
    ConvertStructToPacked();
    
    AlignedNextFieldOffsetInChars = NextFieldOffsetInChars;
  }

  if (AlignedNextFieldOffsetInChars < FieldOffsetInChars) {
    // We need to append padding.
    AppendPadding(
        FieldOffsetInChars - NextFieldOffsetInChars);

    assert(NextFieldOffsetInChars == FieldOffsetInChars &&
           "Did not add enough padding!");

    AlignedNextFieldOffsetInChars = NextFieldOffsetInChars;
  }

  // Add the field.
  Elements.push_back(InitCst);
  NextFieldOffsetInChars = AlignedNextFieldOffsetInChars +
                           getSizeInChars(InitCst);
  
  if (Packed)
    assert(LLVMStructAlignment == CharUnits::One() && 
           "Packed struct not byte-aligned!");
  else
    LLVMStructAlignment = std::max(LLVMStructAlignment, FieldAlignment);

  return true;
}

void ConstStructBuilder::AppendBitField(const FieldDecl *Field,
                                        uint64_t FieldOffset,
                                        llvm::ConstantInt *CI) {
  const ASTContext &Context = CGM.getContext();
  const uint64_t CharWidth = Context.getCharWidth();
  uint64_t NextFieldOffsetInBits = Context.toBits(NextFieldOffsetInChars);
  if (FieldOffset > NextFieldOffsetInBits) {
    // We need to add padding.
    CharUnits PadSize = Context.toCharUnitsFromBits(
      llvm::RoundUpToAlignment(FieldOffset - NextFieldOffsetInBits, 
                               Context.getTargetInfo().getCharAlign()));

    AppendPadding(PadSize);
  }

  uint64_t FieldSize = Field->getBitWidthValue(Context);

  llvm::APInt FieldValue = CI->getValue();

  // Promote the size of FieldValue if necessary
  // FIXME: This should never occur, but currently it can because initializer
  // constants are cast to bool, and because clang is not enforcing bitfield
  // width limits.
  if (FieldSize > FieldValue.getBitWidth())
    FieldValue = FieldValue.zext(FieldSize);

  // Truncate the size of FieldValue to the bit field size.
  if (FieldSize < FieldValue.getBitWidth())
    FieldValue = FieldValue.trunc(FieldSize);

  NextFieldOffsetInBits = Context.toBits(NextFieldOffsetInChars);
  if (FieldOffset < NextFieldOffsetInBits) {
    // Either part of the field or the entire field can go into the previous
    // byte.
    assert(!Elements.empty() && "Elements can't be empty!");

    unsigned BitsInPreviousByte = NextFieldOffsetInBits - FieldOffset;

    bool FitsCompletelyInPreviousByte =
      BitsInPreviousByte >= FieldValue.getBitWidth();

    llvm::APInt Tmp = FieldValue;

    if (!FitsCompletelyInPreviousByte) {
      unsigned NewFieldWidth = FieldSize - BitsInPreviousByte;

      if (CGM.getTargetData().isBigEndian()) {
        Tmp = Tmp.lshr(NewFieldWidth);
        Tmp = Tmp.trunc(BitsInPreviousByte);

        // We want the remaining high bits.
        FieldValue = FieldValue.trunc(NewFieldWidth);
      } else {
        Tmp = Tmp.trunc(BitsInPreviousByte);

        // We want the remaining low bits.
        FieldValue = FieldValue.lshr(BitsInPreviousByte);
        FieldValue = FieldValue.trunc(NewFieldWidth);
      }
    }

    Tmp = Tmp.zext(CharWidth);
    if (CGM.getTargetData().isBigEndian()) {
      if (FitsCompletelyInPreviousByte)
        Tmp = Tmp.shl(BitsInPreviousByte - FieldValue.getBitWidth());
    } else {
      Tmp = Tmp.shl(CharWidth - BitsInPreviousByte);
    }

    // 'or' in the bits that go into the previous byte.
    llvm::Value *LastElt = Elements.back();
    if (llvm::ConstantInt *Val = dyn_cast<llvm::ConstantInt>(LastElt))
      Tmp |= Val->getValue();
    else {
      assert(isa<llvm::UndefValue>(LastElt));
      // If there is an undef field that we're adding to, it can either be a
      // scalar undef (in which case, we just replace it with our field) or it
      // is an array.  If it is an array, we have to pull one byte off the
      // array so that the other undef bytes stay around.
      if (!isa<llvm::IntegerType>(LastElt->getType())) {
        // The undef padding will be a multibyte array, create a new smaller
        // padding and then an hole for our i8 to get plopped into.
        assert(isa<llvm::ArrayType>(LastElt->getType()) &&
               "Expected array padding of undefs");
        llvm::ArrayType *AT = cast<llvm::ArrayType>(LastElt->getType());
        assert(AT->getElementType()->isIntegerTy(CharWidth) &&
               AT->getNumElements() != 0 &&
               "Expected non-empty array padding of undefs");
        
        // Remove the padding array.
        NextFieldOffsetInChars -= CharUnits::fromQuantity(AT->getNumElements());
        Elements.pop_back();
        
        // Add the padding back in two chunks.
        AppendPadding(CharUnits::fromQuantity(AT->getNumElements()-1));
        AppendPadding(CharUnits::One());
        assert(isa<llvm::UndefValue>(Elements.back()) &&
               Elements.back()->getType()->isIntegerTy(CharWidth) &&
               "Padding addition didn't work right");
      }
    }

    Elements.back() = llvm::ConstantInt::get(CGM.getLLVMContext(), Tmp);

    if (FitsCompletelyInPreviousByte)
      return;
  }

  while (FieldValue.getBitWidth() > CharWidth) {
    llvm::APInt Tmp;

    if (CGM.getTargetData().isBigEndian()) {
      // We want the high bits.
      Tmp = 
        FieldValue.lshr(FieldValue.getBitWidth() - CharWidth).trunc(CharWidth);
    } else {
      // We want the low bits.
      Tmp = FieldValue.trunc(CharWidth);

      FieldValue = FieldValue.lshr(CharWidth);
    }

    Elements.push_back(llvm::ConstantInt::get(CGM.getLLVMContext(), Tmp));
    ++NextFieldOffsetInChars;

    FieldValue = FieldValue.trunc(FieldValue.getBitWidth() - CharWidth);
  }

  assert(FieldValue.getBitWidth() > 0 &&
         "Should have at least one bit left!");
  assert(FieldValue.getBitWidth() <= CharWidth &&
         "Should not have more than a byte left!");

  if (FieldValue.getBitWidth() < CharWidth) {
    if (CGM.getTargetData().isBigEndian()) {
      unsigned BitWidth = FieldValue.getBitWidth();

      FieldValue = FieldValue.zext(CharWidth) << (CharWidth - BitWidth);
    } else
      FieldValue = FieldValue.zext(CharWidth);
  }

  // Append the last element.
  Elements.push_back(llvm::ConstantInt::get(CGM.getLLVMContext(),
                                            FieldValue));
  ++NextFieldOffsetInChars;
}

void ConstStructBuilder::AppendPadding(CharUnits PadSize) {
  if (PadSize.isZero())
    return;

  llvm::Type *Ty = llvm::Type::getInt8Ty(CGM.getLLVMContext());
  if (PadSize > CharUnits::One())
    Ty = llvm::ArrayType::get(Ty, PadSize.getQuantity());

  llvm::Constant *C = llvm::UndefValue::get(Ty);
  Elements.push_back(C);
  assert(getAlignment(C) == CharUnits::One() && 
         "Padding must have 1 byte alignment!");

  NextFieldOffsetInChars += getSizeInChars(C);
}

void ConstStructBuilder::AppendTailPadding(CharUnits RecordSize) {
  assert(NextFieldOffsetInChars <= RecordSize && 
         "Size mismatch!");

  AppendPadding(RecordSize - NextFieldOffsetInChars);
}

void ConstStructBuilder::ConvertStructToPacked() {
  std::vector<llvm::Constant *> PackedElements;
  CharUnits ElementOffsetInChars = CharUnits::Zero();

  for (unsigned i = 0, e = Elements.size(); i != e; ++i) {
    llvm::Constant *C = Elements[i];

    CharUnits ElementAlign = CharUnits::fromQuantity(
      CGM.getTargetData().getABITypeAlignment(C->getType()));
    CharUnits AlignedElementOffsetInChars =
      ElementOffsetInChars.RoundUpToAlignment(ElementAlign);

    if (AlignedElementOffsetInChars > ElementOffsetInChars) {
      // We need some padding.
      CharUnits NumChars =
        AlignedElementOffsetInChars - ElementOffsetInChars;

      llvm::Type *Ty = llvm::Type::getInt8Ty(CGM.getLLVMContext());
      if (NumChars > CharUnits::One())
        Ty = llvm::ArrayType::get(Ty, NumChars.getQuantity());

      llvm::Constant *Padding = llvm::UndefValue::get(Ty);
      PackedElements.push_back(Padding);
      ElementOffsetInChars += getSizeInChars(Padding);
    }

    PackedElements.push_back(C);
    ElementOffsetInChars += getSizeInChars(C);
  }

  assert(ElementOffsetInChars == NextFieldOffsetInChars &&
         "Packing the struct changed its size!");

  Elements = PackedElements;
  LLVMStructAlignment = CharUnits::One();
  Packed = true;
}
                            
bool ConstStructBuilder::Build(InitListExpr *ILE) {
  RecordDecl *RD = ILE->getType()->getAs<RecordType>()->getDecl();
  const ASTRecordLayout &Layout = CGM.getContext().getASTRecordLayout(RD);

  unsigned FieldNo = 0;
  unsigned ElementNo = 0;
  const FieldDecl *LastFD = 0;
  bool IsMsStruct = RD->hasAttr<MsStructAttr>();
  
  for (RecordDecl::field_iterator Field = RD->field_begin(),
       FieldEnd = RD->field_end(); Field != FieldEnd; ++Field, ++FieldNo) {
    if (IsMsStruct) {
      // Zero-length bitfields following non-bitfield members are
      // ignored:
      if (CGM.getContext().ZeroBitfieldFollowsNonBitfield((*Field), LastFD)) {
        --FieldNo;
        continue;
      }
      LastFD = (*Field);
    }
    
    // If this is a union, skip all the fields that aren't being initialized.
    if (RD->isUnion() && ILE->getInitializedFieldInUnion() != *Field)
      continue;

    // Don't emit anonymous bitfields, they just affect layout.
    if (Field->isUnnamedBitfield()) {
      LastFD = (*Field);
      continue;
    }

    // Get the initializer.  A struct can include fields without initializers,
    // we just use explicit null values for them.
    llvm::Constant *EltInit;
    if (ElementNo < ILE->getNumInits())
      EltInit = CGM.EmitConstantExpr(ILE->getInit(ElementNo++),
                                     Field->getType(), CGF);
    else
      EltInit = CGM.EmitNullConstant(Field->getType());

    if (!EltInit)
      return false;
    
    if (!Field->isBitField()) {
      // Handle non-bitfield members.
      if (!AppendField(*Field, Layout.getFieldOffset(FieldNo), EltInit))
        return false;
    } else {
      // Otherwise we have a bitfield.
      AppendBitField(*Field, Layout.getFieldOffset(FieldNo),
                     cast<llvm::ConstantInt>(EltInit));
    }
  }

  CharUnits LayoutSizeInChars = Layout.getSize();

  if (NextFieldOffsetInChars > LayoutSizeInChars) {
    // If the struct is bigger than the size of the record type,
    // we must have a flexible array member at the end.
    assert(RD->hasFlexibleArrayMember() &&
           "Must have flexible array member if struct is bigger than type!");
    
    // No tail padding is necessary.
    return true;
  }

  CharUnits LLVMSizeInChars = 
    NextFieldOffsetInChars.RoundUpToAlignment(LLVMStructAlignment);

  // Check if we need to convert the struct to a packed struct.
  if (NextFieldOffsetInChars <= LayoutSizeInChars && 
      LLVMSizeInChars > LayoutSizeInChars) {
    assert(!Packed && "Size mismatch!");
    
    ConvertStructToPacked();
    assert(NextFieldOffsetInChars <= LayoutSizeInChars &&
           "Converting to packed did not help!");
  }

  // Append tail padding if necessary.
  AppendTailPadding(LayoutSizeInChars);

  assert(LayoutSizeInChars == NextFieldOffsetInChars &&
         "Tail padding mismatch!");

  return true;
}
  
llvm::Constant *ConstStructBuilder::
  BuildStruct(CodeGenModule &CGM, CodeGenFunction *CGF, InitListExpr *ILE) {
  ConstStructBuilder Builder(CGM, CGF);
  
  if (!Builder.Build(ILE))
    return 0;
  
  // Pick the type to use.  If the type is layout identical to the ConvertType
  // type then use it, otherwise use whatever the builder produced for us.
  llvm::StructType *STy =
      llvm::ConstantStruct::getTypeForElements(CGM.getLLVMContext(),
                                               Builder.Elements,Builder.Packed);
  llvm::Type *ILETy = CGM.getTypes().ConvertType(ILE->getType());
  if (llvm::StructType *ILESTy = dyn_cast<llvm::StructType>(ILETy)) {
    if (ILESTy->isLayoutIdentical(STy))
      STy = ILESTy;
  }
    
  llvm::Constant *Result =
    llvm::ConstantStruct::get(STy, Builder.Elements);
  
  assert(Builder.NextFieldOffsetInChars.RoundUpToAlignment(
           Builder.getAlignment(Result)) ==
         Builder.getSizeInChars(Result) && "Size mismatch!");
  
  return Result;
}

  
//===----------------------------------------------------------------------===//
//                             ConstExprEmitter
//===----------------------------------------------------------------------===//
  
class ConstExprEmitter :
  public StmtVisitor<ConstExprEmitter, llvm::Constant*> {
  CodeGenModule &CGM;
  CodeGenFunction *CGF;
  llvm::LLVMContext &VMContext;
public:
  ConstExprEmitter(CodeGenModule &cgm, CodeGenFunction *cgf)
    : CGM(cgm), CGF(cgf), VMContext(cgm.getLLVMContext()) {
  }

  //===--------------------------------------------------------------------===//
  //                            Visitor Methods
  //===--------------------------------------------------------------------===//

  llvm::Constant *VisitStmt(Stmt *S) {
    return 0;
  }

  llvm::Constant *VisitParenExpr(ParenExpr *PE) {
    return Visit(PE->getSubExpr());
  }

  llvm::Constant *
  VisitSubstNonTypeTemplateParmExpr(SubstNonTypeTemplateParmExpr *PE) {
    return Visit(PE->getReplacement());
  }

  llvm::Constant *VisitGenericSelectionExpr(GenericSelectionExpr *GE) {
    return Visit(GE->getResultExpr());
  }

  llvm::Constant *VisitCompoundLiteralExpr(CompoundLiteralExpr *E) {
    return Visit(E->getInitializer());
  }

  llvm::Constant *VisitUnaryAddrOf(UnaryOperator *E) {
    if (E->getType()->isMemberPointerType())
      return CGM.getMemberPointerConstant(E);

    return 0;
  }
    
  llvm::Constant *VisitBinSub(BinaryOperator *E) {
    // This must be a pointer/pointer subtraction.  This only happens for
    // address of label.
    if (!isa<AddrLabelExpr>(E->getLHS()->IgnoreParenNoopCasts(CGM.getContext())) ||
       !isa<AddrLabelExpr>(E->getRHS()->IgnoreParenNoopCasts(CGM.getContext())))
      return 0;
    
    llvm::Constant *LHS = CGM.EmitConstantExpr(E->getLHS(),
                                               E->getLHS()->getType(), CGF);
    llvm::Constant *RHS = CGM.EmitConstantExpr(E->getRHS(),
                                               E->getRHS()->getType(), CGF);

    llvm::Type *ResultType = ConvertType(E->getType());
    LHS = llvm::ConstantExpr::getPtrToInt(LHS, ResultType);
    RHS = llvm::ConstantExpr::getPtrToInt(RHS, ResultType);
        
    // No need to divide by element size, since addr of label is always void*,
    // which has size 1 in GNUish.
    return llvm::ConstantExpr::getSub(LHS, RHS);
  }
    
  llvm::Constant *VisitCastExpr(CastExpr* E) {
    Expr *subExpr = E->getSubExpr();
    llvm::Constant *C = CGM.EmitConstantExpr(subExpr, subExpr->getType(), CGF);
    if (!C) return 0;

    llvm::Type *destType = ConvertType(E->getType());

    switch (E->getCastKind()) {
    case CK_ToUnion: {
      // GCC cast to union extension
      assert(E->getType()->isUnionType() &&
             "Destination type is not union type!");

      // Build a struct with the union sub-element as the first member,
      // and padded to the appropriate size
      std::vector<llvm::Constant*> Elts;
      std::vector<llvm::Type*> Types;
      Elts.push_back(C);
      Types.push_back(C->getType());
      unsigned CurSize = CGM.getTargetData().getTypeAllocSize(C->getType());
      unsigned TotalSize = CGM.getTargetData().getTypeAllocSize(destType);

      assert(CurSize <= TotalSize && "Union size mismatch!");
      if (unsigned NumPadBytes = TotalSize - CurSize) {
        llvm::Type *Ty = llvm::Type::getInt8Ty(VMContext);
        if (NumPadBytes > 1)
          Ty = llvm::ArrayType::get(Ty, NumPadBytes);

        Elts.push_back(llvm::UndefValue::get(Ty));
        Types.push_back(Ty);
      }

      llvm::StructType* STy =
        llvm::StructType::get(C->getType()->getContext(), Types, false);
      return llvm::ConstantStruct::get(STy, Elts);
    }
    case CK_NullToMemberPointer: {
      const MemberPointerType *MPT = E->getType()->getAs<MemberPointerType>();
      return CGM.getCXXABI().EmitNullMemberPointer(MPT);
    }

    case CK_DerivedToBaseMemberPointer:
    case CK_BaseToDerivedMemberPointer:
      return CGM.getCXXABI().EmitMemberPointerConversion(C, E);

    case CK_LValueToRValue:
    case CK_NoOp:
      return C;

    case CK_CPointerToObjCPointerCast:
    case CK_BlockPointerToObjCPointerCast:
    case CK_AnyPointerToBlockPointerCast:
    case CK_LValueBitCast:
    case CK_BitCast:
      if (C->getType() == destType) return C;
      return llvm::ConstantExpr::getBitCast(C, destType);

    case CK_Dependent: llvm_unreachable("saw dependent cast!");

    // These will never be supported.
    case CK_ObjCObjectLValueCast:
    case CK_GetObjCProperty:
    case CK_ToVoid:
    case CK_Dynamic:
    case CK_ARCProduceObject:
    case CK_ARCConsumeObject:
    case CK_ARCReclaimReturnedObject:
    case CK_ARCExtendBlockObject:
      return 0;

    // These might need to be supported for constexpr.
    case CK_UserDefinedConversion:
    case CK_ConstructorConversion:
      return 0;

    // These should eventually be supported.
    case CK_ArrayToPointerDecay:
    case CK_FunctionToPointerDecay:
    case CK_BaseToDerived:
    case CK_DerivedToBase:
    case CK_UncheckedDerivedToBase:
    case CK_MemberPointerToBoolean:
    case CK_VectorSplat:
    case CK_FloatingRealToComplex:
    case CK_FloatingComplexToReal:
    case CK_FloatingComplexToBoolean:
    case CK_FloatingComplexCast:
    case CK_FloatingComplexToIntegralComplex:
    case CK_IntegralRealToComplex:
    case CK_IntegralComplexToReal:
    case CK_IntegralComplexToBoolean:
    case CK_IntegralComplexCast:
    case CK_IntegralComplexToFloatingComplex:
      return 0;

    case CK_PointerToIntegral:
      if (!E->getType()->isBooleanType())
        return llvm::ConstantExpr::getPtrToInt(C, destType);
      // fallthrough

    case CK_PointerToBoolean:
      return llvm::ConstantExpr::getICmp(llvm::CmpInst::ICMP_EQ, C,
        llvm::ConstantPointerNull::get(cast<llvm::PointerType>(C->getType())));

    case CK_NullToPointer:
      return llvm::ConstantPointerNull::get(cast<llvm::PointerType>(destType));

    case CK_IntegralCast: {
      bool isSigned = subExpr->getType()->isSignedIntegerOrEnumerationType();
      return llvm::ConstantExpr::getIntegerCast(C, destType, isSigned);
    }

    case CK_IntegralToPointer: {
      bool isSigned = subExpr->getType()->isSignedIntegerOrEnumerationType();
      C = llvm::ConstantExpr::getIntegerCast(C, CGM.IntPtrTy, isSigned);
      return llvm::ConstantExpr::getIntToPtr(C, destType);
    }

    case CK_IntegralToBoolean:
      return llvm::ConstantExpr::getICmp(llvm::CmpInst::ICMP_EQ, C,
                             llvm::Constant::getNullValue(C->getType()));

    case CK_IntegralToFloating:
      if (subExpr->getType()->isSignedIntegerOrEnumerationType())
        return llvm::ConstantExpr::getSIToFP(C, destType);
      else
        return llvm::ConstantExpr::getUIToFP(C, destType);

    case CK_FloatingToIntegral:
      if (E->getType()->isSignedIntegerOrEnumerationType())
        return llvm::ConstantExpr::getFPToSI(C, destType);
      else
        return llvm::ConstantExpr::getFPToUI(C, destType);

    case CK_FloatingToBoolean:
      return llvm::ConstantExpr::getFCmp(llvm::CmpInst::FCMP_UNE, C,
                             llvm::Constant::getNullValue(C->getType()));

    case CK_FloatingCast:
      return llvm::ConstantExpr::getFPCast(C, destType);
    }
    llvm_unreachable("Invalid CastKind");
  }

  llvm::Constant *VisitCXXDefaultArgExpr(CXXDefaultArgExpr *DAE) {
    return Visit(DAE->getExpr());
  }

  llvm::Constant *VisitMaterializeTemporaryExpr(MaterializeTemporaryExpr *E) {
    return Visit(E->GetTemporaryExpr());
  }

  llvm::Constant *EmitArrayInitialization(InitListExpr *ILE) {
<<<<<<< HEAD
    unsigned NumInitElements = ILE->getNumInits();
    if (NumInitElements == 1 && ILE->getType() == ILE->getInit(0)->getType() &&
        (isa<StringLiteral>(ILE->getInit(0)) ||
         isa<ObjCEncodeExpr>(ILE->getInit(0))))
=======
    if (ILE->isStringLiteralInit())
>>>>>>> d05f1854
      return Visit(ILE->getInit(0));

    std::vector<llvm::Constant*> Elts;
    llvm::ArrayType *AType =
        cast<llvm::ArrayType>(ConvertType(ILE->getType()));
    llvm::Type *ElemTy = AType->getElementType();
    unsigned NumInitElements = ILE->getNumInits();
    unsigned NumElements = AType->getNumElements();

    // Initialising an array requires us to automatically
    // initialise any elements that have not been initialised explicitly
    unsigned NumInitableElts = std::min(NumInitElements, NumElements);

    // Copy initializer elements.
    unsigned i = 0;
    bool RewriteType = false;
    for (; i < NumInitableElts; ++i) {
      Expr *Init = ILE->getInit(i);
      llvm::Constant *C = CGM.EmitConstantExpr(Init, Init->getType(), CGF);
      if (!C)
        return 0;
      RewriteType |= (C->getType() != ElemTy);
      Elts.push_back(C);
    }

    // Initialize remaining array elements.
    // FIXME: This doesn't handle member pointers correctly!
    llvm::Constant *fillC;
    if (Expr *filler = ILE->getArrayFiller())
      fillC = CGM.EmitConstantExpr(filler, filler->getType(), CGF);
    else
      fillC = llvm::Constant::getNullValue(ElemTy);
    if (!fillC)
      return 0;
    RewriteType |= (fillC->getType() != ElemTy);
    for (; i < NumElements; ++i)
      Elts.push_back(fillC);

    if (RewriteType) {
      // FIXME: Try to avoid packing the array
      std::vector<llvm::Type*> Types;
      for (unsigned i = 0; i < Elts.size(); ++i)
        Types.push_back(Elts[i]->getType());
      llvm::StructType *SType = llvm::StructType::get(AType->getContext(),
                                                            Types, true);
      return llvm::ConstantStruct::get(SType, Elts);
    }

    return llvm::ConstantArray::get(AType, Elts);
  }

  llvm::Constant *EmitStructInitialization(InitListExpr *ILE) {
    return ConstStructBuilder::BuildStruct(CGM, CGF, ILE);
  }

  llvm::Constant *EmitUnionInitialization(InitListExpr *ILE) {
    return ConstStructBuilder::BuildStruct(CGM, CGF, ILE);
  }

  llvm::Constant *VisitImplicitValueInitExpr(ImplicitValueInitExpr* E) {
    return CGM.EmitNullConstant(E->getType());
  }

  llvm::Constant *VisitInitListExpr(InitListExpr *ILE) {
    if (ILE->getType()->isAnyComplexType() && ILE->getNumInits() == 2) {
      // Complex type with element initializers
      Expr *Real = ILE->getInit(0);
      Expr *Imag = ILE->getInit(1);
      llvm::Constant *Complex[2];
      Complex[0] = CGM.EmitConstantExpr(Real, Real->getType(), CGF);
      if (!Complex[0])
        return 0;
      Complex[1] = CGM.EmitConstantExpr(Imag, Imag->getType(), CGF);
      if (!Complex[1])
        return 0;
      llvm::StructType *STy =
          cast<llvm::StructType>(ConvertType(ILE->getType()));
      return llvm::ConstantStruct::get(STy, Complex);
    }

    if (ILE->getType()->isScalarType()) {
      // We have a scalar in braces. Just use the first element.
      if (ILE->getNumInits() > 0) {
        Expr *Init = ILE->getInit(0);
        return CGM.EmitConstantExpr(Init, Init->getType(), CGF);
      }
      return CGM.EmitNullConstant(ILE->getType());
    }

    if (ILE->getType()->isArrayType())
      return EmitArrayInitialization(ILE);

    if (ILE->getType()->isRecordType())
      return EmitStructInitialization(ILE);

    if (ILE->getType()->isUnionType())
      return EmitUnionInitialization(ILE);

    // If ILE was a constant vector, we would have handled it already.
    if (ILE->getType()->isVectorType())
      return 0;

    llvm_unreachable("Unable to handle InitListExpr");
  }

  llvm::Constant *VisitCXXConstructExpr(CXXConstructExpr *E) {
    if (!E->getConstructor()->isTrivial())
      return 0;

    QualType Ty = E->getType();

    // FIXME: We should not have to call getBaseElementType here.
    const RecordType *RT = 
      CGM.getContext().getBaseElementType(Ty)->getAs<RecordType>();
    const CXXRecordDecl *RD = cast<CXXRecordDecl>(RT->getDecl());
    
    // If the class doesn't have a trivial destructor, we can't emit it as a
    // constant expr.
    if (!RD->hasTrivialDestructor())
      return 0;
    
    // Only copy and default constructors can be trivial.


    if (E->getNumArgs()) {
      assert(E->getNumArgs() == 1 && "trivial ctor with > 1 argument");
      assert(E->getConstructor()->isCopyOrMoveConstructor() &&
             "trivial ctor has argument but isn't a copy/move ctor");

      Expr *Arg = E->getArg(0);
      assert(CGM.getContext().hasSameUnqualifiedType(Ty, Arg->getType()) &&
             "argument to copy ctor is of wrong type");

      return Visit(Arg);
    }

    return CGM.EmitNullConstant(Ty);
  }

  llvm::Constant *VisitStringLiteral(StringLiteral *E) {
    assert(!E->getType()->isPointerType() && "Strings are always arrays");

    // This must be a string initializing an array in a static initializer.
    // Don't emit it as the address of the string, emit the string data itself
    // as an inline array.
    return llvm::ConstantArray::get(VMContext,
                                    CGM.GetStringForStringLiteral(E), false);
  }

  llvm::Constant *VisitObjCEncodeExpr(ObjCEncodeExpr *E) {
    // This must be an @encode initializing an array in a static initializer.
    // Don't emit it as the address of the string, emit the string data itself
    // as an inline array.
    std::string Str;
    CGM.getContext().getObjCEncodingForType(E->getEncodedType(), Str);
    const ConstantArrayType *CAT = cast<ConstantArrayType>(E->getType());

    // Resize the string to the right size, adding zeros at the end, or
    // truncating as needed.
    Str.resize(CAT->getSize().getZExtValue(), '\0');
    return llvm::ConstantArray::get(VMContext, Str, false);
  }

  llvm::Constant *VisitUnaryExtension(const UnaryOperator *E) {
    return Visit(E->getSubExpr());
  }

  // Utility methods
  llvm::Type *ConvertType(QualType T) {
    return CGM.getTypes().ConvertType(T);
  }

public:
  llvm::Constant *EmitLValue(Expr *E) {
    switch (E->getStmtClass()) {
    default: break;
    case Expr::CompoundLiteralExprClass: {
      // Note that due to the nature of compound literals, this is guaranteed
      // to be the only use of the variable, so we just generate it here.
      CompoundLiteralExpr *CLE = cast<CompoundLiteralExpr>(E);
      llvm::Constant* C = Visit(CLE->getInitializer());
      // FIXME: "Leaked" on failure.
      if (C)
        C = new llvm::GlobalVariable(CGM.getModule(), C->getType(),
                                     E->getType().isConstant(CGM.getContext()),
                                     llvm::GlobalValue::InternalLinkage,
                                     C, ".compoundliteral", 0, false,
                          CGM.getContext().getTargetAddressSpace(E->getType()));
      return C;
    }
    case Expr::DeclRefExprClass: {
      ValueDecl *Decl = cast<DeclRefExpr>(E)->getDecl();
      if (Decl->hasAttr<WeakRefAttr>())
        return CGM.GetWeakRefReference(Decl);
      if (const FunctionDecl *FD = dyn_cast<FunctionDecl>(Decl))
        return CGM.GetAddrOfFunction(FD);
      if (const VarDecl* VD = dyn_cast<VarDecl>(Decl)) {
        // We can never refer to a variable with local storage.
        if (!VD->hasLocalStorage()) {
          if (VD->isFileVarDecl() || VD->hasExternalStorage())
            return CGM.GetAddrOfGlobalVar(VD);
          else if (VD->isLocalVarDecl()) {
            assert(CGF && "Can't access static local vars without CGF");
            return CGF->GetAddrOfStaticLocalVar(VD);
          }
        }
      }
      break;
    }
    case Expr::StringLiteralClass:
      return CGM.GetAddrOfConstantStringFromLiteral(cast<StringLiteral>(E));
    case Expr::ObjCEncodeExprClass:
      return CGM.GetAddrOfConstantStringFromObjCEncode(cast<ObjCEncodeExpr>(E));
    case Expr::ObjCStringLiteralClass: {
      ObjCStringLiteral* SL = cast<ObjCStringLiteral>(E);
      llvm::Constant *C =
          CGM.getObjCRuntime().GenerateConstantString(SL->getString());
      return llvm::ConstantExpr::getBitCast(C, ConvertType(E->getType()));
    }
    case Expr::PredefinedExprClass: {
      unsigned Type = cast<PredefinedExpr>(E)->getIdentType();
      if (CGF) {
        LValue Res = CGF->EmitPredefinedLValue(cast<PredefinedExpr>(E));
        return cast<llvm::Constant>(Res.getAddress());
      } else if (Type == PredefinedExpr::PrettyFunction) {
        return CGM.GetAddrOfConstantCString("top level", ".tmp");
      }

      return CGM.GetAddrOfConstantCString("", ".tmp");
    }
    case Expr::AddrLabelExprClass: {
      assert(CGF && "Invalid address of label expression outside function.");
      llvm::Constant *Ptr =
        CGF->GetAddrOfLabel(cast<AddrLabelExpr>(E)->getLabel());
      return llvm::ConstantExpr::getBitCast(Ptr, ConvertType(E->getType()));
    }
    case Expr::CallExprClass: {
      CallExpr* CE = cast<CallExpr>(E);
      unsigned builtin = CE->isBuiltinCall(CGM.getContext());
      if (builtin !=
            Builtin::BI__builtin___CFStringMakeConstantString &&
          builtin !=
            Builtin::BI__builtin___NSStringMakeConstantString)
        break;
      const Expr *Arg = CE->getArg(0)->IgnoreParenCasts();
      const StringLiteral *Literal = cast<StringLiteral>(Arg);
      if (builtin ==
            Builtin::BI__builtin___NSStringMakeConstantString) {
        return CGM.getObjCRuntime().GenerateConstantString(Literal);
      }
      // FIXME: need to deal with UCN conversion issues.
      return CGM.GetAddrOfConstantCFString(Literal);
    }
    case Expr::BlockExprClass: {
      std::string FunctionName;
      if (CGF)
        FunctionName = CGF->CurFn->getName();
      else
        FunctionName = "global";

      return CGM.GetAddrOfGlobalBlock(cast<BlockExpr>(E), FunctionName.c_str());
    }
    }

    return 0;
  }
};

}  // end anonymous namespace.

llvm::Constant *CodeGenModule::EmitConstantExpr(const Expr *E,
                                                QualType DestType,
                                                CodeGenFunction *CGF) {
  Expr::EvalResult Result;

  bool Success = false;

  if (DestType->isReferenceType())
    Success = E->EvaluateAsLValue(Result, Context);
  else
    Success = E->Evaluate(Result, Context);

  if (Success && !Result.HasSideEffects) {
    switch (Result.Val.getKind()) {
    case APValue::Uninitialized:
      llvm_unreachable("Constant expressions should be initialized.");
    case APValue::LValue: {
      llvm::Type *DestTy = getTypes().ConvertTypeForMem(DestType);
      llvm::Constant *Offset =
        llvm::ConstantInt::get(llvm::Type::getInt64Ty(VMContext),
                               Result.Val.getLValueOffset().getQuantity());

      llvm::Constant *C;
      if (const Expr *LVBase = Result.Val.getLValueBase()) {
        C = ConstExprEmitter(*this, CGF).EmitLValue(const_cast<Expr*>(LVBase));

        // Apply offset if necessary.
        if (!Offset->isNullValue()) {
          llvm::Type *Type = llvm::Type::getInt8PtrTy(VMContext);
          llvm::Constant *Casted = llvm::ConstantExpr::getBitCast(C, Type);
          Casted = llvm::ConstantExpr::getGetElementPtr(Casted, Offset);
          C = llvm::ConstantExpr::getBitCast(Casted, C->getType());
        }

        // Convert to the appropriate type; this could be an lvalue for
        // an integer.
        if (isa<llvm::PointerType>(DestTy))
          return llvm::ConstantExpr::getBitCast(C, DestTy);

        return llvm::ConstantExpr::getPtrToInt(C, DestTy);
      } else {
        C = Offset;

        // Convert to the appropriate type; this could be an lvalue for
        // an integer.
        if (isa<llvm::PointerType>(DestTy))
          return llvm::ConstantExpr::getIntToPtr(C, DestTy);

        // If the types don't match this should only be a truncate.
        if (C->getType() != DestTy)
          return llvm::ConstantExpr::getTrunc(C, DestTy);

        return C;
      }
    }
    case APValue::Int: {
      llvm::Constant *C = llvm::ConstantInt::get(VMContext,
                                                 Result.Val.getInt());

      if (C->getType()->isIntegerTy(1)) {
        llvm::Type *BoolTy = getTypes().ConvertTypeForMem(E->getType());
        C = llvm::ConstantExpr::getZExt(C, BoolTy);
      }
      return C;
    }
    case APValue::ComplexInt: {
      llvm::Constant *Complex[2];

      Complex[0] = llvm::ConstantInt::get(VMContext,
                                          Result.Val.getComplexIntReal());
      Complex[1] = llvm::ConstantInt::get(VMContext,
                                          Result.Val.getComplexIntImag());

      // FIXME: the target may want to specify that this is packed.
      llvm::StructType *STy = llvm::StructType::get(Complex[0]->getType(),
                                                    Complex[1]->getType(),
                                                    NULL);
      return llvm::ConstantStruct::get(STy, Complex);
    }
    case APValue::Float: {
      const llvm::APFloat &Init = Result.Val.getFloat();
      if (&Init.getSemantics() == &llvm::APFloat::IEEEhalf)
        return llvm::ConstantInt::get(VMContext, Init.bitcastToAPInt());
      else
        return llvm::ConstantFP::get(VMContext, Init);
    }
    case APValue::ComplexFloat: {
      llvm::Constant *Complex[2];

      Complex[0] = llvm::ConstantFP::get(VMContext,
                                         Result.Val.getComplexFloatReal());
      Complex[1] = llvm::ConstantFP::get(VMContext,
                                         Result.Val.getComplexFloatImag());

      // FIXME: the target may want to specify that this is packed.
      llvm::StructType *STy = llvm::StructType::get(Complex[0]->getType(),
                                                    Complex[1]->getType(),
                                                    NULL);
      return llvm::ConstantStruct::get(STy, Complex);
    }
    case APValue::Vector: {
      SmallVector<llvm::Constant *, 4> Inits;
      unsigned NumElts = Result.Val.getVectorLength();

      if (Context.getLangOptions().AltiVec &&
          isa<CastExpr>(E) &&
          cast<CastExpr>(E)->getCastKind() == CK_VectorSplat) {
        // AltiVec vector initialization with a single literal
        APValue &Elt = Result.Val.getVectorElt(0);

        llvm::Constant* InitValue = Elt.isInt()
          ? cast<llvm::Constant>
              (llvm::ConstantInt::get(VMContext, Elt.getInt()))
          : cast<llvm::Constant>
              (llvm::ConstantFP::get(VMContext, Elt.getFloat()));

        for (unsigned i = 0; i != NumElts; ++i)
          Inits.push_back(InitValue);

      } else {
        for (unsigned i = 0; i != NumElts; ++i) {
          APValue &Elt = Result.Val.getVectorElt(i);
          if (Elt.isInt())
            Inits.push_back(llvm::ConstantInt::get(VMContext, Elt.getInt()));
          else
            Inits.push_back(llvm::ConstantFP::get(VMContext, Elt.getFloat()));
        }
      }
      return llvm::ConstantVector::get(Inits);
    }
    }
  }

  llvm::Constant* C = ConstExprEmitter(*this, CGF).Visit(const_cast<Expr*>(E));
  if (C && C->getType()->isIntegerTy(1)) {
    llvm::Type *BoolTy = getTypes().ConvertTypeForMem(E->getType());
    C = llvm::ConstantExpr::getZExt(C, BoolTy);
  }
  return C;
}

static uint64_t getFieldOffset(ASTContext &C, const FieldDecl *field) {
  const ASTRecordLayout &layout = C.getASTRecordLayout(field->getParent());
  return layout.getFieldOffset(field->getFieldIndex());
}
    
llvm::Constant *
CodeGenModule::getMemberPointerConstant(const UnaryOperator *uo) {
  // Member pointer constants always have a very particular form.
  const MemberPointerType *type = cast<MemberPointerType>(uo->getType());
  const ValueDecl *decl = cast<DeclRefExpr>(uo->getSubExpr())->getDecl();

  // A member function pointer.
  if (const CXXMethodDecl *method = dyn_cast<CXXMethodDecl>(decl))
    return getCXXABI().EmitMemberPointer(method);

  // Otherwise, a member data pointer.
  uint64_t fieldOffset;
  if (const FieldDecl *field = dyn_cast<FieldDecl>(decl))
    fieldOffset = getFieldOffset(getContext(), field);
  else {
    const IndirectFieldDecl *ifield = cast<IndirectFieldDecl>(decl);

    fieldOffset = 0;
    for (IndirectFieldDecl::chain_iterator ci = ifield->chain_begin(),
           ce = ifield->chain_end(); ci != ce; ++ci)
      fieldOffset += getFieldOffset(getContext(), cast<FieldDecl>(*ci));
  }

  CharUnits chars = getContext().toCharUnitsFromBits((int64_t) fieldOffset);
  return getCXXABI().EmitMemberDataPointer(type, chars);
}

static void
FillInNullDataMemberPointers(CodeGenModule &CGM, QualType T,
                             std::vector<llvm::Constant *> &Elements,
                             uint64_t StartOffset) {
  assert(StartOffset % CGM.getContext().getCharWidth() == 0 && 
         "StartOffset not byte aligned!");

  if (CGM.getTypes().isZeroInitializable(T))
    return;

  if (const ConstantArrayType *CAT = 
        CGM.getContext().getAsConstantArrayType(T)) {
    QualType ElementTy = CAT->getElementType();
    uint64_t ElementSize = CGM.getContext().getTypeSize(ElementTy);
    
    for (uint64_t I = 0, E = CAT->getSize().getZExtValue(); I != E; ++I) {
      FillInNullDataMemberPointers(CGM, ElementTy, Elements,
                                   StartOffset + I * ElementSize);
    }
  } else if (const RecordType *RT = T->getAs<RecordType>()) {
    const CXXRecordDecl *RD = cast<CXXRecordDecl>(RT->getDecl());
    const ASTRecordLayout &Layout = CGM.getContext().getASTRecordLayout(RD);

    // Go through all bases and fill in any null pointer to data members.
    for (CXXRecordDecl::base_class_const_iterator I = RD->bases_begin(),
         E = RD->bases_end(); I != E; ++I) {
      if (I->isVirtual()) {
        // Ignore virtual bases.
        continue;
      }
      
      const CXXRecordDecl *BaseDecl = 
      cast<CXXRecordDecl>(I->getType()->getAs<RecordType>()->getDecl());
      
      // Ignore empty bases.
      if (BaseDecl->isEmpty())
        continue;
      
      // Ignore bases that don't have any pointer to data members.
      if (CGM.getTypes().isZeroInitializable(BaseDecl))
        continue;

      uint64_t BaseOffset = Layout.getBaseClassOffsetInBits(BaseDecl);
      FillInNullDataMemberPointers(CGM, I->getType(),
                                   Elements, StartOffset + BaseOffset);
    }
    
    // Visit all fields.
    unsigned FieldNo = 0;
    for (RecordDecl::field_iterator I = RD->field_begin(),
         E = RD->field_end(); I != E; ++I, ++FieldNo) {
      QualType FieldType = I->getType();
      
      if (CGM.getTypes().isZeroInitializable(FieldType))
        continue;

      uint64_t FieldOffset = StartOffset + Layout.getFieldOffset(FieldNo);
      FillInNullDataMemberPointers(CGM, FieldType, Elements, FieldOffset);
    }
  } else {
    assert(T->isMemberPointerType() && "Should only see member pointers here!");
    assert(!T->getAs<MemberPointerType>()->getPointeeType()->isFunctionType() &&
           "Should only see pointers to data members here!");
  
    CharUnits StartIndex = CGM.getContext().toCharUnitsFromBits(StartOffset);
    CharUnits EndIndex = StartIndex + CGM.getContext().getTypeSizeInChars(T);

    // FIXME: hardcodes Itanium member pointer representation!
    llvm::Constant *NegativeOne =
      llvm::ConstantInt::get(llvm::Type::getInt8Ty(CGM.getLLVMContext()),
                             -1ULL, /*isSigned*/true);

    // Fill in the null data member pointer.
    for (CharUnits I = StartIndex; I != EndIndex; ++I)
      Elements[I.getQuantity()] = NegativeOne;
  }
}

static llvm::Constant *EmitNullConstantForBase(CodeGenModule &CGM,
                                               llvm::Type *baseType,
                                               const CXXRecordDecl *base);

static llvm::Constant *EmitNullConstant(CodeGenModule &CGM,
                                        const CXXRecordDecl *record,
                                        bool asCompleteObject) {
  const CGRecordLayout &layout = CGM.getTypes().getCGRecordLayout(record);
  llvm::StructType *structure =
    (asCompleteObject ? layout.getLLVMType()
                      : layout.getBaseSubobjectLLVMType());

  unsigned numElements = structure->getNumElements();
  std::vector<llvm::Constant *> elements(numElements);

  // Fill in all the bases.
  for (CXXRecordDecl::base_class_const_iterator
         I = record->bases_begin(), E = record->bases_end(); I != E; ++I) {
    if (I->isVirtual()) {
      // Ignore virtual bases; if we're laying out for a complete
      // object, we'll lay these out later.
      continue;
    }

    const CXXRecordDecl *base = 
      cast<CXXRecordDecl>(I->getType()->castAs<RecordType>()->getDecl());

    // Ignore empty bases.
    if (base->isEmpty())
      continue;
    
    unsigned fieldIndex = layout.getNonVirtualBaseLLVMFieldNo(base);
    llvm::Type *baseType = structure->getElementType(fieldIndex);
    elements[fieldIndex] = EmitNullConstantForBase(CGM, baseType, base);
  }

  // Fill in all the fields.
  for (RecordDecl::field_iterator I = record->field_begin(),
         E = record->field_end(); I != E; ++I) {
    const FieldDecl *field = *I;
    
    // Ignore bit fields.
    if (field->isBitField())
      continue;
    
    unsigned fieldIndex = layout.getLLVMFieldNo(field);
    elements[fieldIndex] = CGM.EmitNullConstant(field->getType());
  }

  // Fill in the virtual bases, if we're working with the complete object.
  if (asCompleteObject) {
    for (CXXRecordDecl::base_class_const_iterator
           I = record->vbases_begin(), E = record->vbases_end(); I != E; ++I) {
      const CXXRecordDecl *base = 
        cast<CXXRecordDecl>(I->getType()->castAs<RecordType>()->getDecl());

      // Ignore empty bases.
      if (base->isEmpty())
        continue;

      unsigned fieldIndex = layout.getVirtualBaseIndex(base);

      // We might have already laid this field out.
      if (elements[fieldIndex]) continue;

      llvm::Type *baseType = structure->getElementType(fieldIndex);
      elements[fieldIndex] = EmitNullConstantForBase(CGM, baseType, base);
    }
  }

  // Now go through all other fields and zero them out.
  for (unsigned i = 0; i != numElements; ++i) {
    if (!elements[i])
      elements[i] = llvm::Constant::getNullValue(structure->getElementType(i));
  }
  
  return llvm::ConstantStruct::get(structure, elements);
}

/// Emit the null constant for a base subobject.
static llvm::Constant *EmitNullConstantForBase(CodeGenModule &CGM,
                                               llvm::Type *baseType,
                                               const CXXRecordDecl *base) {
  const CGRecordLayout &baseLayout = CGM.getTypes().getCGRecordLayout(base);

  // Just zero out bases that don't have any pointer to data members.
  if (baseLayout.isZeroInitializableAsBase())
    return llvm::Constant::getNullValue(baseType);

  // If the base type is a struct, we can just use its null constant.
  if (isa<llvm::StructType>(baseType)) {
    return EmitNullConstant(CGM, base, /*complete*/ false);
  }

  // Otherwise, some bases are represented as arrays of i8 if the size
  // of the base is smaller than its corresponding LLVM type.  Figure
  // out how many elements this base array has.
  llvm::ArrayType *baseArrayType = cast<llvm::ArrayType>(baseType);
  unsigned numBaseElements = baseArrayType->getNumElements();

  // Fill in null data member pointers.
  std::vector<llvm::Constant *> baseElements(numBaseElements);
  FillInNullDataMemberPointers(CGM, CGM.getContext().getTypeDeclType(base),
                               baseElements, 0);

  // Now go through all other elements and zero them out.
  if (numBaseElements) {
    llvm::Type *i8 = llvm::Type::getInt8Ty(CGM.getLLVMContext());
    llvm::Constant *i8_zero = llvm::Constant::getNullValue(i8);
    for (unsigned i = 0; i != numBaseElements; ++i) {
      if (!baseElements[i])
        baseElements[i] = i8_zero;
    }
  }
      
  return llvm::ConstantArray::get(baseArrayType, baseElements);
}

llvm::Constant *CodeGenModule::EmitNullConstant(QualType T) {
  if (getTypes().isZeroInitializable(T))
    return llvm::Constant::getNullValue(getTypes().ConvertTypeForMem(T));
    
  if (const ConstantArrayType *CAT = Context.getAsConstantArrayType(T)) {

    QualType ElementTy = CAT->getElementType();

    llvm::Constant *Element = EmitNullConstant(ElementTy);
    unsigned NumElements = CAT->getSize().getZExtValue();
    std::vector<llvm::Constant *> Array(NumElements);
    for (unsigned i = 0; i != NumElements; ++i)
      Array[i] = Element;

    llvm::ArrayType *ATy =
      cast<llvm::ArrayType>(getTypes().ConvertTypeForMem(T));
    return llvm::ConstantArray::get(ATy, Array);
  }

  if (const RecordType *RT = T->getAs<RecordType>()) {
    const CXXRecordDecl *RD = cast<CXXRecordDecl>(RT->getDecl());
    return ::EmitNullConstant(*this, RD, /*complete object*/ true);
  }

  assert(T->isMemberPointerType() && "Should only see member pointers here!");
  assert(!T->getAs<MemberPointerType>()->getPointeeType()->isFunctionType() &&
         "Should only see pointers to data members here!");
  
  // Itanium C++ ABI 2.3:
  //   A NULL pointer is represented as -1.
  return getCXXABI().EmitNullMemberPointer(T->castAs<MemberPointerType>());
}

llvm::Constant *
CodeGenModule::EmitNullConstantForBase(const CXXRecordDecl *Record) {
  return ::EmitNullConstant(*this, Record, false);
}<|MERGE_RESOLUTION|>--- conflicted
+++ resolved
@@ -40,19 +40,26 @@
   bool Packed;
   CharUnits NextFieldOffsetInChars;
   CharUnits LLVMStructAlignment;
-  std::vector<llvm::Constant *> Elements;
+  SmallVector<llvm::Constant *, 32> Elements;
 public:
   static llvm::Constant *BuildStruct(CodeGenModule &CGM, CodeGenFunction *CGF,
                                      InitListExpr *ILE);
-  
-private:  
+  static llvm::Constant *BuildStruct(CodeGenModule &CGM, CodeGenFunction *CGF,
+                                     const APValue &Value, QualType ValTy);
+
+private:
   ConstStructBuilder(CodeGenModule &CGM, CodeGenFunction *CGF)
     : CGM(CGM), CGF(CGF), Packed(false), 
     NextFieldOffsetInChars(CharUnits::Zero()),
     LLVMStructAlignment(CharUnits::One()) { }
 
-  bool AppendField(const FieldDecl *Field, uint64_t FieldOffset,
+  void AppendVTablePointer(BaseSubobject Base, llvm::Constant *VTable,
+                           const CXXRecordDecl *VTableClass);
+
+  void AppendField(const FieldDecl *Field, uint64_t FieldOffset,
                    llvm::Constant *InitExpr);
+
+  void AppendBytes(CharUnits FieldOffsetInChars, llvm::Constant *InitCst);
 
   void AppendBitField(const FieldDecl *Field, uint64_t FieldOffset,
                       llvm::ConstantInt *InitExpr);
@@ -62,8 +69,12 @@
   void AppendTailPadding(CharUnits RecordSize);
 
   void ConvertStructToPacked();
-                              
+
   bool Build(InitListExpr *ILE);
+  void Build(const APValue &Val, const RecordDecl *RD, bool IsPrimaryBase,
+             llvm::Constant *VTable, const CXXRecordDecl *VTableClass,
+             CharUnits BaseOffset);
+  llvm::Constant *Finalize(QualType Ty);
 
   CharUnits getAlignment(const llvm::Constant *C) const {
     if (Packed)  return CharUnits::One();
@@ -77,13 +88,35 @@
   }
 };
 
-bool ConstStructBuilder::
+void ConstStructBuilder::AppendVTablePointer(BaseSubobject Base,
+                                             llvm::Constant *VTable,
+                                             const CXXRecordDecl *VTableClass) {
+  // Find the appropriate vtable within the vtable group.
+  uint64_t AddressPoint =
+    CGM.getVTableContext().getVTableLayout(VTableClass).getAddressPoint(Base);
+  llvm::Value *Indices[] = {
+    llvm::ConstantInt::get(CGM.Int64Ty, 0),
+    llvm::ConstantInt::get(CGM.Int64Ty, AddressPoint)
+  };
+  llvm::Constant *VTableAddressPoint =
+    llvm::ConstantExpr::getInBoundsGetElementPtr(VTable, Indices);
+
+  // Add the vtable at the start of the object.
+  AppendBytes(Base.getBaseOffset(), VTableAddressPoint);
+}
+
+void ConstStructBuilder::
 AppendField(const FieldDecl *Field, uint64_t FieldOffset,
             llvm::Constant *InitCst) {
-
   const ASTContext &Context = CGM.getContext();
 
   CharUnits FieldOffsetInChars = Context.toCharUnitsFromBits(FieldOffset);
+
+  AppendBytes(FieldOffsetInChars, InitCst);
+}
+
+void ConstStructBuilder::
+AppendBytes(CharUnits FieldOffsetInChars, llvm::Constant *InitCst) {
 
   assert(NextFieldOffsetInChars <= FieldOffsetInChars
          && "Field offset mismatch!");
@@ -99,14 +132,13 @@
 
     // Convert the struct to a packed struct.
     ConvertStructToPacked();
-    
+
     AlignedNextFieldOffsetInChars = NextFieldOffsetInChars;
   }
 
   if (AlignedNextFieldOffsetInChars < FieldOffsetInChars) {
     // We need to append padding.
-    AppendPadding(
-        FieldOffsetInChars - NextFieldOffsetInChars);
+    AppendPadding(FieldOffsetInChars - NextFieldOffsetInChars);
 
     assert(NextFieldOffsetInChars == FieldOffsetInChars &&
            "Did not add enough padding!");
@@ -118,14 +150,12 @@
   Elements.push_back(InitCst);
   NextFieldOffsetInChars = AlignedNextFieldOffsetInChars +
                            getSizeInChars(InitCst);
-  
+
   if (Packed)
-    assert(LLVMStructAlignment == CharUnits::One() && 
+    assert(LLVMStructAlignment == CharUnits::One() &&
            "Packed struct not byte-aligned!");
   else
     LLVMStructAlignment = std::max(LLVMStructAlignment, FieldAlignment);
-
-  return true;
 }
 
 void ConstStructBuilder::AppendBitField(const FieldDecl *Field,
@@ -280,7 +310,7 @@
   if (PadSize.isZero())
     return;
 
-  llvm::Type *Ty = llvm::Type::getInt8Ty(CGM.getLLVMContext());
+  llvm::Type *Ty = CGM.Int8Ty;
   if (PadSize > CharUnits::One())
     Ty = llvm::ArrayType::get(Ty, PadSize.getQuantity());
 
@@ -300,7 +330,7 @@
 }
 
 void ConstStructBuilder::ConvertStructToPacked() {
-  std::vector<llvm::Constant *> PackedElements;
+  SmallVector<llvm::Constant *, 16> PackedElements;
   CharUnits ElementOffsetInChars = CharUnits::Zero();
 
   for (unsigned i = 0, e = Elements.size(); i != e; ++i) {
@@ -316,7 +346,7 @@
       CharUnits NumChars =
         AlignedElementOffsetInChars - ElementOffsetInChars;
 
-      llvm::Type *Ty = llvm::Type::getInt8Ty(CGM.getLLVMContext());
+      llvm::Type *Ty = CGM.Int8Ty;
       if (NumChars > CharUnits::One())
         Ty = llvm::ArrayType::get(Ty, NumChars.getQuantity());
 
@@ -332,12 +362,17 @@
   assert(ElementOffsetInChars == NextFieldOffsetInChars &&
          "Packing the struct changed its size!");
 
-  Elements = PackedElements;
+  Elements.swap(PackedElements);
   LLVMStructAlignment = CharUnits::One();
   Packed = true;
 }
                             
 bool ConstStructBuilder::Build(InitListExpr *ILE) {
+  if (ILE->initializesStdInitializerList()) {
+    //CGM.ErrorUnsupported(ILE, "global std::initializer_list");
+    return false;
+  }
+
   RecordDecl *RD = ILE->getType()->getAs<RecordType>()->getDecl();
   const ASTRecordLayout &Layout = CGM.getContext().getASTRecordLayout(RD);
 
@@ -382,14 +417,113 @@
     
     if (!Field->isBitField()) {
       // Handle non-bitfield members.
-      if (!AppendField(*Field, Layout.getFieldOffset(FieldNo), EltInit))
-        return false;
+      AppendField(*Field, Layout.getFieldOffset(FieldNo), EltInit);
     } else {
       // Otherwise we have a bitfield.
       AppendBitField(*Field, Layout.getFieldOffset(FieldNo),
                      cast<llvm::ConstantInt>(EltInit));
     }
   }
+
+  return true;
+}
+
+namespace {
+struct BaseInfo {
+  BaseInfo(const CXXRecordDecl *Decl, CharUnits Offset, unsigned Index)
+    : Decl(Decl), Offset(Offset), Index(Index) {
+  }
+
+  const CXXRecordDecl *Decl;
+  CharUnits Offset;
+  unsigned Index;
+
+  bool operator<(const BaseInfo &O) const { return Offset < O.Offset; }
+};
+}
+
+void ConstStructBuilder::Build(const APValue &Val, const RecordDecl *RD,
+                               bool IsPrimaryBase, llvm::Constant *VTable,
+                               const CXXRecordDecl *VTableClass,
+                               CharUnits Offset) {
+  const ASTRecordLayout &Layout = CGM.getContext().getASTRecordLayout(RD);
+
+  if (const CXXRecordDecl *CD = dyn_cast<CXXRecordDecl>(RD)) {
+    // Add a vtable pointer, if we need one and it hasn't already been added.
+    if (CD->isDynamicClass() && !IsPrimaryBase)
+      AppendVTablePointer(BaseSubobject(CD, Offset), VTable, VTableClass);
+
+    // Accumulate and sort bases, in order to visit them in address order, which
+    // may not be the same as declaration order.
+    llvm::SmallVector<BaseInfo, 8> Bases;
+    Bases.reserve(CD->getNumBases());
+    unsigned BaseNo = 0;
+    for (CXXRecordDecl::base_class_const_iterator Base = CD->bases_begin(),
+         BaseEnd = CD->bases_end(); Base != BaseEnd; ++Base, ++BaseNo) {
+      assert(!Base->isVirtual() && "should not have virtual bases here");
+      const CXXRecordDecl *BD = Base->getType()->getAsCXXRecordDecl();
+      CharUnits BaseOffset = Layout.getBaseClassOffset(BD);
+      Bases.push_back(BaseInfo(BD, BaseOffset, BaseNo));
+    }
+    std::stable_sort(Bases.begin(), Bases.end());
+
+    for (unsigned I = 0, N = Bases.size(); I != N; ++I) {
+      BaseInfo &Base = Bases[I];
+
+      bool IsPrimaryBase = Layout.getPrimaryBase() == Base.Decl;
+      Build(Val.getStructBase(Base.Index), Base.Decl, IsPrimaryBase,
+            VTable, VTableClass, Offset + Base.Offset);
+    }
+  }
+
+  unsigned FieldNo = 0;
+  const FieldDecl *LastFD = 0;
+  bool IsMsStruct = RD->hasAttr<MsStructAttr>();
+  uint64_t OffsetBits = CGM.getContext().toBits(Offset);
+
+  for (RecordDecl::field_iterator Field = RD->field_begin(),
+       FieldEnd = RD->field_end(); Field != FieldEnd; ++Field, ++FieldNo) {
+    if (IsMsStruct) {
+      // Zero-length bitfields following non-bitfield members are
+      // ignored:
+      if (CGM.getContext().ZeroBitfieldFollowsNonBitfield((*Field), LastFD)) {
+        --FieldNo;
+        continue;
+      }
+      LastFD = (*Field);
+    }
+
+    // If this is a union, skip all the fields that aren't being initialized.
+    if (RD->isUnion() && Val.getUnionField() != *Field)
+      continue;
+
+    // Don't emit anonymous bitfields, they just affect layout.
+    if (Field->isUnnamedBitfield()) {
+      LastFD = (*Field);
+      continue;
+    }
+
+    // Emit the value of the initializer.
+    const APValue &FieldValue =
+      RD->isUnion() ? Val.getUnionValue() : Val.getStructField(FieldNo);
+    llvm::Constant *EltInit =
+      CGM.EmitConstantValueForMemory(FieldValue, Field->getType(), CGF);
+    assert(EltInit && "EmitConstantValue can't fail");
+
+    if (!Field->isBitField()) {
+      // Handle non-bitfield members.
+      AppendField(*Field, Layout.getFieldOffset(FieldNo) + OffsetBits, EltInit);
+    } else {
+      // Otherwise we have a bitfield.
+      AppendBitField(*Field, Layout.getFieldOffset(FieldNo) + OffsetBits,
+                     cast<llvm::ConstantInt>(EltInit));
+    }
+  }
+}
+
+llvm::Constant *ConstStructBuilder::Finalize(QualType Ty) {
+  RecordDecl *RD = Ty->getAs<RecordType>()->getDecl();
+  const ASTRecordLayout &Layout = CGM.getContext().getASTRecordLayout(RD);
 
   CharUnits LayoutSizeInChars = Layout.getSize();
 
@@ -398,66 +532,85 @@
     // we must have a flexible array member at the end.
     assert(RD->hasFlexibleArrayMember() &&
            "Must have flexible array member if struct is bigger than type!");
-    
+
     // No tail padding is necessary.
-    return true;
-  }
-
-  CharUnits LLVMSizeInChars = 
-    NextFieldOffsetInChars.RoundUpToAlignment(LLVMStructAlignment);
-
-  // Check if we need to convert the struct to a packed struct.
-  if (NextFieldOffsetInChars <= LayoutSizeInChars && 
-      LLVMSizeInChars > LayoutSizeInChars) {
-    assert(!Packed && "Size mismatch!");
-    
-    ConvertStructToPacked();
-    assert(NextFieldOffsetInChars <= LayoutSizeInChars &&
-           "Converting to packed did not help!");
-  }
-
-  // Append tail padding if necessary.
-  AppendTailPadding(LayoutSizeInChars);
-
-  assert(LayoutSizeInChars == NextFieldOffsetInChars &&
-         "Tail padding mismatch!");
-
-  return true;
-}
-  
-llvm::Constant *ConstStructBuilder::
-  BuildStruct(CodeGenModule &CGM, CodeGenFunction *CGF, InitListExpr *ILE) {
-  ConstStructBuilder Builder(CGM, CGF);
-  
-  if (!Builder.Build(ILE))
-    return 0;
-  
+  } else {
+    // Append tail padding if necessary.
+    AppendTailPadding(LayoutSizeInChars);
+
+    CharUnits LLVMSizeInChars =
+      NextFieldOffsetInChars.RoundUpToAlignment(LLVMStructAlignment);
+
+    // Check if we need to convert the struct to a packed struct.
+    if (NextFieldOffsetInChars <= LayoutSizeInChars &&
+        LLVMSizeInChars > LayoutSizeInChars) {
+      assert(!Packed && "Size mismatch!");
+
+      ConvertStructToPacked();
+      assert(NextFieldOffsetInChars <= LayoutSizeInChars &&
+             "Converting to packed did not help!");
+    }
+
+    assert(LayoutSizeInChars == NextFieldOffsetInChars &&
+           "Tail padding mismatch!");
+  }
+
   // Pick the type to use.  If the type is layout identical to the ConvertType
   // type then use it, otherwise use whatever the builder produced for us.
   llvm::StructType *STy =
       llvm::ConstantStruct::getTypeForElements(CGM.getLLVMContext(),
-                                               Builder.Elements,Builder.Packed);
-  llvm::Type *ILETy = CGM.getTypes().ConvertType(ILE->getType());
-  if (llvm::StructType *ILESTy = dyn_cast<llvm::StructType>(ILETy)) {
-    if (ILESTy->isLayoutIdentical(STy))
-      STy = ILESTy;
-  }
-    
-  llvm::Constant *Result =
-    llvm::ConstantStruct::get(STy, Builder.Elements);
-  
-  assert(Builder.NextFieldOffsetInChars.RoundUpToAlignment(
-           Builder.getAlignment(Result)) ==
-         Builder.getSizeInChars(Result) && "Size mismatch!");
-  
+                                               Elements, Packed);
+  llvm::Type *ValTy = CGM.getTypes().ConvertType(Ty);
+  if (llvm::StructType *ValSTy = dyn_cast<llvm::StructType>(ValTy)) {
+    if (ValSTy->isLayoutIdentical(STy))
+      STy = ValSTy;
+  }
+
+  llvm::Constant *Result = llvm::ConstantStruct::get(STy, Elements);
+
+  assert(NextFieldOffsetInChars.RoundUpToAlignment(getAlignment(Result)) ==
+         getSizeInChars(Result) && "Size mismatch!");
+
   return Result;
 }
 
-  
+llvm::Constant *ConstStructBuilder::BuildStruct(CodeGenModule &CGM,
+                                                CodeGenFunction *CGF,
+                                                InitListExpr *ILE) {
+  ConstStructBuilder Builder(CGM, CGF);
+
+  if (!Builder.Build(ILE))
+    return 0;
+
+  return Builder.Finalize(ILE->getType());
+}
+
+llvm::Constant *ConstStructBuilder::BuildStruct(CodeGenModule &CGM,
+                                                CodeGenFunction *CGF,
+                                                const APValue &Val,
+                                                QualType ValTy) {
+  ConstStructBuilder Builder(CGM, CGF);
+
+  const RecordDecl *RD = ValTy->castAs<RecordType>()->getDecl();
+  const CXXRecordDecl *CD = dyn_cast<CXXRecordDecl>(RD);
+  llvm::Constant *VTable = 0;
+  if (CD && CD->isDynamicClass())
+    VTable = CGM.getVTables().GetAddrOfVTable(CD);
+
+  Builder.Build(Val, RD, false, VTable, CD, CharUnits::Zero());
+
+  return Builder.Finalize(ValTy);
+}
+
+
 //===----------------------------------------------------------------------===//
 //                             ConstExprEmitter
 //===----------------------------------------------------------------------===//
-  
+
+/// This class only needs to handle two cases:
+/// 1) Literals (this is used by APValue emission to emit literals).
+/// 2) Arrays, structs and unions (outside C++11 mode, we don't currently
+///    constant fold these types).
 class ConstExprEmitter :
   public StmtVisitor<ConstExprEmitter, llvm::Constant*> {
   CodeGenModule &CGM;
@@ -493,34 +646,6 @@
     return Visit(E->getInitializer());
   }
 
-  llvm::Constant *VisitUnaryAddrOf(UnaryOperator *E) {
-    if (E->getType()->isMemberPointerType())
-      return CGM.getMemberPointerConstant(E);
-
-    return 0;
-  }
-    
-  llvm::Constant *VisitBinSub(BinaryOperator *E) {
-    // This must be a pointer/pointer subtraction.  This only happens for
-    // address of label.
-    if (!isa<AddrLabelExpr>(E->getLHS()->IgnoreParenNoopCasts(CGM.getContext())) ||
-       !isa<AddrLabelExpr>(E->getRHS()->IgnoreParenNoopCasts(CGM.getContext())))
-      return 0;
-    
-    llvm::Constant *LHS = CGM.EmitConstantExpr(E->getLHS(),
-                                               E->getLHS()->getType(), CGF);
-    llvm::Constant *RHS = CGM.EmitConstantExpr(E->getRHS(),
-                                               E->getRHS()->getType(), CGF);
-
-    llvm::Type *ResultType = ConvertType(E->getType());
-    LHS = llvm::ConstantExpr::getPtrToInt(LHS, ResultType);
-    RHS = llvm::ConstantExpr::getPtrToInt(RHS, ResultType);
-        
-    // No need to divide by element size, since addr of label is always void*,
-    // which has size 1 in GNUish.
-    return llvm::ConstantExpr::getSub(LHS, RHS);
-  }
-    
   llvm::Constant *VisitCastExpr(CastExpr* E) {
     Expr *subExpr = E->getSubExpr();
     llvm::Constant *C = CGM.EmitConstantExpr(subExpr, subExpr->getType(), CGF);
@@ -536,8 +661,8 @@
 
       // Build a struct with the union sub-element as the first member,
       // and padded to the appropriate size
-      std::vector<llvm::Constant*> Elts;
-      std::vector<llvm::Type*> Types;
+      SmallVector<llvm::Constant*, 2> Elts;
+      SmallVector<llvm::Type*, 2> Types;
       Elts.push_back(C);
       Types.push_back(C->getType());
       unsigned CurSize = CGM.getTargetData().getTypeAllocSize(C->getType());
@@ -545,7 +670,7 @@
 
       assert(CurSize <= TotalSize && "Union size mismatch!");
       if (unsigned NumPadBytes = TotalSize - CurSize) {
-        llvm::Type *Ty = llvm::Type::getInt8Ty(VMContext);
+        llvm::Type *Ty = CGM.Int8Ty;
         if (NumPadBytes > 1)
           Ty = llvm::ArrayType::get(Ty, NumPadBytes);
 
@@ -557,46 +682,41 @@
         llvm::StructType::get(C->getType()->getContext(), Types, false);
       return llvm::ConstantStruct::get(STy, Elts);
     }
-    case CK_NullToMemberPointer: {
-      const MemberPointerType *MPT = E->getType()->getAs<MemberPointerType>();
-      return CGM.getCXXABI().EmitNullMemberPointer(MPT);
-    }
-
+
+    case CK_LValueToRValue:
+    case CK_AtomicToNonAtomic:
+    case CK_NonAtomicToAtomic:
+    case CK_NoOp:
+      return C;
+
+    case CK_Dependent: llvm_unreachable("saw dependent cast!");
+
+    case CK_ReinterpretMemberPointer:
     case CK_DerivedToBaseMemberPointer:
     case CK_BaseToDerivedMemberPointer:
-      return CGM.getCXXABI().EmitMemberPointerConversion(C, E);
-
-    case CK_LValueToRValue:
-    case CK_NoOp:
-      return C;
-
-    case CK_CPointerToObjCPointerCast:
-    case CK_BlockPointerToObjCPointerCast:
-    case CK_AnyPointerToBlockPointerCast:
-    case CK_LValueBitCast:
-    case CK_BitCast:
-      if (C->getType() == destType) return C;
-      return llvm::ConstantExpr::getBitCast(C, destType);
-
-    case CK_Dependent: llvm_unreachable("saw dependent cast!");
+      return CGM.getCXXABI().EmitMemberPointerConversion(E, C);
 
     // These will never be supported.
     case CK_ObjCObjectLValueCast:
-    case CK_GetObjCProperty:
-    case CK_ToVoid:
-    case CK_Dynamic:
     case CK_ARCProduceObject:
     case CK_ARCConsumeObject:
     case CK_ARCReclaimReturnedObject:
     case CK_ARCExtendBlockObject:
+    case CK_CopyAndAutoreleaseBlockObject:
       return 0;
 
-    // These might need to be supported for constexpr.
+    // These don't need to be handled here because Evaluate knows how to
+    // evaluate them in the cases where they can be folded.
+    case CK_BitCast:
+    case CK_ToVoid:
+    case CK_Dynamic:
+    case CK_LValueBitCast:
+    case CK_NullToMemberPointer:
     case CK_UserDefinedConversion:
     case CK_ConstructorConversion:
-      return 0;
-
-    // These should eventually be supported.
+    case CK_CPointerToObjCPointerCast:
+    case CK_BlockPointerToObjCPointerCast:
+    case CK_AnyPointerToBlockPointerCast:
     case CK_ArrayToPointerDecay:
     case CK_FunctionToPointerDecay:
     case CK_BaseToDerived:
@@ -614,53 +734,17 @@
     case CK_IntegralComplexToBoolean:
     case CK_IntegralComplexCast:
     case CK_IntegralComplexToFloatingComplex:
+    case CK_PointerToIntegral:
+    case CK_PointerToBoolean:
+    case CK_NullToPointer:
+    case CK_IntegralCast:
+    case CK_IntegralToPointer:
+    case CK_IntegralToBoolean:
+    case CK_IntegralToFloating:
+    case CK_FloatingToIntegral:
+    case CK_FloatingToBoolean:
+    case CK_FloatingCast:
       return 0;
-
-    case CK_PointerToIntegral:
-      if (!E->getType()->isBooleanType())
-        return llvm::ConstantExpr::getPtrToInt(C, destType);
-      // fallthrough
-
-    case CK_PointerToBoolean:
-      return llvm::ConstantExpr::getICmp(llvm::CmpInst::ICMP_EQ, C,
-        llvm::ConstantPointerNull::get(cast<llvm::PointerType>(C->getType())));
-
-    case CK_NullToPointer:
-      return llvm::ConstantPointerNull::get(cast<llvm::PointerType>(destType));
-
-    case CK_IntegralCast: {
-      bool isSigned = subExpr->getType()->isSignedIntegerOrEnumerationType();
-      return llvm::ConstantExpr::getIntegerCast(C, destType, isSigned);
-    }
-
-    case CK_IntegralToPointer: {
-      bool isSigned = subExpr->getType()->isSignedIntegerOrEnumerationType();
-      C = llvm::ConstantExpr::getIntegerCast(C, CGM.IntPtrTy, isSigned);
-      return llvm::ConstantExpr::getIntToPtr(C, destType);
-    }
-
-    case CK_IntegralToBoolean:
-      return llvm::ConstantExpr::getICmp(llvm::CmpInst::ICMP_EQ, C,
-                             llvm::Constant::getNullValue(C->getType()));
-
-    case CK_IntegralToFloating:
-      if (subExpr->getType()->isSignedIntegerOrEnumerationType())
-        return llvm::ConstantExpr::getSIToFP(C, destType);
-      else
-        return llvm::ConstantExpr::getUIToFP(C, destType);
-
-    case CK_FloatingToIntegral:
-      if (E->getType()->isSignedIntegerOrEnumerationType())
-        return llvm::ConstantExpr::getFPToSI(C, destType);
-      else
-        return llvm::ConstantExpr::getFPToUI(C, destType);
-
-    case CK_FloatingToBoolean:
-      return llvm::ConstantExpr::getFCmp(llvm::CmpInst::FCMP_UNE, C,
-                             llvm::Constant::getNullValue(C->getType()));
-
-    case CK_FloatingCast:
-      return llvm::ConstantExpr::getFPCast(C, destType);
     }
     llvm_unreachable("Invalid CastKind");
   }
@@ -674,17 +758,9 @@
   }
 
   llvm::Constant *EmitArrayInitialization(InitListExpr *ILE) {
-<<<<<<< HEAD
-    unsigned NumInitElements = ILE->getNumInits();
-    if (NumInitElements == 1 && ILE->getType() == ILE->getInit(0)->getType() &&
-        (isa<StringLiteral>(ILE->getInit(0)) ||
-         isa<ObjCEncodeExpr>(ILE->getInit(0))))
-=======
     if (ILE->isStringLiteralInit())
->>>>>>> d05f1854
       return Visit(ILE->getInit(0));
 
-    std::vector<llvm::Constant*> Elts;
     llvm::ArrayType *AType =
         cast<llvm::ArrayType>(ConvertType(ILE->getType()));
     llvm::Type *ElemTy = AType->getElementType();
@@ -696,9 +772,11 @@
     unsigned NumInitableElts = std::min(NumInitElements, NumElements);
 
     // Copy initializer elements.
-    unsigned i = 0;
+    std::vector<llvm::Constant*> Elts;
+    Elts.reserve(NumInitableElts + NumElements);
+
     bool RewriteType = false;
-    for (; i < NumInitableElts; ++i) {
+    for (unsigned i = 0; i < NumInitableElts; ++i) {
       Expr *Init = ILE->getInit(i);
       llvm::Constant *C = CGM.EmitConstantExpr(Init, Init->getType(), CGF);
       if (!C)
@@ -717,13 +795,13 @@
     if (!fillC)
       return 0;
     RewriteType |= (fillC->getType() != ElemTy);
-    for (; i < NumElements; ++i)
-      Elts.push_back(fillC);
+    Elts.resize(NumElements, fillC);
 
     if (RewriteType) {
       // FIXME: Try to avoid packing the array
       std::vector<llvm::Type*> Types;
-      for (unsigned i = 0; i < Elts.size(); ++i)
+      Types.reserve(NumInitableElts + NumElements);
+      for (unsigned i = 0, e = Elts.size(); i < e; ++i)
         Types.push_back(Elts[i]->getType());
       llvm::StructType *SType = llvm::StructType::get(AType->getContext(),
                                                             Types, true);
@@ -746,31 +824,6 @@
   }
 
   llvm::Constant *VisitInitListExpr(InitListExpr *ILE) {
-    if (ILE->getType()->isAnyComplexType() && ILE->getNumInits() == 2) {
-      // Complex type with element initializers
-      Expr *Real = ILE->getInit(0);
-      Expr *Imag = ILE->getInit(1);
-      llvm::Constant *Complex[2];
-      Complex[0] = CGM.EmitConstantExpr(Real, Real->getType(), CGF);
-      if (!Complex[0])
-        return 0;
-      Complex[1] = CGM.EmitConstantExpr(Imag, Imag->getType(), CGF);
-      if (!Complex[1])
-        return 0;
-      llvm::StructType *STy =
-          cast<llvm::StructType>(ConvertType(ILE->getType()));
-      return llvm::ConstantStruct::get(STy, Complex);
-    }
-
-    if (ILE->getType()->isScalarType()) {
-      // We have a scalar in braces. Just use the first element.
-      if (ILE->getNumInits() > 0) {
-        Expr *Init = ILE->getInit(0);
-        return CGM.EmitConstantExpr(Init, Init->getType(), CGF);
-      }
-      return CGM.EmitNullConstant(ILE->getType());
-    }
-
     if (ILE->getType()->isArrayType())
       return EmitArrayInitialization(ILE);
 
@@ -780,11 +833,7 @@
     if (ILE->getType()->isUnionType())
       return EmitUnionInitialization(ILE);
 
-    // If ILE was a constant vector, we would have handled it already.
-    if (ILE->getType()->isVectorType())
-      return 0;
-
-    llvm_unreachable("Unable to handle InitListExpr");
+    return 0;
   }
 
   llvm::Constant *VisitCXXConstructExpr(CXXConstructExpr *E) {
@@ -822,13 +871,7 @@
   }
 
   llvm::Constant *VisitStringLiteral(StringLiteral *E) {
-    assert(!E->getType()->isPointerType() && "Strings are always arrays");
-
-    // This must be a string initializing an array in a static initializer.
-    // Don't emit it as the address of the string, emit the string data itself
-    // as an inline array.
-    return llvm::ConstantArray::get(VMContext,
-                                    CGM.GetStringForStringLiteral(E), false);
+    return CGM.GetConstantArrayFromStringLiteral(E);
   }
 
   llvm::Constant *VisitObjCEncodeExpr(ObjCEncodeExpr *E) {
@@ -842,7 +885,7 @@
     // Resize the string to the right size, adding zeros at the end, or
     // truncating as needed.
     Str.resize(CAT->getSize().getZExtValue(), '\0');
-    return llvm::ConstantArray::get(VMContext, Str, false);
+    return llvm::ConstantDataArray::getString(VMContext, Str, false);
   }
 
   llvm::Constant *VisitUnaryExtension(const UnaryOperator *E) {
@@ -855,25 +898,8 @@
   }
 
 public:
-  llvm::Constant *EmitLValue(Expr *E) {
-    switch (E->getStmtClass()) {
-    default: break;
-    case Expr::CompoundLiteralExprClass: {
-      // Note that due to the nature of compound literals, this is guaranteed
-      // to be the only use of the variable, so we just generate it here.
-      CompoundLiteralExpr *CLE = cast<CompoundLiteralExpr>(E);
-      llvm::Constant* C = Visit(CLE->getInitializer());
-      // FIXME: "Leaked" on failure.
-      if (C)
-        C = new llvm::GlobalVariable(CGM.getModule(), C->getType(),
-                                     E->getType().isConstant(CGM.getContext()),
-                                     llvm::GlobalValue::InternalLinkage,
-                                     C, ".compoundliteral", 0, false,
-                          CGM.getContext().getTargetAddressSpace(E->getType()));
-      return C;
-    }
-    case Expr::DeclRefExprClass: {
-      ValueDecl *Decl = cast<DeclRefExpr>(E)->getDecl();
+  llvm::Constant *EmitLValue(APValue::LValueBase LVBase) {
+    if (const ValueDecl *Decl = LVBase.dyn_cast<const ValueDecl*>()) {
       if (Decl->hasAttr<WeakRefAttr>())
         return CGM.GetWeakRefReference(Decl);
       if (const FunctionDecl *FD = dyn_cast<FunctionDecl>(Decl))
@@ -889,7 +915,26 @@
           }
         }
       }
-      break;
+      return 0;
+    }
+
+    Expr *E = const_cast<Expr*>(LVBase.get<const Expr*>());
+    switch (E->getStmtClass()) {
+    default: break;
+    case Expr::CompoundLiteralExprClass: {
+      // Note that due to the nature of compound literals, this is guaranteed
+      // to be the only use of the variable, so we just generate it here.
+      CompoundLiteralExpr *CLE = cast<CompoundLiteralExpr>(E);
+      llvm::Constant* C = CGM.EmitConstantExpr(CLE->getInitializer(),
+                                               CLE->getType(), CGF);
+      // FIXME: "Leaked" on failure.
+      if (C)
+        C = new llvm::GlobalVariable(CGM.getModule(), C->getType(),
+                                     E->getType().isConstant(CGM.getContext()),
+                                     llvm::GlobalValue::InternalLinkage,
+                                     C, ".compoundliteral", 0, false,
+                          CGM.getContext().getTargetAddressSpace(E->getType()));
+      return C;
     }
     case Expr::StringLiteralClass:
       return CGM.GetAddrOfConstantStringFromLiteral(cast<StringLiteral>(E));
@@ -920,7 +965,7 @@
     }
     case Expr::CallExprClass: {
       CallExpr* CE = cast<CallExpr>(E);
-      unsigned builtin = CE->isBuiltinCall(CGM.getContext());
+      unsigned builtin = CE->isBuiltinCall();
       if (builtin !=
             Builtin::BI__builtin___CFStringMakeConstantString &&
           builtin !=
@@ -944,6 +989,15 @@
 
       return CGM.GetAddrOfGlobalBlock(cast<BlockExpr>(E), FunctionName.c_str());
     }
+    case Expr::CXXTypeidExprClass: {
+      CXXTypeidExpr *Typeid = cast<CXXTypeidExpr>(E);
+      QualType T;
+      if (Typeid->isTypeOperand())
+        T = Typeid->getTypeOperand();
+      else
+        T = Typeid->getExprOperand()->getType();
+      return CGM.GetAddrOfRTTIDescriptor(T);
+    }
     }
 
     return 0;
@@ -951,6 +1005,31 @@
 };
 
 }  // end anonymous namespace.
+
+llvm::Constant *CodeGenModule::EmitConstantInit(const VarDecl &D,
+                                                CodeGenFunction *CGF) {
+  if (const APValue *Value = D.evaluateValue())
+    return EmitConstantValueForMemory(*Value, D.getType(), CGF);
+
+  // FIXME: Implement C++11 [basic.start.init]p2: if the initializer of a
+  // reference is a constant expression, and the reference binds to a temporary,
+  // then constant initialization is performed. ConstExprEmitter will
+  // incorrectly emit a prvalue constant in this case, and the calling code
+  // interprets that as the (pointer) value of the reference, rather than the
+  // desired value of the referee.
+  if (D.getType()->isReferenceType())
+    return 0;
+
+  const Expr *E = D.getInit();
+  assert(E && "No initializer to emit");
+
+  llvm::Constant* C = ConstExprEmitter(*this, CGF).Visit(const_cast<Expr*>(E));
+  if (C && C->getType()->isIntegerTy(1)) {
+    llvm::Type *BoolTy = getTypes().ConvertTypeForMem(E->getType());
+    C = llvm::ConstantExpr::getZExt(C, BoolTy);
+  }
+  return C;
+}
 
 llvm::Constant *CodeGenModule::EmitConstantExpr(const Expr *E,
                                                 QualType DestType,
@@ -962,130 +1041,14 @@
   if (DestType->isReferenceType())
     Success = E->EvaluateAsLValue(Result, Context);
   else
-    Success = E->Evaluate(Result, Context);
-
-  if (Success && !Result.HasSideEffects) {
-    switch (Result.Val.getKind()) {
-    case APValue::Uninitialized:
-      llvm_unreachable("Constant expressions should be initialized.");
-    case APValue::LValue: {
-      llvm::Type *DestTy = getTypes().ConvertTypeForMem(DestType);
-      llvm::Constant *Offset =
-        llvm::ConstantInt::get(llvm::Type::getInt64Ty(VMContext),
-                               Result.Val.getLValueOffset().getQuantity());
-
-      llvm::Constant *C;
-      if (const Expr *LVBase = Result.Val.getLValueBase()) {
-        C = ConstExprEmitter(*this, CGF).EmitLValue(const_cast<Expr*>(LVBase));
-
-        // Apply offset if necessary.
-        if (!Offset->isNullValue()) {
-          llvm::Type *Type = llvm::Type::getInt8PtrTy(VMContext);
-          llvm::Constant *Casted = llvm::ConstantExpr::getBitCast(C, Type);
-          Casted = llvm::ConstantExpr::getGetElementPtr(Casted, Offset);
-          C = llvm::ConstantExpr::getBitCast(Casted, C->getType());
-        }
-
-        // Convert to the appropriate type; this could be an lvalue for
-        // an integer.
-        if (isa<llvm::PointerType>(DestTy))
-          return llvm::ConstantExpr::getBitCast(C, DestTy);
-
-        return llvm::ConstantExpr::getPtrToInt(C, DestTy);
-      } else {
-        C = Offset;
-
-        // Convert to the appropriate type; this could be an lvalue for
-        // an integer.
-        if (isa<llvm::PointerType>(DestTy))
-          return llvm::ConstantExpr::getIntToPtr(C, DestTy);
-
-        // If the types don't match this should only be a truncate.
-        if (C->getType() != DestTy)
-          return llvm::ConstantExpr::getTrunc(C, DestTy);
-
-        return C;
-      }
-    }
-    case APValue::Int: {
-      llvm::Constant *C = llvm::ConstantInt::get(VMContext,
-                                                 Result.Val.getInt());
-
-      if (C->getType()->isIntegerTy(1)) {
-        llvm::Type *BoolTy = getTypes().ConvertTypeForMem(E->getType());
-        C = llvm::ConstantExpr::getZExt(C, BoolTy);
-      }
-      return C;
-    }
-    case APValue::ComplexInt: {
-      llvm::Constant *Complex[2];
-
-      Complex[0] = llvm::ConstantInt::get(VMContext,
-                                          Result.Val.getComplexIntReal());
-      Complex[1] = llvm::ConstantInt::get(VMContext,
-                                          Result.Val.getComplexIntImag());
-
-      // FIXME: the target may want to specify that this is packed.
-      llvm::StructType *STy = llvm::StructType::get(Complex[0]->getType(),
-                                                    Complex[1]->getType(),
-                                                    NULL);
-      return llvm::ConstantStruct::get(STy, Complex);
-    }
-    case APValue::Float: {
-      const llvm::APFloat &Init = Result.Val.getFloat();
-      if (&Init.getSemantics() == &llvm::APFloat::IEEEhalf)
-        return llvm::ConstantInt::get(VMContext, Init.bitcastToAPInt());
-      else
-        return llvm::ConstantFP::get(VMContext, Init);
-    }
-    case APValue::ComplexFloat: {
-      llvm::Constant *Complex[2];
-
-      Complex[0] = llvm::ConstantFP::get(VMContext,
-                                         Result.Val.getComplexFloatReal());
-      Complex[1] = llvm::ConstantFP::get(VMContext,
-                                         Result.Val.getComplexFloatImag());
-
-      // FIXME: the target may want to specify that this is packed.
-      llvm::StructType *STy = llvm::StructType::get(Complex[0]->getType(),
-                                                    Complex[1]->getType(),
-                                                    NULL);
-      return llvm::ConstantStruct::get(STy, Complex);
-    }
-    case APValue::Vector: {
-      SmallVector<llvm::Constant *, 4> Inits;
-      unsigned NumElts = Result.Val.getVectorLength();
-
-      if (Context.getLangOptions().AltiVec &&
-          isa<CastExpr>(E) &&
-          cast<CastExpr>(E)->getCastKind() == CK_VectorSplat) {
-        // AltiVec vector initialization with a single literal
-        APValue &Elt = Result.Val.getVectorElt(0);
-
-        llvm::Constant* InitValue = Elt.isInt()
-          ? cast<llvm::Constant>
-              (llvm::ConstantInt::get(VMContext, Elt.getInt()))
-          : cast<llvm::Constant>
-              (llvm::ConstantFP::get(VMContext, Elt.getFloat()));
-
-        for (unsigned i = 0; i != NumElts; ++i)
-          Inits.push_back(InitValue);
-
-      } else {
-        for (unsigned i = 0; i != NumElts; ++i) {
-          APValue &Elt = Result.Val.getVectorElt(i);
-          if (Elt.isInt())
-            Inits.push_back(llvm::ConstantInt::get(VMContext, Elt.getInt()));
-          else
-            Inits.push_back(llvm::ConstantFP::get(VMContext, Elt.getFloat()));
-        }
-      }
-      return llvm::ConstantVector::get(Inits);
-    }
-    }
-  }
-
-  llvm::Constant* C = ConstExprEmitter(*this, CGF).Visit(const_cast<Expr*>(E));
+    Success = E->EvaluateAsRValue(Result, Context);
+
+  llvm::Constant *C = 0;
+  if (Success && !Result.HasSideEffects)
+    C = EmitConstantValue(Result.Val, DestType, CGF);
+  else
+    C = ConstExprEmitter(*this, CGF).Visit(const_cast<Expr*>(E));
+
   if (C && C->getType()->isIntegerTy(1)) {
     llvm::Type *BoolTy = getTypes().ConvertTypeForMem(E->getType());
     C = llvm::ConstantExpr::getZExt(C, BoolTy);
@@ -1093,11 +1056,192 @@
   return C;
 }
 
-static uint64_t getFieldOffset(ASTContext &C, const FieldDecl *field) {
-  const ASTRecordLayout &layout = C.getASTRecordLayout(field->getParent());
-  return layout.getFieldOffset(field->getFieldIndex());
-}
-    
+llvm::Constant *CodeGenModule::EmitConstantValue(const APValue &Value,
+                                                 QualType DestType,
+                                                 CodeGenFunction *CGF) {
+  switch (Value.getKind()) {
+  case APValue::Uninitialized:
+    llvm_unreachable("Constant expressions should be initialized.");
+  case APValue::LValue: {
+    llvm::Type *DestTy = getTypes().ConvertTypeForMem(DestType);
+    llvm::Constant *Offset =
+      llvm::ConstantInt::get(Int64Ty, Value.getLValueOffset().getQuantity());
+
+    llvm::Constant *C;
+    if (APValue::LValueBase LVBase = Value.getLValueBase()) {
+      // An array can be represented as an lvalue referring to the base.
+      if (isa<llvm::ArrayType>(DestTy)) {
+        assert(Offset->isNullValue() && "offset on array initializer");
+        return ConstExprEmitter(*this, CGF).Visit(
+          const_cast<Expr*>(LVBase.get<const Expr*>()));
+      }
+
+      C = ConstExprEmitter(*this, CGF).EmitLValue(LVBase);
+
+      // Apply offset if necessary.
+      if (!Offset->isNullValue()) {
+        llvm::Constant *Casted = llvm::ConstantExpr::getBitCast(C, Int8PtrTy);
+        Casted = llvm::ConstantExpr::getGetElementPtr(Casted, Offset);
+        C = llvm::ConstantExpr::getBitCast(Casted, C->getType());
+      }
+
+      // Convert to the appropriate type; this could be an lvalue for
+      // an integer.
+      if (isa<llvm::PointerType>(DestTy))
+        return llvm::ConstantExpr::getBitCast(C, DestTy);
+
+      return llvm::ConstantExpr::getPtrToInt(C, DestTy);
+    } else {
+      C = Offset;
+
+      // Convert to the appropriate type; this could be an lvalue for
+      // an integer.
+      if (isa<llvm::PointerType>(DestTy))
+        return llvm::ConstantExpr::getIntToPtr(C, DestTy);
+
+      // If the types don't match this should only be a truncate.
+      if (C->getType() != DestTy)
+        return llvm::ConstantExpr::getTrunc(C, DestTy);
+
+      return C;
+    }
+  }
+  case APValue::Int:
+    return llvm::ConstantInt::get(VMContext, Value.getInt());
+  case APValue::ComplexInt: {
+    llvm::Constant *Complex[2];
+
+    Complex[0] = llvm::ConstantInt::get(VMContext,
+                                        Value.getComplexIntReal());
+    Complex[1] = llvm::ConstantInt::get(VMContext,
+                                        Value.getComplexIntImag());
+
+    // FIXME: the target may want to specify that this is packed.
+    llvm::StructType *STy = llvm::StructType::get(Complex[0]->getType(),
+                                                  Complex[1]->getType(),
+                                                  NULL);
+    return llvm::ConstantStruct::get(STy, Complex);
+  }
+  case APValue::Float: {
+    const llvm::APFloat &Init = Value.getFloat();
+    if (&Init.getSemantics() == &llvm::APFloat::IEEEhalf)
+      return llvm::ConstantInt::get(VMContext, Init.bitcastToAPInt());
+    else
+      return llvm::ConstantFP::get(VMContext, Init);
+  }
+  case APValue::ComplexFloat: {
+    llvm::Constant *Complex[2];
+
+    Complex[0] = llvm::ConstantFP::get(VMContext,
+                                       Value.getComplexFloatReal());
+    Complex[1] = llvm::ConstantFP::get(VMContext,
+                                       Value.getComplexFloatImag());
+
+    // FIXME: the target may want to specify that this is packed.
+    llvm::StructType *STy = llvm::StructType::get(Complex[0]->getType(),
+                                                  Complex[1]->getType(),
+                                                  NULL);
+    return llvm::ConstantStruct::get(STy, Complex);
+  }
+  case APValue::Vector: {
+    SmallVector<llvm::Constant *, 4> Inits;
+    unsigned NumElts = Value.getVectorLength();
+
+    for (unsigned i = 0; i != NumElts; ++i) {
+      const APValue &Elt = Value.getVectorElt(i);
+      if (Elt.isInt())
+        Inits.push_back(llvm::ConstantInt::get(VMContext, Elt.getInt()));
+      else
+        Inits.push_back(llvm::ConstantFP::get(VMContext, Elt.getFloat()));
+    }
+    return llvm::ConstantVector::get(Inits);
+  }
+  case APValue::AddrLabelDiff: {
+    const AddrLabelExpr *LHSExpr = Value.getAddrLabelDiffLHS();
+    const AddrLabelExpr *RHSExpr = Value.getAddrLabelDiffRHS();
+    llvm::Constant *LHS = EmitConstantExpr(LHSExpr, LHSExpr->getType(), CGF);
+    llvm::Constant *RHS = EmitConstantExpr(RHSExpr, RHSExpr->getType(), CGF);
+
+    // Compute difference
+    llvm::Type *ResultType = getTypes().ConvertType(DestType);
+    LHS = llvm::ConstantExpr::getPtrToInt(LHS, IntPtrTy);
+    RHS = llvm::ConstantExpr::getPtrToInt(RHS, IntPtrTy);
+    llvm::Constant *AddrLabelDiff = llvm::ConstantExpr::getSub(LHS, RHS);
+
+    // LLVM is a bit sensitive about the exact format of the
+    // address-of-label difference; make sure to truncate after
+    // the subtraction.
+    return llvm::ConstantExpr::getTruncOrBitCast(AddrLabelDiff, ResultType);
+  }
+  case APValue::Struct:
+  case APValue::Union:
+    return ConstStructBuilder::BuildStruct(*this, CGF, Value, DestType);
+  case APValue::Array: {
+    const ArrayType *CAT = Context.getAsArrayType(DestType);
+    unsigned NumElements = Value.getArraySize();
+    unsigned NumInitElts = Value.getArrayInitializedElts();
+
+    std::vector<llvm::Constant*> Elts;
+    Elts.reserve(NumElements);
+
+    // Emit array filler, if there is one.
+    llvm::Constant *Filler = 0;
+    if (Value.hasArrayFiller())
+      Filler = EmitConstantValueForMemory(Value.getArrayFiller(),
+                                          CAT->getElementType(), CGF);
+
+    // Emit initializer elements.
+    llvm::Type *CommonElementType = 0;
+    for (unsigned I = 0; I < NumElements; ++I) {
+      llvm::Constant *C = Filler;
+      if (I < NumInitElts)
+        C = EmitConstantValueForMemory(Value.getArrayInitializedElt(I),
+                                       CAT->getElementType(), CGF);
+      if (I == 0)
+        CommonElementType = C->getType();
+      else if (C->getType() != CommonElementType)
+        CommonElementType = 0;
+      Elts.push_back(C);
+    }
+
+    if (!CommonElementType) {
+      // FIXME: Try to avoid packing the array
+      std::vector<llvm::Type*> Types;
+      Types.reserve(NumElements);
+      for (unsigned i = 0, e = Elts.size(); i < e; ++i)
+        Types.push_back(Elts[i]->getType());
+      llvm::StructType *SType = llvm::StructType::get(VMContext, Types, true);
+      return llvm::ConstantStruct::get(SType, Elts);
+    }
+
+    llvm::ArrayType *AType =
+      llvm::ArrayType::get(CommonElementType, NumElements);
+    return llvm::ConstantArray::get(AType, Elts);
+  }
+  case APValue::MemberPointer:
+    return getCXXABI().EmitMemberPointer(Value, DestType);
+  }
+  llvm_unreachable("Unknown APValue kind");
+}
+
+llvm::Constant *
+CodeGenModule::EmitConstantValueForMemory(const APValue &Value,
+                                          QualType DestType,
+                                          CodeGenFunction *CGF) {
+  llvm::Constant *C = EmitConstantValue(Value, DestType, CGF);
+  if (C->getType()->isIntegerTy(1)) {
+    llvm::Type *BoolTy = getTypes().ConvertTypeForMem(DestType);
+    C = llvm::ConstantExpr::getZExt(C, BoolTy);
+  }
+  return C;
+}
+
+llvm::Constant *
+CodeGenModule::GetAddrOfConstantCompoundLiteral(const CompoundLiteralExpr *E) {
+  assert(E->isFileScope() && "not a file-scope compound literal expr");
+  return ConstExprEmitter(*this, 0).EmitLValue(E);
+}
+
 llvm::Constant *
 CodeGenModule::getMemberPointerConstant(const UnaryOperator *uo) {
   // Member pointer constants always have a very particular form.
@@ -1109,25 +1253,14 @@
     return getCXXABI().EmitMemberPointer(method);
 
   // Otherwise, a member data pointer.
-  uint64_t fieldOffset;
-  if (const FieldDecl *field = dyn_cast<FieldDecl>(decl))
-    fieldOffset = getFieldOffset(getContext(), field);
-  else {
-    const IndirectFieldDecl *ifield = cast<IndirectFieldDecl>(decl);
-
-    fieldOffset = 0;
-    for (IndirectFieldDecl::chain_iterator ci = ifield->chain_begin(),
-           ce = ifield->chain_end(); ci != ce; ++ci)
-      fieldOffset += getFieldOffset(getContext(), cast<FieldDecl>(*ci));
-  }
-
+  uint64_t fieldOffset = getContext().getFieldOffset(decl);
   CharUnits chars = getContext().toCharUnitsFromBits((int64_t) fieldOffset);
   return getCXXABI().EmitMemberDataPointer(type, chars);
 }
 
 static void
 FillInNullDataMemberPointers(CodeGenModule &CGM, QualType T,
-                             std::vector<llvm::Constant *> &Elements,
+                             SmallVectorImpl<llvm::Constant *> &Elements,
                              uint64_t StartOffset) {
   assert(StartOffset % CGM.getContext().getCharWidth() == 0 && 
          "StartOffset not byte aligned!");
@@ -1194,8 +1327,7 @@
 
     // FIXME: hardcodes Itanium member pointer representation!
     llvm::Constant *NegativeOne =
-      llvm::ConstantInt::get(llvm::Type::getInt8Ty(CGM.getLLVMContext()),
-                             -1ULL, /*isSigned*/true);
+      llvm::ConstantInt::get(CGM.Int8Ty, -1ULL, /*isSigned*/true);
 
     // Fill in the null data member pointer.
     for (CharUnits I = StartIndex; I != EndIndex; ++I)
@@ -1243,13 +1375,17 @@
   for (RecordDecl::field_iterator I = record->field_begin(),
          E = record->field_end(); I != E; ++I) {
     const FieldDecl *field = *I;
-    
-    // Ignore bit fields.
-    if (field->isBitField())
-      continue;
-    
-    unsigned fieldIndex = layout.getLLVMFieldNo(field);
-    elements[fieldIndex] = CGM.EmitNullConstant(field->getType());
+
+    // Fill in non-bitfields. (Bitfields always use a zero pattern, which we
+    // will fill in later.)
+    if (!field->isBitField()) {
+      unsigned fieldIndex = layout.getLLVMFieldNo(field);
+      elements[fieldIndex] = CGM.EmitNullConstant(field->getType());
+    }
+
+    // For unions, stop after the first named field.
+    if (record->isUnion() && field->getDeclName())
+      break;
   }
 
   // Fill in the virtual bases, if we're working with the complete object.
@@ -1304,14 +1440,13 @@
   unsigned numBaseElements = baseArrayType->getNumElements();
 
   // Fill in null data member pointers.
-  std::vector<llvm::Constant *> baseElements(numBaseElements);
+  SmallVector<llvm::Constant *, 16> baseElements(numBaseElements);
   FillInNullDataMemberPointers(CGM, CGM.getContext().getTypeDeclType(base),
                                baseElements, 0);
 
   // Now go through all other elements and zero them out.
   if (numBaseElements) {
-    llvm::Type *i8 = llvm::Type::getInt8Ty(CGM.getLLVMContext());
-    llvm::Constant *i8_zero = llvm::Constant::getNullValue(i8);
+    llvm::Constant *i8_zero = llvm::Constant::getNullValue(CGM.Int8Ty);
     for (unsigned i = 0; i != numBaseElements; ++i) {
       if (!baseElements[i])
         baseElements[i] = i8_zero;
@@ -1326,17 +1461,18 @@
     return llvm::Constant::getNullValue(getTypes().ConvertTypeForMem(T));
     
   if (const ConstantArrayType *CAT = Context.getAsConstantArrayType(T)) {
+    llvm::ArrayType *ATy =
+      cast<llvm::ArrayType>(getTypes().ConvertTypeForMem(T));
 
     QualType ElementTy = CAT->getElementType();
 
     llvm::Constant *Element = EmitNullConstant(ElementTy);
     unsigned NumElements = CAT->getSize().getZExtValue();
-    std::vector<llvm::Constant *> Array(NumElements);
-    for (unsigned i = 0; i != NumElements; ++i)
-      Array[i] = Element;
-
-    llvm::ArrayType *ATy =
-      cast<llvm::ArrayType>(getTypes().ConvertTypeForMem(T));
+    
+    if (Element->isNullValue())
+      return llvm::ConstantAggregateZero::get(ATy);
+    
+    SmallVector<llvm::Constant *, 8> Array(NumElements, Element);
     return llvm::ConstantArray::get(ATy, Array);
   }
 
