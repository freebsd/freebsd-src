//===--- Compilation.h - Compilation Task Data Structure --------*- C++ -*-===//
//
//                     The LLVM Compiler Infrastructure
//
// This file is distributed under the University of Illinois Open Source
// License. See LICENSE.TXT for details.
//
//===----------------------------------------------------------------------===//

#ifndef CLANG_DRIVER_COMPILATION_H_
#define CLANG_DRIVER_COMPILATION_H_

#include "clang/Driver/Job.h"
#include "clang/Driver/Util.h"
#include "llvm/ADT/DenseMap.h"
#include "llvm/Support/Path.h"

namespace clang {
namespace driver {
  class DerivedArgList;
  class Driver;
  class InputArgList;
  class JobList;
  class ToolChain;

/// Compilation - A set of tasks to perform for a single driver
/// invocation.
class Compilation {
  /// The driver we were created by.
  const Driver &TheDriver;

  /// The default tool chain.
  const ToolChain &DefaultToolChain;

  /// The original (untranslated) input argument list.
  InputArgList *Args;

  /// The driver translated arguments. Note that toolchains may perform their
  /// own argument translation.
  DerivedArgList *TranslatedArgs;

  /// The list of actions.
  ActionList Actions;

  /// The root list of jobs.
  JobList Jobs;

  /// Cache of translated arguments for a particular tool chain and bound
  /// architecture.
  llvm::DenseMap<std::pair<const ToolChain*, const char*>,
                 DerivedArgList*> TCArgs;

  /// Temporary files which should be removed on exit.
  ArgStringList TempFiles;

  /// Result files which should be removed on failure.
  ArgStringList ResultFiles;

  /// Redirection for stdout, stderr, etc.
  const llvm::sys::Path **Redirects;

public:
  Compilation(const Driver &D, const ToolChain &DefaultToolChain,
              InputArgList *Args, DerivedArgList *TranslatedArgs);
  ~Compilation();

  const Driver &getDriver() const { return TheDriver; }

  const ToolChain &getDefaultToolChain() const { return DefaultToolChain; }

  const InputArgList &getInputArgs() const { return *Args; }

  const DerivedArgList &getArgs() const { return *TranslatedArgs; }

  ActionList &getActions() { return Actions; }
  const ActionList &getActions() const { return Actions; }

  JobList &getJobs() { return Jobs; }
  const JobList &getJobs() const { return Jobs; }

  void addCommand(Command *C) { Jobs.addJob(C); }

  const ArgStringList &getTempFiles() const { return TempFiles; }

  const ArgStringList &getResultFiles() const { return ResultFiles; }

<<<<<<< HEAD
=======
  const ArgStringList &getFailureResultFiles() const {
    return FailureResultFiles;
  }

  /// Returns the sysroot path.
  StringRef getSysRoot() const;

>>>>>>> d05f1854
  /// getArgsForToolChain - Return the derived argument list for the
  /// tool chain \arg TC (or the default tool chain, if TC is not
  /// specified).
  ///
  /// \param BoundArch - The bound architecture name, or 0.
  const DerivedArgList &getArgsForToolChain(const ToolChain *TC,
                                            const char *BoundArch);

  /// addTempFile - Add a file to remove on exit, and returns its
  /// argument.
  const char *addTempFile(const char *Name) {
    TempFiles.push_back(Name);
    return Name;
  }

  /// addResultFile - Add a file to remove on failure, and returns its
  /// argument.
  const char *addResultFile(const char *Name) {
    ResultFiles.push_back(Name);
    return Name;
  }

  /// CleanupFileList - Remove the files in the given list.
  ///
  /// \param IssueErrors - Report failures as errors.
  /// \return Whether all files were removed successfully.
  bool CleanupFileList(const ArgStringList &Files,
                       bool IssueErrors=false) const;

  /// PrintJob - Print one job in -### format.
  ///
  /// \param OS - The stream to print on.
  /// \param J - The job to print.
  /// \param Terminator - A string to print at the end of the line.
  /// \param Quote - Should separate arguments be quoted.
  void PrintJob(raw_ostream &OS, const Job &J,
                const char *Terminator, bool Quote) const;

  /// ExecuteCommand - Execute an actual command.
  ///
  /// \param FailingCommand - For non-zero results, this will be set to the
  /// Command which failed, if any.
  /// \return The result code of the subprocess.
  int ExecuteCommand(const Command &C, const Command *&FailingCommand) const;

  /// ExecuteJob - Execute a single job.
  ///
  /// \param FailingCommand - For non-zero results, this will be set to the
  /// Command which failed.
  /// \return The accumulated result code of the job.
  int ExecuteJob(const Job &J, const Command *&FailingCommand) const;

  /// initCompilationForDiagnostics - Remove stale state and suppress output
  /// so compilation can be reexecuted to generate additional diagnostic
  /// information (e.g., preprocessed source(s)).
  void initCompilationForDiagnostics();
};

} // end namespace driver
} // end namespace clang

#endif<|MERGE_RESOLUTION|>--- conflicted
+++ resolved
@@ -56,6 +56,10 @@
   /// Result files which should be removed on failure.
   ArgStringList ResultFiles;
 
+  /// Result files which are generated correctly on failure, and which should
+  /// only be removed if we crash.
+  ArgStringList FailureResultFiles;
+
   /// Redirection for stdout, stderr, etc.
   const llvm::sys::Path **Redirects;
 
@@ -84,8 +88,6 @@
 
   const ArgStringList &getResultFiles() const { return ResultFiles; }
 
-<<<<<<< HEAD
-=======
   const ArgStringList &getFailureResultFiles() const {
     return FailureResultFiles;
   }
@@ -93,7 +95,6 @@
   /// Returns the sysroot path.
   StringRef getSysRoot() const;
 
->>>>>>> d05f1854
   /// getArgsForToolChain - Return the derived argument list for the
   /// tool chain \arg TC (or the default tool chain, if TC is not
   /// specified).
@@ -113,6 +114,13 @@
   /// argument.
   const char *addResultFile(const char *Name) {
     ResultFiles.push_back(Name);
+    return Name;
+  }
+
+  /// addFailureResultFile - Add a file to remove if we crash, and returns its
+  /// argument.
+  const char *addFailureResultFile(const char *Name) {
+    FailureResultFiles.push_back(Name);
     return Name;
   }
 
