--- conflicted
+++ resolved
@@ -19,6 +19,7 @@
 #include "clang/Sema/CodeCompleteConsumer.h"
 #include "clang/Lex/ModuleLoader.h"
 #include "clang/Lex/PreprocessingRecord.h"
+#include "clang/Basic/LangOptions.h"
 #include "clang/Basic/SourceManager.h"
 #include "clang/Basic/FileManager.h"
 #include "clang/Basic/FileSystemOptions.h"
@@ -44,6 +45,7 @@
 class ASTReader;
 class CodeCompleteConsumer;
 class CompilerInvocation;
+class CompilerInstance;
 class Decl;
 class DiagnosticsEngine;
 class FileEntry;
@@ -54,44 +56,33 @@
 class TargetInfo;
 class ASTFrontendAction;
 
-<<<<<<< HEAD
-using namespace idx;
-  
-/// \brief Allocator for a cached set of global code completions.
-class GlobalCodeCompletionAllocator 
-  : public CodeCompletionAllocator,
-    public llvm::RefCountedBase<GlobalCodeCompletionAllocator> 
-{
-
-};
-  
-=======
->>>>>>> d05f1854
 /// \brief Utility class for loading a ASTContext from an AST file.
 ///
 class ASTUnit : public ModuleLoader {
 private:
-  llvm::IntrusiveRefCntPtr<DiagnosticsEngine> Diagnostics;
-  llvm::IntrusiveRefCntPtr<FileManager>       FileMgr;
-  llvm::IntrusiveRefCntPtr<SourceManager>     SourceMgr;
-  llvm::OwningPtr<HeaderSearch>               HeaderInfo;
-  llvm::IntrusiveRefCntPtr<TargetInfo>        Target;
-  llvm::IntrusiveRefCntPtr<Preprocessor>      PP;
-  llvm::IntrusiveRefCntPtr<ASTContext>        Ctx;
+  IntrusiveRefCntPtr<LangOptions>       LangOpts;
+  IntrusiveRefCntPtr<DiagnosticsEngine> Diagnostics;
+  IntrusiveRefCntPtr<FileManager>       FileMgr;
+  IntrusiveRefCntPtr<SourceManager>     SourceMgr;
+  OwningPtr<HeaderSearch>               HeaderInfo;
+  IntrusiveRefCntPtr<TargetInfo>        Target;
+  IntrusiveRefCntPtr<Preprocessor>      PP;
+  IntrusiveRefCntPtr<ASTContext>        Ctx;
+  ASTReader *Reader;
 
   FileSystemOptions FileSystemOpts;
 
   /// \brief The AST consumer that received information about the translation
   /// unit as it was parsed or loaded.
-  llvm::OwningPtr<ASTConsumer> Consumer;
+  OwningPtr<ASTConsumer> Consumer;
   
   /// \brief The semantic analysis object used to type-check the translation
   /// unit.
-  llvm::OwningPtr<Sema> TheSema;
+  OwningPtr<Sema> TheSema;
   
   /// Optional owned invocation, just used to make the invocation used in
   /// LoadFromCommandLine available.
-  llvm::IntrusiveRefCntPtr<CompilerInvocation> Invocation;
+  IntrusiveRefCntPtr<CompilerInvocation> Invocation;
   
   /// \brief The set of target features.
   ///
@@ -128,6 +119,14 @@
   // source. In the long term we should make the Index library use efficient and
   // more scalable search mechanisms.
   std::vector<Decl*> TopLevelDecls;
+
+  /// \brief Sorted (by file offset) vector of pairs of file offset/Decl.
+  typedef SmallVector<std::pair<unsigned, Decl *>, 64> LocDeclsTy;
+  typedef llvm::DenseMap<FileID, LocDeclsTy *> FileDeclsTy;
+
+  /// \brief Map from FileID to the file-level declarations that it contains.
+  /// The files and decls are only local (and non-preamble) ones.
+  FileDeclsTy FileDecls;
   
   /// The name of the original source file used to generate this ASTUnit.
   std::string OriginalSourceFile;
@@ -139,16 +138,16 @@
   /// translation unit.
   SmallVector<StoredDiagnostic, 4> StoredDiagnostics;
 
+  /// \brief The set of diagnostics produced when failing to parse, e.g. due
+  /// to failure to load the PCH.
+  SmallVector<StoredDiagnostic, 4> FailedParseDiagnostics;
+
   /// \brief The number of stored diagnostics that come from the driver
   /// itself.
   ///
   /// Diagnostics that come from the driver are retained from one parse to
   /// the next.
   unsigned NumStoredDiagnosticsFromDriver;
-  
-  /// \brief Temporary files that should be removed when the ASTUnit is 
-  /// destroyed.
-  SmallVector<llvm::sys::Path, 4> TemporaryFiles;
   
   /// \brief Counter that determines when we want to try building a
   /// precompiled preamble.
@@ -160,10 +159,7 @@
   /// building the precompiled preamble fails, we won't try again for
   /// some number of calls.
   unsigned PreambleRebuildCounter;
-  
-  /// \brief The file in which the precompiled preamble is stored.
-  std::string PreambleFile;
-  
+
 public:
   class PreambleData {
     const FileEntry *File;
@@ -253,15 +249,11 @@
   
   /// \brief Whether we should be caching code-completion results.
   bool ShouldCacheCodeCompletionResults;
-  
-  /// \brief Whether we want to include nested macro expansions in the
-  /// detailed preprocessing record.
-  bool NestedMacroExpansions;
  
   /// \brief The language options used when we load an AST file.
   LangOptions ASTFileLangOpts;
 
-  static void ConfigureDiags(llvm::IntrusiveRefCntPtr<DiagnosticsEngine> &Diags,
+  static void ConfigureDiags(IntrusiveRefCntPtr<DiagnosticsEngine> &Diags,
                              const char **ArgBegin, const char **ArgEnd,
                              ASTUnit &AST, bool CaptureDiagnostics);
 
@@ -269,6 +261,8 @@
                                   SourceManager &SrcMan,
                       const SmallVectorImpl<StoredDiagnostic> &Diags,
                             SmallVectorImpl<StoredDiagnostic> &Out);
+
+  void clearFileLevelDecls();
 
 public:
   /// \brief A cached code-completion result, which may be introduced in one of
@@ -317,29 +311,24 @@
   }
   
   /// \brief Retrieve the allocator used to cache global code completions.
-  llvm::IntrusiveRefCntPtr<GlobalCodeCompletionAllocator> 
+  IntrusiveRefCntPtr<GlobalCodeCompletionAllocator>
   getCachedCompletionAllocator() {
     return CachedCompletionAllocator;
   }
-  
-  /// \brief Retrieve the allocator used to cache global code completions.
-  /// Creates the allocator if it doesn't already exist.
-  llvm::IntrusiveRefCntPtr<GlobalCodeCompletionAllocator>
-  getCursorCompletionAllocator() {
-    if (!CursorCompletionAllocator.getPtr()) {
-      CursorCompletionAllocator = new GlobalCodeCompletionAllocator;
-    }
-    return CursorCompletionAllocator;
-  }
-  
+
+  CodeCompletionTUInfo &getCodeCompletionTUInfo() {
+    if (!CCTUInfo)
+      CCTUInfo.reset(new CodeCompletionTUInfo(
+                                            new GlobalCodeCompletionAllocator));
+    return *CCTUInfo;
+  }
+
 private:
   /// \brief Allocator used to store cached code completions.
-  llvm::IntrusiveRefCntPtr<GlobalCodeCompletionAllocator>
+  IntrusiveRefCntPtr<GlobalCodeCompletionAllocator>
     CachedCompletionAllocator;
   
-  /// \brief Allocator used to store code completions for arbitrary cursors.
-  llvm::IntrusiveRefCntPtr<GlobalCodeCompletionAllocator>
-    CursorCompletionAllocator;
+  OwningPtr<CodeCompletionTUInfo> CCTUInfo;
 
   /// \brief The set of cached code-completion results.
   std::vector<CachedCodeCompletionResult> CachedCompletionResults;
@@ -394,7 +383,11 @@
                                                      bool AllowRebuild = true,
                                                         unsigned MaxLines = 0);
   void RealizeTopLevelDeclsFromPreamble();
-  
+
+  /// \brief Transfers ownership of the objects (like SourceManager) from
+  /// \param CI to this ASTUnit.
+  void transferASTDataFromCompilerInstance(CompilerInstance &CI);
+
   /// \brief Allows us to assert that ASTUnit is not being used concurrently,
   /// which is not supported.
   ///
@@ -450,6 +443,7 @@
         ASTContext &getASTContext()       { return *Ctx; }
 
   void setASTContext(ASTContext *ctx) { Ctx = ctx; }
+  void setPreprocessor(Preprocessor *pp);
 
   bool hasSema() const { return TheSema; }
   Sema &getSema() const { 
@@ -467,9 +461,7 @@
   /// \brief Add a temporary file that the ASTUnit depends on.
   ///
   /// This file will be erased when the ASTUnit is destroyed.
-  void addTemporaryFile(const llvm::sys::Path &TempFile) {
-    TemporaryFiles.push_back(TempFile);
-  }
+  void addTemporaryFile(const llvm::sys::Path &TempFile);
                         
   bool getOnlyLocalDecls() const { return OnlyLocalDecls; }
 
@@ -509,6 +501,15 @@
     TopLevelDecls.push_back(D);
   }
 
+  /// \brief Add a new local file-level declaration.
+  void addFileLevelDecl(Decl *D);
+
+  /// \brief Get the decls that are contained in a file in the Offset/Length
+  /// range. \arg Length can be 0 to indicate a point at \arg Offset instead of
+  /// a range. 
+  void findFileRegionDecls(FileID File, unsigned Offset, unsigned Length,
+                           SmallVectorImpl<Decl *> &Decls);
+
   /// \brief Add a new top-level declaration, identified by its ID in
   /// the precompiled preamble.
   void addTopLevelDeclFromPreamble(serialization::DeclID D) {
@@ -541,6 +542,11 @@
   /// preamble, otherwise it returns \arg Loc.
   SourceLocation mapLocationToPreamble(SourceLocation Loc);
 
+  bool isInPreambleFileID(SourceLocation Loc);
+  bool isInMainFileID(SourceLocation Loc);
+  SourceLocation getStartOfMainFileID();
+  SourceLocation getEndOfPreambleFileID();
+
   /// \brief \see mapLocationFromPreamble.
   SourceRange mapRangeFromPreamble(SourceRange R) {
     return SourceRange(mapLocationFromPreamble(R.getBegin()),
@@ -554,17 +560,26 @@
   }
   
   // Retrieve the diagnostics associated with this AST
-  typedef const StoredDiagnostic *stored_diag_iterator;
-  stored_diag_iterator stored_diag_begin() const { 
+  typedef StoredDiagnostic *stored_diag_iterator;
+  typedef const StoredDiagnostic *stored_diag_const_iterator;
+  stored_diag_const_iterator stored_diag_begin() const { 
     return StoredDiagnostics.begin(); 
   }
-  stored_diag_iterator stored_diag_end() const { 
+  stored_diag_iterator stored_diag_begin() { 
+    return StoredDiagnostics.begin(); 
+  }
+  stored_diag_const_iterator stored_diag_end() const { 
     return StoredDiagnostics.end(); 
   }
+  stored_diag_iterator stored_diag_end() { 
+    return StoredDiagnostics.end(); 
+  }
   unsigned stored_diag_size() const { return StoredDiagnostics.size(); }
-  
-  SmallVector<StoredDiagnostic, 4> &getStoredDiagnostics() { 
-    return StoredDiagnostics; 
+
+  stored_diag_iterator stored_diag_afterDriver_begin() {
+    if (NumStoredDiagnosticsFromDriver > StoredDiagnostics.size())
+      NumStoredDiagnosticsFromDriver = 0;
+    return StoredDiagnostics.begin() + NumStoredDiagnosticsFromDriver; 
   }
 
   typedef std::vector<CachedCodeCompletionResult>::iterator
@@ -596,7 +611,8 @@
 
   /// \brief Create a ASTUnit. Gets ownership of the passed CompilerInvocation. 
   static ASTUnit *create(CompilerInvocation *CI,
-                         llvm::IntrusiveRefCntPtr<DiagnosticsEngine> Diags);
+                         IntrusiveRefCntPtr<DiagnosticsEngine> Diags,
+                         bool CaptureDiagnostics = false);
 
   /// \brief Create a ASTUnit from an AST file.
   ///
@@ -607,12 +623,13 @@
   ///
   /// \returns - The initialized ASTUnit or null if the AST failed to load.
   static ASTUnit *LoadFromASTFile(const std::string &Filename,
-                              llvm::IntrusiveRefCntPtr<DiagnosticsEngine> Diags,
+                              IntrusiveRefCntPtr<DiagnosticsEngine> Diags,
                                   const FileSystemOptions &FileSystemOpts,
                                   bool OnlyLocalDecls = false,
                                   RemappedFile *RemappedFiles = 0,
                                   unsigned NumRemappedFiles = 0,
-                                  bool CaptureDiagnostics = false);
+                                  bool CaptureDiagnostics = false,
+                                  bool AllowPCHWithCompilerErrors = false);
 
 private:
   /// \brief Helper function for \c LoadFromCompilerInvocation() and
@@ -641,10 +658,28 @@
   ///
   /// \param Unit - optionally an already created ASTUnit. Its ownership is not
   /// transfered.
+  ///
+  /// \param Persistent - if true the returned ASTUnit will be complete.
+  /// false means the caller is only interested in getting info through the
+  /// provided \see Action.
+  ///
+  /// \param ErrAST - If non-null and parsing failed without any AST to return
+  /// (e.g. because the PCH could not be loaded), this accepts the ASTUnit
+  /// mainly to allow the caller to see the diagnostics.
+  /// This will only receive an ASTUnit if a new one was created. If an already
+  /// created ASTUnit was passed in \param Unit then the caller can check that.
+  ///
   static ASTUnit *LoadFromCompilerInvocationAction(CompilerInvocation *CI,
-                              llvm::IntrusiveRefCntPtr<DiagnosticsEngine> Diags,
+                              IntrusiveRefCntPtr<DiagnosticsEngine> Diags,
                                              ASTFrontendAction *Action = 0,
-                                             ASTUnit *Unit = 0);
+                                             ASTUnit *Unit = 0,
+                                             bool Persistent = true,
+                                      StringRef ResourceFilesPath = StringRef(),
+                                             bool OnlyLocalDecls = false,
+                                             bool CaptureDiagnostics = false,
+                                             bool PrecompilePreamble = false,
+                                       bool CacheCodeCompletionResults = false,
+                                       OwningPtr<ASTUnit> *ErrAST = 0);
 
   /// LoadFromCompilerInvocation - Create an ASTUnit from a source file, via a
   /// CompilerInvocation object.
@@ -658,13 +693,12 @@
   // FIXME: Move OnlyLocalDecls, UseBumpAllocator to setters on the ASTUnit, we
   // shouldn't need to specify them at construction time.
   static ASTUnit *LoadFromCompilerInvocation(CompilerInvocation *CI,
-                              llvm::IntrusiveRefCntPtr<DiagnosticsEngine> Diags,
+                              IntrusiveRefCntPtr<DiagnosticsEngine> Diags,
                                              bool OnlyLocalDecls = false,
                                              bool CaptureDiagnostics = false,
                                              bool PrecompilePreamble = false,
                                       TranslationUnitKind TUKind = TU_Complete,
-                                       bool CacheCodeCompletionResults = false,
-                                       bool NestedMacroExpansions = true);
+                                       bool CacheCodeCompletionResults = false);
 
   /// LoadFromCommandLine - Create an ASTUnit from a vector of command line
   /// arguments, which must specify exactly one source file.
@@ -677,12 +711,16 @@
   /// lifetime is expected to extend past that of the returned ASTUnit.
   ///
   /// \param ResourceFilesPath - The path to the compiler resource files.
-  //
+  ///
+  /// \param ErrAST - If non-null and parsing failed without any AST to return
+  /// (e.g. because the PCH could not be loaded), this accepts the ASTUnit
+  /// mainly to allow the caller to see the diagnostics.
+  ///
   // FIXME: Move OnlyLocalDecls, UseBumpAllocator to setters on the ASTUnit, we
   // shouldn't need to specify them at construction time.
   static ASTUnit *LoadFromCommandLine(const char **ArgBegin,
                                       const char **ArgEnd,
-                              llvm::IntrusiveRefCntPtr<DiagnosticsEngine> Diags,
+                              IntrusiveRefCntPtr<DiagnosticsEngine> Diags,
                                       StringRef ResourceFilesPath,
                                       bool OnlyLocalDecls = false,
                                       bool CaptureDiagnostics = false,
@@ -692,7 +730,9 @@
                                       bool PrecompilePreamble = false,
                                       TranslationUnitKind TUKind = TU_Complete,
                                       bool CacheCodeCompletionResults = false,
-                                      bool NestedMacroExpansions = true);
+                                      bool AllowPCHWithCompilerErrors = false,
+                                      bool SkipFunctionBodies = false,
+                                      OwningPtr<ASTUnit> *ErrAST = 0);
   
   /// \brief Reparse the source files using the same command-line options that
   /// were originally used to produce this translation unit.
@@ -738,9 +778,9 @@
   /// \returns True if an error occurred, false otherwise.
   bool serialize(raw_ostream &OS);
   
-  virtual ModuleKey loadModule(SourceLocation ImportLoc, 
-                               IdentifierInfo &ModuleName,
-                               SourceLocation ModuleNameLoc) {
+  virtual Module *loadModule(SourceLocation ImportLoc, ModuleIdPath Path,
+                             Module::NameVisibilityKind Visibility,
+                             bool IsInclusionDirective) {
     // ASTUnit doesn't know how to load modules (not that this matters).
     return 0;
   }
