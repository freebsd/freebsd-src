--- conflicted
+++ resolved
@@ -357,7 +357,7 @@
     friend bool operator!=(const key_iterator& X, const key_iterator &Y) {
       return X.NumEntriesLeft != Y.NumEntriesLeft;
     }
-    
+
     key_iterator& operator++() {  // Preincrement
       if (!NumItemsInBucketLeft) {
         // 'Items' starts with a 16-bit unsigned integer representing the
@@ -421,13 +421,8 @@
     bool operator!=(const data_iterator& X) const {
       return X.NumEntriesLeft != NumEntriesLeft;
     }
-<<<<<<< HEAD
-    
-    item_iterator& operator++() {  // Preincrement
-=======
 
     data_iterator& operator++() {  // Preincrement
->>>>>>> d05f1854
       if (!NumItemsInBucketLeft) {
         // 'Items' starts with a 16-bit unsigned integer representing the
         // number of items in this bucket.
@@ -454,7 +449,7 @@
       LocalPtr += 4; // Skip the hash.
 
       // Determine the length of the key and the data.
-      const std::pair<unsigned, unsigned>& L = Info::ReadKeyDataLength(LocalPtr);
+      const std::pair<unsigned, unsigned>& L =Info::ReadKeyDataLength(LocalPtr);
 
       // Read the key.
       const internal_key_type& Key =
@@ -462,20 +457,14 @@
       return InfoObj->ReadData(Key, LocalPtr + L.first, L.second);
     }
   };
-<<<<<<< HEAD
-  
-  item_iterator item_begin() {
-    return item_iterator(Base + 4, getNumEntries(), &InfoObj);
-=======
 
   data_iterator data_begin() {
     return data_iterator(Base + 4, getNumEntries(), &InfoObj);
->>>>>>> d05f1854
   }
   data_iterator data_end() { return data_iterator(); }
 
   Info &getInfoObj() { return InfoObj; }
-  
+
   static OnDiskChainedHashTable* Create(const unsigned char* buckets,
                                         const unsigned char* const base,
                                         const Info &InfoObj = Info()) {
