--- conflicted
+++ resolved
@@ -98,7 +98,7 @@
     bit mask & shift operations.
 ------------------------------------------------------------------------ */
 
-typedef unsigned long   UTF32;  /* at least 32 bits */
+typedef unsigned int    UTF32;  /* at least 32 bits */
 typedef unsigned short  UTF16;  /* at least 16 bits */
 typedef unsigned char   UTF8;   /* typically 8 bits */
 typedef unsigned char   Boolean; /* 0 or 1 */
@@ -131,14 +131,14 @@
   const UTF8** sourceStart, const UTF8* sourceEnd,
   UTF16** targetStart, UTF16* targetEnd, ConversionFlags flags);
 
+ConversionResult ConvertUTF8toUTF32 (
+  const UTF8** sourceStart, const UTF8* sourceEnd,
+  UTF32** targetStart, UTF32* targetEnd, ConversionFlags flags);
+
 #ifdef CLANG_NEEDS_THESE_ONE_DAY
 ConversionResult ConvertUTF16toUTF8 (
   const UTF16** sourceStart, const UTF16* sourceEnd,
   UTF8** targetStart, UTF8* targetEnd, ConversionFlags flags);
-
-ConversionResult ConvertUTF8toUTF32 (
-  const UTF8** sourceStart, const UTF8* sourceEnd,
-  UTF32** targetStart, UTF32* targetEnd, ConversionFlags flags);
 
 ConversionResult ConvertUTF32toUTF8 (
   const UTF32** sourceStart, const UTF32* sourceEnd,
@@ -152,13 +152,10 @@
   const UTF32** sourceStart, const UTF32* sourceEnd,
   UTF16** targetStart, UTF16* targetEnd, ConversionFlags flags);
 #endif
-<<<<<<< HEAD
-=======
 
 Boolean isLegalUTF8Sequence(const UTF8 *source, const UTF8 *sourceEnd);
->>>>>>> d05f1854
 
-Boolean isLegalUTF8Sequence(const UTF8 *source, const UTF8 *sourceEnd);
+Boolean isLegalUTF8String(const UTF8 *source, const UTF8 *sourceEnd);
 
 #ifdef __cplusplus
 }
