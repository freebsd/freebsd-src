--- conflicted
+++ resolved
@@ -71,9 +71,6 @@
 static cl::opt<bool>
 NoExecStack("mc-no-exec-stack", cl::desc("File doesn't need an exec stack"));
 
-static cl::opt<bool>
-EnableLogging("enable-api-logging", cl::desc("Enable MC API logging"));
-
 enum OutputFileType {
   OFT_Null,
   OFT_AssemblyFile,
@@ -153,6 +150,10 @@
 static cl::opt<bool>
 SaveTempLabels("L", cl::desc("Don't discard temporary labels"));
 
+static cl::opt<bool>
+GenDwarfForAssembly("g", cl::desc("Generate dwarf debugging info for assembly "
+                                  "source files"));
+
 enum ActionType {
   AC_AsLex,
   AC_Assemble,
@@ -176,7 +177,7 @@
 static const Target *GetTarget(const char *ProgName) {
   // Figure out the target triple.
   if (TripleName.empty())
-    TripleName = sys::getHostTriple();
+    TripleName = sys::getDefaultTargetTriple();
   Triple TheTriple(Triple::normalize(TripleName));
 
   const Target *TheTarget = 0;
@@ -231,31 +232,6 @@
   return Out;
 }
 
-<<<<<<< HEAD
-static int AsLexInput(const char *ProgName) {
-  OwningPtr<MemoryBuffer> BufferPtr;
-  if (error_code ec = MemoryBuffer::getFileOrSTDIN(InputFilename, BufferPtr)) {
-    errs() << ProgName << ": " << ec.message() << '\n';
-    return 1;
-  }
-  MemoryBuffer *Buffer = BufferPtr.take();
-
-  SourceMgr SrcMgr;
-
-  // Tell SrcMgr about this buffer, which is what TGParser will pick up.
-  SrcMgr.AddNewSourceBuffer(Buffer, SMLoc());
-
-  // Record the location of the include directories so that the lexer can find
-  // it later.
-  SrcMgr.setIncludeDirs(IncludeDirs);
-
-  const Target *TheTarget = GetTarget(ProgName);
-  if (!TheTarget)
-    return 1;
-
-  llvm::OwningPtr<MCAsmInfo> MAI(TheTarget->createMCAsmInfo(TripleName));
-  assert(MAI && "Unable to create target asm info!");
-=======
 static std::string DwarfDebugFlags;
 static void setDwarfDebugFlags(int argc, char **argv) {
   if (!getenv("RC_DEBUG_OPTIONS"))
@@ -268,7 +244,6 @@
 }
 
 static int AsLexInput(SourceMgr &SrcMgr, MCAsmInfo &MAI, tool_output_file *Out) {
->>>>>>> d05f1854
 
   AsmLexer Lexer(MAI);
   Lexer.setBuffer(SrcMgr.getMemoryBuffer(0));
@@ -279,7 +254,8 @@
 
     switch (Tok.getKind()) {
     default:
-      SrcMgr.PrintMessage(Lexer.getLoc(), "unknown token", "warning");
+      SrcMgr.PrintMessage(Lexer.getLoc(), SourceMgr::DK_Warning,
+                          "unknown token");
       Error = true;
       break;
     case AsmToken::Error:
@@ -418,11 +394,15 @@
   // FIXME: This is not pretty. MCContext has a ptr to MCObjectFileInfo and
   // MCObjectFileInfo needs a MCContext reference in order to initialize itself.
   OwningPtr<MCObjectFileInfo> MOFI(new MCObjectFileInfo());
-  MCContext Ctx(*MAI, *MRI, MOFI.get());
+  MCContext Ctx(*MAI, *MRI, MOFI.get(), &SrcMgr);
   MOFI->InitMCObjectFileInfo(TripleName, RelocModel, CMModel, Ctx);
 
   if (SaveTempLabels)
     Ctx.setAllowTemporaryLabels(false);
+
+  Ctx.setGenDwarfForAssembly(GenDwarfForAssembly);
+  if (!DwarfDebugFlags.empty()) 
+    Ctx.setDwarfDebugFlags(StringRef(DwarfDebugFlags));
 
   // Package up features to be passed to target/subtarget
   std::string FeaturesStr;
@@ -446,7 +426,7 @@
 
   if (FileType == OFT_AssemblyFile) {
     MCInstPrinter *IP =
-      TheTarget->createMCInstPrinter(OutputAsmVariant, *MAI, *STI);
+      TheTarget->createMCInstPrinter(OutputAsmVariant, *MAI, *MCII, *MRI, *STI);
     MCCodeEmitter *CE = 0;
     MCAsmBackend *MAB = 0;
     if (ShowEncoding) {
@@ -455,8 +435,10 @@
     }
     Str.reset(TheTarget->createAsmStreamer(Ctx, FOS, /*asmverbose*/true,
                                            /*useLoc*/ true,
-                                           /*useCFI*/ true, IP, CE, MAB,
-                                           ShowInst));
+                                           /*useCFI*/ true,
+                                           /*useDwarfDirectory*/ true,
+                                           IP, CE, MAB, ShowInst));
+
   } else if (FileType == OFT_Null) {
     Str.reset(createNullStreamer(Ctx));
   } else {
@@ -468,91 +450,8 @@
                                                 NoExecStack));
   }
 
-<<<<<<< HEAD
-  if (EnableLogging) {
-    Str.reset(createLoggingStreamer(Str.take(), errs()));
-  }
-
-  OwningPtr<MCAsmParser> Parser(createMCAsmParser(SrcMgr, Ctx,
-                                                  *Str.get(), *MAI));
-  OwningPtr<MCTargetAsmParser> TAP(TheTarget->createMCAsmParser(*STI, *Parser));
-  if (!TAP) {
-    errs() << ProgName
-           << ": error: this target does not support assembly parsing.\n";
-    return 1;
-  }
-
-  Parser->setShowParsedOperands(ShowInstOperands);
-  Parser->setTargetParser(*TAP.get());
-
-  int Res = Parser->Run(NoInitialTextSection);
-
-  // Keep output if no errors.
-  if (Res == 0) Out->keep();
-
-  return Res;
-}
-
-static int DisassembleInput(const char *ProgName, bool Enhanced) {
-  const Target *TheTarget = GetTarget(ProgName);
-  if (!TheTarget)
-    return 0;
-
-  OwningPtr<MemoryBuffer> Buffer;
-  if (error_code ec = MemoryBuffer::getFileOrSTDIN(InputFilename, Buffer)) {
-    errs() << ProgName << ": " << ec.message() << '\n';
-    return 1;
-  }
-
-  OwningPtr<tool_output_file> Out(GetOutputStream());
-  if (!Out)
-    return 1;
-
-  int Res;
-  if (Enhanced) {
-    Res =
-      Disassembler::disassembleEnhanced(TripleName, *Buffer.take(), Out->os());
-  } else {
-    // Package up features to be passed to target/subtarget
-    std::string FeaturesStr;
-    if (MAttrs.size()) {
-      SubtargetFeatures Features;
-      for (unsigned i = 0; i != MAttrs.size(); ++i)
-        Features.AddFeature(MAttrs[i]);
-      FeaturesStr = Features.getString();
-    }
-
-    Res = Disassembler::disassemble(*TheTarget, TripleName, MCPU, FeaturesStr,
-                                    *Buffer.take(), Out->os());
-  }
-
-  // Keep output if no errors.
-  if (Res == 0) Out->keep();
-
-  return Res;
-}
-
-
-int main(int argc, char **argv) {
-  // Print a stack trace if we signal out.
-  sys::PrintStackTraceOnErrorSignal();
-  PrettyStackTraceProgram X(argc, argv);
-  llvm_shutdown_obj Y;  // Call llvm_shutdown() on exit.
-
-  // Initialize targets and assembly printers/parsers.
-  llvm::InitializeAllTargetInfos();
-  llvm::InitializeAllTargetMCs();
-  llvm::InitializeAllAsmParsers();
-  llvm::InitializeAllDisassemblers();
-
-  cl::ParseCommandLineOptions(argc, argv, "llvm machine code playground\n");
-  TripleName = Triple::normalize(TripleName);
-
-=======
   int Res = 1;
->>>>>>> d05f1854
   switch (Action) {
-  default:
   case AC_AsLex:
     Res = AsLexInput(SrcMgr, *MAI, Out.get());
     break;
@@ -568,12 +467,7 @@
     break;
   }
 
-<<<<<<< HEAD
-  return 0;
-}
-=======
   // Keep output if no errors.
   if (Res == 0) Out->keep();
   return Res;
-}
->>>>>>> d05f1854
+}