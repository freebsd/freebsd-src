//===- CodeGenRegisters.cpp - Register and RegisterClass Info -------------===//
//
//                     The LLVM Compiler Infrastructure
//
// This file is distributed under the University of Illinois Open Source
// License. See LICENSE.TXT for details.
//
//===----------------------------------------------------------------------===//
//
// This file defines structures to encapsulate information gleaned from the
// target register and register class definitions.
//
//===----------------------------------------------------------------------===//

#include "CodeGenRegisters.h"
#include "CodeGenTarget.h"
#include "llvm/TableGen/Error.h"
#include "llvm/ADT/SmallVector.h"
#include "llvm/ADT/STLExtras.h"
#include "llvm/ADT/StringExtras.h"
#include "llvm/ADT/Twine.h"

using namespace llvm;

//===----------------------------------------------------------------------===//
//                              CodeGenRegister
//===----------------------------------------------------------------------===//

CodeGenRegister::CodeGenRegister(Record *R, unsigned Enum)
  : TheDef(R),
    EnumValue(Enum),
    CostPerUse(R->getValueAsInt("CostPerUse")),
    SubRegsComplete(false)
{}

const std::string &CodeGenRegister::getName() const {
  return TheDef->getName();
}

namespace {
  struct Orphan {
    CodeGenRegister *SubReg;
    Record *First, *Second;
    Orphan(CodeGenRegister *r, Record *a, Record *b)
      : SubReg(r), First(a), Second(b) {}
  };
}

const CodeGenRegister::SubRegMap &
CodeGenRegister::getSubRegs(CodeGenRegBank &RegBank) {
  // Only compute this map once.
  if (SubRegsComplete)
    return SubRegs;
  SubRegsComplete = true;

  std::vector<Record*> SubList = TheDef->getValueAsListOfDefs("SubRegs");
  std::vector<Record*> Indices = TheDef->getValueAsListOfDefs("SubRegIndices");
  if (SubList.size() != Indices.size())
    throw TGError(TheDef->getLoc(), "Register " + getName() +
                  " SubRegIndices doesn't match SubRegs");

  // First insert the direct subregs and make sure they are fully indexed.
  for (unsigned i = 0, e = SubList.size(); i != e; ++i) {
    CodeGenRegister *SR = RegBank.getReg(SubList[i]);
    if (!SubRegs.insert(std::make_pair(Indices[i], SR)).second)
      throw TGError(TheDef->getLoc(), "SubRegIndex " + Indices[i]->getName() +
                    " appears twice in Register " + getName());
  }

  // Keep track of inherited subregs and how they can be reached.
  SmallVector<Orphan, 8> Orphans;

  // Clone inherited subregs and place duplicate entries on Orphans.
  // Here the order is important - earlier subregs take precedence.
  for (unsigned i = 0, e = SubList.size(); i != e; ++i) {
    CodeGenRegister *SR = RegBank.getReg(SubList[i]);
    const SubRegMap &Map = SR->getSubRegs(RegBank);

    // Add this as a super-register of SR now all sub-registers are in the list.
    // This creates a topological ordering, the exact order depends on the
    // order getSubRegs is called on all registers.
    SR->SuperRegs.push_back(this);

    for (SubRegMap::const_iterator SI = Map.begin(), SE = Map.end(); SI != SE;
         ++SI) {
      if (!SubRegs.insert(*SI).second)
        Orphans.push_back(Orphan(SI->second, Indices[i], SI->first));

      // Noop sub-register indexes are possible, so avoid duplicates.
      if (SI->second != SR)
        SI->second->SuperRegs.push_back(this);
    }
  }

  // Process the composites.
  ListInit *Comps = TheDef->getValueAsListInit("CompositeIndices");
  for (unsigned i = 0, e = Comps->size(); i != e; ++i) {
    DagInit *Pat = dynamic_cast<DagInit*>(Comps->getElement(i));
    if (!Pat)
      throw TGError(TheDef->getLoc(), "Invalid dag '" +
                    Comps->getElement(i)->getAsString() +
                    "' in CompositeIndices");
    DefInit *BaseIdxInit = dynamic_cast<DefInit*>(Pat->getOperator());
    if (!BaseIdxInit || !BaseIdxInit->getDef()->isSubClassOf("SubRegIndex"))
      throw TGError(TheDef->getLoc(), "Invalid SubClassIndex in " +
                    Pat->getAsString());

    // Resolve list of subreg indices into R2.
    CodeGenRegister *R2 = this;
    for (DagInit::const_arg_iterator di = Pat->arg_begin(),
         de = Pat->arg_end(); di != de; ++di) {
      DefInit *IdxInit = dynamic_cast<DefInit*>(*di);
      if (!IdxInit || !IdxInit->getDef()->isSubClassOf("SubRegIndex"))
        throw TGError(TheDef->getLoc(), "Invalid SubClassIndex in " +
                      Pat->getAsString());
      const SubRegMap &R2Subs = R2->getSubRegs(RegBank);
      SubRegMap::const_iterator ni = R2Subs.find(IdxInit->getDef());
      if (ni == R2Subs.end())
        throw TGError(TheDef->getLoc(), "Composite " + Pat->getAsString() +
                      " refers to bad index in " + R2->getName());
      R2 = ni->second;
    }

    // Insert composite index. Allow overriding inherited indices etc.
    SubRegs[BaseIdxInit->getDef()] = R2;

    // R2 is no longer an orphan.
    for (unsigned j = 0, je = Orphans.size(); j != je; ++j)
      if (Orphans[j].SubReg == R2)
          Orphans[j].SubReg = 0;
  }

  // Now Orphans contains the inherited subregisters without a direct index.
  // Create inferred indexes for all missing entries.
  for (unsigned i = 0, e = Orphans.size(); i != e; ++i) {
    Orphan &O = Orphans[i];
    if (!O.SubReg)
      continue;
    SubRegs[RegBank.getCompositeSubRegIndex(O.First, O.Second, true)] =
      O.SubReg;
  }
  return SubRegs;
}

void
CodeGenRegister::addSubRegsPreOrder(SetVector<CodeGenRegister*> &OSet) const {
  assert(SubRegsComplete && "Must precompute sub-registers");
  std::vector<Record*> Indices = TheDef->getValueAsListOfDefs("SubRegIndices");
  for (unsigned i = 0, e = Indices.size(); i != e; ++i) {
    CodeGenRegister *SR = SubRegs.find(Indices[i])->second;
    if (OSet.insert(SR))
      SR->addSubRegsPreOrder(OSet);
  }
}

//===----------------------------------------------------------------------===//
//                               RegisterTuples
//===----------------------------------------------------------------------===//

// A RegisterTuples def is used to generate pseudo-registers from lists of
// sub-registers. We provide a SetTheory expander class that returns the new
// registers.
namespace {
struct TupleExpander : SetTheory::Expander {
  void expand(SetTheory &ST, Record *Def, SetTheory::RecSet &Elts) {
    std::vector<Record*> Indices = Def->getValueAsListOfDefs("SubRegIndices");
    unsigned Dim = Indices.size();
    ListInit *SubRegs = Def->getValueAsListInit("SubRegs");
    if (Dim != SubRegs->getSize())
      throw TGError(Def->getLoc(), "SubRegIndices and SubRegs size mismatch");
    if (Dim < 2)
      throw TGError(Def->getLoc(), "Tuples must have at least 2 sub-registers");

    // Evaluate the sub-register lists to be zipped.
    unsigned Length = ~0u;
    SmallVector<SetTheory::RecSet, 4> Lists(Dim);
    for (unsigned i = 0; i != Dim; ++i) {
      ST.evaluate(SubRegs->getElement(i), Lists[i]);
      Length = std::min(Length, unsigned(Lists[i].size()));
    }

    if (Length == 0)
      return;

    // Precompute some types.
    Record *RegisterCl = Def->getRecords().getClass("Register");
    RecTy *RegisterRecTy = RecordRecTy::get(RegisterCl);
    StringInit *BlankName = StringInit::get("");

    // Zip them up.
    for (unsigned n = 0; n != Length; ++n) {
      std::string Name;
      Record *Proto = Lists[0][n];
      std::vector<Init*> Tuple;
      unsigned CostPerUse = 0;
      for (unsigned i = 0; i != Dim; ++i) {
        Record *Reg = Lists[i][n];
        if (i) Name += '_';
        Name += Reg->getName();
        Tuple.push_back(DefInit::get(Reg));
        CostPerUse = std::max(CostPerUse,
                              unsigned(Reg->getValueAsInt("CostPerUse")));
      }

      // Create a new Record representing the synthesized register. This record
      // is only for consumption by CodeGenRegister, it is not added to the
      // RecordKeeper.
      Record *NewReg = new Record(Name, Def->getLoc(), Def->getRecords());
      Elts.insert(NewReg);

      // Copy Proto super-classes.
      for (unsigned i = 0, e = Proto->getSuperClasses().size(); i != e; ++i)
        NewReg->addSuperClass(Proto->getSuperClasses()[i]);

      // Copy Proto fields.
      for (unsigned i = 0, e = Proto->getValues().size(); i != e; ++i) {
        RecordVal RV = Proto->getValues()[i];

        // Replace the sub-register list with Tuple.
        if (RV.getName() == "SubRegs")
          RV.setValue(ListInit::get(Tuple, RegisterRecTy));

        // Provide a blank AsmName. MC hacks are required anyway.
        if (RV.getName() == "AsmName")
          RV.setValue(BlankName);

        // CostPerUse is aggregated from all Tuple members.
        if (RV.getName() == "CostPerUse")
          RV.setValue(IntInit::get(CostPerUse));

        // Copy fields from the RegisterTuples def.
        if (RV.getName() == "SubRegIndices" ||
            RV.getName() == "CompositeIndices") {
          NewReg->addValue(*Def->getValue(RV.getName()));
          continue;
        }

        // Some fields get their default uninitialized value.
        if (RV.getName() == "DwarfNumbers" ||
            RV.getName() == "DwarfAlias" ||
            RV.getName() == "Aliases") {
          if (const RecordVal *DefRV = RegisterCl->getValue(RV.getName()))
            NewReg->addValue(*DefRV);
          continue;
        }

        // Everything else is copied from Proto.
        NewReg->addValue(RV);
      }
    }
  }
};
}

//===----------------------------------------------------------------------===//
//                            CodeGenRegisterClass
//===----------------------------------------------------------------------===//

CodeGenRegisterClass::CodeGenRegisterClass(CodeGenRegBank &RegBank, Record *R)
  : TheDef(R), Name(R->getName()), EnumValue(-1) {
  // Rename anonymous register classes.
  if (R->getName().size() > 9 && R->getName()[9] == '.') {
    static unsigned AnonCounter = 0;
    R->setName("AnonRegClass_"+utostr(AnonCounter++));
  }

  std::vector<Record*> TypeList = R->getValueAsListOfDefs("RegTypes");
  for (unsigned i = 0, e = TypeList.size(); i != e; ++i) {
    Record *Type = TypeList[i];
    if (!Type->isSubClassOf("ValueType"))
      throw "RegTypes list member '" + Type->getName() +
        "' does not derive from the ValueType class!";
    VTs.push_back(getValueType(Type));
  }
  assert(!VTs.empty() && "RegisterClass must contain at least one ValueType!");

  // Allocation order 0 is the full set. AltOrders provides others.
  const SetTheory::RecVec *Elements = RegBank.getSets().expand(R);
  ListInit *AltOrders = R->getValueAsListInit("AltOrders");
  Orders.resize(1 + AltOrders->size());

  // Default allocation order always contains all registers.
  for (unsigned i = 0, e = Elements->size(); i != e; ++i) {
    Orders[0].push_back((*Elements)[i]);
    Members.insert(RegBank.getReg((*Elements)[i]));
  }

  // Alternative allocation orders may be subsets.
  SetTheory::RecSet Order;
  for (unsigned i = 0, e = AltOrders->size(); i != e; ++i) {
    RegBank.getSets().evaluate(AltOrders->getElement(i), Order);
    Orders[1 + i].append(Order.begin(), Order.end());
    // Verify that all altorder members are regclass members.
    while (!Order.empty()) {
      CodeGenRegister *Reg = RegBank.getReg(Order.back());
      Order.pop_back();
      if (!contains(Reg))
        throw TGError(R->getLoc(), " AltOrder register " + Reg->getName() +
                      " is not a class member");
    }
  }

  // SubRegClasses is a list<dag> containing (RC, subregindex, ...) dags.
  ListInit *SRC = R->getValueAsListInit("SubRegClasses");
  for (ListInit::const_iterator i = SRC->begin(), e = SRC->end(); i != e; ++i) {
    DagInit *DAG = dynamic_cast<DagInit*>(*i);
    if (!DAG) throw "SubRegClasses must contain DAGs";
    DefInit *DAGOp = dynamic_cast<DefInit*>(DAG->getOperator());
    Record *RCRec;
    if (!DAGOp || !(RCRec = DAGOp->getDef())->isSubClassOf("RegisterClass"))
      throw "Operator '" + DAG->getOperator()->getAsString() +
        "' in SubRegClasses is not a RegisterClass";
    // Iterate over args, all SubRegIndex instances.
    for (DagInit::const_arg_iterator ai = DAG->arg_begin(), ae = DAG->arg_end();
         ai != ae; ++ai) {
      DefInit *Idx = dynamic_cast<DefInit*>(*ai);
      Record *IdxRec;
      if (!Idx || !(IdxRec = Idx->getDef())->isSubClassOf("SubRegIndex"))
        throw "Argument '" + (*ai)->getAsString() +
          "' in SubRegClasses is not a SubRegIndex";
      if (!SubRegClasses.insert(std::make_pair(IdxRec, RCRec)).second)
        throw "SubRegIndex '" + IdxRec->getName() + "' mentioned twice";
    }
  }

  // Allow targets to override the size in bits of the RegisterClass.
  unsigned Size = R->getValueAsInt("Size");

  Namespace = R->getValueAsString("Namespace");
  SpillSize = Size ? Size : EVT(VTs[0]).getSizeInBits();
  SpillAlignment = R->getValueAsInt("Alignment");
  CopyCost = R->getValueAsInt("CopyCost");
  Allocatable = R->getValueAsBit("isAllocatable");
  AltOrderSelect = R->getValueAsCode("AltOrderSelect");
}

// Create an inferred register class that was missing from the .td files.
// Most properties will be inherited from the closest super-class after the
// class structure has been computed.
CodeGenRegisterClass::CodeGenRegisterClass(StringRef Name, Key Props)
  : Members(*Props.Members),
    TheDef(0),
    Name(Name),
    EnumValue(-1),
    SpillSize(Props.SpillSize),
    SpillAlignment(Props.SpillAlignment),
    CopyCost(0),
    Allocatable(true) {
}

// Compute inherited propertied for a synthesized register class.
void CodeGenRegisterClass::inheritProperties(CodeGenRegBank &RegBank) {
  assert(!getDef() && "Only synthesized classes can inherit properties");
  assert(!SuperClasses.empty() && "Synthesized class without super class");

  // The last super-class is the smallest one.
  CodeGenRegisterClass &Super = *SuperClasses.back();

  // Most properties are copied directly.
  // Exceptions are members, size, and alignment
  Namespace = Super.Namespace;
  VTs = Super.VTs;
  CopyCost = Super.CopyCost;
  Allocatable = Super.Allocatable;
  AltOrderSelect = Super.AltOrderSelect;

  // Copy all allocation orders, filter out foreign registers from the larger
  // super-class.
  Orders.resize(Super.Orders.size());
  for (unsigned i = 0, ie = Super.Orders.size(); i != ie; ++i)
    for (unsigned j = 0, je = Super.Orders[i].size(); j != je; ++j)
      if (contains(RegBank.getReg(Super.Orders[i][j])))
        Orders[i].push_back(Super.Orders[i][j]);
}

bool CodeGenRegisterClass::contains(const CodeGenRegister *Reg) const {
  return Members.count(Reg);
}

namespace llvm {
  raw_ostream &operator<<(raw_ostream &OS, const CodeGenRegisterClass::Key &K) {
    OS << "{ S=" << K.SpillSize << ", A=" << K.SpillAlignment;
    for (CodeGenRegister::Set::const_iterator I = K.Members->begin(),
         E = K.Members->end(); I != E; ++I)
      OS << ", " << (*I)->getName();
    return OS << " }";
  }
}

// This is a simple lexicographical order that can be used to search for sets.
// It is not the same as the topological order provided by TopoOrderRC.
bool CodeGenRegisterClass::Key::
operator<(const CodeGenRegisterClass::Key &B) const {
  assert(Members && B.Members);
  if (*Members != *B.Members)
    return *Members < *B.Members;
  if (SpillSize != B.SpillSize)
    return SpillSize < B.SpillSize;
  return SpillAlignment < B.SpillAlignment;
}

// Returns true if RC is a strict subclass.
// RC is a sub-class of this class if it is a valid replacement for any
// instruction operand where a register of this classis required. It must
// satisfy these conditions:
//
// 1. All RC registers are also in this.
// 2. The RC spill size must not be smaller than our spill size.
// 3. RC spill alignment must be compatible with ours.
//
static bool testSubClass(const CodeGenRegisterClass *A,
                         const CodeGenRegisterClass *B) {
  return A->SpillAlignment && B->SpillAlignment % A->SpillAlignment == 0 &&
    A->SpillSize <= B->SpillSize &&
    std::includes(A->getMembers().begin(), A->getMembers().end(),
                  B->getMembers().begin(), B->getMembers().end(),
                  CodeGenRegister::Less());
}

/// Sorting predicate for register classes.  This provides a topological
/// ordering that arranges all register classes before their sub-classes.
///
/// Register classes with the same registers, spill size, and alignment form a
/// clique.  They will be ordered alphabetically.
///
static int TopoOrderRC(const void *PA, const void *PB) {
  const CodeGenRegisterClass *A = *(const CodeGenRegisterClass* const*)PA;
  const CodeGenRegisterClass *B = *(const CodeGenRegisterClass* const*)PB;
  if (A == B)
    return 0;

  // Order by descending set size.  Note that the classes' allocation order may
  // not have been computed yet.  The Members set is always vaild.
  if (A->getMembers().size() > B->getMembers().size())
    return -1;
  if (A->getMembers().size() < B->getMembers().size())
    return 1;

  // Order by ascending spill size.
  if (A->SpillSize < B->SpillSize)
    return -1;
  if (A->SpillSize > B->SpillSize)
    return 1;

  // Order by ascending spill alignment.
  if (A->SpillAlignment < B->SpillAlignment)
    return -1;
  if (A->SpillAlignment > B->SpillAlignment)
    return 1;

  // Finally order by name as a tie breaker.
  return A->getName() < B->getName();
}

std::string CodeGenRegisterClass::getQualifiedName() const {
  if (Namespace.empty())
    return getName();
  else
    return Namespace + "::" + getName();
}

// Compute sub-classes of all register classes.
// Assume the classes are ordered topologically.
void CodeGenRegisterClass::computeSubClasses(CodeGenRegBank &RegBank) {
  ArrayRef<CodeGenRegisterClass*> RegClasses = RegBank.getRegClasses();

  // Visit backwards so sub-classes are seen first.
  for (unsigned rci = RegClasses.size(); rci; --rci) {
    CodeGenRegisterClass &RC = *RegClasses[rci - 1];
    RC.SubClasses.resize(RegClasses.size());
    RC.SubClasses.set(RC.EnumValue);

    // Normally, all subclasses have IDs >= rci, unless RC is part of a clique.
    for (unsigned s = rci; s != RegClasses.size(); ++s) {
      if (RC.SubClasses.test(s))
        continue;
      CodeGenRegisterClass *SubRC = RegClasses[s];
      if (!testSubClass(&RC, SubRC))
        continue;
      // SubRC is a sub-class. Grap all its sub-classes so we won't have to
      // check them again.
      RC.SubClasses |= SubRC->SubClasses;
    }

    // Sweep up missed clique members.  They will be immediately preceeding RC.
    for (unsigned s = rci - 1; s && testSubClass(&RC, RegClasses[s - 1]); --s)
      RC.SubClasses.set(s - 1);
  }

  // Compute the SuperClasses lists from the SubClasses vectors.
  for (unsigned rci = 0; rci != RegClasses.size(); ++rci) {
    const BitVector &SC = RegClasses[rci]->getSubClasses();
    for (int s = SC.find_first(); s >= 0; s = SC.find_next(s)) {
      if (unsigned(s) == rci)
        continue;
      RegClasses[s]->SuperClasses.push_back(RegClasses[rci]);
    }
  }

  // With the class hierarchy in place, let synthesized register classes inherit
  // properties from their closest super-class. The iteration order here can
  // propagate properties down multiple levels.
  for (unsigned rci = 0; rci != RegClasses.size(); ++rci)
    if (!RegClasses[rci]->getDef())
      RegClasses[rci]->inheritProperties(RegBank);
}

//===----------------------------------------------------------------------===//
//                               CodeGenRegBank
//===----------------------------------------------------------------------===//

CodeGenRegBank::CodeGenRegBank(RecordKeeper &Records) : Records(Records) {
  // Configure register Sets to understand register classes and tuples.
  Sets.addFieldExpander("RegisterClass", "MemberList");
  Sets.addExpander("RegisterTuples", new TupleExpander());

  // Read in the user-defined (named) sub-register indices.
  // More indices will be synthesized later.
  SubRegIndices = Records.getAllDerivedDefinitions("SubRegIndex");
  std::sort(SubRegIndices.begin(), SubRegIndices.end(), LessRecord());
  NumNamedIndices = SubRegIndices.size();

  // Read in the register definitions.
  std::vector<Record*> Regs = Records.getAllDerivedDefinitions("Register");
  std::sort(Regs.begin(), Regs.end(), LessRecord());
  Registers.reserve(Regs.size());
  // Assign the enumeration values.
  for (unsigned i = 0, e = Regs.size(); i != e; ++i)
    getReg(Regs[i]);

  // Expand tuples and number the new registers.
  std::vector<Record*> Tups =
    Records.getAllDerivedDefinitions("RegisterTuples");
  for (unsigned i = 0, e = Tups.size(); i != e; ++i) {
    const std::vector<Record*> *TupRegs = Sets.expand(Tups[i]);
    for (unsigned j = 0, je = TupRegs->size(); j != je; ++j)
      getReg((*TupRegs)[j]);
  }

  // Precompute all sub-register maps now all the registers are known.
  // This will create Composite entries for all inferred sub-register indices.
  for (unsigned i = 0, e = Registers.size(); i != e; ++i)
    Registers[i]->getSubRegs(*this);

  // Read in register class definitions.
  std::vector<Record*> RCs = Records.getAllDerivedDefinitions("RegisterClass");
  if (RCs.empty())
    throw std::string("No 'RegisterClass' subclasses defined!");

  // Allocate user-defined register classes.
  RegClasses.reserve(RCs.size());
  for (unsigned i = 0, e = RCs.size(); i != e; ++i)
    addToMaps(new CodeGenRegisterClass(*this, RCs[i]));

  // Infer missing classes to create a full algebra.
  computeInferredRegisterClasses();

  // Order register classes topologically and assign enum values.
  array_pod_sort(RegClasses.begin(), RegClasses.end(), TopoOrderRC);
  for (unsigned i = 0, e = RegClasses.size(); i != e; ++i)
    RegClasses[i]->EnumValue = i;
  CodeGenRegisterClass::computeSubClasses(*this);
}

CodeGenRegister *CodeGenRegBank::getReg(Record *Def) {
  CodeGenRegister *&Reg = Def2Reg[Def];
  if (Reg)
    return Reg;
  Reg = new CodeGenRegister(Def, Registers.size() + 1);
  Registers.push_back(Reg);
  return Reg;
}

void CodeGenRegBank::addToMaps(CodeGenRegisterClass *RC) {
  RegClasses.push_back(RC);

  if (Record *Def = RC->getDef())
    Def2RC.insert(std::make_pair(Def, RC));

  // Duplicate classes are rejected by insert().
  // That's OK, we only care about the properties handled by CGRC::Key.
  CodeGenRegisterClass::Key K(*RC);
  Key2RC.insert(std::make_pair(K, RC));
}

CodeGenRegisterClass *CodeGenRegBank::getRegClass(Record *Def) {
  if (CodeGenRegisterClass *RC = Def2RC[Def])
    return RC;

  throw TGError(Def->getLoc(), "Not a known RegisterClass!");
}

Record *CodeGenRegBank::getCompositeSubRegIndex(Record *A, Record *B,
                                                bool create) {
  // Look for an existing entry.
  Record *&Comp = Composite[std::make_pair(A, B)];
  if (Comp || !create)
    return Comp;

  // None exists, synthesize one.
  std::string Name = A->getName() + "_then_" + B->getName();
  Comp = new Record(Name, SMLoc(), Records);
  SubRegIndices.push_back(Comp);
  return Comp;
}

unsigned CodeGenRegBank::getSubRegIndexNo(Record *idx) {
  std::vector<Record*>::const_iterator i =
    std::find(SubRegIndices.begin(), SubRegIndices.end(), idx);
  assert(i != SubRegIndices.end() && "Not a SubRegIndex");
  return (i - SubRegIndices.begin()) + 1;
}

void CodeGenRegBank::computeComposites() {
  for (unsigned i = 0, e = Registers.size(); i != e; ++i) {
    CodeGenRegister *Reg1 = Registers[i];
    const CodeGenRegister::SubRegMap &SRM1 = Reg1->getSubRegs();
    for (CodeGenRegister::SubRegMap::const_iterator i1 = SRM1.begin(),
         e1 = SRM1.end(); i1 != e1; ++i1) {
      Record *Idx1 = i1->first;
      CodeGenRegister *Reg2 = i1->second;
      // Ignore identity compositions.
      if (Reg1 == Reg2)
        continue;
      const CodeGenRegister::SubRegMap &SRM2 = Reg2->getSubRegs();
      // Try composing Idx1 with another SubRegIndex.
      for (CodeGenRegister::SubRegMap::const_iterator i2 = SRM2.begin(),
           e2 = SRM2.end(); i2 != e2; ++i2) {
        std::pair<Record*, Record*> IdxPair(Idx1, i2->first);
        CodeGenRegister *Reg3 = i2->second;
        // Ignore identity compositions.
        if (Reg2 == Reg3)
          continue;
        // OK Reg1:IdxPair == Reg3. Find the index with Reg:Idx == Reg3.
        for (CodeGenRegister::SubRegMap::const_iterator i1d = SRM1.begin(),
             e1d = SRM1.end(); i1d != e1d; ++i1d) {
          if (i1d->second == Reg3) {
            std::pair<CompositeMap::iterator, bool> Ins =
              Composite.insert(std::make_pair(IdxPair, i1d->first));
            // Conflicting composition? Emit a warning but allow it.
<<<<<<< HEAD
            if (!Ins.second && Ins.first->second != i1d->first) {
              errs() << "Warning: SubRegIndex " << getQualifiedName(Idx1)
                     << " and " << getQualifiedName(IdxPair.second)
                     << " compose ambiguously as "
                     << getQualifiedName(Ins.first->second) << " or "
                     << getQualifiedName(i1d->first) << "\n";
            }
=======
            if (CodeGenSubRegIndex *Prev = Idx1->addComposite(Idx2, i1d->first))
              PrintWarning(Twine("SubRegIndex") + Idx1->getQualifiedName() +
                     " and " + Idx2->getQualifiedName() +
                     " compose ambiguously as " + Prev->getQualifiedName() +
                     " or " + i1d->first->getQualifiedName());
>>>>>>> d05f1854
          }
        }
      }
    }
  }

  // We don't care about the difference between (Idx1, Idx2) -> Idx2 and invalid
  // compositions, so remove any mappings of that form.
  for (CompositeMap::iterator i = Composite.begin(), e = Composite.end();
       i != e;) {
    CompositeMap::iterator j = i;
    ++i;
    if (j->first.second == j->second)
      Composite.erase(j);
  }
}

// Compute sets of overlapping registers.
//
// The standard set is all super-registers and all sub-registers, but the
// target description can add arbitrary overlapping registers via the 'Aliases'
// field. This complicates things, but we can compute overlapping sets using
// the following rules:
//
// 1. The relation overlap(A, B) is reflexive and symmetric but not transitive.
//
// 2. overlap(A, B) implies overlap(A, S) for all S in supers(B).
//
// Alternatively:
//
//    overlap(A, B) iff there exists:
//    A' in { A, subregs(A) } and B' in { B, subregs(B) } such that:
//    A' = B' or A' in aliases(B') or B' in aliases(A').
//
// Here subregs(A) is the full flattened sub-register set returned by
// A.getSubRegs() while aliases(A) is simply the special 'Aliases' field in the
// description of register A.
//
// This also implies that registers with a common sub-register are considered
// overlapping. This can happen when forming register pairs:
//
//    P0 = (R0, R1)
//    P1 = (R1, R2)
//    P2 = (R2, R3)
//
// In this case, we will infer an overlap between P0 and P1 because of the
// shared sub-register R1. There is no overlap between P0 and P2.
//
void CodeGenRegBank::
computeOverlaps(std::map<const CodeGenRegister*, CodeGenRegister::Set> &Map) {
  assert(Map.empty());

  // Collect overlaps that don't follow from rule 2.
  for (unsigned i = 0, e = Registers.size(); i != e; ++i) {
    CodeGenRegister *Reg = Registers[i];
    CodeGenRegister::Set &Overlaps = Map[Reg];

    // Reg overlaps itself.
    Overlaps.insert(Reg);

    // All super-registers overlap.
    const CodeGenRegister::SuperRegList &Supers = Reg->getSuperRegs();
    Overlaps.insert(Supers.begin(), Supers.end());

    // Form symmetrical relations from the special Aliases[] lists.
    std::vector<Record*> RegList = Reg->TheDef->getValueAsListOfDefs("Aliases");
    for (unsigned i2 = 0, e2 = RegList.size(); i2 != e2; ++i2) {
      CodeGenRegister *Reg2 = getReg(RegList[i2]);
      CodeGenRegister::Set &Overlaps2 = Map[Reg2];
      const CodeGenRegister::SuperRegList &Supers2 = Reg2->getSuperRegs();
      // Reg overlaps Reg2 which implies it overlaps supers(Reg2).
      Overlaps.insert(Reg2);
      Overlaps.insert(Supers2.begin(), Supers2.end());
      Overlaps2.insert(Reg);
      Overlaps2.insert(Supers.begin(), Supers.end());
    }
  }

  // Apply rule 2. and inherit all sub-register overlaps.
  for (unsigned i = 0, e = Registers.size(); i != e; ++i) {
    CodeGenRegister *Reg = Registers[i];
    CodeGenRegister::Set &Overlaps = Map[Reg];
    const CodeGenRegister::SubRegMap &SRM = Reg->getSubRegs();
    for (CodeGenRegister::SubRegMap::const_iterator i2 = SRM.begin(),
         e2 = SRM.end(); i2 != e2; ++i2) {
      CodeGenRegister::Set &Overlaps2 = Map[i2->second];
      Overlaps.insert(Overlaps2.begin(), Overlaps2.end());
    }
  }
}

void CodeGenRegBank::computeDerivedInfo() {
  computeComposites();
}

// Infer missing register classes.
//
// For every register class RC, make sure that the set of registers in RC with
// a given SubIxx sub-register form a register class.
void CodeGenRegBank::computeInferredRegisterClasses() {
  // When this function is called, the register classes have not been sorted
  // and assigned EnumValues yet.  That means getSubClasses(),
  // getSuperClasses(), and hasSubClass() functions are defunct.

  // Map SubRegIndex to register set.
  typedef std::map<Record*, CodeGenRegister::Set, LessRecord> SubReg2SetMap;

  // Visit all register classes, including the ones being added by the loop.
  for (unsigned rci = 0; rci != RegClasses.size(); ++rci) {
    CodeGenRegisterClass &RC = *RegClasses[rci];

    // Compute the set of registers supporting each SubRegIndex.
    SubReg2SetMap SRSets;
    for (CodeGenRegister::Set::const_iterator RI = RC.getMembers().begin(),
         RE = RC.getMembers().end(); RI != RE; ++RI) {
      const CodeGenRegister::SubRegMap &SRM = (*RI)->getSubRegs();
      for (CodeGenRegister::SubRegMap::const_iterator I = SRM.begin(),
           E = SRM.end(); I != E; ++I)
        SRSets[I->first].insert(*RI);
    }

    // Find matching classes for all SRSets entries.  Iterate in SubRegIndex
    // numerical order to visit synthetic indices last.
    for (unsigned sri = 0, sre = SubRegIndices.size(); sri != sre; ++sri) {
      Record *SubIdx = SubRegIndices[sri];
      SubReg2SetMap::const_iterator I = SRSets.find(SubIdx);
      // Unsupported SubRegIndex. Skip it.
      if (I == SRSets.end())
        continue;
      // In most cases, all RC registers support the SubRegIndex.
      if (I->second.size() == RC.getMembers().size()) {
        RC.setSubClassWithSubReg(SubIdx, &RC);
        continue;
      }

      // This is a real subset.  See if we have a matching class.
      CodeGenRegisterClass::Key K(&I->second, RC.SpillSize, RC.SpillAlignment);
      RCKeyMap::const_iterator FoundI = Key2RC.find(K);
      if (FoundI != Key2RC.end()) {
        RC.setSubClassWithSubReg(SubIdx, FoundI->second);
        continue;
      }

      // Class doesn't exist.
      CodeGenRegisterClass *NewRC =
        new CodeGenRegisterClass(RC.getName() + "_with_" +
                                 I->first->getName(), K);
      addToMaps(NewRC);
      RC.setSubClassWithSubReg(SubIdx, NewRC);
    }
  }
}

/// getRegisterClassForRegister - Find the register class that contains the
/// specified physical register.  If the register is not in a register class,
/// return null. If the register is in multiple classes, and the classes have a
/// superset-subset relationship and the same set of types, return the
/// superclass.  Otherwise return null.
const CodeGenRegisterClass*
CodeGenRegBank::getRegClassForRegister(Record *R) {
  const CodeGenRegister *Reg = getReg(R);
  ArrayRef<CodeGenRegisterClass*> RCs = getRegClasses();
  const CodeGenRegisterClass *FoundRC = 0;
  for (unsigned i = 0, e = RCs.size(); i != e; ++i) {
    const CodeGenRegisterClass &RC = *RCs[i];
    if (!RC.contains(Reg))
      continue;

    // If this is the first class that contains the register,
    // make a note of it and go on to the next class.
    if (!FoundRC) {
      FoundRC = &RC;
      continue;
    }

    // If a register's classes have different types, return null.
    if (RC.getValueTypes() != FoundRC->getValueTypes())
      return 0;

    // Check to see if the previously found class that contains
    // the register is a subclass of the current class. If so,
    // prefer the superclass.
    if (RC.hasSubClass(FoundRC)) {
      FoundRC = &RC;
      continue;
    }

    // Check to see if the previously found class that contains
    // the register is a superclass of the current class. If so,
    // prefer the superclass.
    if (FoundRC->hasSubClass(&RC))
      continue;

    // Multiple classes, and neither is a superclass of the other.
    // Return null.
    return 0;
  }
  return FoundRC;
}<|MERGE_RESOLUTION|>--- conflicted
+++ resolved
@@ -15,6 +15,7 @@
 #include "CodeGenRegisters.h"
 #include "CodeGenTarget.h"
 #include "llvm/TableGen/Error.h"
+#include "llvm/ADT/IntEqClasses.h"
 #include "llvm/ADT/SmallVector.h"
 #include "llvm/ADT/STLExtras.h"
 #include "llvm/ADT/StringExtras.h"
@@ -23,6 +24,57 @@
 using namespace llvm;
 
 //===----------------------------------------------------------------------===//
+//                             CodeGenSubRegIndex
+//===----------------------------------------------------------------------===//
+
+CodeGenSubRegIndex::CodeGenSubRegIndex(Record *R, unsigned Enum)
+  : TheDef(R),
+    EnumValue(Enum)
+{}
+
+std::string CodeGenSubRegIndex::getNamespace() const {
+  if (TheDef->getValue("Namespace"))
+    return TheDef->getValueAsString("Namespace");
+  else
+    return "";
+}
+
+const std::string &CodeGenSubRegIndex::getName() const {
+  return TheDef->getName();
+}
+
+std::string CodeGenSubRegIndex::getQualifiedName() const {
+  std::string N = getNamespace();
+  if (!N.empty())
+    N += "::";
+  N += getName();
+  return N;
+}
+
+void CodeGenSubRegIndex::updateComponents(CodeGenRegBank &RegBank) {
+  std::vector<Record*> Comps = TheDef->getValueAsListOfDefs("ComposedOf");
+  if (Comps.empty())
+    return;
+  if (Comps.size() != 2)
+    throw TGError(TheDef->getLoc(), "ComposedOf must have exactly two entries");
+  CodeGenSubRegIndex *A = RegBank.getSubRegIdx(Comps[0]);
+  CodeGenSubRegIndex *B = RegBank.getSubRegIdx(Comps[1]);
+  CodeGenSubRegIndex *X = A->addComposite(B, this);
+  if (X)
+    throw TGError(TheDef->getLoc(), "Ambiguous ComposedOf entries");
+}
+
+void CodeGenSubRegIndex::cleanComposites() {
+  // Clean out redundant mappings of the form this+X -> X.
+  for (CompMap::iterator i = Composed.begin(), e = Composed.end(); i != e;) {
+    CompMap::iterator j = i;
+    ++i;
+    if (j->first == j->second)
+      Composed.erase(j);
+  }
+}
+
+//===----------------------------------------------------------------------===//
 //                              CodeGenRegister
 //===----------------------------------------------------------------------===//
 
@@ -30,6 +82,7 @@
   : TheDef(R),
     EnumValue(Enum),
     CostPerUse(R->getValueAsInt("CostPerUse")),
+    CoveredBySubRegs(R->getValueAsBit("CoveredBySubRegs")),
     SubRegsComplete(false)
 {}
 
@@ -38,12 +91,81 @@
 }
 
 namespace {
-  struct Orphan {
-    CodeGenRegister *SubReg;
-    Record *First, *Second;
-    Orphan(CodeGenRegister *r, Record *a, Record *b)
-      : SubReg(r), First(a), Second(b) {}
-  };
+// Iterate over all register units in a set of registers.
+class RegUnitIterator {
+  CodeGenRegister::Set::const_iterator RegI, RegE;
+  CodeGenRegister::RegUnitList::const_iterator UnitI, UnitE;
+
+public:
+  RegUnitIterator(const CodeGenRegister::Set &Regs):
+    RegI(Regs.begin()), RegE(Regs.end()), UnitI(), UnitE() {
+
+    if (RegI != RegE) {
+      UnitI = (*RegI)->getRegUnits().begin();
+      UnitE = (*RegI)->getRegUnits().end();
+      advance();
+    }
+  }
+
+  bool isValid() const { return UnitI != UnitE; }
+
+  unsigned operator* () const { assert(isValid()); return *UnitI; };
+
+  const CodeGenRegister *getReg() const { assert(isValid()); return *RegI; }
+
+  /// Preincrement.  Move to the next unit.
+  void operator++() {
+    assert(isValid() && "Cannot advance beyond the last operand");
+    ++UnitI;
+    advance();
+  }
+
+protected:
+  void advance() {
+    while (UnitI == UnitE) {
+      if (++RegI == RegE)
+        break;
+      UnitI = (*RegI)->getRegUnits().begin();
+      UnitE = (*RegI)->getRegUnits().end();
+    }
+  }
+};
+} // namespace
+
+// Merge two RegUnitLists maintaining the order and removing duplicates.
+// Overwrites MergedRU in the process.
+static void mergeRegUnits(CodeGenRegister::RegUnitList &MergedRU,
+                          const CodeGenRegister::RegUnitList &RRU) {
+  CodeGenRegister::RegUnitList LRU = MergedRU;
+  MergedRU.clear();
+  std::set_union(LRU.begin(), LRU.end(), RRU.begin(), RRU.end(),
+                 std::back_inserter(MergedRU));
+}
+
+// Return true of this unit appears in RegUnits.
+static bool hasRegUnit(CodeGenRegister::RegUnitList &RegUnits, unsigned Unit) {
+  return std::count(RegUnits.begin(), RegUnits.end(), Unit);
+}
+
+// Inherit register units from subregisters.
+// Return true if the RegUnits changed.
+bool CodeGenRegister::inheritRegUnits(CodeGenRegBank &RegBank) {
+  unsigned OldNumUnits = RegUnits.size();
+  for (SubRegMap::const_iterator I = SubRegs.begin(), E = SubRegs.end();
+       I != E; ++I) {
+    // Strangely a register may have itself as a subreg (self-cycle) e.g. XMM.
+    // Only create a unit if no other subregs have units.
+    CodeGenRegister *SR = I->second;
+    if (SR == this) {
+      // RegUnits are only empty during getSubRegs, prior to computing weight.
+      if (RegUnits.empty())
+        RegUnits.push_back(RegBank.newRegUnit(0));
+      continue;
+    }
+    // Merge the subregister's units into this register's RegUnits.
+    mergeRegUnits(RegUnits, SR->RegUnits);
+  }
+  return OldNumUnits != RegUnits.size();
 }
 
 const CodeGenRegister::SubRegMap &
@@ -54,23 +176,26 @@
   SubRegsComplete = true;
 
   std::vector<Record*> SubList = TheDef->getValueAsListOfDefs("SubRegs");
-  std::vector<Record*> Indices = TheDef->getValueAsListOfDefs("SubRegIndices");
-  if (SubList.size() != Indices.size())
+  std::vector<Record*> IdxList = TheDef->getValueAsListOfDefs("SubRegIndices");
+  if (SubList.size() != IdxList.size())
     throw TGError(TheDef->getLoc(), "Register " + getName() +
                   " SubRegIndices doesn't match SubRegs");
 
   // First insert the direct subregs and make sure they are fully indexed.
+  SmallVector<CodeGenSubRegIndex*, 8> Indices;
   for (unsigned i = 0, e = SubList.size(); i != e; ++i) {
     CodeGenRegister *SR = RegBank.getReg(SubList[i]);
-    if (!SubRegs.insert(std::make_pair(Indices[i], SR)).second)
-      throw TGError(TheDef->getLoc(), "SubRegIndex " + Indices[i]->getName() +
+    CodeGenSubRegIndex *Idx = RegBank.getSubRegIdx(IdxList[i]);
+    Indices.push_back(Idx);
+    if (!SubRegs.insert(std::make_pair(Idx, SR)).second)
+      throw TGError(TheDef->getLoc(), "SubRegIndex " + Idx->getName() +
                     " appears twice in Register " + getName());
   }
 
   // Keep track of inherited subregs and how they can be reached.
-  SmallVector<Orphan, 8> Orphans;
-
-  // Clone inherited subregs and place duplicate entries on Orphans.
+  SmallPtrSet<CodeGenRegister*, 8> Orphans;
+
+  // Clone inherited subregs and place duplicate entries in Orphans.
   // Here the order is important - earlier subregs take precedence.
   for (unsigned i = 0, e = SubList.size(); i != e; ++i) {
     CodeGenRegister *SR = RegBank.getReg(SubList[i]);
@@ -84,11 +209,38 @@
     for (SubRegMap::const_iterator SI = Map.begin(), SE = Map.end(); SI != SE;
          ++SI) {
       if (!SubRegs.insert(*SI).second)
-        Orphans.push_back(Orphan(SI->second, Indices[i], SI->first));
+        Orphans.insert(SI->second);
 
       // Noop sub-register indexes are possible, so avoid duplicates.
       if (SI->second != SR)
         SI->second->SuperRegs.push_back(this);
+    }
+  }
+
+  // Expand any composed subreg indices.
+  // If dsub_2 has ComposedOf = [qsub_1, dsub_0], and this register has a
+  // qsub_1 subreg, add a dsub_2 subreg.  Keep growing Indices and process
+  // expanded subreg indices recursively.
+  for (unsigned i = 0; i != Indices.size(); ++i) {
+    CodeGenSubRegIndex *Idx = Indices[i];
+    const CodeGenSubRegIndex::CompMap &Comps = Idx->getComposites();
+    CodeGenRegister *SR = SubRegs[Idx];
+    const SubRegMap &Map = SR->getSubRegs(RegBank);
+
+    // Look at the possible compositions of Idx.
+    // They may not all be supported by SR.
+    for (CodeGenSubRegIndex::CompMap::const_iterator I = Comps.begin(),
+           E = Comps.end(); I != E; ++I) {
+      SubRegMap::const_iterator SRI = Map.find(I->first);
+      if (SRI == Map.end())
+        continue; // Idx + I->first doesn't exist in SR.
+      // Add I->second as a name for the subreg SRI->second, assuming it is
+      // orphaned, and the name isn't already used for something else.
+      if (SubRegs.count(I->second) || !Orphans.erase(SRI->second))
+        continue;
+      // We found a new name for the orphaned sub-register.
+      SubRegs.insert(std::make_pair(I->second, SRI->second));
+      Indices.push_back(I->second);
     }
   }
 
@@ -104,6 +256,7 @@
     if (!BaseIdxInit || !BaseIdxInit->getDef()->isSubClassOf("SubRegIndex"))
       throw TGError(TheDef->getLoc(), "Invalid SubClassIndex in " +
                     Pat->getAsString());
+    CodeGenSubRegIndex *BaseIdx = RegBank.getSubRegIdx(BaseIdxInit->getDef());
 
     // Resolve list of subreg indices into R2.
     CodeGenRegister *R2 = this;
@@ -113,8 +266,9 @@
       if (!IdxInit || !IdxInit->getDef()->isSubClassOf("SubRegIndex"))
         throw TGError(TheDef->getLoc(), "Invalid SubClassIndex in " +
                       Pat->getAsString());
+      CodeGenSubRegIndex *Idx = RegBank.getSubRegIdx(IdxInit->getDef());
       const SubRegMap &R2Subs = R2->getSubRegs(RegBank);
-      SubRegMap::const_iterator ni = R2Subs.find(IdxInit->getDef());
+      SubRegMap::const_iterator ni = R2Subs.find(Idx);
       if (ni == R2Subs.end())
         throw TGError(TheDef->getLoc(), "Composite " + Pat->getAsString() +
                       " refers to bad index in " + R2->getName());
@@ -122,35 +276,76 @@
     }
 
     // Insert composite index. Allow overriding inherited indices etc.
-    SubRegs[BaseIdxInit->getDef()] = R2;
+    SubRegs[BaseIdx] = R2;
 
     // R2 is no longer an orphan.
-    for (unsigned j = 0, je = Orphans.size(); j != je; ++j)
-      if (Orphans[j].SubReg == R2)
-          Orphans[j].SubReg = 0;
+    Orphans.erase(R2);
   }
 
   // Now Orphans contains the inherited subregisters without a direct index.
   // Create inferred indexes for all missing entries.
-  for (unsigned i = 0, e = Orphans.size(); i != e; ++i) {
-    Orphan &O = Orphans[i];
-    if (!O.SubReg)
-      continue;
-    SubRegs[RegBank.getCompositeSubRegIndex(O.First, O.Second, true)] =
-      O.SubReg;
-  }
+  // Work backwards in the Indices vector in order to compose subregs bottom-up.
+  // Consider this subreg sequence:
+  //
+  //   qsub_1 -> dsub_0 -> ssub_0
+  //
+  // The qsub_1 -> dsub_0 composition becomes dsub_2, so the ssub_0 register
+  // can be reached in two different ways:
+  //
+  //   qsub_1 -> ssub_0
+  //   dsub_2 -> ssub_0
+  //
+  // We pick the latter composition because another register may have [dsub_0,
+  // dsub_1, dsub_2] subregs without neccessarily having a qsub_1 subreg.  The
+  // dsub_2 -> ssub_0 composition can be shared.
+  while (!Indices.empty() && !Orphans.empty()) {
+    CodeGenSubRegIndex *Idx = Indices.pop_back_val();
+    CodeGenRegister *SR = SubRegs[Idx];
+    const SubRegMap &Map = SR->getSubRegs(RegBank);
+    for (SubRegMap::const_iterator SI = Map.begin(), SE = Map.end(); SI != SE;
+         ++SI)
+      if (Orphans.erase(SI->second))
+        SubRegs[RegBank.getCompositeSubRegIndex(Idx, SI->first)] = SI->second;
+  }
+
+  // Initialize RegUnitList. A register with no subregisters creates its own
+  // unit. Otherwise, it inherits all its subregister's units. Because
+  // getSubRegs is called recursively, this processes the register hierarchy in
+  // postorder.
+  //
+  // TODO: We currently assume all register units correspond to a named "leaf"
+  // register. We should also unify register units for ad-hoc register
+  // aliases. This can be done by iteratively merging units for aliasing
+  // registers using a worklist.
+  assert(RegUnits.empty() && "Should only initialize RegUnits once");
+  if (SubRegs.empty())
+    RegUnits.push_back(RegBank.newRegUnit(0));
+  else
+    inheritRegUnits(RegBank);
   return SubRegs;
 }
 
 void
-CodeGenRegister::addSubRegsPreOrder(SetVector<CodeGenRegister*> &OSet) const {
+CodeGenRegister::addSubRegsPreOrder(SetVector<const CodeGenRegister*> &OSet,
+                                    CodeGenRegBank &RegBank) const {
   assert(SubRegsComplete && "Must precompute sub-registers");
   std::vector<Record*> Indices = TheDef->getValueAsListOfDefs("SubRegIndices");
   for (unsigned i = 0, e = Indices.size(); i != e; ++i) {
-    CodeGenRegister *SR = SubRegs.find(Indices[i])->second;
+    CodeGenSubRegIndex *Idx = RegBank.getSubRegIdx(Indices[i]);
+    CodeGenRegister *SR = SubRegs.find(Idx)->second;
     if (OSet.insert(SR))
-      SR->addSubRegsPreOrder(OSet);
-  }
+      SR->addSubRegsPreOrder(OSet, RegBank);
+  }
+}
+
+// Get the sum of this register's unit weights.
+unsigned CodeGenRegister::getWeight(const CodeGenRegBank &RegBank) const {
+  unsigned Weight = 0;
+  for (RegUnitList::const_iterator I = RegUnits.begin(), E = RegUnits.end();
+       I != E; ++I) {
+    Weight += RegBank.getRegUnitWeight(*I);
+  }
+  return Weight;
 }
 
 //===----------------------------------------------------------------------===//
@@ -216,30 +411,40 @@
       for (unsigned i = 0, e = Proto->getValues().size(); i != e; ++i) {
         RecordVal RV = Proto->getValues()[i];
 
+        // Skip existing fields, like NAME.
+        if (NewReg->getValue(RV.getNameInit()))
+          continue;
+
+        StringRef Field = RV.getName();
+
         // Replace the sub-register list with Tuple.
-        if (RV.getName() == "SubRegs")
+        if (Field == "SubRegs")
           RV.setValue(ListInit::get(Tuple, RegisterRecTy));
 
         // Provide a blank AsmName. MC hacks are required anyway.
-        if (RV.getName() == "AsmName")
+        if (Field == "AsmName")
           RV.setValue(BlankName);
 
         // CostPerUse is aggregated from all Tuple members.
-        if (RV.getName() == "CostPerUse")
+        if (Field == "CostPerUse")
           RV.setValue(IntInit::get(CostPerUse));
 
+        // Composite registers are always covered by sub-registers.
+        if (Field == "CoveredBySubRegs")
+          RV.setValue(BitInit::get(true));
+
         // Copy fields from the RegisterTuples def.
-        if (RV.getName() == "SubRegIndices" ||
-            RV.getName() == "CompositeIndices") {
-          NewReg->addValue(*Def->getValue(RV.getName()));
+        if (Field == "SubRegIndices" ||
+            Field == "CompositeIndices") {
+          NewReg->addValue(*Def->getValue(Field));
           continue;
         }
 
         // Some fields get their default uninitialized value.
-        if (RV.getName() == "DwarfNumbers" ||
-            RV.getName() == "DwarfAlias" ||
-            RV.getName() == "Aliases") {
-          if (const RecordVal *DefRV = RegisterCl->getValue(RV.getName()))
+        if (Field == "DwarfNumbers" ||
+            Field == "DwarfAlias" ||
+            Field == "Aliases") {
+          if (const RecordVal *DefRV = RegisterCl->getValue(Field))
             NewReg->addValue(*DefRV);
           continue;
         }
@@ -331,7 +536,7 @@
   SpillAlignment = R->getValueAsInt("Alignment");
   CopyCost = R->getValueAsInt("CopyCost");
   Allocatable = R->getValueAsBit("isAllocatable");
-  AltOrderSelect = R->getValueAsCode("AltOrderSelect");
+  AltOrderSelect = R->getValueAsString("AltOrderSelect");
 }
 
 // Create an inferred register class that was missing from the .td files.
@@ -449,7 +654,7 @@
     return 1;
 
   // Finally order by name as a tie breaker.
-  return A->getName() < B->getName();
+  return StringRef(A->getName()).compare(B->getName());
 }
 
 std::string CodeGenRegisterClass::getQualifiedName() const {
@@ -505,6 +710,30 @@
       RegClasses[rci]->inheritProperties(RegBank);
 }
 
+void
+CodeGenRegisterClass::getSuperRegClasses(CodeGenSubRegIndex *SubIdx,
+                                         BitVector &Out) const {
+  DenseMap<CodeGenSubRegIndex*,
+           SmallPtrSet<CodeGenRegisterClass*, 8> >::const_iterator
+    FindI = SuperRegClasses.find(SubIdx);
+  if (FindI == SuperRegClasses.end())
+    return;
+  for (SmallPtrSet<CodeGenRegisterClass*, 8>::const_iterator I =
+       FindI->second.begin(), E = FindI->second.end(); I != E; ++I)
+    Out.set((*I)->EnumValue);
+}
+
+// Populate a unique sorted list of units from a register set.
+void CodeGenRegisterClass::buildRegUnitSet(
+  std::vector<unsigned> &RegUnits) const {
+  std::vector<unsigned> TmpUnits;
+  for (RegUnitIterator UnitI(Members); UnitI.isValid(); ++UnitI)
+    TmpUnits.push_back(*UnitI);
+  std::sort(TmpUnits.begin(), TmpUnits.end());
+  std::unique_copy(TmpUnits.begin(), TmpUnits.end(),
+                   std::back_inserter(RegUnits));
+}
+
 //===----------------------------------------------------------------------===//
 //                               CodeGenRegBank
 //===----------------------------------------------------------------------===//
@@ -512,13 +741,19 @@
 CodeGenRegBank::CodeGenRegBank(RecordKeeper &Records) : Records(Records) {
   // Configure register Sets to understand register classes and tuples.
   Sets.addFieldExpander("RegisterClass", "MemberList");
+  Sets.addFieldExpander("CalleeSavedRegs", "SaveList");
   Sets.addExpander("RegisterTuples", new TupleExpander());
 
   // Read in the user-defined (named) sub-register indices.
   // More indices will be synthesized later.
-  SubRegIndices = Records.getAllDerivedDefinitions("SubRegIndex");
-  std::sort(SubRegIndices.begin(), SubRegIndices.end(), LessRecord());
-  NumNamedIndices = SubRegIndices.size();
+  std::vector<Record*> SRIs = Records.getAllDerivedDefinitions("SubRegIndex");
+  std::sort(SRIs.begin(), SRIs.end(), LessRecord());
+  NumNamedIndices = SRIs.size();
+  for (unsigned i = 0, e = SRIs.size(); i != e; ++i)
+    getSubRegIdx(SRIs[i]);
+  // Build composite maps from ComposedOf fields.
+  for (unsigned i = 0, e = SubRegIndices.size(); i != e; ++i)
+    SubRegIndices[i]->updateComponents(*this);
 
   // Read in the register definitions.
   std::vector<Record*> Regs = Records.getAllDerivedDefinitions("Register");
@@ -539,8 +774,13 @@
 
   // Precompute all sub-register maps now all the registers are known.
   // This will create Composite entries for all inferred sub-register indices.
+  NumRegUnits = 0;
   for (unsigned i = 0, e = Registers.size(); i != e; ++i)
     Registers[i]->getSubRegs(*this);
+
+  // Native register units are associated with a leaf register. They've all been
+  // discovered now.
+  NumNativeRegUnits = NumRegUnits;
 
   // Read in register class definitions.
   std::vector<Record*> RCs = Records.getAllDerivedDefinitions("RegisterClass");
@@ -560,6 +800,15 @@
   for (unsigned i = 0, e = RegClasses.size(); i != e; ++i)
     RegClasses[i]->EnumValue = i;
   CodeGenRegisterClass::computeSubClasses(*this);
+}
+
+CodeGenSubRegIndex *CodeGenRegBank::getSubRegIdx(Record *Def) {
+  CodeGenSubRegIndex *&Idx = Def2SubRegIdx[Def];
+  if (Idx)
+    return Idx;
+  Idx = new CodeGenSubRegIndex(Def, SubRegIndices.size() + 1);
+  SubRegIndices.push_back(Idx);
+  return Idx;
 }
 
 CodeGenRegister *CodeGenRegBank::getReg(Record *Def) {
@@ -583,6 +832,23 @@
   Key2RC.insert(std::make_pair(K, RC));
 }
 
+// Create a synthetic sub-class if it is missing.
+CodeGenRegisterClass*
+CodeGenRegBank::getOrCreateSubClass(const CodeGenRegisterClass *RC,
+                                    const CodeGenRegister::Set *Members,
+                                    StringRef Name) {
+  // Synthetic sub-class has the same size and alignment as RC.
+  CodeGenRegisterClass::Key K(Members, RC->SpillSize, RC->SpillAlignment);
+  RCKeyMap::const_iterator FoundI = Key2RC.find(K);
+  if (FoundI != Key2RC.end())
+    return FoundI->second;
+
+  // Sub-class doesn't exist, create a new one.
+  CodeGenRegisterClass *NewRC = new CodeGenRegisterClass(Name, K);
+  addToMaps(NewRC);
+  return NewRC;
+}
+
 CodeGenRegisterClass *CodeGenRegBank::getRegClass(Record *Def) {
   if (CodeGenRegisterClass *RC = Def2RC[Def])
     return RC;
@@ -590,25 +856,19 @@
   throw TGError(Def->getLoc(), "Not a known RegisterClass!");
 }
 
-Record *CodeGenRegBank::getCompositeSubRegIndex(Record *A, Record *B,
-                                                bool create) {
+CodeGenSubRegIndex*
+CodeGenRegBank::getCompositeSubRegIndex(CodeGenSubRegIndex *A,
+                                        CodeGenSubRegIndex *B) {
   // Look for an existing entry.
-  Record *&Comp = Composite[std::make_pair(A, B)];
-  if (Comp || !create)
+  CodeGenSubRegIndex *Comp = A->compose(B);
+  if (Comp)
     return Comp;
 
   // None exists, synthesize one.
   std::string Name = A->getName() + "_then_" + B->getName();
-  Comp = new Record(Name, SMLoc(), Records);
-  SubRegIndices.push_back(Comp);
+  Comp = getSubRegIdx(new Record(Name, SMLoc(), Records));
+  A->addComposite(B, Comp);
   return Comp;
-}
-
-unsigned CodeGenRegBank::getSubRegIndexNo(Record *idx) {
-  std::vector<Record*>::const_iterator i =
-    std::find(SubRegIndices.begin(), SubRegIndices.end(), idx);
-  assert(i != SubRegIndices.end() && "Not a SubRegIndex");
-  return (i - SubRegIndices.begin()) + 1;
 }
 
 void CodeGenRegBank::computeComposites() {
@@ -617,7 +877,7 @@
     const CodeGenRegister::SubRegMap &SRM1 = Reg1->getSubRegs();
     for (CodeGenRegister::SubRegMap::const_iterator i1 = SRM1.begin(),
          e1 = SRM1.end(); i1 != e1; ++i1) {
-      Record *Idx1 = i1->first;
+      CodeGenSubRegIndex *Idx1 = i1->first;
       CodeGenRegister *Reg2 = i1->second;
       // Ignore identity compositions.
       if (Reg1 == Reg2)
@@ -626,7 +886,7 @@
       // Try composing Idx1 with another SubRegIndex.
       for (CodeGenRegister::SubRegMap::const_iterator i2 = SRM2.begin(),
            e2 = SRM2.end(); i2 != e2; ++i2) {
-        std::pair<Record*, Record*> IdxPair(Idx1, i2->first);
+      CodeGenSubRegIndex *Idx2 = i2->first;
         CodeGenRegister *Reg3 = i2->second;
         // Ignore identity compositions.
         if (Reg2 == Reg3)
@@ -635,24 +895,12 @@
         for (CodeGenRegister::SubRegMap::const_iterator i1d = SRM1.begin(),
              e1d = SRM1.end(); i1d != e1d; ++i1d) {
           if (i1d->second == Reg3) {
-            std::pair<CompositeMap::iterator, bool> Ins =
-              Composite.insert(std::make_pair(IdxPair, i1d->first));
             // Conflicting composition? Emit a warning but allow it.
-<<<<<<< HEAD
-            if (!Ins.second && Ins.first->second != i1d->first) {
-              errs() << "Warning: SubRegIndex " << getQualifiedName(Idx1)
-                     << " and " << getQualifiedName(IdxPair.second)
-                     << " compose ambiguously as "
-                     << getQualifiedName(Ins.first->second) << " or "
-                     << getQualifiedName(i1d->first) << "\n";
-            }
-=======
             if (CodeGenSubRegIndex *Prev = Idx1->addComposite(Idx2, i1d->first))
               PrintWarning(Twine("SubRegIndex") + Idx1->getQualifiedName() +
                      " and " + Idx2->getQualifiedName() +
                      " compose ambiguously as " + Prev->getQualifiedName() +
                      " or " + i1d->first->getQualifiedName());
->>>>>>> d05f1854
           }
         }
       }
@@ -661,12 +909,388 @@
 
   // We don't care about the difference between (Idx1, Idx2) -> Idx2 and invalid
   // compositions, so remove any mappings of that form.
-  for (CompositeMap::iterator i = Composite.begin(), e = Composite.end();
-       i != e;) {
-    CompositeMap::iterator j = i;
-    ++i;
-    if (j->first.second == j->second)
-      Composite.erase(j);
+  for (unsigned i = 0, e = SubRegIndices.size(); i != e; ++i)
+    SubRegIndices[i]->cleanComposites();
+}
+
+namespace {
+// UberRegSet is a helper class for computeRegUnitWeights. Each UberRegSet is
+// the transitive closure of the union of overlapping register
+// classes. Together, the UberRegSets form a partition of the registers. If we
+// consider overlapping register classes to be connected, then each UberRegSet
+// is a set of connected components.
+//
+// An UberRegSet will likely be a horizontal slice of register names of
+// the same width. Nontrivial subregisters should then be in a separate
+// UberRegSet. But this property isn't required for valid computation of
+// register unit weights.
+//
+// A Weight field caches the max per-register unit weight in each UberRegSet.
+//
+// A set of SingularDeterminants flags single units of some register in this set
+// for which the unit weight equals the set weight. These units should not have
+// their weight increased.
+struct UberRegSet {
+  CodeGenRegister::Set Regs;
+  unsigned Weight;
+  CodeGenRegister::RegUnitList SingularDeterminants;
+
+  UberRegSet(): Weight(0) {}
+};
+} // namespace
+
+// Partition registers into UberRegSets, where each set is the transitive
+// closure of the union of overlapping register classes.
+//
+// UberRegSets[0] is a special non-allocatable set.
+static void computeUberSets(std::vector<UberRegSet> &UberSets,
+                            std::vector<UberRegSet*> &RegSets,
+                            CodeGenRegBank &RegBank) {
+
+  const std::vector<CodeGenRegister*> &Registers = RegBank.getRegisters();
+
+  // The Register EnumValue is one greater than its index into Registers.
+  assert(Registers.size() == Registers[Registers.size()-1]->EnumValue &&
+         "register enum value mismatch");
+
+  // For simplicitly make the SetID the same as EnumValue.
+  IntEqClasses UberSetIDs(Registers.size()+1);
+  std::set<unsigned> AllocatableRegs;
+  for (unsigned i = 0, e = RegBank.getRegClasses().size(); i != e; ++i) {
+
+    CodeGenRegisterClass *RegClass = RegBank.getRegClasses()[i];
+    if (!RegClass->Allocatable)
+      continue;
+
+    const CodeGenRegister::Set &Regs = RegClass->getMembers();
+    if (Regs.empty())
+      continue;
+
+    unsigned USetID = UberSetIDs.findLeader((*Regs.begin())->EnumValue);
+    assert(USetID && "register number 0 is invalid");
+
+    AllocatableRegs.insert((*Regs.begin())->EnumValue);
+    for (CodeGenRegister::Set::const_iterator I = llvm::next(Regs.begin()),
+           E = Regs.end(); I != E; ++I) {
+      AllocatableRegs.insert((*I)->EnumValue);
+      UberSetIDs.join(USetID, (*I)->EnumValue);
+    }
+  }
+  // Combine non-allocatable regs.
+  for (unsigned i = 0, e = Registers.size(); i != e; ++i) {
+    unsigned RegNum = Registers[i]->EnumValue;
+    if (AllocatableRegs.count(RegNum))
+      continue;
+
+    UberSetIDs.join(0, RegNum);
+  }
+  UberSetIDs.compress();
+
+  // Make the first UberSet a special unallocatable set.
+  unsigned ZeroID = UberSetIDs[0];
+
+  // Insert Registers into the UberSets formed by union-find.
+  // Do not resize after this.
+  UberSets.resize(UberSetIDs.getNumClasses());
+  for (unsigned i = 0, e = Registers.size(); i != e; ++i) {
+    const CodeGenRegister *Reg = Registers[i];
+    unsigned USetID = UberSetIDs[Reg->EnumValue];
+    if (!USetID)
+      USetID = ZeroID;
+    else if (USetID == ZeroID)
+      USetID = 0;
+
+    UberRegSet *USet = &UberSets[USetID];
+    USet->Regs.insert(Reg);
+    RegSets[i] = USet;
+  }
+}
+
+// Recompute each UberSet weight after changing unit weights.
+static void computeUberWeights(std::vector<UberRegSet> &UberSets,
+                               CodeGenRegBank &RegBank) {
+  // Skip the first unallocatable set.
+  for (std::vector<UberRegSet>::iterator I = llvm::next(UberSets.begin()),
+         E = UberSets.end(); I != E; ++I) {
+
+    // Initialize all unit weights in this set, and remember the max units/reg.
+    const CodeGenRegister *Reg = 0;
+    unsigned MaxWeight = 0, Weight = 0;
+    for (RegUnitIterator UnitI(I->Regs); UnitI.isValid(); ++UnitI) {
+      if (Reg != UnitI.getReg()) {
+        if (Weight > MaxWeight)
+          MaxWeight = Weight;
+        Reg = UnitI.getReg();
+        Weight = 0;
+      }
+      unsigned UWeight = RegBank.getRegUnitWeight(*UnitI);
+      if (!UWeight) {
+        UWeight = 1;
+        RegBank.increaseRegUnitWeight(*UnitI, UWeight);
+      }
+      Weight += UWeight;
+    }
+    if (Weight > MaxWeight)
+      MaxWeight = Weight;
+
+    // Update the set weight.
+    I->Weight = MaxWeight;
+
+    // Find singular determinants.
+    for (CodeGenRegister::Set::iterator RegI = I->Regs.begin(),
+           RegE = I->Regs.end(); RegI != RegE; ++RegI) {
+      if ((*RegI)->getRegUnits().size() == 1
+          && (*RegI)->getWeight(RegBank) == I->Weight)
+        mergeRegUnits(I->SingularDeterminants, (*RegI)->getRegUnits());
+    }
+  }
+}
+
+// normalizeWeight is a computeRegUnitWeights helper that adjusts the weight of
+// a register and its subregisters so that they have the same weight as their
+// UberSet. Self-recursion processes the subregister tree in postorder so
+// subregisters are normalized first.
+//
+// Side effects:
+// - creates new adopted register units
+// - causes superregisters to inherit adopted units
+// - increases the weight of "singular" units
+// - induces recomputation of UberWeights.
+static bool normalizeWeight(CodeGenRegister *Reg,
+                            std::vector<UberRegSet> &UberSets,
+                            std::vector<UberRegSet*> &RegSets,
+                            CodeGenRegister::RegUnitList &NormalUnits,
+                            CodeGenRegBank &RegBank) {
+  bool Changed = false;
+  const CodeGenRegister::SubRegMap &SRM = Reg->getSubRegs();
+  for (CodeGenRegister::SubRegMap::const_iterator SRI = SRM.begin(),
+         SRE = SRM.end(); SRI != SRE; ++SRI) {
+    if (SRI->second == Reg)
+      continue; // self-cycles happen
+
+    Changed |=
+      normalizeWeight(SRI->second, UberSets, RegSets, NormalUnits, RegBank);
+  }
+  // Postorder register normalization.
+
+  // Inherit register units newly adopted by subregisters.
+  if (Reg->inheritRegUnits(RegBank))
+    computeUberWeights(UberSets, RegBank);
+
+  // Check if this register is too skinny for its UberRegSet.
+  UberRegSet *UberSet = RegSets[RegBank.getRegIndex(Reg)];
+
+  unsigned RegWeight = Reg->getWeight(RegBank);
+  if (UberSet->Weight > RegWeight) {
+    // A register unit's weight can be adjusted only if it is the singular unit
+    // for this register, has not been used to normalize a subregister's set,
+    // and has not already been used to singularly determine this UberRegSet.
+    unsigned AdjustUnit = Reg->getRegUnits().front();
+    if (Reg->getRegUnits().size() != 1
+        || hasRegUnit(NormalUnits, AdjustUnit)
+        || hasRegUnit(UberSet->SingularDeterminants, AdjustUnit)) {
+      // We don't have an adjustable unit, so adopt a new one.
+      AdjustUnit = RegBank.newRegUnit(UberSet->Weight - RegWeight);
+      Reg->adoptRegUnit(AdjustUnit);
+      // Adopting a unit does not immediately require recomputing set weights.
+    }
+    else {
+      // Adjust the existing single unit.
+      RegBank.increaseRegUnitWeight(AdjustUnit, UberSet->Weight - RegWeight);
+      // The unit may be shared among sets and registers within this set.
+      computeUberWeights(UberSets, RegBank);
+    }
+    Changed = true;
+  }
+
+  // Mark these units normalized so superregisters can't change their weights.
+  mergeRegUnits(NormalUnits, Reg->getRegUnits());
+
+  return Changed;
+}
+
+// Compute a weight for each register unit created during getSubRegs.
+//
+// The goal is that two registers in the same class will have the same weight,
+// where each register's weight is defined as sum of its units' weights.
+void CodeGenRegBank::computeRegUnitWeights() {
+  assert(RegUnitWeights.empty() && "Only initialize RegUnitWeights once");
+
+  // Only allocatable units will be initialized to nonzero weight.
+  RegUnitWeights.resize(NumRegUnits);
+
+  std::vector<UberRegSet> UberSets;
+  std::vector<UberRegSet*> RegSets(Registers.size());
+  computeUberSets(UberSets, RegSets, *this);
+  // UberSets and RegSets are now immutable.
+
+  computeUberWeights(UberSets, *this);
+
+  // Iterate over each Register, normalizing the unit weights until reaching
+  // a fix point.
+  unsigned NumIters = 0;
+  for (bool Changed = true; Changed; ++NumIters) {
+    assert(NumIters <= NumNativeRegUnits && "Runaway register unit weights");
+    Changed = false;
+    for (unsigned i = 0, e = Registers.size(); i != e; ++i) {
+      CodeGenRegister::RegUnitList NormalUnits;
+      Changed |=
+        normalizeWeight(Registers[i], UberSets, RegSets, NormalUnits, *this);
+    }
+  }
+}
+
+// Find a set in UniqueSets with the same elements as Set.
+// Return an iterator into UniqueSets.
+static std::vector<RegUnitSet>::const_iterator
+findRegUnitSet(const std::vector<RegUnitSet> &UniqueSets,
+               const RegUnitSet &Set) {
+  std::vector<RegUnitSet>::const_iterator
+    I = UniqueSets.begin(), E = UniqueSets.end();
+  for(;I != E; ++I) {
+    if (I->Units == Set.Units)
+      break;
+  }
+  return I;
+}
+
+// Return true if the RUSubSet is a subset of RUSuperSet.
+static bool isRegUnitSubSet(const std::vector<unsigned> &RUSubSet,
+                            const std::vector<unsigned> &RUSuperSet) {
+  return std::includes(RUSuperSet.begin(), RUSuperSet.end(),
+                       RUSubSet.begin(), RUSubSet.end());
+}
+
+// Iteratively prune unit sets.
+void CodeGenRegBank::pruneUnitSets() {
+  assert(RegClassUnitSets.empty() && "this invalidates RegClassUnitSets");
+
+  // Form an equivalence class of UnitSets with no significant difference.
+  std::vector<unsigned> SuperSetIDs;
+  for (unsigned SubIdx = 0, EndIdx = RegUnitSets.size();
+       SubIdx != EndIdx; ++SubIdx) {
+    const RegUnitSet &SubSet = RegUnitSets[SubIdx];
+    unsigned SuperIdx = 0;
+    for (; SuperIdx != EndIdx; ++SuperIdx) {
+      if (SuperIdx == SubIdx)
+        continue;
+
+      const RegUnitSet &SuperSet = RegUnitSets[SuperIdx];
+      if (isRegUnitSubSet(SubSet.Units, SuperSet.Units)
+          && (SubSet.Units.size() + 3 > SuperSet.Units.size())) {
+        break;
+      }
+    }
+    if (SuperIdx == EndIdx)
+      SuperSetIDs.push_back(SubIdx);
+  }
+  // Populate PrunedUnitSets with each equivalence class's superset.
+  std::vector<RegUnitSet> PrunedUnitSets(SuperSetIDs.size());
+  for (unsigned i = 0, e = SuperSetIDs.size(); i != e; ++i) {
+    unsigned SuperIdx = SuperSetIDs[i];
+    PrunedUnitSets[i].Name = RegUnitSets[SuperIdx].Name;
+    PrunedUnitSets[i].Units.swap(RegUnitSets[SuperIdx].Units);
+  }
+  RegUnitSets.swap(PrunedUnitSets);
+}
+
+// Create a RegUnitSet for each RegClass that contains all units in the class
+// including adopted units that are necessary to model register pressure. Then
+// iteratively compute RegUnitSets such that the union of any two overlapping
+// RegUnitSets is repreresented.
+//
+// RegisterInfoEmitter will map each RegClass to its RegUnitClass and any
+// RegUnitSet that is a superset of that RegUnitClass.
+void CodeGenRegBank::computeRegUnitSets() {
+
+  // Compute a unique RegUnitSet for each RegClass.
+  const ArrayRef<CodeGenRegisterClass*> &RegClasses = getRegClasses();
+  unsigned NumRegClasses = RegClasses.size();
+  for (unsigned RCIdx = 0, RCEnd = NumRegClasses; RCIdx != RCEnd; ++RCIdx) {
+    if (!RegClasses[RCIdx]->Allocatable)
+      continue;
+
+    // Speculatively grow the RegUnitSets to hold the new set.
+    RegUnitSets.resize(RegUnitSets.size() + 1);
+    RegUnitSets.back().Name = RegClasses[RCIdx]->getName();
+
+    // Compute a sorted list of units in this class.
+    RegClasses[RCIdx]->buildRegUnitSet(RegUnitSets.back().Units);
+
+    // Find an existing RegUnitSet.
+    std::vector<RegUnitSet>::const_iterator SetI =
+      findRegUnitSet(RegUnitSets, RegUnitSets.back());
+    if (SetI != llvm::prior(RegUnitSets.end()))
+      RegUnitSets.pop_back();
+  }
+
+  // Iteratively prune unit sets.
+  pruneUnitSets();
+
+  // Iterate over all unit sets, including new ones added by this loop.
+  unsigned NumRegUnitSubSets = RegUnitSets.size();
+  for (unsigned Idx = 0, EndIdx = RegUnitSets.size(); Idx != EndIdx; ++Idx) {
+    // In theory, this is combinatorial. In practice, it needs to be bounded
+    // by a small number of sets for regpressure to be efficient.
+    // If the assert is hit, we need to implement pruning.
+    assert(Idx < (2*NumRegUnitSubSets) && "runaway unit set inference");
+
+    // Compare new sets with all original classes.
+    for (unsigned SearchIdx = (Idx >= NumRegUnitSubSets) ? 0 : Idx+1;
+         SearchIdx != EndIdx; ++SearchIdx) {
+      std::set<unsigned> Intersection;
+      std::set_intersection(RegUnitSets[Idx].Units.begin(),
+                            RegUnitSets[Idx].Units.end(),
+                            RegUnitSets[SearchIdx].Units.begin(),
+                            RegUnitSets[SearchIdx].Units.end(),
+                            std::inserter(Intersection, Intersection.begin()));
+      if (Intersection.empty())
+        continue;
+
+      // Speculatively grow the RegUnitSets to hold the new set.
+      RegUnitSets.resize(RegUnitSets.size() + 1);
+      RegUnitSets.back().Name =
+        RegUnitSets[Idx].Name + "+" + RegUnitSets[SearchIdx].Name;
+
+      std::set_union(RegUnitSets[Idx].Units.begin(),
+                     RegUnitSets[Idx].Units.end(),
+                     RegUnitSets[SearchIdx].Units.begin(),
+                     RegUnitSets[SearchIdx].Units.end(),
+                     std::inserter(RegUnitSets.back().Units,
+                                   RegUnitSets.back().Units.begin()));
+
+      // Find an existing RegUnitSet, or add the union to the unique sets.
+      std::vector<RegUnitSet>::const_iterator SetI =
+        findRegUnitSet(RegUnitSets, RegUnitSets.back());
+      if (SetI != llvm::prior(RegUnitSets.end()))
+        RegUnitSets.pop_back();
+    }
+  }
+
+  // Iteratively prune unit sets after inferring supersets.
+  pruneUnitSets();
+
+  // For each register class, list the UnitSets that are supersets.
+  RegClassUnitSets.resize(NumRegClasses);
+  for (unsigned RCIdx = 0, RCEnd = NumRegClasses; RCIdx != RCEnd; ++RCIdx) {
+    if (!RegClasses[RCIdx]->Allocatable)
+      continue;
+
+    // Recompute the sorted list of units in this class.
+    std::vector<unsigned> RegUnits;
+    RegClasses[RCIdx]->buildRegUnitSet(RegUnits);
+
+    // Don't increase pressure for unallocatable regclasses.
+    if (RegUnits.empty())
+      continue;
+
+    // Find all supersets.
+    for (unsigned USIdx = 0, USEnd = RegUnitSets.size();
+         USIdx != USEnd; ++USIdx) {
+      if (isRegUnitSubSet(RegUnits, RegUnitSets[USIdx].Units))
+        RegClassUnitSets[RCIdx].push_back(USIdx);
+    }
+    assert(!RegClassUnitSets[RCIdx].empty() && "missing unit set for regclass");
   }
 }
 
@@ -746,62 +1370,187 @@
 
 void CodeGenRegBank::computeDerivedInfo() {
   computeComposites();
-}
-
+
+  // Compute a weight for each register unit created during getSubRegs.
+  // This may create adopted register units (with unit # >= NumNativeRegUnits).
+  computeRegUnitWeights();
+
+  // Compute a unique set of RegUnitSets. One for each RegClass and inferred
+  // supersets for the union of overlapping sets.
+  computeRegUnitSets();
+}
+
+//
+// Synthesize missing register class intersections.
+//
+// Make sure that sub-classes of RC exists such that getCommonSubClass(RC, X)
+// returns a maximal register class for all X.
+//
+void CodeGenRegBank::inferCommonSubClass(CodeGenRegisterClass *RC) {
+  for (unsigned rci = 0, rce = RegClasses.size(); rci != rce; ++rci) {
+    CodeGenRegisterClass *RC1 = RC;
+    CodeGenRegisterClass *RC2 = RegClasses[rci];
+    if (RC1 == RC2)
+      continue;
+
+    // Compute the set intersection of RC1 and RC2.
+    const CodeGenRegister::Set &Memb1 = RC1->getMembers();
+    const CodeGenRegister::Set &Memb2 = RC2->getMembers();
+    CodeGenRegister::Set Intersection;
+    std::set_intersection(Memb1.begin(), Memb1.end(),
+                          Memb2.begin(), Memb2.end(),
+                          std::inserter(Intersection, Intersection.begin()),
+                          CodeGenRegister::Less());
+
+    // Skip disjoint class pairs.
+    if (Intersection.empty())
+      continue;
+
+    // If RC1 and RC2 have different spill sizes or alignments, use the
+    // larger size for sub-classing.  If they are equal, prefer RC1.
+    if (RC2->SpillSize > RC1->SpillSize ||
+        (RC2->SpillSize == RC1->SpillSize &&
+         RC2->SpillAlignment > RC1->SpillAlignment))
+      std::swap(RC1, RC2);
+
+    getOrCreateSubClass(RC1, &Intersection,
+                        RC1->getName() + "_and_" + RC2->getName());
+  }
+}
+
+//
+// Synthesize missing sub-classes for getSubClassWithSubReg().
+//
+// Make sure that the set of registers in RC with a given SubIdx sub-register
+// form a register class.  Update RC->SubClassWithSubReg.
+//
+void CodeGenRegBank::inferSubClassWithSubReg(CodeGenRegisterClass *RC) {
+  // Map SubRegIndex to set of registers in RC supporting that SubRegIndex.
+  typedef std::map<CodeGenSubRegIndex*, CodeGenRegister::Set,
+                   CodeGenSubRegIndex::Less> SubReg2SetMap;
+
+  // Compute the set of registers supporting each SubRegIndex.
+  SubReg2SetMap SRSets;
+  for (CodeGenRegister::Set::const_iterator RI = RC->getMembers().begin(),
+       RE = RC->getMembers().end(); RI != RE; ++RI) {
+    const CodeGenRegister::SubRegMap &SRM = (*RI)->getSubRegs();
+    for (CodeGenRegister::SubRegMap::const_iterator I = SRM.begin(),
+         E = SRM.end(); I != E; ++I)
+      SRSets[I->first].insert(*RI);
+  }
+
+  // Find matching classes for all SRSets entries.  Iterate in SubRegIndex
+  // numerical order to visit synthetic indices last.
+  for (unsigned sri = 0, sre = SubRegIndices.size(); sri != sre; ++sri) {
+    CodeGenSubRegIndex *SubIdx = SubRegIndices[sri];
+    SubReg2SetMap::const_iterator I = SRSets.find(SubIdx);
+    // Unsupported SubRegIndex. Skip it.
+    if (I == SRSets.end())
+      continue;
+    // In most cases, all RC registers support the SubRegIndex.
+    if (I->second.size() == RC->getMembers().size()) {
+      RC->setSubClassWithSubReg(SubIdx, RC);
+      continue;
+    }
+    // This is a real subset.  See if we have a matching class.
+    CodeGenRegisterClass *SubRC =
+      getOrCreateSubClass(RC, &I->second,
+                          RC->getName() + "_with_" + I->first->getName());
+    RC->setSubClassWithSubReg(SubIdx, SubRC);
+  }
+}
+
+//
+// Synthesize missing sub-classes of RC for getMatchingSuperRegClass().
+//
+// Create sub-classes of RC such that getMatchingSuperRegClass(RC, SubIdx, X)
+// has a maximal result for any SubIdx and any X >= FirstSubRegRC.
+//
+
+void CodeGenRegBank::inferMatchingSuperRegClass(CodeGenRegisterClass *RC,
+                                                unsigned FirstSubRegRC) {
+  SmallVector<std::pair<const CodeGenRegister*,
+                        const CodeGenRegister*>, 16> SSPairs;
+
+  // Iterate in SubRegIndex numerical order to visit synthetic indices last.
+  for (unsigned sri = 0, sre = SubRegIndices.size(); sri != sre; ++sri) {
+    CodeGenSubRegIndex *SubIdx = SubRegIndices[sri];
+    // Skip indexes that aren't fully supported by RC's registers. This was
+    // computed by inferSubClassWithSubReg() above which should have been
+    // called first.
+    if (RC->getSubClassWithSubReg(SubIdx) != RC)
+      continue;
+
+    // Build list of (Super, Sub) pairs for this SubIdx.
+    SSPairs.clear();
+    for (CodeGenRegister::Set::const_iterator RI = RC->getMembers().begin(),
+         RE = RC->getMembers().end(); RI != RE; ++RI) {
+      const CodeGenRegister *Super = *RI;
+      const CodeGenRegister *Sub = Super->getSubRegs().find(SubIdx)->second;
+      assert(Sub && "Missing sub-register");
+      SSPairs.push_back(std::make_pair(Super, Sub));
+    }
+
+    // Iterate over sub-register class candidates.  Ignore classes created by
+    // this loop. They will never be useful.
+    for (unsigned rci = FirstSubRegRC, rce = RegClasses.size(); rci != rce;
+         ++rci) {
+      CodeGenRegisterClass *SubRC = RegClasses[rci];
+      // Compute the subset of RC that maps into SubRC.
+      CodeGenRegister::Set SubSet;
+      for (unsigned i = 0, e = SSPairs.size(); i != e; ++i)
+        if (SubRC->contains(SSPairs[i].second))
+          SubSet.insert(SSPairs[i].first);
+      if (SubSet.empty())
+        continue;
+      // RC injects completely into SubRC.
+      if (SubSet.size() == SSPairs.size()) {
+        SubRC->addSuperRegClass(SubIdx, RC);
+        continue;
+      }
+      // Only a subset of RC maps into SubRC. Make sure it is represented by a
+      // class.
+      getOrCreateSubClass(RC, &SubSet, RC->getName() +
+                          "_with_" + SubIdx->getName() +
+                          "_in_" + SubRC->getName());
+    }
+  }
+}
+
+
+//
 // Infer missing register classes.
 //
-// For every register class RC, make sure that the set of registers in RC with
-// a given SubIxx sub-register form a register class.
 void CodeGenRegBank::computeInferredRegisterClasses() {
   // When this function is called, the register classes have not been sorted
   // and assigned EnumValues yet.  That means getSubClasses(),
   // getSuperClasses(), and hasSubClass() functions are defunct.
-
-  // Map SubRegIndex to register set.
-  typedef std::map<Record*, CodeGenRegister::Set, LessRecord> SubReg2SetMap;
+  unsigned FirstNewRC = RegClasses.size();
 
   // Visit all register classes, including the ones being added by the loop.
   for (unsigned rci = 0; rci != RegClasses.size(); ++rci) {
-    CodeGenRegisterClass &RC = *RegClasses[rci];
-
-    // Compute the set of registers supporting each SubRegIndex.
-    SubReg2SetMap SRSets;
-    for (CodeGenRegister::Set::const_iterator RI = RC.getMembers().begin(),
-         RE = RC.getMembers().end(); RI != RE; ++RI) {
-      const CodeGenRegister::SubRegMap &SRM = (*RI)->getSubRegs();
-      for (CodeGenRegister::SubRegMap::const_iterator I = SRM.begin(),
-           E = SRM.end(); I != E; ++I)
-        SRSets[I->first].insert(*RI);
-    }
-
-    // Find matching classes for all SRSets entries.  Iterate in SubRegIndex
-    // numerical order to visit synthetic indices last.
-    for (unsigned sri = 0, sre = SubRegIndices.size(); sri != sre; ++sri) {
-      Record *SubIdx = SubRegIndices[sri];
-      SubReg2SetMap::const_iterator I = SRSets.find(SubIdx);
-      // Unsupported SubRegIndex. Skip it.
-      if (I == SRSets.end())
-        continue;
-      // In most cases, all RC registers support the SubRegIndex.
-      if (I->second.size() == RC.getMembers().size()) {
-        RC.setSubClassWithSubReg(SubIdx, &RC);
-        continue;
-      }
-
-      // This is a real subset.  See if we have a matching class.
-      CodeGenRegisterClass::Key K(&I->second, RC.SpillSize, RC.SpillAlignment);
-      RCKeyMap::const_iterator FoundI = Key2RC.find(K);
-      if (FoundI != Key2RC.end()) {
-        RC.setSubClassWithSubReg(SubIdx, FoundI->second);
-        continue;
-      }
-
-      // Class doesn't exist.
-      CodeGenRegisterClass *NewRC =
-        new CodeGenRegisterClass(RC.getName() + "_with_" +
-                                 I->first->getName(), K);
-      addToMaps(NewRC);
-      RC.setSubClassWithSubReg(SubIdx, NewRC);
+    CodeGenRegisterClass *RC = RegClasses[rci];
+
+    // Synthesize answers for getSubClassWithSubReg().
+    inferSubClassWithSubReg(RC);
+
+    // Synthesize answers for getCommonSubClass().
+    inferCommonSubClass(RC);
+
+    // Synthesize answers for getMatchingSuperRegClass().
+    inferMatchingSuperRegClass(RC);
+
+    // New register classes are created while this loop is running, and we need
+    // to visit all of them.  I  particular, inferMatchingSuperRegClass needs
+    // to match old super-register classes with sub-register classes created
+    // after inferMatchingSuperRegClass was called.  At this point,
+    // inferMatchingSuperRegClass has checked SuperRC = [0..rci] with SubRC =
+    // [0..FirstNewRC).  We need to cover SubRC = [FirstNewRC..rci].
+    if (rci + 1 == FirstNewRC) {
+      unsigned NextNewRC = RegClasses.size();
+      for (unsigned rci2 = 0; rci2 != FirstNewRC; ++rci2)
+        inferMatchingSuperRegClass(RegClasses[rci2], FirstNewRC);
+      FirstNewRC = NextNewRC;
     }
   }
 }
@@ -851,4 +1600,46 @@
     return 0;
   }
   return FoundRC;
+}
+
+BitVector CodeGenRegBank::computeCoveredRegisters(ArrayRef<Record*> Regs) {
+  SetVector<const CodeGenRegister*> Set;
+
+  // First add Regs with all sub-registers.
+  for (unsigned i = 0, e = Regs.size(); i != e; ++i) {
+    CodeGenRegister *Reg = getReg(Regs[i]);
+    if (Set.insert(Reg))
+      // Reg is new, add all sub-registers.
+      // The pre-ordering is not important here.
+      Reg->addSubRegsPreOrder(Set, *this);
+  }
+
+  // Second, find all super-registers that are completely covered by the set.
+  for (unsigned i = 0; i != Set.size(); ++i) {
+    const CodeGenRegister::SuperRegList &SR = Set[i]->getSuperRegs();
+    for (unsigned j = 0, e = SR.size(); j != e; ++j) {
+      const CodeGenRegister *Super = SR[j];
+      if (!Super->CoveredBySubRegs || Set.count(Super))
+        continue;
+      // This new super-register is covered by its sub-registers.
+      bool AllSubsInSet = true;
+      const CodeGenRegister::SubRegMap &SRM = Super->getSubRegs();
+      for (CodeGenRegister::SubRegMap::const_iterator I = SRM.begin(),
+             E = SRM.end(); I != E; ++I)
+        if (!Set.count(I->second)) {
+          AllSubsInSet = false;
+          break;
+        }
+      // All sub-registers in Set, add Super as well.
+      // We will visit Super later to recheck its super-registers.
+      if (AllSubsInSet)
+        Set.insert(Super);
+    }
+  }
+
+  // Convert to BitVector.
+  BitVector BV(Registers.size() + 1);
+  for (unsigned i = 0, e = Set.size(); i != e; ++i)
+    BV.set(Set[i]->EnumValue);
+  return BV;
 }