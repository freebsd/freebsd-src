--- conflicted
+++ resolved
@@ -16,11 +16,8 @@
 #include "RegisterInfoEmitter.h"
 #include "CodeGenTarget.h"
 #include "CodeGenRegisters.h"
-<<<<<<< HEAD
-=======
 #include "SequenceToOffsetTable.h"
 #include "llvm/TableGen/Error.h"
->>>>>>> d05f1854
 #include "llvm/TableGen/Record.h"
 #include "llvm/ADT/BitVector.h"
 #include "llvm/ADT/StringExtras.h"
@@ -36,12 +33,9 @@
                                    CodeGenTarget &Target, CodeGenRegBank &Bank) {
   const std::vector<CodeGenRegister*> &Registers = Bank.getRegisters();
 
-<<<<<<< HEAD
-=======
   // Register enums are stored as uint16_t in the tables. Make sure we'll fit.
   assert(Registers.size() <= 0xffff && "Too many regs to fit in tables");
 
->>>>>>> d05f1854
   std::string Namespace = Registers[0]->TheDef->getValueAsString("Namespace");
 
   EmitSourceFileHeader("Target Register Enum Values", OS);
@@ -52,7 +46,8 @@
   OS << "namespace llvm {\n\n";
 
   OS << "class MCRegisterClass;\n"
-     << "extern MCRegisterClass " << Namespace << "MCRegisterClasses[];\n\n";
+     << "extern const MCRegisterClass " << Namespace
+     << "MCRegisterClasses[];\n\n";
 
   if (!Namespace.empty())
     OS << "namespace " << Namespace << " {\n";
@@ -70,6 +65,11 @@
 
   ArrayRef<CodeGenRegisterClass*> RegisterClasses = Bank.getRegClasses();
   if (!RegisterClasses.empty()) {
+
+    // RegisterClass enums are stored as uint16_t in the tables.
+    assert(RegisterClasses.size() <= 0xffff &&
+           "Too many register classes to fit in tables");
+
     OS << "\n// Register classes\n";
     if (!Namespace.empty())
       OS << "namespace " << Namespace << " {\n";
@@ -100,16 +100,104 @@
       OS << "}\n";
   }
 
+  ArrayRef<CodeGenSubRegIndex*> SubRegIndices = Bank.getSubRegIndices();
+  if (!SubRegIndices.empty()) {
+    OS << "\n// Subregister indices\n";
+    std::string Namespace =
+      SubRegIndices[0]->getNamespace();
+    if (!Namespace.empty())
+      OS << "namespace " << Namespace << " {\n";
+    OS << "enum {\n  NoSubRegister,\n";
+    for (unsigned i = 0, e = Bank.getNumNamedIndices(); i != e; ++i)
+      OS << "  " << SubRegIndices[i]->getName() << ",\t// " << i+1 << "\n";
+    OS << "  NUM_TARGET_NAMED_SUBREGS\n};\n";
+    if (!Namespace.empty())
+      OS << "}\n";
+  }
 
   OS << "} // End llvm namespace \n";
   OS << "#endif // GET_REGINFO_ENUM\n\n";
 }
 
+void RegisterInfoEmitter::
+EmitRegUnitPressure(raw_ostream &OS, const CodeGenRegBank &RegBank,
+                    const std::string &ClassName) {
+  unsigned NumRCs = RegBank.getRegClasses().size();
+  unsigned NumSets = RegBank.getNumRegPressureSets();
+
+  OS << "/// Get the weight in units of pressure for this register class.\n"
+     << "const RegClassWeight &" << ClassName << "::\n"
+     << "getRegClassWeight(const TargetRegisterClass *RC) const {\n"
+     << "  static const RegClassWeight RCWeightTable[] = {\n";
+  for (unsigned i = 0, e = NumRCs; i != e; ++i) {
+    const CodeGenRegisterClass &RC = *RegBank.getRegClasses()[i];
+    const CodeGenRegister::Set &Regs = RC.getMembers();
+    if (Regs.empty())
+      OS << "    {0, 0";
+    else {
+      std::vector<unsigned> RegUnits;
+      RC.buildRegUnitSet(RegUnits);
+      OS << "    {" << (*Regs.begin())->getWeight(RegBank)
+         << ", " << RegBank.getRegUnitSetWeight(RegUnits);
+    }
+    OS << "},  \t// " << RC.getName() << "\n";
+  }
+  OS << "    {0, 0} };\n"
+     << "  return RCWeightTable[RC->getID()];\n"
+     << "}\n\n";
+
+  OS << "\n"
+     << "// Get the number of dimensions of register pressure.\n"
+     << "unsigned " << ClassName << "::getNumRegPressureSets() const {\n"
+     << "  return " << NumSets << ";\n}\n\n";
+
+  OS << "// Get the register unit pressure limit for this dimension.\n"
+     << "// This limit must be adjusted dynamically for reserved registers.\n"
+     << "unsigned " << ClassName << "::\n"
+     << "getRegPressureSetLimit(unsigned Idx) const {\n"
+     << "  static const unsigned PressureLimitTable[] = {\n";
+  for (unsigned i = 0; i < NumSets; ++i ) {
+    const RegUnitSet &RegUnits = RegBank.getRegPressureSet(i);
+    OS << "    " << RegBank.getRegUnitSetWeight(RegUnits.Units)
+       << ",  \t// " << i << ": " << RegBank.getRegPressureSet(i).Name << "\n";
+  }
+  OS << "    0 };\n"
+     << "  return PressureLimitTable[Idx];\n"
+     << "}\n\n";
+
+  OS << "/// Get the dimensions of register pressure "
+     << "impacted by this register class.\n"
+     << "/// Returns a -1 terminated array of pressure set IDs\n"
+     << "const int* " << ClassName << "::\n"
+     << "getRegClassPressureSets(const TargetRegisterClass *RC) const {\n"
+     << "  static const int RCSetsTable[] = {\n    ";
+  std::vector<unsigned> RCSetStarts(NumRCs);
+  for (unsigned i = 0, StartIdx = 0, e = NumRCs; i != e; ++i) {
+    RCSetStarts[i] = StartIdx;
+    ArrayRef<unsigned> PSetIDs = RegBank.getRCPressureSetIDs(i);
+    for (ArrayRef<unsigned>::iterator PSetI = PSetIDs.begin(),
+           PSetE = PSetIDs.end(); PSetI != PSetE; ++PSetI) {
+      OS << *PSetI << ",  ";
+      ++StartIdx;
+    }
+    OS << "-1,  \t// " << RegBank.getRegClasses()[i]->getName() << "\n    ";
+    ++StartIdx;
+  }
+  OS << "-1 };\n";
+  OS << "  static const unsigned RCSetStartTable[] = {\n    ";
+  for (unsigned i = 0, e = NumRCs; i != e; ++i) {
+    OS << RCSetStarts[i] << ",";
+  }
+  OS << "0 };\n"
+     << "  unsigned SetListStart = RCSetStartTable[RC->getID()];\n"
+     << "  return &RCSetsTable[SetListStart];\n"
+     << "}\n\n";
+}
+
 void
-RegisterInfoEmitter::EmitRegMapping(raw_ostream &OS,
-                                    const std::vector<CodeGenRegister*> &Regs,
-                                    bool isCtor) {
-
+RegisterInfoEmitter::EmitRegMappingTables(raw_ostream &OS,
+                                       const std::vector<CodeGenRegister*> &Regs,
+                                          bool isCtor) {
   // Collect all information about dwarf register numbers
   typedef std::map<Record*, std::vector<int64_t>, LessRecord> DwarfRegNumsMapTy;
   DwarfRegNumsMapTy DwarfRegNums;
@@ -135,6 +223,121 @@
     for (unsigned i = I->second.size(), e = maxLength; i != e; ++i)
       I->second.push_back(-1);
 
+  std::string Namespace = Regs[0]->TheDef->getValueAsString("Namespace");
+
+  OS << "// " << Namespace << " Dwarf<->LLVM register mappings.\n";
+
+  // Emit reverse information about the dwarf register numbers.
+  for (unsigned j = 0; j < 2; ++j) {
+    for (unsigned i = 0, e = maxLength; i != e; ++i) {
+      OS << "extern const MCRegisterInfo::DwarfLLVMRegPair " << Namespace;
+      OS << (j == 0 ? "DwarfFlavour" : "EHFlavour");
+      OS << i << "Dwarf2L[]";
+
+      if (!isCtor) {
+        OS << " = {\n";
+
+        // Store the mapping sorted by the LLVM reg num so lookup can be done
+        // with a binary search.
+        std::map<uint64_t, Record*> Dwarf2LMap;
+        for (DwarfRegNumsMapTy::iterator
+               I = DwarfRegNums.begin(), E = DwarfRegNums.end(); I != E; ++I) {
+          int DwarfRegNo = I->second[i];
+          if (DwarfRegNo < 0)
+            continue;
+          Dwarf2LMap[DwarfRegNo] = I->first;
+        }
+
+        for (std::map<uint64_t, Record*>::iterator
+               I = Dwarf2LMap.begin(), E = Dwarf2LMap.end(); I != E; ++I)
+          OS << "  { " << I->first << "U, " << getQualifiedName(I->second)
+             << " },\n";
+
+        OS << "};\n";
+      } else {
+        OS << ";\n";
+      }
+
+      // We have to store the size in a const global, it's used in multiple
+      // places.
+      OS << "extern const unsigned " << Namespace
+         << (j == 0 ? "DwarfFlavour" : "EHFlavour") << i << "Dwarf2LSize";
+      if (!isCtor)
+        OS << " = sizeof(" << Namespace
+           << (j == 0 ? "DwarfFlavour" : "EHFlavour") << i
+           << "Dwarf2L)/sizeof(MCRegisterInfo::DwarfLLVMRegPair);\n\n";
+      else
+        OS << ";\n\n";
+    }
+  }
+
+  for (unsigned i = 0, e = Regs.size(); i != e; ++i) {
+    Record *Reg = Regs[i]->TheDef;
+    const RecordVal *V = Reg->getValue("DwarfAlias");
+    if (!V || !V->getValue())
+      continue;
+
+    DefInit *DI = dynamic_cast<DefInit*>(V->getValue());
+    Record *Alias = DI->getDef();
+    DwarfRegNums[Reg] = DwarfRegNums[Alias];
+  }
+
+  // Emit information about the dwarf register numbers.
+  for (unsigned j = 0; j < 2; ++j) {
+    for (unsigned i = 0, e = maxLength; i != e; ++i) {
+      OS << "extern const MCRegisterInfo::DwarfLLVMRegPair " << Namespace;
+      OS << (j == 0 ? "DwarfFlavour" : "EHFlavour");
+      OS << i << "L2Dwarf[]";
+      if (!isCtor) {
+        OS << " = {\n";
+        // Store the mapping sorted by the Dwarf reg num so lookup can be done
+        // with a binary search.
+        for (DwarfRegNumsMapTy::iterator
+               I = DwarfRegNums.begin(), E = DwarfRegNums.end(); I != E; ++I) {
+          int RegNo = I->second[i];
+          if (RegNo == -1) // -1 is the default value, don't emit a mapping.
+            continue;
+
+          OS << "  { " << getQualifiedName(I->first) << ", " << RegNo
+             << "U },\n";
+        }
+        OS << "};\n";
+      } else {
+        OS << ";\n";
+      }
+
+      // We have to store the size in a const global, it's used in multiple
+      // places.
+      OS << "extern const unsigned " << Namespace
+         << (j == 0 ? "DwarfFlavour" : "EHFlavour") << i << "L2DwarfSize";
+      if (!isCtor)
+        OS << " = sizeof(" << Namespace
+           << (j == 0 ? "DwarfFlavour" : "EHFlavour") << i
+           << "L2Dwarf)/sizeof(MCRegisterInfo::DwarfLLVMRegPair);\n\n";
+      else
+        OS << ";\n\n";
+    }
+  }
+}
+
+void
+RegisterInfoEmitter::EmitRegMapping(raw_ostream &OS,
+                                    const std::vector<CodeGenRegister*> &Regs,
+                                    bool isCtor) {
+  // Emit the initializer so the tables from EmitRegMappingTables get wired up
+  // to the MCRegisterInfo object.
+  unsigned maxLength = 0;
+  for (unsigned i = 0, e = Regs.size(); i != e; ++i) {
+    Record *Reg = Regs[i]->TheDef;
+    maxLength = std::max((size_t)maxLength,
+                         Reg->getValueAsListOfInts("DwarfNumbers").size());
+  }
+
+  if (!maxLength)
+    return;
+
+  std::string Namespace = Regs[0]->TheDef->getValueAsString("Namespace");
+
   // Emit reverse information about the dwarf register numbers.
   for (unsigned j = 0; j < 2; ++j) {
     OS << "  switch (";
@@ -144,41 +347,26 @@
       OS << "EHFlavour";
     OS << ") {\n"
      << "  default:\n"
-     << "    assert(0 && \"Unknown DWARF flavour\");\n"
-     << "    break;\n";
+     << "    llvm_unreachable(\"Unknown DWARF flavour\");\n";
 
     for (unsigned i = 0, e = maxLength; i != e; ++i) {
       OS << "  case " << i << ":\n";
-      for (DwarfRegNumsMapTy::iterator
-             I = DwarfRegNums.begin(), E = DwarfRegNums.end(); I != E; ++I) {
-        int DwarfRegNo = I->second[i];
-        if (DwarfRegNo < 0)
-          continue;
-        OS << "    ";
-        if (!isCtor)
-          OS << "RI->";
-        OS << "mapDwarfRegToLLVMReg(" << DwarfRegNo << ", "
-           << getQualifiedName(I->first) << ", ";
-        if (j == 0)
+      OS << "    ";
+      if (!isCtor)
+        OS << "RI->";
+      std::string Tmp;
+      raw_string_ostream(Tmp) << Namespace
+                              << (j == 0 ? "DwarfFlavour" : "EHFlavour") << i
+                              << "Dwarf2L";
+      OS << "mapDwarfRegsToLLVMRegs(" << Tmp << ", " << Tmp << "Size, ";
+      if (j == 0)
           OS << "false";
         else
           OS << "true";
-        OS << " );\n";
-      }
+      OS << ");\n";
       OS << "    break;\n";
     }
     OS << "  }\n";
-  }
-
-  for (unsigned i = 0, e = Regs.size(); i != e; ++i) {
-    Record *Reg = Regs[i]->TheDef;
-    const RecordVal *V = Reg->getValue("DwarfAlias");
-    if (!V || !V->getValue())
-      continue;
-
-    DefInit *DI = dynamic_cast<DefInit*>(V->getValue());
-    Record *Alias = DI->getDef();
-    DwarfRegNums[Reg] = DwarfRegNums[Alias];
   }
 
   // Emit information about the dwarf register numbers.
@@ -190,26 +378,23 @@
       OS << "EHFlavour";
     OS << ") {\n"
        << "  default:\n"
-       << "    assert(0 && \"Unknown DWARF flavour\");\n"
-       << "    break;\n";
+       << "    llvm_unreachable(\"Unknown DWARF flavour\");\n";
 
     for (unsigned i = 0, e = maxLength; i != e; ++i) {
       OS << "  case " << i << ":\n";
-      // Sort by name to get a stable order.
-      for (DwarfRegNumsMapTy::iterator
-             I = DwarfRegNums.begin(), E = DwarfRegNums.end(); I != E; ++I) {
-        int RegNo = I->second[i];
-        OS << "    ";
-        if (!isCtor)
-          OS << "RI->";
-        OS << "mapLLVMRegToDwarfReg(" << getQualifiedName(I->first) << ", "
-           <<  RegNo << ", ";
-        if (j == 0)
+      OS << "    ";
+      if (!isCtor)
+        OS << "RI->";
+      std::string Tmp;
+      raw_string_ostream(Tmp) << Namespace
+                              << (j == 0 ? "DwarfFlavour" : "EHFlavour") << i
+                              << "L2Dwarf";
+      OS << "mapLLVMRegsToDwarfRegs(" << Tmp << ", " << Tmp << "Size, ";
+      if (j == 0)
           OS << "false";
         else
           OS << "true";
-        OS << " );\n";
-      }
+      OS << ");\n";
       OS << "    break;\n";
     }
     OS << "  }\n";
@@ -246,6 +431,14 @@
   }
 };
 
+static void printRegister(raw_ostream &OS, const CodeGenRegister *Reg) {
+  OS << getQualifiedName(Reg->TheDef);
+}
+
+static void printSimpleValueType(raw_ostream &OS, MVT::SimpleValueType VT) {
+  OS << getEnumName(VT);
+}
+
 //
 // runMCDesc - Print out MC register descriptions.
 //
@@ -257,87 +450,79 @@
   OS << "\n#ifdef GET_REGINFO_MC_DESC\n";
   OS << "#undef GET_REGINFO_MC_DESC\n";
 
+  const std::vector<CodeGenRegister*> &Regs = RegBank.getRegisters();
   std::map<const CodeGenRegister*, CodeGenRegister::Set> Overlaps;
   RegBank.computeOverlaps(Overlaps);
 
-  OS << "namespace llvm {\n\n";
-
-  const std::string &TargetName = Target.getName();
-  std::string ClassName = TargetName + "GenMCRegisterInfo";
-  OS << "struct " << ClassName << " : public MCRegisterInfo {\n"
-     << "  explicit " << ClassName << "(const MCRegisterDesc *D);\n";
-  OS << "};\n";
-
-  OS << "\nnamespace {\n";
-
-  const std::vector<CodeGenRegister*> &Regs = RegBank.getRegisters();
-
-  // Emit an overlap list for all registers.
+  // The lists of sub-registers, super-registers, and overlaps all go in the
+  // same array. That allows us to share suffixes.
+  typedef std::vector<const CodeGenRegister*> RegVec;
+  SmallVector<RegVec, 4> SubRegLists(Regs.size());
+  SmallVector<RegVec, 4> OverlapLists(Regs.size());
+  SequenceToOffsetTable<RegVec, CodeGenRegister::Less> RegSeqs;
+
+  // Precompute register lists for the SequenceToOffsetTable.
   for (unsigned i = 0, e = Regs.size(); i != e; ++i) {
     const CodeGenRegister *Reg = Regs[i];
-    const CodeGenRegister::Set &O = Overlaps[Reg];
-    // Move Reg to the front so TRI::getAliasSet can share the list.
-    OS << "  const unsigned " << Reg->getName() << "_Overlaps[] = { "
-       << getQualifiedName(Reg->TheDef) << ", ";
-    for (CodeGenRegister::Set::const_iterator I = O.begin(), E = O.end();
-         I != E; ++I)
-      if (*I != Reg)
-        OS << getQualifiedName((*I)->TheDef) << ", ";
-    OS << "0 };\n";
-  }
-
-  // Emit the empty sub-registers list
-  OS << "  const unsigned Empty_SubRegsSet[] = { 0 };\n";
-  // Loop over all of the registers which have sub-registers, emitting the
-  // sub-registers list to memory.
+
+    // Compute the ordered sub-register list.
+    SetVector<const CodeGenRegister*> SR;
+    Reg->addSubRegsPreOrder(SR, RegBank);
+    RegVec &SubRegList = SubRegLists[i];
+    SubRegList.assign(SR.begin(), SR.end());
+    RegSeqs.add(SubRegList);
+
+    // Super-registers are already computed.
+    const RegVec &SuperRegList = Reg->getSuperRegs();
+    RegSeqs.add(SuperRegList);
+
+    // The list of overlaps doesn't need to have any particular order, except
+    // Reg itself must be the first element. Pick an ordering that has one of
+    // the other lists as a suffix.
+    RegVec &OverlapList = OverlapLists[i];
+    const RegVec &Suffix = SubRegList.size() > SuperRegList.size() ?
+                           SubRegList : SuperRegList;
+    CodeGenRegister::Set Omit(Suffix.begin(), Suffix.end());
+
+    // First element is Reg itself.
+    OverlapList.push_back(Reg);
+    Omit.insert(Reg);
+
+    // Any elements not in Suffix.
+    const CodeGenRegister::Set &OSet = Overlaps[Reg];
+    std::set_difference(OSet.begin(), OSet.end(),
+                        Omit.begin(), Omit.end(),
+                        std::back_inserter(OverlapList),
+                        CodeGenRegister::Less());
+
+    // Finally, Suffix itself.
+    OverlapList.insert(OverlapList.end(), Suffix.begin(), Suffix.end());
+    RegSeqs.add(OverlapList);
+  }
+
+  // Compute the final layout of the sequence table.
+  RegSeqs.layout();
+
+  OS << "namespace llvm {\n\n";
+
+  const std::string &TargetName = Target.getName();
+
+  // Emit the shared table of register lists.
+  OS << "extern const uint16_t " << TargetName << "RegLists[] = {\n";
+  RegSeqs.emit(OS, printRegister);
+  OS << "};\n\n";
+
+  OS << "extern const MCRegisterDesc " << TargetName
+     << "RegDesc[] = { // Descriptors\n";
+  OS << "  { \"NOREG\", 0, 0, 0 },\n";
+
+  // Emit the register descriptors now.
   for (unsigned i = 0, e = Regs.size(); i != e; ++i) {
-    const CodeGenRegister &Reg = *Regs[i];
-    if (Reg.getSubRegs().empty())
-     continue;
-    // getSubRegs() orders by SubRegIndex. We want a topological order.
-    SetVector<CodeGenRegister*> SR;
-    Reg.addSubRegsPreOrder(SR);
-    OS << "  const unsigned " << Reg.getName() << "_SubRegsSet[] = { ";
-    for (unsigned j = 0, je = SR.size(); j != je; ++j)
-      OS << getQualifiedName(SR[j]->TheDef) << ", ";
-    OS << "0 };\n";
-  }
-
-  // Emit the empty super-registers list
-  OS << "  const unsigned Empty_SuperRegsSet[] = { 0 };\n";
-  // Loop over all of the registers which have super-registers, emitting the
-  // super-registers list to memory.
-  for (unsigned i = 0, e = Regs.size(); i != e; ++i) {
-    const CodeGenRegister &Reg = *Regs[i];
-    const CodeGenRegister::SuperRegList &SR = Reg.getSuperRegs();
-    if (SR.empty())
-      continue;
-    OS << "  const unsigned " << Reg.getName() << "_SuperRegsSet[] = { ";
-    for (unsigned j = 0, je = SR.size(); j != je; ++j)
-      OS << getQualifiedName(SR[j]->TheDef) << ", ";
-    OS << "0 };\n";
-  }
-  OS << "}\n";       // End of anonymous namespace...
-
-  OS << "\nMCRegisterDesc " << TargetName
-     << "RegDesc[] = { // Descriptors\n";
-  OS << "  { \"NOREG\",\t0,\t0,\t0 },\n";
-
-  // Now that register alias and sub-registers sets have been emitted, emit the
-  // register descriptors now.
-  for (unsigned i = 0, e = Regs.size(); i != e; ++i) {
-    const CodeGenRegister &Reg = *Regs[i];
-    OS << "  { \"";
-    OS << Reg.getName() << "\",\t" << Reg.getName() << "_Overlaps,\t";
-    if (!Reg.getSubRegs().empty())
-      OS << Reg.getName() << "_SubRegsSet,\t";
-    else
-      OS << "Empty_SubRegsSet,\t";
-    if (!Reg.getSuperRegs().empty())
-      OS << Reg.getName() << "_SuperRegsSet";
-    else
-      OS << "Empty_SuperRegsSet";
-    OS << " },\n";
+    const CodeGenRegister *Reg = Regs[i];
+    OS << "  { \"" << Reg->getName() << "\", "
+       << RegSeqs.get(OverlapLists[i]) << ", "
+       << RegSeqs.get(SubRegLists[i]) << ", "
+       << RegSeqs.get(Reg->getSuperRegs()) << " },\n";
   }
   OS << "};\n\n";      // End of register descriptors...
 
@@ -356,7 +541,7 @@
 
     // Emit the register list now.
     OS << "  // " << Name << " Register Class...\n"
-       << "  static const unsigned " << Name
+       << "  const uint16_t " << Name
        << "[] = {\n    ";
     for (unsigned i = 0, e = Order.size(); i != e; ++i) {
       Record *Reg = Order[i];
@@ -365,7 +550,7 @@
     OS << "\n  };\n\n";
 
     OS << "  // " << Name << " Bit set.\n"
-       << "  static const unsigned char " << Name
+       << "  const uint8_t " << Name
        << "Bits[] = {\n    ";
     BitVectorEmitter BVE;
     for (unsigned i = 0, e = Order.size(); i != e; ++i) {
@@ -378,23 +563,63 @@
   }
   OS << "}\n\n";
 
-  OS << "MCRegisterClass " << TargetName << "MCRegisterClasses[] = {\n";
+  OS << "extern const MCRegisterClass " << TargetName
+     << "MCRegisterClasses[] = {\n";
 
   for (unsigned rc = 0, e = RegisterClasses.size(); rc != e; ++rc) {
     const CodeGenRegisterClass &RC = *RegisterClasses[rc];
-    OS << "  MCRegisterClass(" << RC.getQualifiedName() + "RegClassID" << ", "
-       << '\"' << RC.getName() << "\", "
+
+    // Asserts to make sure values will fit in table assuming types from
+    // MCRegisterInfo.h
+    assert((RC.SpillSize/8) <= 0xffff && "SpillSize too large.");
+    assert((RC.SpillAlignment/8) <= 0xffff && "SpillAlignment too large.");
+    assert(RC.CopyCost >= -128 && RC.CopyCost <= 127 && "Copy cost too large.");
+
+    OS << "  { " << '\"' << RC.getName() << "\", "
+       << RC.getName() << ", " << RC.getName() << "Bits, "
+       << RC.getOrder().size() << ", sizeof(" << RC.getName() << "Bits), "
+       << RC.getQualifiedName() + "RegClassID" << ", "
        << RC.SpillSize/8 << ", "
        << RC.SpillAlignment/8 << ", "
        << RC.CopyCost << ", "
-       << RC.Allocatable << ", "
-       << RC.getName() << ", " << RC.getName() << " + "
-       << RC.getOrder().size() << ", "
-       << RC.getName() << "Bits, sizeof(" << RC.getName() << "Bits)"
-       << "),\n";
+       << RC.Allocatable << " },\n";
   }
 
   OS << "};\n\n";
+
+  // Emit the data table for getSubReg().
+  ArrayRef<CodeGenSubRegIndex*> SubRegIndices = RegBank.getSubRegIndices();
+  if (SubRegIndices.size()) {
+    OS << "const uint16_t " << TargetName << "SubRegTable[]["
+       << SubRegIndices.size() << "] = {\n";
+    for (unsigned i = 0, e = Regs.size(); i != e; ++i) {
+      const CodeGenRegister::SubRegMap &SRM = Regs[i]->getSubRegs();
+      OS << "  /* " << Regs[i]->TheDef->getName() << " */\n";
+      if (SRM.empty()) {
+        OS << "  {0},\n";
+        continue;
+      }
+      OS << "  {";
+      for (unsigned j = 0, je = SubRegIndices.size(); j != je; ++j) {
+        // FIXME: We really should keep this to 80 columns...
+        CodeGenRegister::SubRegMap::const_iterator SubReg =
+          SRM.find(SubRegIndices[j]);
+        if (SubReg != SRM.end())
+          OS << getQualifiedName(SubReg->second->TheDef);
+        else
+          OS << "0";
+        if (j != je - 1)
+          OS << ", ";
+      }
+      OS << "}" << (i != e ? "," : "") << "\n";
+    }
+    OS << "};\n\n";
+    OS << "const uint16_t *get" << TargetName
+       << "SubRegTable() {\n  return (const uint16_t *)" << TargetName
+       << "SubRegTable;\n}\n\n";
+  }
+
+  EmitRegMappingTables(OS, Regs, false);
 
   // MCRegisterInfo initialization routine.
   OS << "static inline void Init" << TargetName
@@ -402,12 +627,16 @@
      << "unsigned DwarfFlavour = 0, unsigned EHFlavour = 0) {\n";
   OS << "  RI->InitMCRegisterInfo(" << TargetName << "RegDesc, "
      << Regs.size()+1 << ", RA, " << TargetName << "MCRegisterClasses, "
-     << RegisterClasses.size() << ");\n\n";
+     << RegisterClasses.size() << ", " << TargetName << "RegLists, ";
+  if (SubRegIndices.size() != 0)
+    OS << "(uint16_t*)" << TargetName << "SubRegTable, "
+       << SubRegIndices.size() << ");\n\n";
+  else
+    OS << "NULL, 0);\n\n";
 
   EmitRegMapping(OS, Regs, false);
 
   OS << "}\n\n";
-
 
   OS << "} // End llvm namespace \n";
   OS << "#endif // GET_REGINFO_MC_DESC\n\n";
@@ -424,8 +653,7 @@
   const std::string &TargetName = Target.getName();
   std::string ClassName = TargetName + "GenRegisterInfo";
 
-  OS << "#include \"llvm/Target/TargetRegisterInfo.h\"\n";
-  OS << "#include <string>\n\n";
+  OS << "#include \"llvm/Target/TargetRegisterInfo.h\"\n\n";
 
   OS << "namespace llvm {\n\n";
 
@@ -434,27 +662,19 @@
      << "(unsigned RA, unsigned D = 0, unsigned E = 0);\n"
      << "  virtual bool needsStackRealignment(const MachineFunction &) const\n"
      << "     { return false; }\n"
-     << "  unsigned getSubReg(unsigned RegNo, unsigned Index) const;\n"
-     << "  unsigned getSubRegIndex(unsigned RegNo, unsigned SubRegNo) const;\n"
      << "  unsigned composeSubRegIndices(unsigned, unsigned) const;\n"
      << "  const TargetRegisterClass *"
         "getSubClassWithSubReg(const TargetRegisterClass*, unsigned) const;\n"
+     << "  const TargetRegisterClass *getMatchingSuperRegClass("
+        "const TargetRegisterClass*, const TargetRegisterClass*, "
+        "unsigned) const;\n"
+     << "  const RegClassWeight &getRegClassWeight("
+     << "const TargetRegisterClass *RC) const;\n"
+     << "  unsigned getNumRegPressureSets() const;\n"
+     << "  unsigned getRegPressureSetLimit(unsigned Idx) const;\n"
+     << "  const int *getRegClassPressureSets("
+     << "const TargetRegisterClass *RC) const;\n"
      << "};\n\n";
-
-  const std::vector<Record*> &SubRegIndices = RegBank.getSubRegIndices();
-  if (!SubRegIndices.empty()) {
-    OS << "\n// Subregister indices\n";
-    std::string Namespace = SubRegIndices[0]->getValueAsString("Namespace");
-    if (!Namespace.empty())
-      OS << "namespace " << Namespace << " {\n";
-    OS << "enum {\n  NoSubRegister,\n";
-    for (unsigned i = 0, e = RegBank.getNumNamedIndices(); i != e; ++i)
-      OS << "  " << SubRegIndices[i]->getName() << ",\t// " << i+1 << "\n";
-    OS << "  NUM_TARGET_NAMED_SUBREGS = " << SubRegIndices.size()+1 << "\n";
-    OS << "};\n";
-    if (!Namespace.empty())
-      OS << "}\n";
-  }
 
   ArrayRef<CodeGenRegisterClass*> RegisterClasses = RegBank.getRegClasses();
 
@@ -466,19 +686,11 @@
       const CodeGenRegisterClass &RC = *RegisterClasses[i];
       const std::string &Name = RC.getName();
 
-      // Output the register class definition.
-      OS << "  struct " << Name << "Class : public TargetRegisterClass {\n"
-         << "    " << Name << "Class();\n";
-      if (!RC.AltOrderSelect.empty())
-        OS << "    ArrayRef<unsigned> "
-              "getRawAllocationOrder(const MachineFunction&) const;\n";
-      OS << "  };\n";
-
       // Output the extern for the instance.
-      OS << "  extern " << Name << "Class\t" << Name << "RegClass;\n";
+      OS << "  extern const TargetRegisterClass " << Name << "RegClass;\n";
       // Output the extern for the pointer to the instance (should remove).
-      OS << "  static TargetRegisterClass * const "<< Name <<"RegisterClass = &"
-         << Name << "RegClass;\n";
+      OS << "  static const TargetRegisterClass * const " << Name
+         << "RegisterClass = &" << Name << "RegClass;\n";
     }
     OS << "} // end of namespace " << TargetName << "\n\n";
   }
@@ -500,8 +712,8 @@
   OS << "namespace llvm {\n\n";
 
   // Get access to MCRegisterClass data.
-  OS << "extern MCRegisterClass " << Target.getName()
-    << "MCRegisterClasses[];\n";
+  OS << "extern const MCRegisterClass " << Target.getName()
+     << "MCRegisterClasses[];\n";
 
   // Start out by emitting each of the register classes.
   ArrayRef<CodeGenRegisterClass*> RegisterClasses = RegBank.getRegClasses();
@@ -518,38 +730,21 @@
       AllocatableRegs.insert(Order.begin(), Order.end());
   }
 
-  OS << "namespace {     // Register classes...\n";
-
-  // Emit the ValueType arrays for each RegisterClass
-  for (unsigned rc = 0, e = RegisterClasses.size(); rc != e; ++rc) {
-    const CodeGenRegisterClass &RC = *RegisterClasses[rc];
-
-    // Give the register class a legal C name if it's anonymous.
-    std::string Name = RC.getName() + "VTs";
-
-    // Emit the register list now.
-    OS << "  // " << Name
-       << " Register Class Value Types...\n"
-       << "  static const EVT " << Name
-       << "[] = {\n    ";
-    for (unsigned i = 0, e = RC.VTs.size(); i != e; ++i)
-      OS << getEnumName(RC.VTs[i]) << ", ";
-    OS << "MVT::Other\n  };\n\n";
-  }
-  OS << "}  // end anonymous namespace\n\n";
+  // Build a shared array of value types.
+  SequenceToOffsetTable<std::vector<MVT::SimpleValueType> > VTSeqs;
+  for (unsigned rc = 0, e = RegisterClasses.size(); rc != e; ++rc)
+    VTSeqs.add(RegisterClasses[rc]->VTs);
+  VTSeqs.layout();
+  OS << "\nstatic const MVT::SimpleValueType VTLists[] = {\n";
+  VTSeqs.emit(OS, printSimpleValueType, "MVT::Other");
+  OS << "};\n";
 
   // Now that all of the structs have been emitted, emit the instances.
   if (!RegisterClasses.empty()) {
-    OS << "namespace " << RegisterClasses[0]->Namespace
-       << " {   // Register class instances\n";
-    for (unsigned i = 0, e = RegisterClasses.size(); i != e; ++i)
-      OS << "  " << RegisterClasses[i]->getName()  << "Class\t"
-         << RegisterClasses[i]->getName() << "RegClass;\n";
-
     std::map<unsigned, std::set<unsigned> > SuperRegClassMap;
 
-    OS << "\n  static const TargetRegisterClass* const "
-      << "NullRegClasses[] = { NULL };\n\n";
+    OS << "\nstatic const TargetRegisterClass *const "
+       << "NullRegClasses[] = { NULL };\n\n";
 
     unsigned NumSubRegIndices = RegBank.getSubRegIndices().size();
 
@@ -574,10 +769,10 @@
         // Give the register class a legal C name if it's anonymous.
         std::string Name = RC.getName();
 
-        OS << "  // " << Name
+        OS << "// " << Name
            << " Super-register Classes...\n"
-           << "  static const TargetRegisterClass* const "
-           << Name << "SuperRegClasses[] = {\n    ";
+           << "static const TargetRegisterClass *const "
+           << Name << "SuperRegClasses[] = {\n  ";
 
         bool Empty = true;
         std::map<unsigned, std::set<unsigned> >::iterator I =
@@ -594,7 +789,7 @@
         }
 
         OS << (!Empty ? ", " : "") << "NULL";
-        OS << "\n  };\n\n";
+        OS << "\n};\n\n";
       }
     }
 
@@ -605,9 +800,9 @@
       // Give the register class a legal C name if it's anonymous.
       std::string Name = RC.getName();
 
-      OS << "  static const unsigned " << Name << "SubclassMask[] = { ";
+      OS << "static const uint32_t " << Name << "SubclassMask[] = {\n  ";
       printBitVectorAsHex(OS, RC.getSubClasses(), 32);
-      OS << "};\n\n";
+      OS << "\n};\n\n";
     }
 
     // Emit NULL terminated super-class lists.
@@ -619,52 +814,69 @@
       if (Supers.empty())
         continue;
 
-      OS << "  static const TargetRegisterClass* const "
+      OS << "static const TargetRegisterClass *const "
          << RC.getName() << "Superclasses[] = {\n";
       for (unsigned i = 0; i != Supers.size(); ++i)
-        OS << "    &" << Supers[i]->getQualifiedName() << "RegClass,\n";
-      OS << "    NULL\n  };\n\n";
+        OS << "  &" << Supers[i]->getQualifiedName() << "RegClass,\n";
+      OS << "  NULL\n};\n\n";
     }
 
     // Emit methods.
     for (unsigned i = 0, e = RegisterClasses.size(); i != e; ++i) {
       const CodeGenRegisterClass &RC = *RegisterClasses[i];
-      OS << RC.getName() << "Class::" << RC.getName()
-         << "Class()  : TargetRegisterClass(&"
-         << Target.getName() << "MCRegisterClasses["
-         << RC.getName() + "RegClassID" << "], "
-         << RC.getName() + "VTs" << ", "
-         << RC.getName() + "SubclassMask" << ", ";
-      if (RC.getSuperClasses().empty())
-        OS << "NullRegClasses, ";
-      else
-        OS << RC.getName() + "Superclasses, ";
-      OS << (NumSubRegIndices ? RC.getName() + "Super" : std::string("Null"))
-         << "RegClasses"
-         << ") {}\n";
       if (!RC.AltOrderSelect.empty()) {
         OS << "\nstatic inline unsigned " << RC.getName()
            << "AltOrderSelect(const MachineFunction &MF) {"
-           << RC.AltOrderSelect << "}\n\nArrayRef<unsigned> "
-           << RC.getName() << "Class::"
-           << "getRawAllocationOrder(const MachineFunction &MF) const {\n";
+           << RC.AltOrderSelect << "}\n\n"
+           << "static ArrayRef<uint16_t> " << RC.getName()
+           << "GetRawAllocationOrder(const MachineFunction &MF) {\n";
         for (unsigned oi = 1 , oe = RC.getNumOrders(); oi != oe; ++oi) {
           ArrayRef<Record*> Elems = RC.getOrder(oi);
-          OS << "  static const unsigned AltOrder" << oi << "[] = {";
-          for (unsigned elem = 0; elem != Elems.size(); ++elem)
-            OS << (elem ? ", " : " ") << getQualifiedName(Elems[elem]);
-          OS << " };\n";
+          if (!Elems.empty()) {
+            OS << "  static const uint16_t AltOrder" << oi << "[] = {";
+            for (unsigned elem = 0; elem != Elems.size(); ++elem)
+              OS << (elem ? ", " : " ") << getQualifiedName(Elems[elem]);
+            OS << " };\n";
+          }
         }
         OS << "  const MCRegisterClass &MCR = " << Target.getName()
-           << "MCRegisterClasses[" << RC.getQualifiedName() + "RegClassID];"
-           << "  static const ArrayRef<unsigned> Order[] = {\n"
+           << "MCRegisterClasses[" << RC.getQualifiedName() + "RegClassID];\n"
+           << "  const ArrayRef<uint16_t> Order[] = {\n"
            << "    makeArrayRef(MCR.begin(), MCR.getNumRegs()";
         for (unsigned oi = 1, oe = RC.getNumOrders(); oi != oe; ++oi)
-          OS << "),\n    makeArrayRef(AltOrder" << oi;
+          if (RC.getOrder(oi).empty())
+            OS << "),\n    ArrayRef<uint16_t>(";
+          else
+            OS << "),\n    makeArrayRef(AltOrder" << oi;
         OS << ")\n  };\n  const unsigned Select = " << RC.getName()
            << "AltOrderSelect(MF);\n  assert(Select < " << RC.getNumOrders()
            << ");\n  return Order[Select];\n}\n";
         }
+    }
+
+    // Now emit the actual value-initialized register class instances.
+    OS << "namespace " << RegisterClasses[0]->Namespace
+       << " {   // Register class instances\n";
+
+    for (unsigned i = 0, e = RegisterClasses.size(); i != e; ++i) {
+      const CodeGenRegisterClass &RC = *RegisterClasses[i];
+      OS << "  extern const TargetRegisterClass "
+         << RegisterClasses[i]->getName() << "RegClass = {\n    "
+         << '&' << Target.getName() << "MCRegisterClasses[" << RC.getName()
+         << "RegClassID],\n    "
+         << "VTLists + " << VTSeqs.get(RC.VTs) << ",\n    "
+         << RC.getName() << "SubclassMask,\n    ";
+      if (RC.getSuperClasses().empty())
+        OS << "NullRegClasses,\n    ";
+      else
+        OS << RC.getName() << "Superclasses,\n    ";
+      OS << (NumSubRegIndices ? RC.getName() + "Super" : std::string("Null"))
+         << "RegClasses,\n    ";
+      if (RC.AltOrderSelect.empty())
+        OS << "0\n";
+      else
+        OS << RC.getName() << "GetRawAllocationOrder\n";
+      OS << "  };\n\n";
     }
 
     OS << "}\n";
@@ -680,28 +892,27 @@
 
   // Emit extra information about registers.
   const std::string &TargetName = Target.getName();
-  OS << "\n  static const TargetRegisterInfoDesc "
-     << TargetName << "RegInfoDesc[] = "
-     << "{ // Extra Descriptors\n";
-  OS << "    { 0, 0 },\n";
+  OS << "\nstatic const TargetRegisterInfoDesc "
+     << TargetName << "RegInfoDesc[] = { // Extra Descriptors\n";
+  OS << "  { 0, 0 },\n";
 
   const std::vector<CodeGenRegister*> &Regs = RegBank.getRegisters();
   for (unsigned i = 0, e = Regs.size(); i != e; ++i) {
     const CodeGenRegister &Reg = *Regs[i];
-    OS << "    { ";
+    OS << "  { ";
     OS << Reg.CostPerUse << ", "
        << int(AllocatableRegs.count(Reg.TheDef)) << " },\n";
   }
-  OS << "  };\n";      // End of register descriptors...
+  OS << "};\n";      // End of register descriptors...
 
 
   // Calculate the mapping of subregister+index pairs to physical registers.
-  // This will also create further anonymous indexes.
+  // This will also create further anonymous indices.
   unsigned NamedIndices = RegBank.getNumNamedIndices();
 
   // Emit SubRegIndex names, skipping 0
-  const std::vector<Record*> &SubRegIndices = RegBank.getSubRegIndices();
-  OS << "\n  static const char *const " << TargetName
+  ArrayRef<CodeGenSubRegIndex*> SubRegIndices = RegBank.getSubRegIndices();
+  OS << "\nstatic const char *const " << TargetName
      << "SubRegIndexTable[] = { \"";
   for (unsigned i = 0, e = SubRegIndices.size(); i != e; ++i) {
     OS << SubRegIndices[i]->getName();
@@ -710,7 +921,7 @@
   }
   OS << "\" };\n\n";
 
-  // Emit names of the anonymus subreg indexes.
+  // Emit names of the anonymous subreg indices.
   if (SubRegIndices.size() > NamedIndices) {
     OS << "  enum {";
     for (unsigned i = NamedIndices, e = SubRegIndices.size(); i != e; ++i) {
@@ -723,48 +934,6 @@
   OS << "\n";
 
   std::string ClassName = Target.getName() + "GenRegisterInfo";
-
-  // Emit the subregister + index mapping function based on the information
-  // calculated above.
-  OS << "unsigned " << ClassName
-     << "::getSubReg(unsigned RegNo, unsigned Index) const {\n"
-     << "  switch (RegNo) {\n"
-     << "  default:\n    return 0;\n";
-  for (unsigned i = 0, e = Regs.size(); i != e; ++i) {
-    const CodeGenRegister::SubRegMap &SRM = Regs[i]->getSubRegs();
-    if (SRM.empty())
-      continue;
-    OS << "  case " << getQualifiedName(Regs[i]->TheDef) << ":\n";
-    OS << "    switch (Index) {\n";
-    OS << "    default: return 0;\n";
-    for (CodeGenRegister::SubRegMap::const_iterator ii = SRM.begin(),
-         ie = SRM.end(); ii != ie; ++ii)
-      OS << "    case " << getQualifiedName(ii->first)
-         << ": return " << getQualifiedName(ii->second->TheDef) << ";\n";
-    OS << "    };\n" << "    break;\n";
-  }
-  OS << "  };\n";
-  OS << "  return 0;\n";
-  OS << "}\n\n";
-
-  OS << "unsigned " << ClassName
-     << "::getSubRegIndex(unsigned RegNo, unsigned SubRegNo) const {\n"
-     << "  switch (RegNo) {\n"
-     << "  default:\n    return 0;\n";
-   for (unsigned i = 0, e = Regs.size(); i != e; ++i) {
-     const CodeGenRegister::SubRegMap &SRM = Regs[i]->getSubRegs();
-     if (SRM.empty())
-       continue;
-    OS << "  case " << getQualifiedName(Regs[i]->TheDef) << ":\n";
-    for (CodeGenRegister::SubRegMap::const_iterator ii = SRM.begin(),
-         ie = SRM.end(); ii != ie; ++ii)
-      OS << "    if (SubRegNo == " << getQualifiedName(ii->second->TheDef)
-         << ")  return " << getQualifiedName(ii->first) << ";\n";
-    OS << "    return 0;\n";
-  }
-  OS << "  };\n";
-  OS << "  return 0;\n";
-  OS << "}\n\n";
 
   // Emit composeSubRegIndices
   OS << "unsigned " << ClassName
@@ -774,15 +943,15 @@
   for (unsigned i = 0, e = SubRegIndices.size(); i != e; ++i) {
     bool Open = false;
     for (unsigned j = 0; j != e; ++j) {
-      if (Record *Comp = RegBank.getCompositeSubRegIndex(SubRegIndices[i],
-                                                         SubRegIndices[j])) {
+      if (CodeGenSubRegIndex *Comp =
+            SubRegIndices[i]->compose(SubRegIndices[j])) {
         if (!Open) {
-          OS << "  case " << getQualifiedName(SubRegIndices[i])
+          OS << "  case " << SubRegIndices[i]->getQualifiedName()
              << ": switch(IdxB) {\n    default: return IdxB;\n";
           Open = true;
         }
-        OS << "    case " << getQualifiedName(SubRegIndices[j])
-           << ": return " << getQualifiedName(Comp) << ";\n";
+        OS << "    case " << SubRegIndices[j]->getQualifiedName()
+           << ": return " << Comp->getQualifiedName() << ";\n";
       }
     }
     if (Open)
@@ -811,7 +980,7 @@
       const CodeGenRegisterClass &RC = *RegisterClasses[rci];
       OS << "    {\t// " << RC.getName() << "\n";
       for (unsigned sri = 0, sre = SubRegIndices.size(); sri != sre; ++sri) {
-        Record *Idx = SubRegIndices[sri];
+        CodeGenSubRegIndex *Idx = SubRegIndices[sri];
         if (CodeGenRegisterClass *SRC = RC.getSubClassWithSubReg(Idx))
           OS << "      " << SRC->EnumValue + 1 << ",\t// " << Idx->getName()
              << " -> " << SRC->getName() << "\n";
@@ -828,21 +997,105 @@
   }
   OS << "}\n\n";
 
+  // Emit getMatchingSuperRegClass.
+  OS << "const TargetRegisterClass *" << ClassName
+     << "::getMatchingSuperRegClass(const TargetRegisterClass *A,"
+        " const TargetRegisterClass *B, unsigned Idx) const {\n";
+  if (SubRegIndices.empty()) {
+    OS << "  llvm_unreachable(\"Target has no sub-registers\");\n";
+  } else {
+    // We need to find the largest sub-class of A such that every register has
+    // an Idx sub-register in B.  Map (B, Idx) to a bit-vector of
+    // super-register classes that map into B. Then compute the largest common
+    // sub-class with A by taking advantage of the register class ordering,
+    // like getCommonSubClass().
+
+    // Bitvector table is NumRCs x NumSubIndexes x BVWords, where BVWords is
+    // the number of 32-bit words required to represent all register classes.
+    const unsigned BVWords = (RegisterClasses.size()+31)/32;
+    BitVector BV(RegisterClasses.size());
+
+    OS << "  static const uint32_t Table[" << RegisterClasses.size()
+       << "][" << SubRegIndices.size() << "][" << BVWords << "] = {\n";
+    for (unsigned rci = 0, rce = RegisterClasses.size(); rci != rce; ++rci) {
+      const CodeGenRegisterClass &RC = *RegisterClasses[rci];
+      OS << "    {\t// " << RC.getName() << "\n";
+      for (unsigned sri = 0, sre = SubRegIndices.size(); sri != sre; ++sri) {
+        CodeGenSubRegIndex *Idx = SubRegIndices[sri];
+        BV.reset();
+        RC.getSuperRegClasses(Idx, BV);
+        OS << "      { ";
+        printBitVectorAsHex(OS, BV, 32);
+        OS << "},\t// " << Idx->getName() << '\n';
+      }
+      OS << "    },\n";
+    }
+    OS << "  };\n  assert(A && B && \"Missing regclass\");\n"
+       << "  --Idx;\n"
+       << "  assert(Idx < " << SubRegIndices.size() << " && \"Bad subreg\");\n"
+       << "  const uint32_t *TV = Table[B->getID()][Idx];\n"
+       << "  const uint32_t *SC = A->getSubClassMask();\n"
+       << "  for (unsigned i = 0; i != " << BVWords << "; ++i)\n"
+       << "    if (unsigned Common = TV[i] & SC[i])\n"
+       << "      return getRegClass(32*i + CountTrailingZeros_32(Common));\n"
+       << "  return 0;\n";
+  }
+  OS << "}\n\n";
+
+  EmitRegUnitPressure(OS, RegBank, ClassName);
+
   // Emit the constructor of the class...
-  OS << "extern MCRegisterDesc " << TargetName << "RegDesc[];\n";
-
-  OS << ClassName << "::" << ClassName
+  OS << "extern const MCRegisterDesc " << TargetName << "RegDesc[];\n";
+  OS << "extern const uint16_t " << TargetName << "RegLists[];\n";
+  if (SubRegIndices.size() != 0)
+    OS << "extern const uint16_t *get" << TargetName
+       << "SubRegTable();\n";
+
+  EmitRegMappingTables(OS, Regs, true);
+
+  OS << ClassName << "::\n" << ClassName
      << "(unsigned RA, unsigned DwarfFlavour, unsigned EHFlavour)\n"
      << "  : TargetRegisterInfo(" << TargetName << "RegInfoDesc"
      << ", RegisterClasses, RegisterClasses+" << RegisterClasses.size() <<",\n"
-     << "                 " << TargetName << "SubRegIndexTable) {\n"
+     << "             " << TargetName << "SubRegIndexTable) {\n"
      << "  InitMCRegisterInfo(" << TargetName << "RegDesc, "
-     << Regs.size()+1 << ", RA, " << TargetName << "MCRegisterClasses, "
-     << RegisterClasses.size() << ");\n\n";
+     << Regs.size()+1 << ", RA,\n                     " << TargetName
+     << "MCRegisterClasses, " << RegisterClasses.size() << ",\n"
+     << "                     " << TargetName << "RegLists,\n"
+     << "                     ";
+  if (SubRegIndices.size() != 0)
+    OS << "get" << TargetName << "SubRegTable(), "
+       << SubRegIndices.size() << ");\n\n";
+  else
+    OS << "NULL, 0);\n\n";
 
   EmitRegMapping(OS, Regs, true);
 
   OS << "}\n\n";
+
+
+  // Emit CalleeSavedRegs information.
+  std::vector<Record*> CSRSets =
+    Records.getAllDerivedDefinitions("CalleeSavedRegs");
+  for (unsigned i = 0, e = CSRSets.size(); i != e; ++i) {
+    Record *CSRSet = CSRSets[i];
+    const SetTheory::RecVec *Regs = RegBank.getSets().expand(CSRSet);
+    assert(Regs && "Cannot expand CalleeSavedRegs instance");
+
+    // Emit the *_SaveList list of callee-saved registers.
+    OS << "static const uint16_t " << CSRSet->getName()
+       << "_SaveList[] = { ";
+    for (unsigned r = 0, re = Regs->size(); r != re; ++r)
+      OS << getQualifiedName((*Regs)[r]) << ", ";
+    OS << "0 };\n";
+
+    // Emit the *_RegMask bit mask of call-preserved registers.
+    OS << "static const uint32_t " << CSRSet->getName()
+       << "_RegMask[] = { ";
+    printBitVectorAsHex(OS, RegBank.computeCoveredRegisters(*Regs), 32);
+    OS << "};\n";
+  }
+  OS << "\n\n";
 
   OS << "} // End llvm namespace \n";
   OS << "#endif // GET_REGINFO_TARGET_DESC\n\n";
