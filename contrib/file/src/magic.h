/*
 * Copyright (c) Christos Zoulas 2003.
 * All Rights Reserved.
 *
 * Redistribution and use in source and binary forms, with or without
 * modification, are permitted provided that the following conditions
 * are met:
 * 1. Redistributions of source code must retain the above copyright
 *    notice immediately at the beginning of the file, without modification,
 *    this list of conditions, and the following disclaimer.
 * 2. Redistributions in binary form must reproduce the above copyright
 *    notice, this list of conditions and the following disclaimer in the
 *    documentation and/or other materials provided with the distribution.
 *
 * THIS SOFTWARE IS PROVIDED BY THE AUTHOR AND CONTRIBUTORS ``AS IS'' AND
 * ANY EXPRESS OR IMPLIED WARRANTIES, INCLUDING, BUT NOT LIMITED TO, THE
 * IMPLIED WARRANTIES OF MERCHANTABILITY AND FITNESS FOR A PARTICULAR PURPOSE
 * ARE DISCLAIMED. IN NO EVENT SHALL THE AUTHOR OR CONTRIBUTORS BE LIABLE FOR
 * ANY DIRECT, INDIRECT, INCIDENTAL, SPECIAL, EXEMPLARY, OR CONSEQUENTIAL
 * DAMAGES (INCLUDING, BUT NOT LIMITED TO, PROCUREMENT OF SUBSTITUTE GOODS
 * OR SERVICES; LOSS OF USE, DATA, OR PROFITS; OR BUSINESS INTERRUPTION)
 * HOWEVER CAUSED AND ON ANY THEORY OF LIABILITY, WHETHER IN CONTRACT, STRICT
 * LIABILITY, OR TORT (INCLUDING NEGLIGENCE OR OTHERWISE) ARISING IN ANY WAY
 * OUT OF THE USE OF THIS SOFTWARE, EVEN IF ADVISED OF THE POSSIBILITY OF
 * SUCH DAMAGE.
 */
#ifndef _MAGIC_H
#define _MAGIC_H

#include <sys/types.h>

#define	MAGIC_NONE		0x000000 /* No flags */
#define	MAGIC_DEBUG		0x000001 /* Turn on debugging */
#define	MAGIC_SYMLINK		0x000002 /* Follow symlinks */
#define	MAGIC_COMPRESS		0x000004 /* Check inside compressed files */
#define	MAGIC_DEVICES		0x000008 /* Look at the contents of devices */
#define	MAGIC_MIME_TYPE		0x000010 /* Return the MIME type */
#define	MAGIC_CONTINUE		0x000020 /* Return all matches */
#define	MAGIC_CHECK		0x000040 /* Print warnings to stderr */
#define	MAGIC_PRESERVE_ATIME	0x000080 /* Restore access time on exit */
#define	MAGIC_RAW		0x000100 /* Don't translate unprintable chars */
#define	MAGIC_ERROR		0x000200 /* Handle ENOENT etc as real errors */
#define	MAGIC_MIME_ENCODING	0x000400 /* Return the MIME encoding */
#define MAGIC_MIME		(MAGIC_MIME_TYPE|MAGIC_MIME_ENCODING)
#define	MAGIC_APPLE		0x000800 /* Return the Apple creator and type */

#define	MAGIC_NO_CHECK_COMPRESS	0x001000 /* Don't check for compressed files */
#define	MAGIC_NO_CHECK_TAR	0x002000 /* Don't check for tar files */
#define	MAGIC_NO_CHECK_SOFT	0x004000 /* Don't check magic entries */
#define	MAGIC_NO_CHECK_APPTYPE	0x008000 /* Don't check application type */
#define	MAGIC_NO_CHECK_ELF	0x010000 /* Don't check for elf details */
#define	MAGIC_NO_CHECK_TEXT	0x020000 /* Don't check for text files */
#define	MAGIC_NO_CHECK_CDF	0x040000 /* Don't check for cdf files */
#define	MAGIC_NO_CHECK_TOKENS	0x100000 /* Don't check tokens */
#define MAGIC_NO_CHECK_ENCODING 0x200000 /* Don't check text encodings */

/* No built-in tests; only consult the magic file */
#define MAGIC_NO_CHECK_BUILTIN	( \
	MAGIC_NO_CHECK_COMPRESS	| \
	MAGIC_NO_CHECK_TAR	| \
/*	MAGIC_NO_CHECK_SOFT	| */ \
	MAGIC_NO_CHECK_APPTYPE	| \
	MAGIC_NO_CHECK_ELF	| \
	MAGIC_NO_CHECK_TEXT	| \
	MAGIC_NO_CHECK_CDF	| \
	MAGIC_NO_CHECK_TOKENS	| \
	MAGIC_NO_CHECK_ENCODING	| \
	0			  \
)

/* Defined for backwards compatibility (renamed) */
#define	MAGIC_NO_CHECK_ASCII	MAGIC_NO_CHECK_TEXT

/* Defined for backwards compatibility; do nothing */
#define	MAGIC_NO_CHECK_FORTRAN	0x000000 /* Don't check ascii/fortran */
#define	MAGIC_NO_CHECK_TROFF	0x000000 /* Don't check ascii/troff */

#define MAGIC_VERSION		521	/* This implementation */


#ifdef __cplusplus
extern "C" {
#endif

typedef struct magic_set *magic_t;
magic_t magic_open(int);
void magic_close(magic_t);

const char *magic_getpath(const char *, int);
const char *magic_file(magic_t, const char *);
const char *magic_descriptor(magic_t, int);
const char *magic_buffer(magic_t, const void *, size_t);

const char *magic_error(magic_t);
int magic_setflags(magic_t, int);

int magic_version(void);
int magic_load(magic_t, const char *);
<<<<<<< HEAD
int magic_load_buffers(struct magic_set *, void **, size_t *, int);
=======
int magic_load_buffers(magic_t, void **, size_t *, size_t);
>>>>>>> 504cc95e

int magic_compile(magic_t, const char *);
int magic_check(magic_t, const char *);
int magic_list(magic_t, const char *);
int magic_errno(magic_t);

#define MAGIC_PARAM_INDIR_MAX		0
#define MAGIC_PARAM_NAME_MAX		1
#define MAGIC_PARAM_ELF_PHNUM_MAX	2
#define MAGIC_PARAM_ELF_SHNUM_MAX	3

int magic_setparam(magic_t, int, const void *);
int magic_getparam(magic_t, int, void *);

#ifdef __cplusplus
};
#endif

#endif /* _MAGIC_H */<|MERGE_RESOLUTION|>--- conflicted
+++ resolved
@@ -96,11 +96,7 @@
 
 int magic_version(void);
 int magic_load(magic_t, const char *);
-<<<<<<< HEAD
-int magic_load_buffers(struct magic_set *, void **, size_t *, int);
-=======
 int magic_load_buffers(magic_t, void **, size_t *, size_t);
->>>>>>> 504cc95e
 
 int magic_compile(magic_t, const char *);
 int magic_check(magic_t, const char *);
