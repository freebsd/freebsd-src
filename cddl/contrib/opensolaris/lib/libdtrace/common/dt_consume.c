--- conflicted
+++ resolved
@@ -21,6 +21,10 @@
 /*
  * Copyright 2009 Sun Microsystems, Inc.  All rights reserved.
  * Use is subject to license terms.
+ */
+
+/*
+ * Copyright (c) 2011, Joyent, Inc. All rights reserved.
  */
 
 #include <stdlib.h>
@@ -686,8 +690,6 @@
 	return (0);
 }
 
-<<<<<<< HEAD
-=======
 int
 dt_print_llquantize(dtrace_hdl_t *dtp, FILE *fp, const void *addr,
     size_t size, uint64_t normal)
@@ -803,7 +805,6 @@
 	    total, positives, negatives));
 }
 
->>>>>>> 46da22ce
 /*ARGSUSED*/
 static int
 dt_print_average(dtrace_hdl_t *dtp, FILE *fp, caddr_t addr,
@@ -1829,6 +1830,9 @@
 	case DTRACEAGG_LQUANTIZE:
 		return (dt_print_lquantize(dtp, fp, addr, size, normal));
 
+	case DTRACEAGG_LLQUANTIZE:
+		return (dt_print_llquantize(dtp, fp, addr, size, normal));
+
 	case DTRACEAGG_AVG:
 		return (dt_print_average(dtp, fp, addr, size, normal));
 
