--- conflicted
+++ resolved
@@ -31,11 +31,7 @@
 .\"
 .\" $FreeBSD$
 .\"
-<<<<<<< HEAD
-.Dd November 10, 2014
-=======
 .Dd December 12, 2014
->>>>>>> 05aa3e23
 .Dt ZFS 8
 .Os
 .Sh NAME
