--- conflicted
+++ resolved
@@ -24,11 +24,8 @@
 
 SUBDIR=	${SUBDIR_BOOTSTRAP} \
 	.WAIT \
-<<<<<<< HEAD
+	geom \
 	lib9p \
-=======
-	geom \
->>>>>>> bf78455d
 	libalias \
 	libarchive \
 	libauditd \
