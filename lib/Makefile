#	@(#)Makefile	8.1 (Berkeley) 6/4/93
# $FreeBSD$

.include <bsd.own.mk>

# To satisfy shared library or ELF linkage when only the libraries being
# built are visible:
#
# csu must be built before all shared libaries for ELF.
# libc must be built before all other shared libraries.
# libbsm must be built before libauditd.
# libcom_err must be built before libpam.
# libcrypt must be built before libpam.
# libkvm must be built before libdevstat.
# libldns must be built before libunbound.
# msun must be built before libg++ and libstdc++.
# libmd must be built before libatm, libopie, libradius, and libtacplus.
# ncurses must be built before libdialog, libedit and libreadline.
# libnetgraph must be built before libbsnmp/modules/snmp_netgraph.
# libopie must be built before libpam.
# libradius must be built before libpam.
# librpcsvc must be built before libpam.
# libsbuf must be built before libcam.
# libtacplus must be built before libpam.
# libutil must be built before libpam.
# libypclnt must be built before libpam.
# libgssapi must be built before librpcsec_gss
#
# Otherwise, the SUBDIR list should be in alphabetical order.
#
# Except it appears bind needs to be compiled last

SUBDIR_ORDERED=	${_csu} \
	libc \
	libc_nonshared \
	libbsm \
	libauditd \
	libutil \
	libpjdlog \
	libnv \
	${_libcapsicum} \
	libcompiler_rt \
	${_libc_cheri} \
	${_libcheri} \
	libcrypt \
	libelf \
	${_libiconv_modules} \
	libkvm \
	${_libldns} \
	msun \
	libmd \
	ncurses \
	${_libnetgraph} \
	libradius \
	librpcsvc \
	libsbuf \
	libtacplus \
	${_libypclnt} \
	${_libcxxrt} \
	${_libcplusplus}

.if ${MK_KERBEROS_SUPPORT} != "no"
SUBDIR_ORDERED+=	libcom_err
.endif

SUBDIR=	${SUBDIR_ORDERED} \
	libalias \
	libarchive \
	${_libatm} \
	libbegemot \
	libblocksruntime \
	${_libbluetooth} \
	${_libbsnmp} \
	libbz2 \
	libcalendar \
	libcam \
	${_libcasper} \
	libcompat \
	libdevinfo \
	libdevstat \
	libdwarf \
	libedit \
	${_libefi} \
	libexecinfo \
	libexpat \
	libfetch \
	libgeom \
	${_libgpib} \
	${_libgssapi} \
	${_librpcsec_gss} \
	libipsec \
	${_libipx} \
	libjail \
	libkiconv \
	liblzma \
	libmagic \
	libmandoc \
	libmemstat \
	${_libmilter} \
	${_libmp} \
	${_libnandfs} \
	libnetbsd \
	${_libngatm} \
	libnv \
	libopie \
	libpam \
	libpcap \
	${_libpmc} \
	${_libproc} \
	libprocstat \
	librt \
	${_librtld_db} \
	${_libsdp} \
	${_libsm} \
	${_libsmb} \
	${_libsmdb} \
	${_libsmutil} \
	libstand \
	libstdbuf \
	libstdthreads \
	${_libtelnet} \
	${_libthr} \
	libthread_db \
	libufs \
	libugidfw \
	libulog \
	${_libunbound} \
	${_libusbhid} \
	${_libusb} \
	${_libvgl} \
	${_libvmmapi} \
	libwrap \
	liby \
	libyaml \
	libz \
	${_libz_cheri} \
	${_atf} \
	${_clang} \
	${_tests}

.if exists(${.CURDIR}/csu/${MACHINE_ARCH}-elf)
_csu=csu/${MACHINE_ARCH}-elf
.elif exists(${.CURDIR}/csu/${MACHINE_ARCH})
_csu=csu/${MACHINE_ARCH}
.elif exists(${.CURDIR}/csu/${MACHINE_CPUARCH}/Makefile)
_csu=csu/${MACHINE_CPUARCH}
.else
_csu=csu
.endif

# NB: keep these sorted by MK_* knobs

.if ${MK_ATM} != "no"
_libngatm=	libngatm
.endif

.if ${MK_BLUETOOTH} != "no"
_libbluetooth=	libbluetooth
_libsdp=	libsdp
.endif

.if ${MK_BSNMP} != "no"
_libbsnmp=	libbsnmp
.endif

<<<<<<< HEAD
.if ${MK_CHERI} != "no"
_libc_cheri=	libc_cheri
_libcheri=	libcheri
_libz_cheri=	libz-cheri
=======
.if ${MK_CASPER} != "no"
_libcapsicum=	libcapsicum
_libcasper=	libcasper
>>>>>>> f0647059
.endif

.if ${MK_CLANG} != "no" && !defined(COMPAT_32BIT)
_clang=		clang
.endif

.if ${MK_GPIB} != "no"
_libgpib=	libgpib
.endif

.if ${MK_GSSAPI} != "no"
_libgssapi=	libgssapi
_librpcsec_gss=	librpcsec_gss
.endif

.if ${MK_ICONV} != "no"
_libiconv_modules=	libiconv_modules
.endif

.if ${MK_IPX} != "no"
_libipx=	libipx
.endif

.if ${MK_LDNS} != "no"
_libldns=	libldns
.endif

.if ${MK_LIBCPLUSPLUS} != "no"
_libcxxrt=	libcxxrt
_libcplusplus=	libc++
.endif

.if ${MK_LIBTHR} != "no"
_libthr=	libthr
.endif

.if ${MK_NAND} != "no"
_libnandfs=	libnandfs
.endif

.if ${MK_NETGRAPH} != "no"
_libnetgraph=	libnetgraph
.endif

.if ${MK_NIS} != "no"
_libypclnt=	libypclnt
.endif

.if ${MACHINE_CPUARCH} == "i386" || ${MACHINE_CPUARCH} == "amd64"
_libsmb=	libsmb
_libvgl=	libvgl
_libproc=	libproc
_librtld_db=	librtld_db
.endif

.if ${MACHINE_CPUARCH} == "amd64"
_libvmmapi=	libvmmapi
.endif

.if ${MACHINE_CPUARCH} == "ia64"
_libefi=	libefi
_libsmb=	libsmb
.endif

.if ${MACHINE_CPUARCH} == "mips"
_libproc=	libproc
_librtld_db=	librtld_db
.endif

.if ${MACHINE_CPUARCH} == "powerpc"
_libproc=	libproc
_librtld_db=	librtld_db
_libsmb=	libsmb
.endif

.if ${MACHINE_CPUARCH} == "sparc64"
_libsmb=	libsmb
.endif

.if ${MK_OPENSSL} != "no"
_libmp=		libmp
.endif

.if ${MK_PMC} != "no"
_libpmc=	libpmc
.endif

.if ${MK_SENDMAIL} != "no"
_libmilter=	libmilter
_libsm=		libsm
_libsmdb=	libsmdb
_libsmutil=	libsmutil
.endif

.if ${MK_TELNET} != "no"
_libtelnet=	libtelnet
.endif

.if ${MK_TESTS} != "no"
_atf=		atf
_tests=		tests
.endif

.if ${MK_UNBOUND} != "no"
_libunbound=	libunbound
.endif

.if ${MK_USB} != "no"
_libusbhid=	libusbhid
_libusb=	libusb
.endif

.if !defined(LIBRARIES_ONLY)
afterinstall:
	${INSTALL_SYMLINK} ../include ${DESTDIR}/usr/lib/include
.endif

.include <bsd.subdir.mk><|MERGE_RESOLUTION|>--- conflicted
+++ resolved
@@ -163,16 +163,15 @@
 _libbsnmp=	libbsnmp
 .endif
 
-<<<<<<< HEAD
+.if ${MK_CASPER} != "no"
+_libcapsicum=	libcapsicum
+_libcasper=	libcasper
+.endif
+
 .if ${MK_CHERI} != "no"
 _libc_cheri=	libc_cheri
 _libcheri=	libcheri
 _libz_cheri=	libz-cheri
-=======
-.if ${MK_CASPER} != "no"
-_libcapsicum=	libcapsicum
-_libcasper=	libcasper
->>>>>>> f0647059
 .endif
 
 .if ${MK_CLANG} != "no" && !defined(COMPAT_32BIT)
