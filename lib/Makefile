#	@(#)Makefile	8.1 (Berkeley) 6/4/93
# $FreeBSD$

.include <src.opts.mk>

# The SUBDIR_ORDERED list is a small set of libraries which are used by many
# of the other libraries.  These are built first with a .WAIT between them
# and the main list to avoid needing a SUBDIR_DEPEND line on every library
# naming just these few items.

SUBDIR_ORDERED=	csu \
	.WAIT \
	libnetbsd \
	libc \
	libc_nonshared \
	libcompiler_rt \
	${_libc_cheri} \
	${_libcheri} \
	${_libclang_rt} \
	${_libcplusplus} \
	${_libcxxrt} \
	libelf \
	msun

# The main list; please keep these sorted alphabetically.

SUBDIR=	${SUBDIR_ORDERED} \
	.WAIT \
	libalias \
	libarchive \
	${_libatm} \
	libauditd \
	libbegemot \
	libblocksruntime \
	${_libbluetooth} \
	${_libbsnmp} \
	libbsdstat \
	libbsm \
	libbz2 \
	libc_nosyscalls \
	libcalendar \
	libcam \
	${_libcasper} \
	${_libcom_err} \
	libcompat \
	libcrypt \
	${_libcurl} \
	libdevctl \
	libdevinfo \
	libdevstat \
	libdpv \
	libdwarf \
	libedit \
	${_libelftc} \
	libevent \
	libexecinfo \
	libexpat \
	libfetch \
	libfigpar \
	libgeom \
	${_libgpio} \
	${_libgssapi} \
	${_libhelloworld} \
	${_librpcsec_gss} \
	${_libiconv_modules} \
	libipsec \
	libjail \
	${_libjpeg} \
	libkiconv \
	libkvm \
	${_libldns} \
	liblzma \
	${_libmagic} \
	libmemstat \
	${_libstatcounters} \
	libmd \
	${_libmilter} \
	${_libmp} \
	libmt \
	${_libnandfs} \
	lib80211 \
	${_libnetgraph} \
	${_libngatm} \
	libnv \
	libopenbsd \
	libopie \
	libpam \
	libpcap \
	${_libpe} \
	libpjdlog \
	${_libpmc} \
	libpng \
	${_libpng_sb} \
	${_libproc} \
	libprocstat \
	${_libradius} \
	librpcsvc \
	librt \
	${_librtld_db} \
	libsbuf \
	${_libsdp} \
	${_libsm} \
	libsmb \
	${_libsmdb} \
	${_libsmutil} \
	libsqlite3 \
	libstand \
	libstdbuf \
	libstdthreads \
	${_libsyscalls} \
	libsysdecode \
	libtacplus \
	${_libtelnet} \
	${_libthr} \
	libthread_db \
	libucl \
	libufs \
	libugidfw \
	libulog \
	${_libunbound} \
	${_libusbhid} \
	${_libusb} \
	libutil \
	${_libvgl} \
	${_libvmmapi} \
	libwrap \
	libxo \
	liby \
	${_libypclnt} \
	libz \
	${_libz_cheri} \
	ncurses \
	${_netsurf} \
	${_atf} \
	${_clang} \
	${_cuse} \
	${_tests}

# Inter-library dependencies.  When the makefile for a library contains LDADD
# libraries, those libraries should be listed as build order dependencies here.

SUBDIR_DEPEND_libarchive= libz libbz2 libexpat liblzma libmd
SUBDIR_DEPEND_libatm= libmd
SUBDIR_DEPEND_libauditdm= libbsm
SUBDIR_DEPEND_libbsnmp= ${_libnetgraph}
SUBDIR_DEPEND_libc++:= libcxxrt
SUBDIR_DEPEND_libc= libcompiler_rt
SUBDIR_DEPEND_libcam= libsbuf
SUBDIR_DEPEND_libcasper= libnv
SUBDIR_DEPEND_libdevstat= libkvm
SUBDIR_DEPEND_libdpv= libfigpar ncurses libutil
SUBDIR_DEPEND_libedit= ncurses
SUBDIR_DEPEND_libgeom= libexpat libsbuf
SUBDIR_DEPEND_liblibrpcsec_gss= libgssapi
SUBDIR_DEPEND_libmagic= libz
SUBDIR_DEPEND_libmemstat= libkvm
SUBDIR_DEPEND_libopie= libmd
SUBDIR_DEPEND_libpam= libcrypt libopie ${_libradius} librpcsvc libtacplus libutil ${_libypclnt} ${_libcom_err} 
SUBDIR_DEPEND_libpjdlog= libutil
SUBDIR_DEPEND_libprocstat= libkvm libutil
SUBDIR_DEPEND_libradius= libmd
SUBDIR_DEPEND_libsmb= libkiconv
SUBDIR_DEPEND_libtacplus= libmd
SUBDIR_DEPEND_libulog= libmd
SUBDIR_DEPEND_libunbound= ${_libldns}
SUBDIR_DEPEND_liblzma= ${_libthr}

# NB: keep these sorted by MK_* knobs

.if ${MK_ATM} != "no"
_libngatm=	libngatm
.endif

.if ${MK_BLUETOOTH} != "no"
_libbluetooth=	libbluetooth
_libsdp=	libsdp
.endif

.if ${MK_BSNMP} != "no"
_libbsnmp=	libbsnmp
.endif

.if ${MK_CASPER} != "no"
_libcasper=	libcasper
.endif

.if ${MK_CHERI} != "no"
_libc_cheri=	libc_cheri
_libcheri=	libcheri
_libhelloworld=	libhelloworld
_libsyscalls=	libsyscalls
_libz_cheri=	libz-cheri
.if ${MK_NETSURF} != no
# XXXBD: not really CHERI specific, but currently using WANT_CHERI to get
# clang on mips.
_libcurl=	libcurl
_libjpeg=	libjpeg
_netsurf=	netsurf
.endif
_libpng_sb=	libpng_sb
.endif

.if ${MK_CLANG} != "no" && !defined(COMPAT_32BIT)
_clang=		clang
.endif

.if ${MK_CUSE} != "no"
_cuse=		libcuse
.endif

.if ${MK_TOOLCHAIN} != "no"
_libelftc=	libelftc
_libpe=		libpe
.endif

.if ${MK_FILE} != "no"
_libmagic=	libmagic
.endif

.if ${MK_GPIO} != "no"
_libgpio=	libgpio
.endif

.if ${MK_GSSAPI} != "no"
_libgssapi=	libgssapi
_librpcsec_gss=	librpcsec_gss
.endif

.if ${MK_ICONV} != "no"
_libiconv_modules=	libiconv_modules
.endif

.if ${MK_KERBEROS_SUPPORT} != "no"
_libcom_err= libcom_err
.endif

.if ${MK_LDNS} != "no"
_libldns=	libldns
.endif

# The libraries under libclang_rt can only be built by clang, and only make
# sense to build when clang is enabled at all.  Furthermore, they can only be
# built for certain architectures.
.if ${MK_CLANG} != "no" && ${COMPILER_TYPE} == "clang" && \
    (${MACHINE_CPUARCH} == "aarch64" || ${MACHINE_CPUARCH} == "amd64" || \
    (${MACHINE_CPUARCH} == "arm" && ${MACHINE_ARCH} != "armeb") || \
    (${MACHINE_CPUARCH} == "i386"))
_libclang_rt=	libclang_rt
.endif

.if ${MK_LIBCPLUSPLUS} != "no"
_libcxxrt=	libcxxrt
_libcplusplus=	libc++
.endif

.if ${MK_LIBTHR} != "no"
_libthr=	libthr
.endif

.if ${MK_NAND} != "no"
_libnandfs=	libnandfs
.endif

.if ${MK_NETGRAPH} != "no"
_libnetgraph=	libnetgraph
.endif

.if ${MK_NIS} != "no"
_libypclnt=	libypclnt
.endif

.if ${MACHINE_CPUARCH} == "i386" || ${MACHINE_CPUARCH} == "amd64"
_libvgl=	libvgl
_libproc=	libproc
_librtld_db=	librtld_db
.endif

.if ${MACHINE_CPUARCH} == "amd64"
.if ${MK_BHYVE} != "no"
_libvmmapi=	libvmmapi
.endif
.endif

.if ${MACHINE_CPUARCH} == "mips"
_libproc=	libproc
_librtld_db=	librtld_db
_libstatcounters=	libstatcounters
.endif

.if ${MACHINE_CPUARCH} == "powerpc"
_libproc=	libproc
_librtld_db=	librtld_db
.endif

.if ${MACHINE_CPUARCH} == "aarch64" || ${MACHINE_CPUARCH} == "arm" || \
    ${MACHINE_CPUARCH} == "riscv"
_libproc=	libproc
_librtld_db=	librtld_db
.endif

.if ${MK_OPENSSL} != "no"
_libmp=		libmp
.endif

.if ${MK_PMC} != "no"
_libpmc=	libpmc
.endif

.if ${MK_RADIUS_SUPPORT} != "no"
_libradius=	libradius
.endif

.if ${MK_SENDMAIL} != "no"
_libmilter=	libmilter
_libsm=		libsm
_libsmdb=	libsmdb
_libsmutil=	libsmutil
.endif

.if ${MK_TELNET} != "no"
_libtelnet=	libtelnet
.endif

.if ${MK_TESTS_SUPPORT} != "no" || defined(LIBCHERI)
_atf=		atf
.endif
.if ${MK_TESTS} != "no"
_tests=		tests
.endif

.if ${MK_UNBOUND} != "no"
_libunbound=	libunbound
.endif

.if ${MK_USB} != "no"
_libusbhid=	libusbhid
_libusb=	libusb
.endif

<<<<<<< HEAD
.if defined(LIBCHERI)
.if ${MK_LIBCHERI_ALL} == "no"
SUBDIR:=	csu \
		libcompiler_rt \
		libc \
		libmd	\
		libpng	\
		libstand \
		libz \
		msun
.else
# No C++ support in cheri clang
SUBDIR:=	${SUBDIR:Nlibc++:Nlibcxxrt}
.if ${MK_CHERI_SHARED} == "yes"
# symbol verison issues
SUBDIR:=	${SUBDIR:Nlibdpv:Nlibpam}
.endif
.endif
SUBDIR+=	libmalloc_simple
SUBDIR+=	libcheri_syscalls
SUBDIR+=	libcheri_support
=======
.if !make(install)
SUBDIR_PARALLEL=
>>>>>>> 3c3decdd
.endif

.include <bsd.subdir.mk><|MERGE_RESOLUTION|>--- conflicted
+++ resolved
@@ -337,7 +337,10 @@
 _libusb=	libusb
 .endif
 
-<<<<<<< HEAD
+.if !make(install)
+SUBDIR_PARALLEL=
+.endif
+
 .if defined(LIBCHERI)
 .if ${MK_LIBCHERI_ALL} == "no"
 SUBDIR:=	csu \
@@ -359,10 +362,6 @@
 SUBDIR+=	libmalloc_simple
 SUBDIR+=	libcheri_syscalls
 SUBDIR+=	libcheri_support
-=======
-.if !make(install)
-SUBDIR_PARALLEL=
->>>>>>> 3c3decdd
 .endif
 
 .include <bsd.subdir.mk>