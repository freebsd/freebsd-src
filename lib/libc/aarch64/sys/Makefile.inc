# $FreeBSD$

MIASM:=	${MIASM:Nfreebsd[467]_*}

SRCS+=	__vdso_gettc.c

#MDASM= ptrace.S
MDASM=	cerror.S \
	pipe.S \
	shmat.S \
	sigreturn.S \
	syscall.S \
<<<<<<< HEAD
	vfork.S
=======
	vfork.S

# Don't generate default code for these syscalls:
NOASM=	break.o \
	exit.o \
	getlogin.o \
	openbsd_poll.o \
	sbrk.o \
	sstk.o \
	vfork.o \
	yield.o

PSEUDO= _exit.o \
	_getlogin.o
>>>>>>> 97543434
<|MERGE_RESOLUTION|>--- conflicted
+++ resolved
@@ -10,21 +10,4 @@
 	shmat.S \
 	sigreturn.S \
 	syscall.S \
-<<<<<<< HEAD
-	vfork.S
-=======
-	vfork.S
-
-# Don't generate default code for these syscalls:
-NOASM=	break.o \
-	exit.o \
-	getlogin.o \
-	openbsd_poll.o \
-	sbrk.o \
-	sstk.o \
-	vfork.o \
-	yield.o
-
-PSEUDO= _exit.o \
-	_getlogin.o
->>>>>>> 97543434
+	vfork.S