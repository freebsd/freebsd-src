--- conflicted
+++ resolved
@@ -339,23 +339,6 @@
 void
 freelocale(locale_t loc)
 {
-<<<<<<< HEAD
-#ifndef FORCE_C_LOCALE
-	/* Fail if we're passed something that isn't a locale. */
-	if ((NULL == loc) || (LC_GLOBAL_LOCALE == loc)) {
-		return (-1);
-	}
-	/* If we're passed the global locale, pretend that we freed it but don't
-	 * actually do anything. */
-	if (&__xlocale_global_locale == loc) {
-		return (0);
-	}
-	xlocale_release(loc);
-	return (0);
-#else
-	return (-1);
-#endif
-=======
 
 	/*
 	 * Fail if we're passed something that isn't a locale. If we're
@@ -365,7 +348,6 @@
 	if (loc != NULL && loc != LC_GLOBAL_LOCALE &&
 	    loc != &__xlocale_global_locale)
 		xlocale_release(loc);
->>>>>>> 6e39e486
 }
 
 /*
