--- conflicted
+++ resolved
@@ -85,11 +85,8 @@
 	SLOT(kevent, __sys_kevent),
 	SLOT(wait6, __sys_wait6),
 	SLOT(ppoll, __sys_ppoll),
-<<<<<<< HEAD
 #endif
-=======
 	SLOT(map_stacks_exec, __libc_map_stacks_exec),
->>>>>>> 42e09be9
 };
 #undef SLOT
 
