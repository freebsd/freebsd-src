.\" Copyright (c) 1991, 1993
.\"	The Regents of the University of California.  All rights reserved.
.\" Copyright (c) 2016 SRI International
.\"
.\" This software was developed by SRI International and the University of
.\" Cambridge Computer Laboratory under DARPA/AFRL contract FA8750-10-C-0237
.\" ("CTSRD"), as part of the DARPA CRASH research programme.
.\"
.\" Redistribution and use in source and binary forms, with or without
.\" modification, are permitted provided that the following conditions
.\" are met:
.\" 1. Redistributions of source code must retain the above copyright
.\"    notice, this list of conditions and the following disclaimer.
.\" 2. Redistributions in binary form must reproduce the above copyright
.\"    notice, this list of conditions and the following disclaimer in the
.\"    documentation and/or other materials provided with the distribution.
.\" 4. Neither the name of the University nor the names of its contributors
.\"    may be used to endorse or promote products derived from this software
.\"    without specific prior written permission.
.\"
.\" THIS SOFTWARE IS PROVIDED BY THE REGENTS AND CONTRIBUTORS ``AS IS'' AND
.\" ANY EXPRESS OR IMPLIED WARRANTIES, INCLUDING, BUT NOT LIMITED TO, THE
.\" IMPLIED WARRANTIES OF MERCHANTABILITY AND FITNESS FOR A PARTICULAR PURPOSE
.\" ARE DISCLAIMED.  IN NO EVENT SHALL THE REGENTS OR CONTRIBUTORS BE LIABLE
.\" FOR ANY DIRECT, INDIRECT, INCIDENTAL, SPECIAL, EXEMPLARY, OR CONSEQUENTIAL
.\" DAMAGES (INCLUDING, BUT NOT LIMITED TO, PROCUREMENT OF SUBSTITUTE GOODS
.\" OR SERVICES; LOSS OF USE, DATA, OR PROFITS; OR BUSINESS INTERRUPTION)
.\" HOWEVER CAUSED AND ON ANY THEORY OF LIABILITY, WHETHER IN CONTRACT, STRICT
.\" LIABILITY, OR TORT (INCLUDING NEGLIGENCE OR OTHERWISE) ARISING IN ANY WAY
.\" OUT OF THE USE OF THIS SOFTWARE, EVEN IF ADVISED OF THE POSSIBILITY OF
.\" SUCH DAMAGE.
.\"
.\"	@(#)mmap.2	8.4 (Berkeley) 5/11/95
.\" $FreeBSD$
.\"
<<<<<<< HEAD
.Dd March 31, 2016
=======
.Dd November 25, 2016
>>>>>>> e06021a9
.Dt MMAP 2
.Os
.Sh NAME
.Nm mmap
.Nd allocate memory, or map files or devices into memory
.Sh LIBRARY
.Lb libc
.Sh SYNOPSIS
.In sys/mman.h
.Ft void *
.Fn mmap "void *addr" "size_t len" "int prot" "int flags" "int fd" "off_t offset"
.Sh DESCRIPTION
The
.Fn mmap
system call causes the pages starting at
.Fa addr
and continuing for at most
.Fa len
bytes to be mapped from the object described by
.Fa fd ,
starting at byte offset
.Fa offset .
If
.Fa len
is not a multiple of the pagesize, the mapped region may extend past the
specified range.
Any such extension beyond the end of the mapped object will be zero-filled.
.Pp
If
.Fa addr
is non-zero, it is used as a hint to the system.
(As a convenience to the system, the actual address of the region may differ
from the address supplied.)
If
.Fa addr
is zero, an address will be selected by the system.
The actual starting address of the region is returned.
A successful
.Fa mmap
deletes any previous mapping in the allocated address range.
.Pp
The protections (region accessibility) are specified in the
.Fa prot
argument by
.Em or Ns 'ing
the following values:
.Pp
.Bl -tag -width PROT_WRITE -compact
.It Dv PROT_NONE
Pages may not be accessed.
.It Dv PROT_READ
Pages may be read.
.It Dv PROT_WRITE
Pages may be written.
.It Dv PROT_EXEC
Pages may be executed.
.El
.Pp
The
.Fa flags
argument specifies the type of the mapped object, mapping options and
whether modifications made to the mapped copy of the page are private
to the process or are to be shared with other references.
Sharing, mapping type and options are specified in the
.Fa flags
argument by
.Em or Ns 'ing
the following values:
.Bl -tag -width MAP_PREFAULT_READ
.It Dv MAP_32BIT
Request a region in the first 2GB of the current process's address space.
If a suitable region cannot be found,
.Fn mmap
will fail.
This flag is only available on 64-bit platforms.
.It Dv MAP_ALIGNED Ns Pq Fa n
Align the region on a requested boundary.
If a suitable region cannot be found,
.Fn mmap
will fail.
The
.Fa n
argument specifies the binary logarithm of the desired alignment.
.It Dv MAP_ALIGNED_CHERI
Align the region as required to allow a CHERI capability to be created.
If a suitable region cannot be found or the address of
.Fa addr
or the length in
.Fa len
is not representable as a precise capability,
.Fn mmap
will fail.
The
.Dv MAP_ALIGNED_CHERI
flag is assumed for CheriABI programs unless
.Dv MAP_CHERI_NOSETBOUNDS
is defined.
On architectures without CHERI support or where all capabilities are
precise,
.Dv MAP_ALIGNED_CHERI
has no effect.
.It Dv MAP_ALIGNED_CHERI_SEAL
Align the region as required to allow a CHERI capability to be sealed.
If a suitable region cannot be found or the address of
.Fa addr
or the length in
.Fa len
is not representable as a precise, sealable capability,
.Fn mmap
will fail.
On architectures without CHERI support or where all capabilities are
precise,
.Dv MAP_ALIGNED_CHERI_SEAL
has no effect.
.It Dv MAP_ALIGNED_SUPER
Align the region to maximize the potential use of large
.Pq Dq super
pages.
If a suitable region cannot be found,
.Fn mmap
will fail.
The system will choose a suitable page size based on the size of
mapping.
The page size used as well as the alignment of the region may both be
affected by properties of the file being mapped.
In particular,
the physical address of existing pages of a file may require a specific
alignment.
The region is not guaranteed to be aligned on any specific boundary.
.It Dv MAP_ANON
Map anonymous memory not associated with any specific file.
The file descriptor used for creating
.Dv MAP_ANON
must be \-1.
The
.Fa offset
argument must be 0.
.\".It Dv MAP_FILE
.\"Mapped from a regular file or character-special device memory.
.It Dv MAP_ANONYMOUS
This flag is identical to
.Dv MAP_ANON
and is provided for compatibility.
.It Dv MAP_CHERI_NOSETBOUNDS
This flag can only be used in combination with
.Dv MAP_FIXED .
In CheriABI, do not constrain the alignment of the capability, only
require that mapping be possible at
.Fa addr
and that there be sufficient space in the capability for the request.
The
.Dv MAP_CHERI_NOSETBOUNDS
flag is ignored by non-CheriABI programs.
.It Dv MAP_EXCL
This flag can only be used in combination with
.Dv MAP_FIXED .
Please see the definition of
.Dv MAP_FIXED
for the description of its effect.
.It Dv MAP_FIXED
Do not permit the system to select a different address than the one
specified.
If the specified address cannot be used,
.Fn mmap
will fail.
If
.Dv MAP_FIXED
is specified,
.Fa addr
must be a multiple of the pagesize.
If
.Dv MAP_EXCL
is not specified, a successful
.Dv MAP_FIXED
request replaces any previous mappings for the process'
pages in the range from
.Fa addr
to
.Fa addr
+
.Fa len .
In contrast, if
.Dv MAP_EXCL
is specified, the request will fail if a mapping
already exists within the range.
.It Dv MAP_HASSEMAPHORE
Notify the kernel that the region may contain semaphores and that special
handling may be necessary.
.It Dv MAP_NOCORE
Region is not included in a core file.
.It Dv MAP_NOSYNC
Causes data dirtied via this VM map to be flushed to physical media
only when necessary (usually by the pager) rather than gratuitously.
Typically this prevents the update daemons from flushing pages dirtied
through such maps and thus allows efficient sharing of memory across
unassociated processes using a file-backed shared memory map.
Without
this option any VM pages you dirty may be flushed to disk every so often
(every 30-60 seconds usually) which can create performance problems if you
do not need that to occur (such as when you are using shared file-backed
mmap regions for IPC purposes).
Dirty data will be flushed automatically when all mappings of an object are
removed and all descriptors referencing the object are closed.
Note that VM/file system coherency is
maintained whether you use
.Dv MAP_NOSYNC
or not.
This option is not portable
across
.Ux
platforms (yet), though some may implement the same behavior
by default.
.Pp
.Em WARNING !
Extending a file with
.Xr ftruncate 2 ,
thus creating a big hole, and then filling the hole by modifying a shared
.Fn mmap
can lead to severe file fragmentation.
In order to avoid such fragmentation you should always pre-allocate the
file's backing store by
.Fn write Ns ing
zero's into the newly extended area prior to modifying the area via your
.Fn mmap .
The fragmentation problem is especially sensitive to
.Dv MAP_NOSYNC
pages, because pages may be flushed to disk in a totally random order.
.Pp
The same applies when using
.Dv MAP_NOSYNC
to implement a file-based shared memory store.
It is recommended that you create the backing store by
.Fn write Ns ing
zero's to the backing file rather than
.Fn ftruncate Ns ing
it.
You can test file fragmentation by observing the KB/t (kilobytes per
transfer) results from an
.Dq Li iostat 1
while reading a large file sequentially, e.g.,\& using
.Dq Li dd if=filename of=/dev/null bs=32k .
.Pp
The
.Xr fsync 2
system call will flush all dirty data and metadata associated with a file,
including dirty NOSYNC VM data, to physical media.
The
.Xr sync 8
command and
.Xr sync 2
system call generally do not flush dirty NOSYNC VM data.
The
.Xr msync 2
system call is usually not needed since
.Bx
implements a coherent file system buffer cache.
However, it may be
used to associate dirty VM pages with file system buffers and thus cause
them to be flushed to physical media sooner rather than later.
.It Dv MAP_PREFAULT_READ
Immediately update the calling process's lowest-level virtual address
translation structures, such as its page table, so that every memory
resident page within the region is mapped for read access.
Ordinarily these structures are updated lazily.
The effect of this option is to eliminate any soft faults that would
otherwise occur on the initial read accesses to the region.
Although this option does not preclude
.Fa prot
from including
.Dv PROT_WRITE ,
it does not eliminate soft faults on the initial write accesses to the
region.
.It Dv MAP_PRIVATE
Modifications are private.
.It Dv MAP_SHARED
Modifications are shared.
.It Dv MAP_STACK
.Dv MAP_STACK
implies
.Dv MAP_ANON ,
and
.Fa offset
of 0.
The
.Fa fd
argument
must be -1 and
.Fa prot
must include at least
.Dv PROT_READ
and
.Dv PROT_WRITE .
This option creates
a memory region that grows to at most
.Fa len
bytes in size, starting from the stack top and growing down.
The
stack top is the starting address returned by the call, plus
.Fa len
bytes.
The bottom of the stack at maximum growth is the starting
address returned by the call.
.El
.Pp
The
.Xr close 2
system call does not unmap pages, see
.Xr munmap 2
for further information.
.Sh NOTES
Although this implementation does not impose any alignment restrictions on
the
.Fa offset
argument, a portable program must only use page-aligned values.
.Pp
Large page mappings require that the pages backing an object be
aligned in matching blocks in both the virtual address space and RAM.
The system will automatically attempt to use large page mappings when
mapping an object that is already backed by large pages in RAM by
aligning the mapping request in the virtual address space to match the
alignment of the large physical pages.
The system may also use large page mappings when mapping portions of an
object that are not yet backed by pages in RAM.
The
.Dv MAP_ALIGNED_SUPER
flag is an optimization that will align the mapping request to the
size of a large page similar to
.Dv MAP_ALIGNED ,
except that the system will override this alignment if an object already
uses large pages so that the mapping will be consistent with the existing
large pages.
This flag is mostly useful for maximizing the use of large pages on the
first mapping of objects that do not yet have pages present in RAM.
.Sh RETURN VALUES
Upon successful completion,
.Fn mmap
returns a pointer to the mapped region.
Otherwise, a value of
.Dv MAP_FAILED
is returned and
.Va errno
is set to indicate the error.
.Sh ERRORS
The
.Fn mmap
system call
will fail if:
.Bl -tag -width Er
.It Bq Er EACCES
The flag
.Dv PROT_READ
was specified as part of the
.Fa prot
argument and
.Fa fd
was not open for reading.
The flags
.Dv MAP_SHARED
and
.Dv PROT_WRITE
were specified as part of the
.Fa flags
and
.Fa prot
argument and
.Fa fd
was not open for writing.
.It Bq Er EBADF
The
.Fa fd
argument
is not a valid open file descriptor.
.It Bq Er EINVAL
An invalid value was passed in the
.Fa prot
argument.
.It Bq Er EINVAL
An undefined option was set in the
.Fa flags
argument.
.It Bq Er EINVAL
Both
.Dv MAP_PRIVATE
and
.Dv MAP_SHARED
were specified.
.It Bq Er EINVAL
None of
.Dv MAP_ANON ,
.Dv MAP_PRIVATE ,
.Dv MAP_SHARED ,
or
.Dv MAP_STACK
was specified.
At least one of these flags must be included.
.It Bq Er EINVAL
.Dv MAP_FIXED
was specified and the
.Fa addr
argument was not page aligned, or part of the desired address space
resides out of the valid address space for a user process.
.It Bq Er EINVAL
Both
.Dv MAP_FIXED
and
.Dv MAP_32BIT
were specified and part of the desired address space resides outside
of the first 2GB of user address space.
.It Bq Er EINVAL
The
.Fa len
argument
was equal to zero.
.It Bq Er EINVAL
.Dv MAP_ALIGNED
was specified and the desired alignment was either larger than the
virtual address size of the machine or smaller than a page.
.It Bq Er EINVAL
.Dv MAP_ANON
was specified and the
.Fa fd
argument was not -1.
.It Bq Er EINVAL
.Dv MAP_ANON
was specified and the
.Fa offset
argument was not 0.
.It Bq Er EINVAL
Both
.Dv MAP_FIXED
and
.Dv MAP_EXCL
were specified, but the requested region is already used by a mapping.
.It Bq Er EINVAL
.Dv MAP_EXCL
was specified, but
.Dv MAP_FIXED
was not.
.It Bq Er EINVAL
.Dv MAP_ALIGNED_CHERI
(implied on CheriABI)
or
.Dv MAP_ALIGNED_CHERI_SEAL
was specified and
.Fa addr
or
.Fa size
was not sufficently aligned for the current architecture.
.It Bq Er EINVAL
.Dv MAP_CHERI_NOSETBOUNDS
was specified, but
.Dv MAP_FIXED
was not.
CheriABI only.
.It Bq Er EINVAL
.Dv MAP_CHERI_NOSETBOUNDS
was specified with an alignment request.
CheriABI only.
.It Bq Er ENODEV
.Dv MAP_ANON
has not been specified and
.Fa fd
did not reference a regular or character special file.
.It Bq Er ENOMEM
.Dv MAP_FIXED
was specified and the
.Fa addr
argument was not available.
.Dv MAP_ANON
was specified and insufficient memory was available.
.It Bq Er EPROT
.Dv MAP_FIXED
was passed and there was insufficient space in the
.Fa addr
capability.
CheriABI only.
.El
.Sh SEE ALSO
.Xr madvise 2 ,
.Xr mincore 2 ,
.Xr minherit 2 ,
.Xr mlock 2 ,
.Xr mprotect 2 ,
.Xr msync 2 ,
.Xr munlock 2 ,
.Xr munmap 2 ,
.Xr getpagesize 3 ,
.Xr getpagesizes 3
.Sh BUGS
There are too many ways to call the
.Nm
interface incorrectly with too few error codes making debugging difficult.
On systems with the
.Xr ktrace 2
facility enabled, the system call error cause tracepoint may prove helpful
in explaining which constraint been violated.
.Nm
calls.<|MERGE_RESOLUTION|>--- conflicted
+++ resolved
@@ -33,11 +33,7 @@
 .\"	@(#)mmap.2	8.4 (Berkeley) 5/11/95
 .\" $FreeBSD$
 .\"
-<<<<<<< HEAD
-.Dd March 31, 2016
-=======
 .Dd November 25, 2016
->>>>>>> e06021a9
 .Dt MMAP 2
 .Os
 .Sh NAME
