# $FreeBSD$

SRCS+=	__vdso_gettc.c

MDASM= Ovfork.S brk.S cerror.S sbrk.S shmat.S sigreturn.S syscall.S

# Don't generate default code for these syscalls:
<<<<<<< HEAD
NOASM=	vfork.o
=======
NOASM+=	vfork.o
>>>>>>> dc591d96
<|MERGE_RESOLUTION|>--- conflicted
+++ resolved
@@ -5,8 +5,4 @@
 MDASM= Ovfork.S brk.S cerror.S sbrk.S shmat.S sigreturn.S syscall.S
 
 # Don't generate default code for these syscalls:
-<<<<<<< HEAD
-NOASM=	vfork.o
-=======
-NOASM+=	vfork.o
->>>>>>> dc591d96
+NOASM+=	vfork.o