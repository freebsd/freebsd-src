--- conflicted
+++ resolved
@@ -374,13 +374,10 @@
 	int nextarg;            /* 1-based argument index */
 	va_list orgap;          /* original argument pointer */
 	char *convbuf;		/* wide to multibyte conversion result */
-<<<<<<< HEAD
+	int savserr;
 #ifdef __CHERI_PURE_CAPABILITY__
 	void *pointer;
 #endif
-=======
-	int savserr;
->>>>>>> 81af3103
 
 	static const char xdigs_lower[16] = "0123456789abcdef";
 	static const char xdigs_upper[16] = "0123456789ABCDEF";
