# $FreeBSD$

SRCS+=	trivial-vdso_tc.c

#MDASM= ptrace.S
MDASM=	cerror.S \
	shmat.S \
	sigreturn.S \
	syscall.S \
<<<<<<< HEAD
	vfork.S
=======
	vfork.S

# Don't generate default code for these syscalls:
NOASM+=	vfork.o
>>>>>>> dc591d96
<|MERGE_RESOLUTION|>--- conflicted
+++ resolved
@@ -2,16 +2,11 @@
 
 SRCS+=	trivial-vdso_tc.c
 
-#MDASM= ptrace.S
 MDASM=	cerror.S \
 	shmat.S \
 	sigreturn.S \
 	syscall.S \
-<<<<<<< HEAD
-	vfork.S
-=======
 	vfork.S
 
 # Don't generate default code for these syscalls:
-NOASM+=	vfork.o
->>>>>>> dc591d96
+NOASM+=	vfork.o