--- conflicted
+++ resolved
@@ -802,14 +802,8 @@
 
 /* #include <fcntl.h> */
 #ifdef  _SYS_FCNTL_H_
-<<<<<<< HEAD
 int     __sys_fcntl(int, int, __intptr_t);
-int     __sys_open(const char *, int, int);
 int     __sys_openat(int, const char *, int, int);
-=======
-int     __sys_fcntl(int, int, ...);
-int     __sys_openat(int, const char *, int, ...);
->>>>>>> 507e66a9
 #endif
 
 /* #include <signal.h> */
