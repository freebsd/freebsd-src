--- conflicted
+++ resolved
@@ -137,19 +137,9 @@
 	}
 
 	for (;;) {
-<<<<<<< HEAD
-		if ((mtx->m_flags & (UMUTEX_PRIO_PROTECT | UMUTEX_PRIO_INHERIT)) == 0) {
-
-			/* wait in kernel */
-			ret = _umtx_op_err(mtx, UMTX_OP_MUTEX_WAIT, 0,
-				 (void *)(uintptr_t)tm_size, __DECONST(void *, tm_p));
-
-			/* now try to lock it */
-=======
 		if ((mtx->m_flags & (UMUTEX_PRIO_PROTECT |
 		    UMUTEX_PRIO_INHERIT)) == 0) {
 			/* try to lock it */
->>>>>>> 8da898f2
 			owner = mtx->m_owner;
 			if ((owner & ~UMUTEX_CONTESTED) == 0 &&
 			     atomic_cmpset_acq_32(&mtx->m_owner, owner,
@@ -166,14 +156,9 @@
 			    (void *)tm_size, __DECONST(void *, tm_p));
 		} else {
 			ret = _umtx_op_err(mtx, UMTX_OP_MUTEX_LOCK, 0, 
-<<<<<<< HEAD
 				 (void *)(uintptr_t)tm_size, __DECONST(void *, tm_p));
-			if (ret == 0)
-=======
-			    (void *)tm_size, __DECONST(void *, tm_p));
 			if (ret == 0 || ret == EOWNERDEAD ||
 			    ret == ENOTRECOVERABLE)
->>>>>>> 8da898f2
 				break;
 		}
 		if (ret == ETIMEDOUT)
@@ -246,15 +231,9 @@
 		tm_size = sizeof(timeout);
 	}
 
-<<<<<<< HEAD
-	return _umtx_op_err(__DEVOLATILE(void *, mtx), 
-		shared ? UMTX_OP_WAIT_UINT : UMTX_OP_WAIT_UINT_PRIVATE, id, 
-		(void *)(uintptr_t)tm_size, __DECONST(void *, tm_p));
-=======
-	return (_umtx_op_err(__DEVOLATILE(void *, mtx), shared ?
-	    UMTX_OP_WAIT_UINT : UMTX_OP_WAIT_UINT_PRIVATE, id,
-	    (void *)tm_size, __DECONST(void *, tm_p)));
->>>>>>> 8da898f2
+	return _umtx_op_err(__DEVOLATILE(void *, mtx), shared ?
+	    UMTX_OP_WAIT_UINT : UMTX_OP_WAIT_UINT_PRIVATE, id, 
+	    (void *)(uintptr_t)tm_size, __DECONST(void *, tm_p));
 }
 
 int
@@ -323,13 +302,8 @@
 		tm_p = &timeout;
 		tm_size = sizeof(timeout);
 	}
-<<<<<<< HEAD
-	return _umtx_op_err(rwlock, UMTX_OP_RW_RDLOCK, flags,
-	    (void *)(uintptr_t)tm_size, tm_p);
-=======
 	return (_umtx_op_err(rwlock, UMTX_OP_RW_RDLOCK, flags,
-	    (void *)tm_size, tm_p));
->>>>>>> 8da898f2
+	    (void *)(uintptr_t)tm_size, tm_p));
 }
 
 int
@@ -348,13 +322,8 @@
 		tm_p = &timeout;
 		tm_size = sizeof(timeout);
 	}
-<<<<<<< HEAD
-	return _umtx_op_err(rwlock, UMTX_OP_RW_WRLOCK, 0,
-	    (void *)(uintptr_t)tm_size, tm_p);
-=======
-	return (_umtx_op_err(rwlock, UMTX_OP_RW_WRLOCK, 0, (void *)tm_size,
-	    tm_p));
->>>>>>> 8da898f2
+	return (_umtx_op_err(rwlock, UMTX_OP_RW_WRLOCK, 0,
+	    (void *)(uintptr_t)tm_size, tm_p));
 }
 
 int
