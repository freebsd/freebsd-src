# $FreeBSD$
# Originally from	$NetBSD: Makefile,v 1.21 1997/10/26 22:08:38 lukem Exp $
#
# Notes:
# - We don't use the libc strerror/sys_errlist because the string table is
#   quite large.
#

MK_PROFILE=	no
MK_SSP=		no

.include <src.opts.mk>

LIBSTAND_SRC=	${.CURDIR}
LIBC_SRC=	${LIBSTAND_SRC}/../libc

LIB=		stand
NO_PIC=
INCS=		stand.h
MAN=		libstand.3

WARNS?=		0

<<<<<<< HEAD
CFLAGS+= -ffreestanding -Wformat
CFLAGS+= -I${LIBSTAND_SRC} -I${LIBC_SRC}/include
=======
CFLAGS+= -I${LIBSTAND_SRC}
>>>>>>> d1be0bf2

# standalone components and stuff we have modified locally
SRCS+=	gzguts.h zutil.h __main.c assert.c bcd.c bswap.c environment.c getopt.c gets.c \
	globals.c pager.c printf.c strdup.c strerror.c strtol.c strtoul.c random.c \
	sbrk.c twiddle.c zalloc.c zalloc_malloc.c

# private (pruned) versions of libc string functions
SRCS+=	strcasecmp.c

.PATH: ${LIBC_SRC}/net

SRCS+= ntoh.c

# string functions from libc
.PATH: ${LIBC_SRC}/string
SRCS+=	bcmp.c bcopy.c bzero.c ffs.c memccpy.c memchr.c memcmp.c memcpy.c \
	memmove.c memset.c qdivrem.c strcat.c strchr.c strcmp.c strcpy.c \
	strcspn.c strlen.c strncat.c strncmp.c strncpy.c strpbrk.c \
	strrchr.c strsep.c strspn.c strstr.c strtok.c swab.c
.if ${MACHINE_CPUARCH} == "arm"
.PATH: ${LIBC_SRC}/arm/gen

# Compiler support functions
.PATH: ${LIBSTAND_SRC}/../../contrib/compiler-rt/lib/builtins/
# __clzsi2 and ctzsi2 for various builtin functions
SRCS+=	clzsi2.c ctzsi2.c
# Divide and modulus functions called by the compiler
SRCS+=	 divmoddi4.c  divmodsi4.c  divdi3.c  divsi3.c  moddi3.c  modsi3.c
SRCS+=	udivmoddi4.c udivmodsi4.c udivdi3.c udivsi3.c umoddi3.c umodsi3.c

.PATH: ${LIBSTAND_SRC}/../../contrib/compiler-rt/lib/builtins/arm/
SRCS+=	aeabi_idivmod.S aeabi_ldivmod.S aeabi_uidivmod.S aeabi_uldivmod.S
SRCS+=	aeabi_memcmp.S aeabi_memcpy.S aeabi_memmove.S aeabi_memset.S
.endif

.if ${MACHINE_CPUARCH} == "aarch64"
.PATH: ${LIBC_SRC}/aarch64/gen
.endif

.if ${MACHINE_CPUARCH} == "powerpc"
.PATH: ${LIBC_SRC}/quad
SRCS+=	ashldi3.c ashrdi3.c
SRCS+=	syncicache.c
.endif

# uuid functions from libc
.PATH: ${LIBC_SRC}/uuid
SRCS+= uuid_equal.c uuid_is_nil.c

# _setjmp/_longjmp
.PATH: ${LIBSTAND_SRC}/${MACHINE_CPUARCH}
SRCS+=	_setjmp.S

# decompression functionality from libbz2
# NOTE: to actually test this functionality after libbz2 upgrade compile
# loader(8) with LOADER_BZIP2_SUPPORT defined
.PATH: ${LIBSTAND_SRC}/../../contrib/bzip2
CFLAGS+= -DBZ_NO_STDIO -DBZ_NO_COMPRESS
SRCS+=	libstand_bzlib_private.h

.for file in bzlib.c crctable.c decompress.c huffman.c randtable.c
SRCS+=	_${file}
CLEANFILES+=	_${file}

_${file}: ${file}
	sed "s|bzlib_private\.h|libstand_bzlib_private.h|" \
	    ${.ALLSRC} > ${.TARGET}
.endfor

CLEANFILES+= libstand_bzlib_private.h
libstand_bzlib_private.h: bzlib_private.h
	sed -e 's|<stdlib.h>|"stand.h"|' \
		${.ALLSRC} > ${.TARGET}

# decompression functionality from libz
.PATH: ${LIBSTAND_SRC}/../libz
CFLAGS+=-DHAVE_MEMCPY -I${LIBSTAND_SRC}/../libz
SRCS+=	adler32.c crc32.c libstand_zutil.h libstand_gzguts.h

.for file in infback.c inffast.c inflate.c inftrees.c zutil.c
SRCS+=	_${file}
CLEANFILES+=	_${file}

_${file}: ${file}
	sed -e "s|zutil\.h|libstand_zutil.h|" \
	    -e "s|gzguts\.h|libstand_gzguts.h|" \
	    ${.ALLSRC} > ${.TARGET}
.endfor

# depend on stand.h being able to be included multiple times
.for file in zutil.h gzguts.h
CLEANFILES+= libstand_${file}
libstand_${file}: ${file}
	sed -e 's|<fcntl.h>|"stand.h"|' \
	    -e 's|<stddef.h>|"stand.h"|' \
	    -e 's|<string.h>|"stand.h"|' \
	    -e 's|<stdio.h>|"stand.h"|' \
	    -e 's|<stdlib.h>|"stand.h"|' \
	    ${.ALLSRC} > ${.TARGET}
.endfor

# io routines
SRCS+=	closeall.c dev.c ioctl.c nullfs.c stat.c \
	fstat.c close.c lseek.c open.c read.c write.c readdir.c

# network routines
SRCS+=	arp.c ether.c inet_ntoa.c in_cksum.c net.c udp.c netif.c rpc.c

# network info services:
SRCS+=	bootp.c rarp.c bootparam.c

# boot filesystems
SRCS+=	ufs.c nfs.c cd9660.c tftp.c gzipfs.c bzipfs.c
SRCS+=	dosfs.c ext2fs.c
SRCS+=	splitfs.c
SRCS+=	pkgfs.c
.if ${MK_NAND} != "no"
SRCS+=	nandfs.c
.endif

.include <bsd.stand.mk>
.include <bsd.lib.mk><|MERGE_RESOLUTION|>--- conflicted
+++ resolved
@@ -21,12 +21,7 @@
 
 WARNS?=		0
 
-<<<<<<< HEAD
-CFLAGS+= -ffreestanding -Wformat
 CFLAGS+= -I${LIBSTAND_SRC} -I${LIBC_SRC}/include
-=======
-CFLAGS+= -I${LIBSTAND_SRC}
->>>>>>> d1be0bf2
 
 # standalone components and stuff we have modified locally
 SRCS+=	gzguts.h zutil.h __main.c assert.c bcd.c bswap.c environment.c getopt.c gets.c \
