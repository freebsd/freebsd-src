# $FreeBSD$

.include <bsd.own.mk>

LIB=	compiler_rt
NO_PIC=
WARNS?=	2

CFLAGS+=${PICFLAG} -fvisibility=hidden -DVISIBILITY_HIDDEN

.if ${MACHINE_CPUARCH} == "amd64"
CRTARCH=x86_64
.else
CRTARCH=${MACHINE_CPUARCH}
.endif

CRTSRC=${.CURDIR}/../../contrib/compiler-rt/lib

.PATH: ${CRTSRC}/${CRTARCH} ${CRTSRC}

SRCF=	absvdi2 \
	absvsi2 \
	absvti2 \
	addvdi3 \
	addvsi3 \
	addvti3 \
	ashldi3 \
	ashlti3 \
	ashrdi3 \
	ashrti3 \
	clear_cache \
	clzdi2 \
	clzsi2 \
	clzti2 \
	cmpdi2 \
	cmpti2 \
	comparedf2 \
	comparesf2 \
	ctzdi2 \
	ctzsi2 \
	ctzti2 \
	divdc3 \
	divdi3 \
	divmoddi4 \
	divmodsi4 \
	divsc3 \
	divti3 \
	divxc3 \
	enable_execute_stack \
	eprintf \
	ffsdi2 \
	ffsti2 \
	fixdfdi \
	fixdfti \
	fixsfdi \
	fixsfti \
	fixunsdfdi \
	fixunsdfsi \
	fixunsdfti \
	fixunssfdi \
	fixunssfsi \
	fixunssfti \
	fixunsxfdi \
	fixunsxfsi \
	fixunsxfti \
	fixxfdi \
	fixxfti \
	floatdidf \
	floatdisf \
	floatdixf \
	floattidf \
	floattisf \
	floattixf \
	floatundidf \
	floatundisf \
	floatundixf \
	floatunsidf \
	floatunsisf \
	floatuntidf \
	floatuntisf \
	floatuntixf \
	int_util \
	lshrdi3 \
	lshrti3 \
	moddi3 \
	modti3 \
	muldc3 \
	muldi3 \
	mulodi4 \
	mulosi4 \
	muloti4 \
	mulsc3 \
	multi3 \
	mulvdi3 \
	mulvsi3 \
	mulvti3 \
	mulxc3 \
	negdf2 \
	negdi2 \
	negsf2 \
	negti2 \
	negvdi2 \
	negvsi2 \
	negvti2 \
	paritydi2 \
	paritysi2 \
	parityti2 \
	popcountdi2 \
	popcountsi2 \
	popcountti2 \
	powidf2 \
	powisf2 \
	powitf2 \
	powixf2 \
	subvdi3 \
	subvsi3 \
	subvti3 \
	trampoline_setup \
	ucmpdi2 \
	ucmpti2 \
	udivdi3 \
	udivmoddi4 \
	udivmodsi4 \
	udivmodti4 \
	udivti3 \
	umoddi3 \
	umodti3

# These are already shipped by libc.a on arm and mips
.if ${MACHINE_CPUARCH} != "arm" && ${MACHINE_CPUARCH} != "mips"
SRCF+=	adddf3 \
	addsf3 \
	divdf3 \
	divsf3 \
	extendsfdf2 \
	fixdfsi \
	fixsfsi \
	floatsidf \
	floatsisf \
	muldf3 \
	mulsf3 \
	subdf3 \
	subsf3 \
	truncdfsf2
.endif

.if ${MACHINE_CPUARCH} != "mips"
SRCF+=	divsi3 \
	modsi3 \
	udivsi3 \
	umodsi3
.endif

# FreeBSD-specific atomic intrinsics.
.if ${MACHINE_CPUARCH} == "arm" || ${MACHINE_CPUARCH} == "mips"
SRCF+=	__sync_fetch_and_add_4 \
	__sync_fetch_and_and_4 \
	__sync_fetch_and_or_4 \
	__sync_fetch_and_sub_4 \
	__sync_fetch_and_xor_4 \
	__sync_lock_test_and_set_4 \
	__sync_val_compare_and_swap_4
.endif
.if ${MACHINE_ARCH:Mmips64*} != ""
SRCF+=	__sync_fetch_and_add_8 \
	__sync_fetch_and_and_8 \
	__sync_fetch_and_or_8 \
	__sync_fetch_and_sub_8 \
	__sync_fetch_and_xor_8 \
	__sync_lock_test_and_set_8 \
	__sync_val_compare_and_swap_8
.endif

.for file in ${SRCF}
. if ${MACHINE_CPUARCH} != "arm" && exists(${CRTSRC}/${CRTARCH}/${file}.S)
SRCS+=	${file}.S
. else
SRCS+=	${file}.c
. endif
.endfor

<<<<<<< HEAD
.if ${MACHINE_CPUARCH} == "arm"
SRCS+=	aeabi_idivmod.S \
	aeabi_ldivmod.S \
	aeabi_uidivmod.S \
	aeabi_uldivmod.S
.endif

.if ${MACHINE_CPUARCH} != "sparc64" && ${MACHINE_CPUARCH} != "mips"
=======
.if ${MACHINE_CPUARCH} != "mips"
>>>>>>> 5d4bc9f3
. if ${MK_INSTALLLIB} != "no"
SYMLINKS+=libcompiler_rt.a ${LIBDIR}/libgcc.a
. endif
. if ${MK_PROFILE} != "no"
SYMLINKS+=libcompiler_rt_p.a ${LIBDIR}/libgcc_p.a
. endif
.endif

.if ${MACHINE_CPUARCH} == "amd64" || ${MACHINE_CPUARCH} == "i386" || \
    ${MACHINE_CPUARCH} == "powerpc"
AFLAGS+=--noexecstack
ACFLAGS+=-Wa,--noexecstack
.endif


.include <bsd.lib.mk><|MERGE_RESOLUTION|>--- conflicted
+++ resolved
@@ -179,7 +179,6 @@
 . endif
 .endfor
 
-<<<<<<< HEAD
 .if ${MACHINE_CPUARCH} == "arm"
 SRCS+=	aeabi_idivmod.S \
 	aeabi_ldivmod.S \
@@ -187,10 +186,7 @@
 	aeabi_uldivmod.S
 .endif
 
-.if ${MACHINE_CPUARCH} != "sparc64" && ${MACHINE_CPUARCH} != "mips"
-=======
 .if ${MACHINE_CPUARCH} != "mips"
->>>>>>> 5d4bc9f3
 . if ${MK_INSTALLLIB} != "no"
 SYMLINKS+=libcompiler_rt.a ${LIBDIR}/libgcc.a
 . endif
