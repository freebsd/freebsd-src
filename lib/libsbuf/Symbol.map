--- conflicted
+++ resolved
@@ -32,7 +32,10 @@
 	sbuf_hexdump;
 };
 
-<<<<<<< HEAD
+FBSD_1.5 {
+	sbuf_putbuf;
+};
+
 FBSDprivate_1.0 {
 	/*
 	 * XXX-JHB: Export .size.<var> symbols for <var>'s that are
@@ -40,9 +43,4 @@
 	 * hack.
 	 */
 	.size.*;
-};
-=======
-FBSD_1.5 {
-	sbuf_putbuf;
-};
->>>>>>> df165f3f
+};