--- conflicted
+++ resolved
@@ -3,13 +3,9 @@
 LIB=	llvmruntimedyld
 
 SRCDIR=	lib/ExecutionEngine/RuntimeDyld
-<<<<<<< HEAD
-SRCS=	RuntimeDyld.cpp \
-=======
 SRCS=	GDBRegistrar.cpp \
 	RuntimeDyld.cpp \
 	RuntimeDyldELF.cpp \
->>>>>>> d05f1854
 	RuntimeDyldMachO.cpp
 
 .include "../clang.lib.mk"