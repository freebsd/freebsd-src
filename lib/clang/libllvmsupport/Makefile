# $FreeBSD$

.include <bsd.own.mk>

LIB=	llvmsupport

SRCDIR=	lib/Support
SRCS=	APFloat.cpp \
	APInt.cpp \
	APSInt.cpp \
	Allocator.cpp \
	Atomic.cpp \
	BranchProbability.cpp \
	CommandLine.cpp \
	ConstantRange.cpp \
	CrashRecoveryContext.cpp \
	DAGDeltaAlgorithm.cpp \
	Debug.cpp \
	DeltaAlgorithm.cpp \
	Dwarf.cpp \
	DynamicLibrary.cpp \
	Errno.cpp \
	ErrorHandling.cpp \
	FoldingSet.cpp \
	FormattedStream.cpp \
	GraphWriter.cpp \
	Host.cpp \
	IntervalMap.cpp \
	IntEqClasses.cpp \
<<<<<<< HEAD
=======
	IntrusiveRefCntPtr.cpp \
	Locale.cpp \
	LockFileManager.cpp \
>>>>>>> d05f1854
	ManagedStatic.cpp \
	Memory.cpp \
	MemoryBuffer.cpp \
	Mutex.cpp \
	Path.cpp \
	PathV2.cpp \
	PluginLoader.cpp \
	PrettyStackTrace.cpp \
	Process.cpp \
	Program.cpp \
	RWMutex.cpp \
	Regex.cpp \
	SearchForAddressOfSpecialSymbol.cpp \
	Signals.cpp \
	SmallPtrSet.cpp \
	SmallVector.cpp \
	SourceMgr.cpp \
	Statistic.cpp \
	StringExtras.cpp \
	StringMap.cpp \
	StringPool.cpp \
	StringRef.cpp \
	TargetRegistry.cpp \
	ThreadLocal.cpp \
	Threading.cpp \
	TimeValue.cpp \
	Timer.cpp \
	ToolOutputFile.cpp \
	Triple.cpp \
	Twine.cpp \
	Valgrind.cpp \
	circular_raw_ostream.cpp \
	raw_os_ostream.cpp \
	raw_ostream.cpp \
	regcomp.c \
	regerror.c \
	regexec.c \
	regfree.c \
	regstrlcpy.c \
	system_error.cpp
LLVM_REQUIRES_RTTI=

.if ${MK_CLANG_EXTRAS} != "no"
SRCS+=	BlockFrequency.cpp \
	BranchProbability.cpp \
	DataExtractor.cpp \
	Disassembler.cpp \
	FileUtilities.cpp \
	MemoryObject.cpp \
	SystemUtils.cpp
.endif

.include "../clang.lib.mk"<|MERGE_RESOLUTION|>--- conflicted
+++ resolved
@@ -10,6 +10,7 @@
 	APSInt.cpp \
 	Allocator.cpp \
 	Atomic.cpp \
+	BlockFrequency.cpp \
 	BranchProbability.cpp \
 	CommandLine.cpp \
 	ConstantRange.cpp \
@@ -24,18 +25,17 @@
 	FoldingSet.cpp \
 	FormattedStream.cpp \
 	GraphWriter.cpp \
+	Hashing.cpp \
 	Host.cpp \
 	IntervalMap.cpp \
 	IntEqClasses.cpp \
-<<<<<<< HEAD
-=======
 	IntrusiveRefCntPtr.cpp \
 	Locale.cpp \
 	LockFileManager.cpp \
->>>>>>> d05f1854
 	ManagedStatic.cpp \
 	Memory.cpp \
 	MemoryBuffer.cpp \
+	MemoryObject.cpp \
 	Mutex.cpp \
 	Path.cpp \
 	PathV2.cpp \
@@ -51,6 +51,7 @@
 	SmallVector.cpp \
 	SourceMgr.cpp \
 	Statistic.cpp \
+	StreamableMemoryObject.cpp \
 	StringExtras.cpp \
 	StringMap.cpp \
 	StringPool.cpp \
@@ -79,6 +80,7 @@
 SRCS+=	BlockFrequency.cpp \
 	BranchProbability.cpp \
 	DataExtractor.cpp \
+	DataStream.cpp \
 	Disassembler.cpp \
 	FileUtilities.cpp \
 	MemoryObject.cpp \
