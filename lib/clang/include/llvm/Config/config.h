/* $FreeBSD$ */
/* include/llvm/Config/config.h.  Generated from config.h.in by configure.  */
/* include/llvm/Config/config.h.in.  Generated from autoconf/configure.ac by autoheader.  */

#ifndef CONFIG_H
#define CONFIG_H

/* Bug report URL. */
#define BUG_REPORT_URL "http://llvm.org/bugs/"

/* Relative directory for resource files */
#define CLANG_RESOURCE_DIR ""

/* 32 bit multilib directory. */
#define CXX_INCLUDE_32BIT_DIR ""

/* 64 bit multilib directory. */
#define CXX_INCLUDE_64BIT_DIR ""

/* Arch the libstdc++ headers. */
#define CXX_INCLUDE_ARCH ""

/* Directory with the libstdc++ headers. */
#define CXX_INCLUDE_ROOT ""

/* Directories clang will search for headers */
#define C_INCLUDE_DIRS ""

<<<<<<< HEAD
/* Define if CBE is enabled for printf %a output */
#define ENABLE_CBE_PRINTF_A 1
=======
/* Default <path> to all compiler invocations for --sysroot=<path>. */
/* #undef DEFAULT_SYSROOT */
>>>>>>> d05f1854

/* Define if position independent code is enabled */
#define ENABLE_PIC 0

/* Define if threads enabled */
#define ENABLE_THREADS 0

/* Define if timestamp information (e.g., __DATE___) is allowed */
#define ENABLE_TIMESTAMPS 0

/* Define to 1 if you have the `argz_append' function. */
/* #undef HAVE_ARGZ_APPEND */

/* Define to 1 if you have the `argz_create_sep' function. */
/* #undef HAVE_ARGZ_CREATE_SEP */

/* Define to 1 if you have the <argz.h> header file. */
/* #undef HAVE_ARGZ_H */

/* Define to 1 if you have the `argz_insert' function. */
/* #undef HAVE_ARGZ_INSERT */

/* Define to 1 if you have the `argz_next' function. */
/* #undef HAVE_ARGZ_NEXT */

/* Define to 1 if you have the `argz_stringify' function. */
/* #undef HAVE_ARGZ_STRINGIFY */

/* Define to 1 if you have the <assert.h> header file. */
#define HAVE_ASSERT_H 1

/* Define to 1 if you have the `backtrace' function. */
/* #undef HAVE_BACKTRACE */

/* Define to 1 if you have the `bcopy' function. */
/* #undef HAVE_BCOPY */

/* Define to 1 if you have the `ceilf' function. */
#define HAVE_CEILF 1

/* Define if the neat program is available */
/* #undef HAVE_CIRCO */

/* Define to 1 if you have the `closedir' function. */
#define HAVE_CLOSEDIR 1

/* Define to 1 if you have the <CrashReporterClient.h> header file. */
/* #undef HAVE_CRASHREPORTERCLIENT_H */

/* Define if __crashreporter_info__ exists. */
#define HAVE_CRASHREPORTER_INFO 0

/* Define to 1 if you have the <ctype.h> header file. */
#define HAVE_CTYPE_H 1

/* Define to 1 if you have the declaration of `strerror_s', and to 0 if you
   don't. */
#define HAVE_DECL_STRERROR_S 0

/* Define to 1 if you have the <dirent.h> header file, and it defines `DIR'.
   */
#define HAVE_DIRENT_H 1

/* Define if you have the GNU dld library. */
/* #undef HAVE_DLD */

/* Define to 1 if you have the <dld.h> header file. */
/* #undef HAVE_DLD_H */

/* Define to 1 if you have the `dlerror' function. */
#define HAVE_DLERROR 1

/* Define to 1 if you have the <dlfcn.h> header file. */
#define HAVE_DLFCN_H 1

/* Define if dlopen() is available on this platform. */
#define HAVE_DLOPEN 1

/* Define to 1 if you have the <dl.h> header file. */
/* #undef HAVE_DL_H */

/* Define if the dot program is available */
/* #undef HAVE_DOT */

/* Define if the dotty program is available */
/* #undef HAVE_DOTTY */

/* Define if you have the _dyld_func_lookup function. */
/* #undef HAVE_DYLD */

/* Define to 1 if you have the <errno.h> header file. */
#define HAVE_ERRNO_H 1

/* Define to 1 if the system has the type `error_t'. */
/* #undef HAVE_ERROR_T */

/* Define to 1 if you have the <execinfo.h> header file. */
/* #undef HAVE_EXECINFO_H */

/* Define to 1 if you have the <fcntl.h> header file. */
#define HAVE_FCNTL_H 1

/* Define if the neat program is available */
/* #undef HAVE_FDP */

/* Define to 1 if you have the <fenv.h> header file. */
#define HAVE_FENV_H 1

/* Define if libffi is available on this platform. */
/* #undef HAVE_FFI_CALL */

/* Define to 1 if you have the <ffi/ffi.h> header file. */
/* #undef HAVE_FFI_FFI_H */

/* Define to 1 if you have the <ffi.h> header file. */
/* #undef HAVE_FFI_H */

/* Set to 1 if the finite function is found in <ieeefp.h> */
/* #undef HAVE_FINITE_IN_IEEEFP_H */

/* Define to 1 if you have the `floorf' function. */
#define HAVE_FLOORF 1

/* Define to 1 if you have the `fmodf' function. */
#define HAVE_FMODF 1

/* Define to 1 if you have the `getcwd' function. */
#define HAVE_GETCWD 1

/* Define to 1 if you have the `getpagesize' function. */
#define HAVE_GETPAGESIZE 1

/* Define to 1 if you have the `getrlimit' function. */
#define HAVE_GETRLIMIT 1

/* Define to 1 if you have the `getrusage' function. */
#define HAVE_GETRUSAGE 1

/* Define to 1 if you have the `gettimeofday' function. */
#define HAVE_GETTIMEOFDAY 1

/* Define if the Graphviz program is available */
/* #undef HAVE_GRAPHVIZ */

/* Define if the gv program is available */
/* #undef HAVE_GV */

/* Define to 1 if you have the `index' function. */
/* #undef HAVE_INDEX */

/* Define to 1 if the system has the type `int64_t'. */
#define HAVE_INT64_T 1

/* Define to 1 if you have the <inttypes.h> header file. */
#define HAVE_INTTYPES_H 1

/* Define to 1 if you have the `isatty' function. */
#define HAVE_ISATTY 1

/* Set to 1 if the isinf function is found in <cmath> */
#define HAVE_ISINF_IN_CMATH 1

/* Set to 1 if the isinf function is found in <math.h> */
#define HAVE_ISINF_IN_MATH_H 1

/* Set to 1 if the isnan function is found in <cmath> */
#define HAVE_ISNAN_IN_CMATH 1

/* Set to 1 if the isnan function is found in <math.h> */
#define HAVE_ISNAN_IN_MATH_H 1

/* Define if you have the libdl library or equivalent. */
#define HAVE_LIBDL 1

/* Define to 1 if you have the `imagehlp' library (-limagehlp). */
/* #undef HAVE_LIBIMAGEHLP */

/* Define to 1 if you have the `m' library (-lm). */
#define HAVE_LIBM 1

/* Define to 1 if you have the `psapi' library (-lpsapi). */
/* #undef HAVE_LIBPSAPI */

/* Define to 1 if you have the `pthread' library (-lpthread). */
/* #undef HAVE_LIBPTHREAD */

/* Define to 1 if you have the `udis86' library (-ludis86). */
/* #undef HAVE_LIBUDIS86 */

/* Define to 1 if you have the <limits.h> header file. */
#define HAVE_LIMITS_H 1

/* Define if you can use -Wl,-export-dynamic. */
#define HAVE_LINK_EXPORT_DYNAMIC 1

/* Define to 1 if you have the <link.h> header file. */
#define HAVE_LINK_H 1

/* Define if you can use -Wl,-R. to pass -R. to the linker, in order to add
   the current directory to the dynamic linker search path. */
#define HAVE_LINK_R 1

/* Define to 1 if you have the `longjmp' function. */
#define HAVE_LONGJMP 1

/* Define to 1 if you have the <mach/mach.h> header file. */
/* #undef HAVE_MACH_MACH_H */

/* Define to 1 if you have the <mach-o/dyld.h> header file. */
/* #undef HAVE_MACH_O_DYLD_H */

/* Define if mallinfo() is available on this platform. */
/* #undef HAVE_MALLINFO */

/* Define to 1 if you have the <malloc.h> header file. */
/* #undef HAVE_MALLOC_H */

/* Define to 1 if you have the <malloc/malloc.h> header file. */
/* #undef HAVE_MALLOC_MALLOC_H */

/* Define to 1 if you have the `malloc_zone_statistics' function. */
/* #undef HAVE_MALLOC_ZONE_STATISTICS */

/* Define to 1 if you have the `memcpy' function. */
#define HAVE_MEMCPY 1

/* Define to 1 if you have the `memmove' function. */
#define HAVE_MEMMOVE 1

/* Define to 1 if you have the <memory.h> header file. */
#define HAVE_MEMORY_H 1

/* Define to 1 if you have the `mkdtemp' function. */
#define HAVE_MKDTEMP 1

/* Define to 1 if you have the `mkstemp' function. */
#define HAVE_MKSTEMP 1

/* Define to 1 if you have the `mktemp' function. */
#define HAVE_MKTEMP 1

/* Define to 1 if you have a working `mmap' system call. */
#define HAVE_MMAP 1

/* Define if mmap() uses MAP_ANONYMOUS to map anonymous pages, or undefine if
   it uses MAP_ANON */
/* #undef HAVE_MMAP_ANONYMOUS */

/* Define if mmap() can map files into memory */
#define HAVE_MMAP_FILE 

/* Define to 1 if you have the <ndir.h> header file, and it defines `DIR'. */
/* #undef HAVE_NDIR_H */

/* Define to 1 if you have the `nearbyintf' function. */
#define HAVE_NEARBYINTF 1

/* Define if the neat program is available */
/* #undef HAVE_NEATO */

/* Define to 1 if you have the `opendir' function. */
#define HAVE_OPENDIR 1

/* Define to 1 if you have the `posix_spawn' function. */
/* #undef HAVE_POSIX_SPAWN */

/* Define to 1 if you have the `powf' function. */
#define HAVE_POWF 1

/* Define if libtool can extract symbol lists from object files. */
#define HAVE_PRELOADED_SYMBOLS 1

/* Define to have the %a format string */
#define HAVE_PRINTF_A 1

/* Have pthread_getspecific */
/* #undef HAVE_PTHREAD_GETSPECIFIC */

/* Define to 1 if you have the <pthread.h> header file. */
/* #undef HAVE_PTHREAD_H */

/* Have pthread_mutex_lock */
/* #undef HAVE_PTHREAD_MUTEX_LOCK */

/* Have pthread_rwlock_init */
/* #undef HAVE_PTHREAD_RWLOCK_INIT */

/* Define to 1 if srand48/lrand48/drand48 exist in <stdlib.h> */
#define HAVE_RAND48 1

/* Define to 1 if you have the `readdir' function. */
#define HAVE_READDIR 1

/* Define to 1 if you have the `realpath' function. */
#define HAVE_REALPATH 1

/* Define to 1 if you have the `rindex' function. */
/* #undef HAVE_RINDEX */

/* Define to 1 if you have the `rintf' function. */
#define HAVE_RINTF 1

/* Define to 1 if you have the `round' function. */
#define HAVE_ROUND 1

/* Define to 1 if you have the `roundf' function. */
#define HAVE_ROUNDF 1

/* Define to 1 if you have the `sbrk' function. */
#define HAVE_SBRK 1

/* Define to 1 if you have the `setenv' function. */
#define HAVE_SETENV 1

/* Define to 1 if you have the `setjmp' function. */
#define HAVE_SETJMP 1

/* Define to 1 if you have the <setjmp.h> header file. */
#define HAVE_SETJMP_H 1

/* Define to 1 if you have the `setrlimit' function. */
#define HAVE_SETRLIMIT 1

/* Define if you have the shl_load function. */
/* #undef HAVE_SHL_LOAD */

/* Define to 1 if you have the `siglongjmp' function. */
#define HAVE_SIGLONGJMP 1

/* Define to 1 if you have the <signal.h> header file. */
#define HAVE_SIGNAL_H 1

/* Define to 1 if you have the `sigsetjmp' function. */
#define HAVE_SIGSETJMP 1

/* Define to 1 if you have the <stdint.h> header file. */
#define HAVE_STDINT_H 1

/* Define to 1 if you have the <stdio.h> header file. */
#define HAVE_STDIO_H 1

/* Define to 1 if you have the <stdlib.h> header file. */
#define HAVE_STDLIB_H 1

/* Set to 1 if the std::isinf function is found in <cmath> */
/* #undef HAVE_STD_ISINF_IN_CMATH */

/* Set to 1 if the std::isnan function is found in <cmath> */
#define HAVE_STD_ISNAN_IN_CMATH 1

/* Define to 1 if you have the `strchr' function. */
#define HAVE_STRCHR 1

/* Define to 1 if you have the `strcmp' function. */
#define HAVE_STRCMP 1

/* Define to 1 if you have the `strdup' function. */
#define HAVE_STRDUP 1

/* Define to 1 if you have the `strerror' function. */
#define HAVE_STRERROR 1

/* Define to 1 if you have the `strerror_r' function. */
#define HAVE_STRERROR_R 1

/* Define to 1 if you have the <strings.h> header file. */
#define HAVE_STRINGS_H 1

/* Define to 1 if you have the <string.h> header file. */
#define HAVE_STRING_H 1

/* Define to 1 if you have the `strrchr' function. */
#define HAVE_STRRCHR 1

/* Define to 1 if you have the `strtof' function. */
#define HAVE_STRTOF 1

/* Define to 1 if you have the `strtoll' function. */
#define HAVE_STRTOLL 1

/* Define to 1 if you have the `strtoq' function. */
#define HAVE_STRTOQ 1

/* Define to 1 if you have the `sysconf' function. */
#define HAVE_SYSCONF 1

/* Define to 1 if you have the <sys/dir.h> header file, and it defines `DIR'.
   */
/* #undef HAVE_SYS_DIR_H */

/* Define to 1 if you have the <sys/dl.h> header file. */
/* #undef HAVE_SYS_DL_H */

/* Define to 1 if you have the <sys/ioctl.h> header file. */
#define HAVE_SYS_IOCTL_H 1

/* Define to 1 if you have the <sys/mman.h> header file. */
#define HAVE_SYS_MMAN_H 1

/* Define to 1 if you have the <sys/ndir.h> header file, and it defines `DIR'.
   */
/* #undef HAVE_SYS_NDIR_H */

/* Define to 1 if you have the <sys/param.h> header file. */
#define HAVE_SYS_PARAM_H 1

/* Define to 1 if you have the <sys/resource.h> header file. */
#define HAVE_SYS_RESOURCE_H 1

/* Define to 1 if you have the <sys/stat.h> header file. */
#define HAVE_SYS_STAT_H 1

/* Define to 1 if you have the <sys/time.h> header file. */
#define HAVE_SYS_TIME_H 1

/* Define to 1 if you have the <sys/types.h> header file. */
#define HAVE_SYS_TYPES_H 1

/* Define to 1 if you have the <sys/uio.h> header file. */
#define HAVE_SYS_UIO_H 1

/* Define to 1 if you have <sys/wait.h> that is POSIX.1 compatible. */
#define HAVE_SYS_WAIT_H 1

/* Define to 1 if you have the <termios.h> header file. */
#define HAVE_TERMIOS_H 1

/* Define if the neat program is available */
/* #undef HAVE_TWOPI */

/* Define to 1 if the system has the type `uint64_t'. */
#define HAVE_UINT64_T 1

/* Define to 1 if you have the <unistd.h> header file. */
#define HAVE_UNISTD_H 1

/* Define to 1 if you have the <utime.h> header file. */
#define HAVE_UTIME_H 1

/* Define to 1 if the system has the type `u_int64_t'. */
/* #undef HAVE_U_INT64_T */

/* Define to 1 if you have the <valgrind/valgrind.h> header file. */
/* #undef HAVE_VALGRIND_VALGRIND_H */

/* Define to 1 if you have the <windows.h> header file. */
/* #undef HAVE_WINDOWS_H */

/* Define to 1 if you have the `writev' function. */
#define HAVE_WRITEV 1

/* Define if the xdot.py program is available */
/* #undef HAVE_XDOT_PY */

/* Have host's _alloca */
/* #undef HAVE__ALLOCA */

/* Have host's __alloca */
/* #undef HAVE___ALLOCA */

/* Have host's __ashldi3 */
/* #undef HAVE___ASHLDI3 */

/* Have host's __ashrdi3 */
/* #undef HAVE___ASHRDI3 */

/* Have host's __chkstk */
/* #undef HAVE___CHKSTK */

/* Have host's __cmpdi2 */
/* #undef HAVE___CMPDI2 */

/* Have host's __divdi3 */
/* #undef HAVE___DIVDI3 */

/* Define to 1 if you have the `__dso_handle' function. */
#define HAVE___DSO_HANDLE 1

/* Have host's __fixdfdi */
/* #undef HAVE___FIXDFDI */

/* Have host's __fixsfdi */
/* #undef HAVE___FIXSFDI */

/* Have host's __floatdidf */
/* #undef HAVE___FLOATDIDF */

/* Have host's __lshrdi3 */
/* #undef HAVE___LSHRDI3 */

/* Have host's __main */
/* #undef HAVE___MAIN */

/* Have host's __moddi3 */
/* #undef HAVE___MODDI3 */

/* Have host's __udivdi3 */
/* #undef HAVE___UDIVDI3 */

/* Have host's __umoddi3 */
/* #undef HAVE___UMODDI3 */

/* Have host's ___chkstk */
/* #undef HAVE____CHKSTK */

/* Linker version detected at compile time. */
/* #undef HOST_LINK_VERSION */

/* Installation directory for binary executables */
/* #undef LLVM_BINDIR */

/* Time at which LLVM was configured */
/* #undef LLVM_CONFIGTIME */

/* Installation directory for data files */
/* #undef LLVM_DATADIR */

/* Installation directory for documentation */
/* #undef LLVM_DOCSDIR */

/* Installation directory for config files */
/* #undef LLVM_ETCDIR */

/* Has gcc/MSVC atomic intrinsics */
#define LLVM_HAS_ATOMICS 0

/* Host triple we were built on */
/* #undef LLVM_HOSTTRIPLE */

/* Installation directory for include files */
/* #undef LLVM_INCLUDEDIR */

/* Installation directory for .info files */
/* #undef LLVM_INFODIR */

/* Installation directory for libraries */
/* #undef LLVM_LIBDIR */

/* Installation directory for man pages */
/* #undef LLVM_MANDIR */

/* LLVM architecture name for the native architecture, if available */
#define LLVM_NATIVE_ARCH X86

/* LLVM name for the native AsmParser init function, if available */
#define LLVM_NATIVE_ASMPARSER LLVMInitializeX86AsmParser

/* LLVM name for the native AsmPrinter init function, if available */
#define LLVM_NATIVE_ASMPRINTER LLVMInitializeX86AsmPrinter

/* LLVM name for the native Target init function, if available */
#define LLVM_NATIVE_TARGET LLVMInitializeX86Target

/* LLVM name for the native TargetInfo init function, if available */
#define LLVM_NATIVE_TARGETINFO LLVMInitializeX86TargetInfo

/* LLVM name for the native target MC init function, if available */
#define LLVM_NATIVE_TARGETMC LLVMInitializeX86TargetMC

/* Define if this is Unixish platform */
#define LLVM_ON_UNIX 1

/* Define if this is Win32ish platform */
/* #undef LLVM_ON_WIN32 */

/* Define to path to circo program if found or 'echo circo' otherwise */
/* #undef LLVM_PATH_CIRCO */

/* Define to path to dot program if found or 'echo dot' otherwise */
/* #undef LLVM_PATH_DOT */

/* Define to path to dotty program if found or 'echo dotty' otherwise */
/* #undef LLVM_PATH_DOTTY */

/* Define to path to fdp program if found or 'echo fdp' otherwise */
/* #undef LLVM_PATH_FDP */

/* Define to path to Graphviz program if found or 'echo Graphviz' otherwise */
/* #undef LLVM_PATH_GRAPHVIZ */

/* Define to path to gv program if found or 'echo gv' otherwise */
/* #undef LLVM_PATH_GV */

/* Define to path to neato program if found or 'echo neato' otherwise */
/* #undef LLVM_PATH_NEATO */

/* Define to path to twopi program if found or 'echo twopi' otherwise */
/* #undef LLVM_PATH_TWOPI */

/* Define to path to xdot.py program if found or 'echo xdot.py' otherwise */
/* #undef LLVM_PATH_XDOT_PY */

/* Installation prefix directory */
/* #undef LLVM_PREFIX */

/* Define if the OS needs help to load dependent libraries for dlopen(). */
#define LTDL_DLOPEN_DEPLIBS 1

/* Define to the sub-directory in which libtool stores uninstalled libraries.
   */
#define LTDL_OBJDIR ".libs/"

/* Define to the name of the environment variable that determines the dynamic
   library search path. */
#define LTDL_SHLIBPATH_VAR "LD_LIBRARY_PATH"

/* Define to the extension used for shared libraries, say, ".so". */
#define LTDL_SHLIB_EXT ".so"

/* Define to the system default library search path. */
#define LTDL_SYSSEARCHPATH "/lib:/usr/lib"

/* Define if /dev/zero should be used when mapping RWX memory, or undefine if
   its not necessary */
/* #undef NEED_DEV_ZERO_FOR_MMAP */

/* Define if dlsym() requires a leading underscore in symbol names. */
/* #undef NEED_USCORE */

/* Define to the address where bug reports for this package should be sent. */
#define PACKAGE_BUGREPORT "llvmbugs@cs.uiuc.edu"

/* Define to the full name of this package. */
#define PACKAGE_NAME "llvm"

/* Define to the full name and version of this package. */
#define PACKAGE_STRING "llvm 3.0"

/* Define to the one symbol short name of this package. */
#define PACKAGE_TARNAME "-llvm-"

/* Define to the version of this package. */
#define PACKAGE_VERSION "3.0"

/* Define as the return type of signal handlers (`int' or `void'). */
#define RETSIGTYPE void

/* Define to 1 if the `S_IS*' macros in <sys/stat.h> do not work properly. */
/* #undef STAT_MACROS_BROKEN */

/* Define to 1 if you have the ANSI C header files. */
#define STDC_HEADERS 1

/* Define to 1 if you can safely include both <sys/time.h> and <time.h>. */
#define TIME_WITH_SYS_TIME 1

/* Define to 1 if your <sys/time.h> declares `struct tm'. */
/* #undef TM_IN_SYS_TIME */

/* Define if we have the oprofile JIT-support library */
#define USE_OPROFILE 0

/* Define if use udis86 library */
#define USE_UDIS86 0

/* Type of 1st arg on ELM Callback */
/* #undef WIN32_ELMCB_PCSTR */

/* Define to empty if `const' does not conform to ANSI C. */
/* #undef const */

/* Define to a type to use for `error_t' if it is not otherwise available. */
#define error_t int

/* Define to `int' if <sys/types.h> does not define. */
/* #undef pid_t */

/* Define to `unsigned int' if <sys/types.h> does not define. */
/* #undef size_t */

#endif<|MERGE_RESOLUTION|>--- conflicted
+++ resolved
@@ -11,37 +11,20 @@
 /* Relative directory for resource files */
 #define CLANG_RESOURCE_DIR ""
 
-/* 32 bit multilib directory. */
-#define CXX_INCLUDE_32BIT_DIR ""
-
-/* 64 bit multilib directory. */
-#define CXX_INCLUDE_64BIT_DIR ""
-
-/* Arch the libstdc++ headers. */
-#define CXX_INCLUDE_ARCH ""
-
-/* Directory with the libstdc++ headers. */
-#define CXX_INCLUDE_ROOT ""
-
 /* Directories clang will search for headers */
 #define C_INCLUDE_DIRS ""
 
-<<<<<<< HEAD
-/* Define if CBE is enabled for printf %a output */
-#define ENABLE_CBE_PRINTF_A 1
-=======
 /* Default <path> to all compiler invocations for --sysroot=<path>. */
 /* #undef DEFAULT_SYSROOT */
->>>>>>> d05f1854
 
 /* Define if position independent code is enabled */
 #define ENABLE_PIC 0
 
-/* Define if threads enabled */
-#define ENABLE_THREADS 0
-
 /* Define if timestamp information (e.g., __DATE___) is allowed */
 #define ENABLE_TIMESTAMPS 0
+
+/* Directory where gcc is installed. */
+#define GCC_INSTALL_PREFIX ""
 
 /* Define to 1 if you have the `argz_append' function. */
 /* #undef HAVE_ARGZ_APPEND */
@@ -302,6 +285,9 @@
 /* Define to 1 if you have the `powf' function. */
 #define HAVE_POWF 1
 
+/* Define to 1 if you have the `pread' function. */
+#define HAVE_PREAD 1
+
 /* Define if libtool can extract symbol lists from object files. */
 #define HAVE_PRELOADED_SYMBOLS 1
 
@@ -378,7 +364,7 @@
 #define HAVE_STDLIB_H 1
 
 /* Set to 1 if the std::isinf function is found in <cmath> */
-/* #undef HAVE_STD_ISINF_IN_CMATH */
+#define HAVE_STD_ISINF_IN_CMATH 1
 
 /* Set to 1 if the std::isnan function is found in <cmath> */
 #define HAVE_STD_ISNAN_IN_CMATH 1
@@ -550,18 +536,21 @@
 /* Installation directory for data files */
 /* #undef LLVM_DATADIR */
 
+/* Target triple LLVM will generate code for by default */
+/* #undef LLVM_DEFAULT_TARGET_TRIPLE */
+
 /* Installation directory for documentation */
 /* #undef LLVM_DOCSDIR */
 
+/* Define if threads enabled */
+#define LLVM_ENABLE_THREADS 0
+
 /* Installation directory for config files */
 /* #undef LLVM_ETCDIR */
 
 /* Has gcc/MSVC atomic intrinsics */
 #define LLVM_HAS_ATOMICS 0
 
-/* Host triple we were built on */
-/* #undef LLVM_HOSTTRIPLE */
-
 /* Installation directory for include files */
 /* #undef LLVM_INCLUDEDIR */
 
@@ -583,6 +572,9 @@
 /* LLVM name for the native AsmPrinter init function, if available */
 #define LLVM_NATIVE_ASMPRINTER LLVMInitializeX86AsmPrinter
 
+/* LLVM name for the native Disassembler init function, if available */
+#define LLVM_NATIVE_DISASSEMBLER LLVMInitializeX86Disassembler
+
 /* LLVM name for the native Target init function, if available */
 #define LLVM_NATIVE_TARGET LLVMInitializeX86Target
 
@@ -627,6 +619,18 @@
 
 /* Installation prefix directory */
 /* #undef LLVM_PREFIX */
+
+/* Define if we have the Intel JIT API runtime support library */
+#define LLVM_USE_INTEL_JITEVENTS 0
+
+/* Define if we have the oprofile JIT-support library */
+#define LLVM_USE_OPROFILE 0
+
+/* Major version of the LLVM API */
+#define LLVM_VERSION_MAJOR 3
+
+/* Minor version of the LLVM API */
+#define LLVM_VERSION_MINOR 1
 
 /* Define if the OS needs help to load dependent libraries for dlopen(). */
 #define LTDL_DLOPEN_DEPLIBS 1
@@ -653,19 +657,19 @@
 /* #undef NEED_USCORE */
 
 /* Define to the address where bug reports for this package should be sent. */
-#define PACKAGE_BUGREPORT "llvmbugs@cs.uiuc.edu"
+#define PACKAGE_BUGREPORT "http://llvm.org/bugs/"
 
 /* Define to the full name of this package. */
-#define PACKAGE_NAME "llvm"
+#define PACKAGE_NAME "LLVM"
 
 /* Define to the full name and version of this package. */
-#define PACKAGE_STRING "llvm 3.0"
+#define PACKAGE_STRING "LLVM 3.1svn"
 
 /* Define to the one symbol short name of this package. */
-#define PACKAGE_TARNAME "-llvm-"
+#define PACKAGE_TARNAME "llvm"
 
 /* Define to the version of this package. */
-#define PACKAGE_VERSION "3.0"
+#define PACKAGE_VERSION "3.1svn"
 
 /* Define as the return type of signal handlers (`int' or `void'). */
 #define RETSIGTYPE void
@@ -682,9 +686,6 @@
 /* Define to 1 if your <sys/time.h> declares `struct tm'. */
 /* #undef TM_IN_SYS_TIME */
 
-/* Define if we have the oprofile JIT-support library */
-#define USE_OPROFILE 0
-
 /* Define if use udis86 library */
 #define USE_UDIS86 0
 
