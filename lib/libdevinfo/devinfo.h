/*-
 * Copyright (c) 2000 Michael Smith
 * Copyright (c) 2000 BSDi
 * All rights reserved.
 *
 * Redistribution and use in source and binary forms, with or without
 * modification, are permitted provided that the following conditions
 * are met:
 * 1. Redistributions of source code must retain the above copyright
 *    notice, this list of conditions and the following disclaimer.
 * 2. Redistributions in binary form must reproduce the above copyright
 *    notice, this list of conditions and the following disclaimer in the
 *    documentation and/or other materials provided with the distribution.
 *
 * THIS SOFTWARE IS PROVIDED BY THE AUTHOR AND CONTRIBUTORS ``AS IS'' AND
 * ANY EXPRESS OR IMPLIED WARRANTIES, INCLUDING, BUT NOT LIMITED TO, THE
 * IMPLIED WARRANTIES OF MERCHANTABILITY AND FITNESS FOR A PARTICULAR PURPOSE
 * ARE DISCLAIMED.  IN NO EVENT SHALL THE AUTHOR OR CONTRIBUTORS BE LIABLE
 * FOR ANY DIRECT, INDIRECT, INCIDENTAL, SPECIAL, EXEMPLARY, OR CONSEQUENTIAL
 * DAMAGES (INCLUDING, BUT NOT LIMITED TO, PROCUREMENT OF SUBSTITUTE GOODS
 * OR SERVICES; LOSS OF USE, DATA, OR PROFITS; OR BUSINESS INTERRUPTION)
 * HOWEVER CAUSED AND ON ANY THEORY OF LIABILITY, WHETHER IN CONTRACT, STRICT
 * LIABILITY, OR TORT (INCLUDING NEGLIGENCE OR OTHERWISE) ARISING IN ANY WAY
 * OUT OF THE USE OF THIS SOFTWARE, EVEN IF ADVISED OF THE POSSIBILITY OF
 * SUCH DAMAGE.
 *
 *	$FreeBSD$
 */

#ifndef _DEVINFO_H_INCLUDED
#define _DEVINFO_H_INCLUDED

#include <sys/cdefs.h>
#include <sys/types.h>
#include <sys/bus.h>

typedef __uintptr_t	devinfo_handle_t;
#define DEVINFO_ROOT_DEVICE	((devinfo_handle_t)0)

typedef enum device_state devinfo_state_t;

struct devinfo_dev {
	devinfo_handle_t	dd_handle;	/* device handle */
	devinfo_handle_t	dd_parent;	/* parent handle */

	char			*dd_name;	/* name of device */
	char			*dd_desc;	/* device description */
	char			*dd_drivername;	/* name of attached driver*/
	char			*dd_pnpinfo;	/* pnp info from parent bus */
	char			*dd_location;	/* Where bus thinks dev at */
	uint32_t		dd_devflags;	/* API flags */
	uint16_t		dd_flags;	/* internal dev flags */
<<<<<<< HEAD
	devinfo_state_t		dd_state;	/* attacement state of dev */
	devinfo_handle_t	dd_intr_parent;	/* Interrupt parent */
=======
	devinfo_state_t		dd_state;	/* attachment state of dev */
>>>>>>> 5114ec1b
};

struct devinfo_rman {
	devinfo_handle_t	dm_handle;	/* resource manager handle */

	unsigned long		dm_start;	/* resource start */
	unsigned long		dm_size;	/* resource size */
    
	char			*dm_desc;	/* resource description */
};

struct devinfo_res {
	devinfo_handle_t	dr_handle;	/* resource handle */
	devinfo_handle_t	dr_rman;	/* resource manager handle */
	devinfo_handle_t	dr_device;	/* owning device */

	unsigned long		dr_start;	/* region start */
	unsigned long		dr_size;	/* region size */
	/* XXX add flags */
};

__BEGIN_DECLS

/*
 * Acquire a coherent copy of the kernel's device and resource tables.
 * This must return success (zero) before any other interfaces will
 * function.  Sets errno on failure.
 */
extern int	devinfo_init(void);

/*
 * Release the storage associated with the internal copy of the device
 * and resource tables. devinfo_init must be called before any attempt
 * is made to use any other interfaces.
 */
extern void	devinfo_free(void);

/*
 * Find a device/resource/resource manager by its handle.
 */
extern struct devinfo_dev
	*devinfo_handle_to_device(devinfo_handle_t handle);
extern struct devinfo_res
	*devinfo_handle_to_resource(devinfo_handle_t handle);
extern struct devinfo_rman
	*devinfo_handle_to_rman(devinfo_handle_t handle);

/*
 * Iterate over the children of a device, calling (fn) on each.  If
 * (fn) returns nonzero, abort the scan and return.
 */
extern int
	devinfo_foreach_device_child(struct devinfo_dev *parent, 
	    int (* fn)(struct devinfo_dev *child, void *arg), 
	    void *arg);

/*
 * Iterate over the interrupt children of a device, calling (fn) on each.  If
 * If (fn) returns nonzero, abort the scan and return.
 */
extern int
	devinfo_foreach_device_intr_child(struct devinfo_dev *parent, 
	    int (* fn)(struct devinfo_dev *child, void *arg), 
	    void *arg);

/*
 * Iterate over all the resources owned by a device, calling (fn) on each.
 * If (fn) returns nonzero, abort the scan and return.
 */
extern int
	devinfo_foreach_device_resource(struct devinfo_dev *dev,
	    int (* fn)(struct devinfo_dev *dev, 
	    struct devinfo_res *res, void *arg),
	    void *arg);

/*
 * Iterate over all the resources owned by a resource manager, calling (fn)
 * on each.  If (fn) returns nonzero, abort the scan and return.
 */
extern int
	devinfo_foreach_rman_resource(struct devinfo_rman *rman,
	    int (* fn)(struct devinfo_res *res, void *arg),
	    void *arg);

/*
 * Iterate over all the resource managers, calling (fn) on each.  If (fn)
 * returns nonzero, abort the scan and return.
 */
extern int
	devinfo_foreach_rman(int (* fn)(struct devinfo_rman *rman, void *arg),
	    void *arg);

__END_DECLS

#endif /* ! _DEVINFO_H_INCLUDED */<|MERGE_RESOLUTION|>--- conflicted
+++ resolved
@@ -50,12 +50,8 @@
 	char			*dd_location;	/* Where bus thinks dev at */
 	uint32_t		dd_devflags;	/* API flags */
 	uint16_t		dd_flags;	/* internal dev flags */
-<<<<<<< HEAD
-	devinfo_state_t		dd_state;	/* attacement state of dev */
+	devinfo_state_t		dd_state;	/* attachment state of dev */
 	devinfo_handle_t	dd_intr_parent;	/* Interrupt parent */
-=======
-	devinfo_state_t		dd_state;	/* attachment state of dev */
->>>>>>> 5114ec1b
 };
 
 struct devinfo_rman {
