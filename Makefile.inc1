#
# $FreeBSD$
#
# Make command line options:
#	-DNO_CLEANDIR run ${MAKE} clean, instead of ${MAKE} cleandir
#	-DNO_CLEAN do not clean at all
#	-DDB_FROM_SRC use the user/group databases in src/etc instead of
#	    the system database when installing.
#	-DNO_SHARE do not go into share subdir
#	-DKERNFAST define NO_KERNEL{CONFIG,CLEAN,OBJ}
#	-DNO_KERNELCONFIG do not run config in ${MAKE} buildkernel
#	-DNO_KERNELCLEAN do not run ${MAKE} clean in ${MAKE} buildkernel
#	-DNO_KERNELOBJ do not run ${MAKE} obj in ${MAKE} buildkernel
#	-DNO_PORTSUPDATE do not update ports in ${MAKE} update
#	-DNO_ROOT install without using root privilege
#	-DNO_DOCUPDATE do not update doc in ${MAKE} update
#	-DWITHOUT_CTF do not run the DTrace CTF conversion tools on built objects
#	LOCAL_DIRS="list of dirs" to add additional dirs to the SUBDIR list
#	LOCAL_ITOOLS="list of tools" to add additional tools to the ITOOLS list
#	LOCAL_LIB_DIRS="list of dirs" to add additional dirs to libraries target
#	LOCAL_MTREE="list of mtree files" to process to allow local directories
#	    to be created before files are installed
#	LOCAL_TOOL_DIRS="list of dirs" to add additional dirs to the build-tools
#	    list
#	METALOG="path to metadata log" to write permission and ownership
#	    when NO_ROOT is set.  (default: ${DESTDIR}/METALOG)
#	TARGET="machine" to crossbuild world for a different machine type
#	TARGET_ARCH= may be required when a TARGET supports multiple endians
#	BUILDENV_SHELL= shell to launch for the buildenv target (def:${SHELL})
#	WORLD_FLAGS= additional flags to pass to make(1) during buildworld
#	KERNEL_FLAGS= additional flags to pass to make(1) during buildkernel
#	SUBDIR_OVERRIDE="list of dirs" to build rather than everything.
#	    All libraries and includes, and some build tools will still build.

#
# The intended user-driven targets are:
# buildworld  - rebuild *everything*, including glue to help do upgrades
# installworld- install everything built by "buildworld"
# checkworld  - run test suite on installed world
# doxygen     - build API documentation of the kernel
# update      - convenient way to update your source tree (eg: svn/svnup)
#
# Standard targets (not defined here) are documented in the makefiles in
# /usr/share/mk.  These include:
#		obj depend all install clean cleandepend cleanobj

.if !defined(TARGET) || !defined(TARGET_ARCH)
.error "Both TARGET and TARGET_ARCH must be defined."
.endif

LOCALBASE?=	/usr/local

# Cross toolchain changes must be in effect before bsd.compiler.mk
# so that gets the right CC, and pass CROSS_TOOLCHAIN to submakes.
.if defined(CROSS_TOOLCHAIN)
.include "${LOCALBASE}/share/toolchains/${CROSS_TOOLCHAIN}.mk"
CROSSENV+=CROSS_TOOLCHAIN="${CROSS_TOOLCHAIN}"
.endif
.include <bsd.compiler.mk>		# don't depend on src.opts.mk doing it
.include "share/mk/src.opts.mk"	

# We must do lib/ and libexec/ before bin/ in case of a mid-install error to
# keep the users system reasonably usable.  For static->dynamic root upgrades,
# we don't want to install a dynamic binary without rtld and the needed
# libraries.  More commonly, for dynamic root, we don't want to install a
# binary that requires a newer library version that hasn't been installed yet.
# This ordering is not a guarantee though.  The only guarantee of a working
# system here would require fine-grained ordering of all components based
# on their dependencies.
SRCDIR?=	${.CURDIR}
.if !empty(SUBDIR_OVERRIDE)
SUBDIR=	${SUBDIR_OVERRIDE}
.else
SUBDIR=	lib libexec
.if !defined(NO_ROOT) && (make(installworld) || make(install))
# Ensure libraries are installed before progressing.
SUBDIR+=.WAIT
.endif
SUBDIR+=bin
.if ${MK_CDDL} != "no"
SUBDIR+=cddl
.endif
SUBDIR+=gnu include
.if ${MK_KERBEROS} != "no"
SUBDIR+=kerberos5
.endif
.if ${MK_RESCUE} != "no"
SUBDIR+=rescue
.endif
SUBDIR+=sbin
.if ${MK_CRYPT} != "no"
SUBDIR+=secure
.endif
.if !defined(NO_SHARE)
SUBDIR+=share
.endif
SUBDIR+=sys usr.bin usr.sbin
.if ${MK_TESTS} != "no"
SUBDIR+=	tests
.endif
.if ${MK_OFED} != "no"
SUBDIR+=contrib/ofed
.endif

# Local directories are last, since it is nice to at least get the base
# system rebuilt before you do them.
.for _DIR in ${LOCAL_DIRS}
.if exists(${.CURDIR}/${_DIR}/Makefile)
SUBDIR+=	${_DIR}
.endif
.endfor
# Add LOCAL_LIB_DIRS, but only if they will not be picked up as a SUBDIR
# of a LOCAL_DIRS directory.  This allows LOCAL_DIRS=foo and
# LOCAL_LIB_DIRS=foo/lib to behave as expected.
.for _DIR in ${LOCAL_DIRS:M*/} ${LOCAL_DIRS:N*/:S|$|/|}
_REDUNDENT_LIB_DIRS+=    ${LOCAL_LIB_DIRS:M${_DIR}*}
.endfor
.for _DIR in ${LOCAL_LIB_DIRS}
.if empty(_REDUNDENT_LIB_DIRS:M${_DIR}) && exists(${.CURDIR}/${_DIR}/Makefile)
SUBDIR+=	${_DIR}
.else
.warning ${_DIR} not added to SUBDIR list.  See UPDATING 20141121.
.endif
.endfor

# We must do etc/ last as it hooks into building the man whatis file
# by calling 'makedb' in share/man.  This is only relevant for
# install/distribute so they build the whatis file after every manpage is
# installed.
.if make(installworld) || make(install)
SUBDIR+=.WAIT
.endif
SUBDIR+=etc

.endif	# !empty(SUBDIR_OVERRIDE)

.if defined(NOCLEAN)
.warning NOCLEAN option is deprecated. Use NO_CLEAN instead.
NO_CLEAN=	${NOCLEAN}
.endif
.if defined(NO_CLEANDIR)
CLEANDIR=	clean cleandepend
.else
CLEANDIR=	cleandir
.endif

.if ${MK_META_MODE} == "yes"
# If filemon is used then we can rely on the build being incremental-safe.
# The .meta files will also track the build command and rebuild should
# it change.
.if empty(.MAKE.MODE:Mnofilemon)
NO_CLEAN=	t
.endif
.endif

LOCAL_TOOL_DIRS?=
PACKAGEDIR?=	${DESTDIR}/${DISTDIR}

.if empty(SHELL:M*csh*)
BUILDENV_SHELL?=${SHELL}
.else
BUILDENV_SHELL?=/bin/sh
.endif

.if !defined(SVN) || empty(SVN)
. for _P in /usr/bin /usr/local/bin
.  for _S in svn svnlite
.   if exists(${_P}/${_S})
SVN=   ${_P}/${_S}
.   endif
.  endfor
. endfor
.endif
SVNFLAGS?=	-r HEAD

MAKEOBJDIRPREFIX?=	/usr/obj
.if !defined(OSRELDATE)
.if exists(/usr/include/osreldate.h)
OSRELDATE!=	awk '/^\#define[[:space:]]*__FreeBSD_version/ { print $$3 }' \
		/usr/include/osreldate.h
.else
OSRELDATE=	0
.endif
.export OSRELDATE
.endif

# Set VERSION for CTFMERGE to use via the default CTFFLAGS=-L VERSION.
.if !defined(_REVISION)
_REVISION!=	MK_AUTO_OBJ=no ${MAKE} -C ${SRCDIR}/release -V REVISION
.export _REVISION
.endif
.if !defined(_BRANCH)
_BRANCH!=	MK_AUTO_OBJ=no ${MAKE} -C ${SRCDIR}/release -V BRANCH
.export _BRANCH
.endif
.if !defined(SRCRELDATE)
SRCRELDATE!=	awk '/^\#define[[:space:]]*__FreeBSD_version/ { print $$3 }' \
		${SRCDIR}/sys/sys/param.h
.export SRCRELDATE
.endif
.if !defined(VERSION)
VERSION=	FreeBSD ${_REVISION}-${_BRANCH:C/-p[0-9]+$//} ${TARGET_ARCH} ${SRCRELDATE}
.export VERSION
.endif

.if !defined(PKG_VERSION)
.if ${_BRANCH:MSTABLE*} || ${_BRANCH:MCURRENT*}
TIMENOW=	%Y%m%d%H%M%S
EXTRA_REVISION=	.s${TIMENOW:gmtime}
.endif
.if ${_BRANCH:M*-p*}
EXTRA_REVISION=	_${_BRANCH:C/.*-p([0-9]+$)/\1/}
.endif
PKG_VERSION=	${_REVISION}${EXTRA_REVISION}
.endif

KNOWN_ARCHES?=	aarch64/arm64 \
		amd64 \
		arm \
		armeb/arm \
		armv6/arm \
		armv6hf/arm \
		i386 \
		i386/pc98 \
		mips \
		mipsel/mips \
		mips64el/mips \
		mips64/mips \
		mipsn32el/mips \
		mipsn32/mips \
		powerpc \
		powerpc64/powerpc \
		riscv64/riscv \
		sparc64

.if ${TARGET} == ${TARGET_ARCH}
_t=		${TARGET}
.else
_t=		${TARGET_ARCH}/${TARGET}
.endif
.for _t in ${_t}
.if empty(KNOWN_ARCHES:M${_t})
.error Unknown target ${TARGET_ARCH}:${TARGET}.
.endif
.endfor

.if ${TARGET} == ${MACHINE}
TARGET_CPUTYPE?=${CPUTYPE}
.else
TARGET_CPUTYPE?=
.endif

.if !empty(TARGET_CPUTYPE)
_TARGET_CPUTYPE=${TARGET_CPUTYPE}
.else
_TARGET_CPUTYPE=dummy
.endif
_CPUTYPE!=	MK_AUTO_OBJ=no MAKEFLAGS= CPUTYPE=${_TARGET_CPUTYPE} ${MAKE} \
		-f /dev/null -m ${.CURDIR}/share/mk -V CPUTYPE
.if ${_CPUTYPE} != ${_TARGET_CPUTYPE}
.error CPUTYPE global should be set with ?=.
.endif
.if make(buildworld)
BUILD_ARCH!=	uname -p
.if ${MACHINE_ARCH} != ${BUILD_ARCH}
.error To cross-build, set TARGET_ARCH.
.endif
.endif
.if ${MACHINE} == ${TARGET} && ${MACHINE_ARCH} == ${TARGET_ARCH} && !defined(CROSS_BUILD_TESTING)
OBJTREE=	${MAKEOBJDIRPREFIX}
.else
OBJTREE=	${MAKEOBJDIRPREFIX}/${TARGET}.${TARGET_ARCH}
.endif
WORLDTMP=	${OBJTREE}${.CURDIR}/tmp
BPATH=		${WORLDTMP}/legacy/usr/sbin:${WORLDTMP}/legacy/usr/bin:${WORLDTMP}/legacy/bin
XPATH=		${WORLDTMP}/bin:${WORLDTMP}/usr/sbin:${WORLDTMP}/usr/bin
STRICTTMPPATH=	${BPATH}:${XPATH}
TMPPATH=	${STRICTTMPPATH}:${PATH}

#
# Avoid running mktemp(1) unless actually needed.
# It may not be functional, e.g., due to new ABI
# when in the middle of installing over this system.
#
.if make(distributeworld) || make(installworld) || make(stageworld)
INSTALLTMP!=	/usr/bin/mktemp -d -u -t install
.endif

.if make(stagekernel) || make(distributekernel)
TAGS+=		kernel
PACKAGE=	kernel
.endif

#
# Building a world goes through the following stages
#
# 1. legacy stage [BMAKE]
#	This stage is responsible for creating compatibility
#	shims that are needed by the bootstrap-tools,
#	build-tools and cross-tools stages. These are generally
#	APIs that tools from one of those three stages need to
#	build that aren't present on the host.
# 1. bootstrap-tools stage [BMAKE]
#	This stage is responsible for creating programs that
#	are needed for backward compatibility reasons. They
#	are not built as cross-tools.
# 2. build-tools stage [TMAKE]
#	This stage is responsible for creating the object
#	tree and building any tools that are needed during
#	the build process. Some programs are listed during
#	this phase because they build binaries to generate
#	files needed to build these programs. This stage also
#	builds the 'build-tools' target rather than 'all'.
# 3. cross-tools stage [XMAKE]
#	This stage is responsible for creating any tools that
#	are needed for building the system. A cross-compiler is one
#	of them. This differs from build tools in two ways:
#	1. the 'all' target is built rather than 'build-tools'
#	2. these tools are installed into TMPPATH for stage 4.
# 4. world stage [WMAKE]
#	This stage actually builds the world.
# 5. install stage (optional) [IMAKE]
#	This stage installs a previously built world.
#

BOOTSTRAPPING?=	0

# Common environment for world related stages
CROSSENV+=	MAKEOBJDIRPREFIX=${OBJTREE} \
		MACHINE_ARCH=${TARGET_ARCH} \
		MACHINE=${TARGET} \
		CPUTYPE=${TARGET_CPUTYPE}
.if ${MK_META_MODE} != "no"
# Don't rebuild build-tools targets during normal build.
CROSSENV+=	BUILD_TOOLS_META=.NOMETA_CMP
.endif
.if ${MK_GROFF} != "no"
CROSSENV+=	GROFF_BIN_PATH=${WORLDTMP}/legacy/usr/bin \
		GROFF_FONT_PATH=${WORLDTMP}/legacy/usr/share/groff_font \
		GROFF_TMAC_PATH=${WORLDTMP}/legacy/usr/share/tmac
.endif
.if defined(TARGET_CFLAGS)
CROSSENV+=	${TARGET_CFLAGS}
.endif

# bootstrap-tools stage
BMAKEENV=	INSTALL="sh ${.CURDIR}/tools/install.sh" \
		TOOLS_PREFIX=${WORLDTMP} \
		PATH=${BPATH}:${PATH} \
		WORLDTMP=${WORLDTMP} \
		MAKEFLAGS="-m ${.CURDIR}/tools/build/mk ${.MAKEFLAGS}"
# need to keep this in sync with targets/pseudo/bootstrap-tools/Makefile
BSARGS= 	DESTDIR= \
		BOOTSTRAPPING=${OSRELDATE} \
		SSP_CFLAGS= \
		MK_HTML=no NO_LINT=yes MK_MAN=no \
		-DNO_PIC MK_PROFILE=no -DNO_SHARED \
		-DNO_CPU_CFLAGS MK_WARNS=no MK_CTF=no \
		MK_CLANG_EXTRAS=no MK_CLANG_FULL=no \
		MK_LLDB=no MK_TESTS=no \
		MK_INCLUDES=yes

BMAKE=		MAKEOBJDIRPREFIX=${WORLDTMP} \
		${BMAKEENV} ${MAKE} ${WORLD_FLAGS} -f Makefile.inc1 \
		${BSARGS}

# build-tools stage
TMAKE=		MAKEOBJDIRPREFIX=${OBJTREE} \
		${BMAKEENV} ${MAKE} ${WORLD_FLAGS} -f Makefile.inc1 \
		TARGET=${TARGET} TARGET_ARCH=${TARGET_ARCH} \
		DESTDIR= \
		BOOTSTRAPPING=${OSRELDATE} \
		SSP_CFLAGS= \
		-DNO_LINT \
		-DNO_CPU_CFLAGS MK_WARNS=no MK_CTF=no \
		MK_CLANG_EXTRAS=no MK_CLANG_FULL=no \
		MK_LLDB=no MK_TESTS=no

# cross-tools stage
XMAKE=		TOOLS_PREFIX=${WORLDTMP} ${BMAKE} \
		TARGET=${TARGET} TARGET_ARCH=${TARGET_ARCH} \
		MK_GDB=no MK_TESTS=no

# kernel-tools stage
KTMAKEENV=	INSTALL="sh ${.CURDIR}/tools/install.sh" \
		PATH=${BPATH}:${PATH} \
		WORLDTMP=${WORLDTMP}
KTMAKE=		TOOLS_PREFIX=${WORLDTMP} MAKEOBJDIRPREFIX=${WORLDTMP} \
		${KTMAKEENV} ${MAKE} ${WORLD_FLAGS} -f Makefile.inc1 \
		DESTDIR= \
		BOOTSTRAPPING=${OSRELDATE} \
		SSP_CFLAGS= \
		MK_HTML=no -DNO_LINT MK_MAN=no \
		-DNO_PIC MK_PROFILE=no -DNO_SHARED \
		-DNO_CPU_CFLAGS MK_WARNS=no MK_CTF=no

# world stage
WMAKEENV=	${CROSSENV} \
		SYSROOT=${WORLDTMP} \
		INSTALL="sh ${.CURDIR}/tools/install.sh" \
		PATH=${TMPPATH}
.if defined(CHERI_CC)
WMAKEENV+=	CHERI_CC=${CHERI_CC:Q}
.endif

# make hierarchy
HMAKE=		PATH=${TMPPATH} ${MAKE} LOCAL_MTREE=${LOCAL_MTREE:Q}
.if defined(NO_ROOT)
HMAKE+=		PATH=${TMPPATH} METALOG=${METALOG} -DNO_ROOT
.endif

.if defined(CROSS_TOOLCHAIN_PREFIX)
CROSS_COMPILER_PREFIX?=${CROSS_TOOLCHAIN_PREFIX}
CROSS_BINUTILS_PREFIX?=${CROSS_TOOLCHAIN_PREFIX}
.endif

# If we do not have a bootstrap binutils (because the in-tree one does not
# support the target architecture), provide a default cross-binutils prefix.
# This allows aarch64 builds, for example, to automatically use the
# aarch64-binutils port or package.
.if !make(showconfig)
.if !empty(BROKEN_OPTIONS:MBINUTILS_BOOTSTRAP) && \
    !defined(CROSS_BINUTILS_PREFIX)
CROSS_BINUTILS_PREFIX=/usr/local/${TARGET_ARCH}-freebsd/bin/
.if !exists(${CROSS_BINUTILS_PREFIX})
.error In-tree binutils does not support the ${TARGET_ARCH} architecture. Install the ${TARGET_ARCH}-binutils port or package or set CROSS_BINUTILS_PREFIX.
.endif
.endif
.endif

XCOMPILERS=	CC CXX CPP
.for COMPILER in ${XCOMPILERS}
.if defined(CROSS_COMPILER_PREFIX)
X${COMPILER}?=	${CROSS_COMPILER_PREFIX}${${COMPILER}}
.else
X${COMPILER}?=	${${COMPILER}}
.endif
.endfor
XBINUTILS=	AS AR LD NM OBJCOPY OBJDUMP RANLIB SIZE STRINGS
.for BINUTIL in ${XBINUTILS}
.if defined(CROSS_BINUTILS_PREFIX) && \
    exists(${CROSS_BINUTILS_PREFIX}${${BINUTIL}})
X${BINUTIL}?=	${CROSS_BINUTILS_PREFIX}${${BINUTIL}}
.else
X${BINUTIL}?=	${${BINUTIL}}
.endif
.endfor
CROSSENV+=	CC="${XCC} ${XCFLAGS}" CXX="${XCXX} ${XCFLAGS} ${XCXXFLAGS}" \
		CPP="${XCPP} ${XCFLAGS}" \
		AS="${XAS}" AR="${XAR}" LD="${XLD}" NM=${XNM} \
		OBJDUMP=${XOBJDUMP} OBJCOPY="${XOBJCOPY}" \
		RANLIB=${XRANLIB} STRINGS=${XSTRINGS} \
		SIZE="${XSIZE}"

.if defined(CROSS_BINUTILS_PREFIX) && exists(${CROSS_BINUTILS_PREFIX})
# In the case of xdev-build tools, CROSS_BINUTILS_PREFIX won't be a
# directory, but the compiler will look in the right place for its
# tools so we don't need to tell it where to look.
BFLAGS+=	-B${CROSS_BINUTILS_PREFIX}
.endif

# External compiler needs sysroot and target flags.
.if ${XCC:N${CCACHE_BIN}:M/*} || ${MK_CROSS_COMPILER} == "no"
.if !defined(CROSS_BINUTILS_PREFIX) || !exists(${CROSS_BINUTILS_PREFIX})
BFLAGS+=	-B${WORLDTMP}/usr/bin
.endif
.if ${TARGET} == "arm"
.if ${TARGET_ARCH:M*hf*} != ""
TARGET_ABI=	gnueabihf
.else
TARGET_ABI=	gnueabi
.endif
.endif
.if defined(X_COMPILER_TYPE) && ${X_COMPILER_TYPE} == gcc
# GCC requires -isystem and -L when using a cross-compiler.
XCFLAGS+=	-isystem ${WORLDTMP}/usr/include -L${WORLDTMP}/usr/lib
# Force using libc++ for external GCC.
XCXXFLAGS+=	-isystem ${WORLDTMP}/usr/include/c++/v1 -std=c++11 \
		-nostdinc++ -L${WORLDTMP}/../lib/libc++
.else
TARGET_ABI?=	unknown
TARGET_TRIPLE?=	${TARGET_ARCH:C/amd64/x86_64/}-${TARGET_ABI}-freebsd11.0
XCFLAGS+=	-target ${TARGET_TRIPLE}
.endif
XCFLAGS+=	--sysroot=${WORLDTMP}
.else
.endif # ${XCC:M/*} || ${MK_CROSS_COMPILER} == "no"

.if !empty(BFLAGS)
XCFLAGS+=	${BFLAGS}
.endif

.if ${MK_LIB32} != "no" && (${TARGET_ARCH} == "amd64" || \
    ${TARGET_ARCH} == "powerpc64")
LIBCOMPAT= 32
.include "Makefile.libcompat"
.elif ${MK_LIBSOFT} != "no" && ${TARGET_ARCH} == "armv6"
LIBCOMPAT= SOFT
.include "Makefile.libcompat"
.endif

WMAKE=		${WMAKEENV} ${MAKE} ${WORLD_FLAGS} -f Makefile.inc1 DESTDIR=${WORLDTMP}

.if ${MK_CHERI} != "no"
# cheri world
LIBCHERI_OBJTREE=	${OBJTREE}${.CURDIR}/worldcheri
LIBCHERI_TESTSBASE=	${TESTSBASE}/cheri

# Yes, the flags are redundant.
LIBCHERIWMAKEENV= \
		NEED_CHERI=pure \
		COMPILER_TYPE=clang \
		LIBCHERI=yes \
		MK_PROFILE=no \
		SYSROOT=${WORLDTMP} \
		MAKEOBJDIRPREFIX=${LIBCHERI_OBJTREE} \
		VERSION="${VERSION}" \
		INSTALL="sh ${.CURDIR}/tools/install.sh" \
		PATH=${TMPPATH} \
		LIBDIR=/usr/libcheri \
		SHLIBDIR=/usr/libcheri \
		TESTSBASE=${LIBCHERI_TESTSBASE}
LIBCHERIWMAKEENV+=	MACHINE=mips MACHINE_ARCH=mips64
LIBCHERIWMAKEFLAGS= \
		DESTDIR=${WORLDTMP} \
		-DLIBRARIES_ONLY \
		-DNO_CPU_CFLAGS \
		MK_CTF=no \
		MK_TESTS_SUPPORT=${MK_TESTS} \
		-DNO_LINT

LIBCHERIWMAKE=	${LIBCHERIWMAKEENV} ${MAKE} ${LIBCHERIWMAKEFLAGS} \
		MK_MAN=no MK_HTML=no
LIBCHERIIMAKE=	${LIBCHERIWMAKE:NINSTALL=*:NDESTDIR=*} \
		MK_TOOLCHAIN=no ${IMAKE_INSTALL}
.endif

IMAKEENV=	${CROSSENV}
IMAKE=		${IMAKEENV} ${MAKE} -f Makefile.inc1 \
		${IMAKE_INSTALL} ${IMAKE_MTREE}
.if empty(.MAKEFLAGS:M-n)
IMAKEENV+=	PATH=${STRICTTMPPATH}:${INSTALLTMP} \
		LD_LIBRARY_PATH=${INSTALLTMP} \
		PATH_LOCALE=${INSTALLTMP}/locale
IMAKE+=		__MAKE_SHELL=${INSTALLTMP}/sh
.else
IMAKEENV+=	PATH=${TMPPATH}:${INSTALLTMP}
.endif
.if defined(DB_FROM_SRC)
INSTALLFLAGS+=	-N ${.CURDIR}/etc
MTREEFLAGS+=	-N ${.CURDIR}/etc
.endif
_INSTALL_DDIR=	${DESTDIR}/${DISTDIR}
INSTALL_DDIR=	${_INSTALL_DDIR:S://:/:g:C:/$::}
.if defined(NO_ROOT)
METALOG?=	${DESTDIR}/${DISTDIR}/METALOG
IMAKE+=		-DNO_ROOT METALOG=${METALOG}
INSTALLFLAGS+=	-U -M ${METALOG} -D ${INSTALL_DDIR}
MTREEFLAGS+=	-W
.endif
.if defined(BUILD_PKGS)
INSTALLFLAGS+=	-h sha256
.endif
.if defined(DB_FROM_SRC) || defined(NO_ROOT)
IMAKE_INSTALL=	INSTALL="install ${INSTALLFLAGS}"
IMAKE_MTREE=	MTREE_CMD="mtree ${MTREEFLAGS}"
.endif

# kernel stage
KMAKEENV=	${WMAKEENV}
KMAKE=		${KMAKEENV} ${MAKE} ${.MAKEFLAGS} ${KERNEL_FLAGS} KERNEL=${INSTKERNNAME}
.if ${MK_META_MODE} == "yes"
# meta mode normally is disallowed when building from curdir==objdir, but we
# want to allow it for the kernel build.
KMAKE+=	.MAKE.MODE="${.MAKE.MODE} curdirOk=yes"
.endif

#
# buildworld
#
# Attempt to rebuild the entire system, with reasonable chance of
# success, regardless of how old your existing system is.
#
_worldtmp: .PHONY
.if ${.CURDIR:C/[^,]//g} != ""
#	The m4 build of sendmail files doesn't like it if ',' is used
#	anywhere in the path of it's files.
	@echo
	@echo "*** Error: path to source tree contains a comma ','"
	@echo
	false
.endif
	@echo
	@echo "--------------------------------------------------------------"
	@echo ">>> Rebuilding the temporary build tree"
	@echo "--------------------------------------------------------------"
.if !defined(NO_CLEAN)
	rm -rf ${WORLDTMP}
.if defined(LIBCOMPAT)
	rm -rf ${LIBCOMPATTMP}
.endif
.else
	rm -rf ${WORLDTMP}/legacy/usr/include
#	XXX - These can depend on any header file.
	rm -f ${OBJTREE}${.CURDIR}/lib/libsysdecode/ioctl.c
	rm -f ${OBJTREE}${.CURDIR}/usr.bin/kdump/kdump_subr.c
.endif
.for _dir in \
    bin lib lib/casper usr legacy/bin legacy/usr
	mkdir -p ${WORLDTMP}/${_dir}
.endfor
	mtree -deU -f ${.CURDIR}/etc/mtree/BSD.usr.dist \
	    -p ${WORLDTMP}/legacy/usr >/dev/null
.if ${MK_GROFF} != "no"
	mtree -deU -f ${.CURDIR}/etc/mtree/BSD.groff.dist \
	    -p ${WORLDTMP}/legacy/usr >/dev/null
.endif
	mtree -deU -f ${.CURDIR}/etc/mtree/BSD.usr.dist \
	    -p ${WORLDTMP}/usr >/dev/null
	mtree -deU -f ${.CURDIR}/etc/mtree/BSD.include.dist \
	    -p ${WORLDTMP}/usr/include >/dev/null
	ln -sf ${.CURDIR}/sys ${WORLDTMP}
.if ${MK_DEBUG_FILES} != "no"
	# We could instead disable debug files for these build stages
	mtree -deU -f ${.CURDIR}/etc/mtree/BSD.debug.dist \
	    -p ${WORLDTMP}/legacy/usr/lib >/dev/null
	mtree -deU -f ${.CURDIR}/etc/mtree/BSD.debug.dist \
	    -p ${WORLDTMP}/usr/lib >/dev/null
.endif
.if ${MK_CHERI} != "no"
	mtree -deU -f ${.CURDIR}/etc/mtree/BSD.libcheri.dist \
	    -p ${WORLDTMP}/usr >/dev/null
.if ${MK_DEBUG_FILES} != "no"
	mtree -deU -f ${.CURDIR}/etc/mtree/BSD.libcheri.dist \
	    -p ${WORLDTMP}/legacy/usr/lib/debug/usr >/dev/null
	mtree -deU -f ${.CURDIR}/etc/mtree/BSD.libcheri.dist \
	    -p ${WORLDTMP}/usr/lib/debug/usr >/dev/null
.endif
.if ${MK_TESTS} != "no"
	mkdir -p ${WORLDTMP}${LIBCHERI_TESTSBASE}
	mtree -deU -f ${.CURDIR}/etc/mtree/BSD.tests.dist \
	    -p ${WORLDTMP}${LIBCHERI_TESTSBASE} >/dev/null
.if ${MK_DEBUG_FILES} != "no"
	mkdir -p ${WORLDTMP}/usr/lib/debug/${LIBCHERI_TESTSBASE}
	mtree -deU -f ${.CURDIR}/etc/mtree/BSD.tests.dist \
	    -p ${WORLDTMP}/usr/lib/debug/${LIBCHERI_TESTSBASE} >/dev/null
.endif
.endif
.endif
.if defined(LIBCOMPAT)
	mtree -deU -f ${.CURDIR}/etc/mtree/BSD.lib${libcompat}.dist \
	    -p ${WORLDTMP}/usr >/dev/null
.if ${MK_DEBUG_FILES} != "no"
	mtree -deU -f ${.CURDIR}/etc/mtree/BSD.lib${libcompat}.dist \
	    -p ${WORLDTMP}/legacy/usr/lib/debug/usr >/dev/null
	mtree -deU -f ${.CURDIR}/etc/mtree/BSD.lib${libcompat}.dist \
	    -p ${WORLDTMP}/usr/lib/debug/usr >/dev/null
.endif
.endif
.if ${MK_TESTS} != "no"
	mkdir -p ${WORLDTMP}${TESTSBASE}
	mtree -deU -f ${.CURDIR}/etc/mtree/BSD.tests.dist \
	    -p ${WORLDTMP}${TESTSBASE} >/dev/null
.if ${MK_DEBUG_FILES} != "no"
	mkdir -p ${WORLDTMP}/usr/lib/debug/${TESTSBASE}
	mtree -deU -f ${.CURDIR}/etc/mtree/BSD.tests.dist \
	    -p ${WORLDTMP}/usr/lib/debug/${TESTSBASE} >/dev/null
.endif
.endif
.for _mtree in ${LOCAL_MTREE}
	mtree -deU -f ${.CURDIR}/${_mtree} -p ${WORLDTMP} > /dev/null
.endfor
_legacy:
	@echo
	@echo "--------------------------------------------------------------"
	@echo ">>> stage 1.1: legacy release compatibility shims"
	@echo "--------------------------------------------------------------"
	${_+_}cd ${.CURDIR}; ${BMAKE} legacy
_bootstrap-tools:
	@echo
	@echo "--------------------------------------------------------------"
	@echo ">>> stage 1.2: bootstrap tools"
	@echo "--------------------------------------------------------------"
	${_+_}cd ${.CURDIR}; ${BMAKE} bootstrap-tools
_cleanobj:
.if !defined(NO_CLEAN)
	@echo
	@echo "--------------------------------------------------------------"
	@echo ">>> stage 2.1: cleaning up the object tree"
	@echo "--------------------------------------------------------------"
	${_+_}cd ${.CURDIR}; ${WMAKE} ${CLEANDIR}
.if defined(LIBCOMPAT)
	${_+_}cd ${.CURDIR}; ${LIBCOMPATWMAKE} -f Makefile.inc1 ${CLEANDIR}
.endif
.if defined (CHERI)
	${_+_}cd ${.CURDIR}; ${LIBCHERIWMAKE} -f Makefile.inc1 ${CLEANDIR}
.endif
.endif
_obj:
	@echo
	@echo "--------------------------------------------------------------"
	@echo ">>> stage 2.2: rebuilding the object tree"
	@echo "--------------------------------------------------------------"
	${_+_}cd ${.CURDIR}; ${WMAKE} obj
_build-tools:
	@echo
	@echo "--------------------------------------------------------------"
	@echo ">>> stage 2.3: build tools"
	@echo "--------------------------------------------------------------"
	${_+_}cd ${.CURDIR}; ${TMAKE} build-tools
_cross-tools:
	@echo
	@echo "--------------------------------------------------------------"
	@echo ">>> stage 3: cross tools"
	@echo "--------------------------------------------------------------"
	${_+_}cd ${.CURDIR}; ${XMAKE} cross-tools
	${_+_}cd ${.CURDIR}; ${XMAKE} kernel-tools
_includes:
	@echo
	@echo "--------------------------------------------------------------"
	@echo ">>> stage 4.1: building includes"
	@echo "--------------------------------------------------------------"
# Special handling for SUBDIR_OVERRIDE in buildworld as they most likely need
# headers from default SUBDIR.  Do SUBDIR_OVERRIDE includes last.
	${_+_}cd ${.CURDIR}; ${WMAKE} SUBDIR_OVERRIDE= SHARED=symlinks \
	    MK_INCLUDES=yes includes
.if !empty(SUBDIR_OVERRIDE) && make(buildworld)
	${_+_}cd ${.CURDIR}; ${WMAKE} MK_INCLUDES=yes SHARED=symlinks includes
.endif
_libraries:
	@echo
	@echo "--------------------------------------------------------------"
	@echo ">>> stage 4.2: building libraries"
	@echo "--------------------------------------------------------------"
	${_+_}cd ${.CURDIR}; \
	    ${WMAKE} -DNO_FSCHG MK_HTML=no -DNO_LINT MK_MAN=no \
	    MK_PROFILE=no MK_TESTS=no MK_TESTS_SUPPORT=${MK_TESTS} libraries
everything: .PHONY
	@echo
	@echo "--------------------------------------------------------------"
	@echo ">>> stage 4.3: building everything"
	@echo "--------------------------------------------------------------"
	${_+_}cd ${.CURDIR}; _PARALLEL_SUBDIR_OK=1 ${WMAKE} all

.if ${MK_CHERI} != "no"
buildcheri:
	@echo
	@echo "--------------------------------------------------------------"
	@echo ">>> stage 4.2.1: building CHERI libraries"
	@echo "--------------------------------------------------------------"
.for _dir in lib/ncurses/ncurses lib/ncurses/ncursesw lib/libmagic
.for _t in obj build-tools
	cd ${.CURDIR}/${_dir}; \
	    WORLDTMP=${WORLDTMP} \
	    MAKEFLAGS="-m ${.CURDIR}/tools/build/mk ${.MAKEFLAGS}" \
	    MAKEOBJDIRPREFIX=${LIBCHERI_OBJTREE} ${MAKE} SSP_CFLAGS= DESTDIR= \
	    DIRPRFX=${_dir}/ -DNO_LINT -DNO_CPU_CFLAGS MK_WARNS=no MK_CTF=no \
	    ${_t}
.endfor
.endfor
.for _lib in lib/csu lib ${LOCAL_LIB_DIRS} cddl/lib gnu/lib secure/lib kerberos5/lib
	${_+_}@${ECHODIR} "===> ${_lib} (obj,depend,all,install)"; \
		cd ${.CURDIR}/${_lib} && \
		    ${LIBCHERIWMAKE} DIRPRFX=${_lib}/ obj && \
		    ${LIBCHERIWMAKE} MK_TESTS=no DIRPRFX=${_lib}/ all && \
		    ${LIBCHERIWMAKE} MK_TESTS=no DIRPRFX=${_lib}/ install
.endfor
.if ${MK_TESTS} == "yes"
.for _lib in lib/csu lib ${LOCAL_LIB_DIRS} cddl/lib gnu/lib secure/lib kerberos5/lib
		cd ${.CURDIR}/${_lib} && \
		    ${LIBCHERIWMAKE} DIRPRFX=${_lib}/ all
.endfor
.endif

distributecheri installcheri:
.for _lib in lib ${LOCAL_LIB_DIRS} secure/lib
	cd ${.CURDIR}/${_lib}; ${LIBCHERIIMAKE} ${.TARGET:S/cheri$//}
.endfor
.endif

WMAKE_TGTS=
WMAKE_TGTS+=	_worldtmp _legacy
.if empty(SUBDIR_OVERRIDE)
WMAKE_TGTS+=	_bootstrap-tools
.endif
WMAKE_TGTS+=	_cleanobj _obj _build-tools _cross-tools
WMAKE_TGTS+=	_includes _libraries
.if ${MK_CHERI} != "no" && empty(SUBDIR_OVERRIDE)
WMAKE_TGTS+=	buildcheri
.endif
WMAKE_TGTS+=	everything
.if defined(LIBCOMPAT) && empty(SUBDIR_OVERRIDE)
WMAKE_TGTS+=	build${libcompat}
.endif

buildworld: buildworld_prologue ${WMAKE_TGTS} buildworld_epilogue .PHONY
.ORDER: buildworld_prologue ${WMAKE_TGTS} buildworld_epilogue

buildworld_prologue: .PHONY
	@echo "--------------------------------------------------------------"
	@echo ">>> World build started on `LC_ALL=C date`"
	@echo "--------------------------------------------------------------"

buildworld_epilogue: .PHONY
	@echo
	@echo "--------------------------------------------------------------"
	@echo ">>> World build completed on `LC_ALL=C date`"
	@echo "--------------------------------------------------------------"

#
# We need to have this as a target because the indirection between Makefile
# and Makefile.inc1 causes the correct PATH to be used, rather than a
# modification of the current environment's PATH.  In addition, we need
# to quote multiword values.
#
buildenvvars: .PHONY
	@echo ${WMAKEENV:Q} ${.MAKE.EXPORTED:@v@$v=\"${$v}\"@}

.if ${.TARGETS:Mbuildenv}
.if ${.MAKEFLAGS:M-j}
.error The buildenv target is incompatible with -j
.endif
.endif
BUILDENV_DIR?=	${.CURDIR}
buildenv: .PHONY
	@echo Entering world for ${TARGET_ARCH}:${TARGET}
.if ${BUILDENV_SHELL:M*zsh*}
	@echo For ZSH you must run: export CPUTYPE=${TARGET_CPUTYPE}
.endif
	@cd ${BUILDENV_DIR} && env ${WMAKEENV} BUILDENV=1 ${BUILDENV_SHELL} \
	    || true

.if ${MK_CHERI} != "no"
libcheribuildenvvars:
	@echo ${LIBCHERIWMAKEENV:Q}

.if ${.TARGETS:Mlibcheribuildenv}
.if ${.MAKEFLAGS:M-j}
.error The libcheribuildenv target is incompatible with -j
.endif
.endif
libcheribuildenv:
	@echo Entering world for ${TARGET_ARCH}:${TARGET}
	@cd ${.CURDIR} && env ${LIBCHERIWMAKEENV} ${BUILDENV_SHELL} || true
.endif

TOOLCHAIN_TGTS=	${WMAKE_TGTS:Neverything:Nbuild${libcompat}:Nbuildcheri}
toolchain: ${TOOLCHAIN_TGTS} .PHONY
kernel-toolchain: ${TOOLCHAIN_TGTS:N_includes:N_libraries} .PHONY

#
# installcheck
#
# Checks to be sure system is ready for installworld/installkernel.
#
installcheck: _installcheck_world _installcheck_kernel .PHONY
_installcheck_world: .PHONY
_installcheck_kernel: .PHONY

#
# Require DESTDIR to be set if installing for a different architecture or
# using the user/group database in the source tree.
#
.if ${TARGET_ARCH} != ${MACHINE_ARCH} || ${TARGET} != ${MACHINE} || \
    defined(DB_FROM_SRC)
.if !make(distributeworld)
_installcheck_world: __installcheck_DESTDIR
_installcheck_kernel: __installcheck_DESTDIR
__installcheck_DESTDIR: .PHONY
.if !defined(DESTDIR) || empty(DESTDIR)
	@echo "ERROR: Please set DESTDIR!"; \
	false
.endif
.endif
.endif

.if !defined(DB_FROM_SRC)
#
# Check for missing UIDs/GIDs.
#
CHECK_UIDS=	auditdistd
CHECK_GIDS=	audit
.if ${MK_SENDMAIL} != "no"
CHECK_UIDS+=	smmsp
CHECK_GIDS+=	smmsp
.endif
.if ${MK_PF} != "no"
CHECK_UIDS+=	proxy
CHECK_GIDS+=	proxy authpf
.endif
.if ${MK_UNBOUND} != "no"
CHECK_UIDS+=	unbound
CHECK_GIDS+=	unbound
.endif
_installcheck_world: __installcheck_UGID
__installcheck_UGID: .PHONY
.for uid in ${CHECK_UIDS}
	@if ! `id -u ${uid} >/dev/null 2>&1`; then \
		echo "ERROR: Required ${uid} user is missing, see /usr/src/UPDATING."; \
		false; \
	fi
.endfor
.for gid in ${CHECK_GIDS}
	@if ! `find / -prune -group ${gid} >/dev/null 2>&1`; then \
		echo "ERROR: Required ${gid} group is missing, see /usr/src/UPDATING."; \
		false; \
	fi
.endfor
.endif

#
# Required install tools to be saved in a scratch dir for safety.
#
.if ${MK_ZONEINFO} != "no"
_zoneinfo=	zic tzsetup
.endif

ITOOLS=	[ awk cap_mkdb cat chflags chmod chown cmp cp \
	date echo egrep find grep id install ${_install-info} \
	ln make mkdir mtree mv pwd_mkdb \
	rm sed services_mkdb sh strip sysctl test true uname wc ${_zoneinfo} \
	${LOCAL_ITOOLS}

# Needed for share/man
.if ${MK_MAN} != "no"
ITOOLS+=makewhatis
.endif

#
# distributeworld
#
# Distributes everything compiled by a `buildworld'.
#
# installworld
#
# Installs everything compiled by a 'buildworld'.
#

# Non-base distributions produced by the base system
EXTRA_DISTRIBUTIONS=	doc
.if defined(LIBCOMPAT)
EXTRA_DISTRIBUTIONS+=	lib${libcompat}
.endif
.if ${MK_TESTS} != "no"
EXTRA_DISTRIBUTIONS+=	tests
.endif

DEBUG_DISTRIBUTIONS=
.if ${MK_DEBUG_FILES} != "no"
DEBUG_DISTRIBUTIONS+=	base ${EXTRA_DISTRIBUTIONS:S,doc,,:S,tests,,}
.endif

MTREE_MAGIC?=	mtree 2.0

distributeworld installworld stageworld: _installcheck_world .PHONY
	mkdir -p ${INSTALLTMP}
	progs=$$(for prog in ${ITOOLS}; do \
		if progpath=`which $$prog`; then \
			echo $$progpath; \
		else \
			echo "Required tool $$prog not found in PATH." >&2; \
			exit 1; \
		fi; \
	    done); \
	libs=$$(ldd -f "%o %p\n" -f "%o %p\n" $$progs 2>/dev/null | sort -u | \
	    while read line; do \
		set -- $$line; \
		if [ "$$2 $$3" != "not found" ]; then \
			echo $$2; \
		else \
			echo "Required library $$1 not found." >&2; \
			exit 1; \
		fi; \
	    done); \
	cp $$libs $$progs ${INSTALLTMP}
	cp -R $${PATH_LOCALE:-"/usr/share/locale"} ${INSTALLTMP}/locale
.if defined(NO_ROOT)
	-mkdir -p ${METALOG:H}
	echo "#${MTREE_MAGIC}" > ${METALOG}
.endif
.if make(distributeworld)
.for dist in ${EXTRA_DISTRIBUTIONS}
	-mkdir ${DESTDIR}/${DISTDIR}/${dist}
	mtree -deU -f ${.CURDIR}/etc/mtree/BSD.root.dist \
	    -p ${DESTDIR}/${DISTDIR}/${dist} >/dev/null
	mtree -deU -f ${.CURDIR}/etc/mtree/BSD.usr.dist \
	    -p ${DESTDIR}/${DISTDIR}/${dist}/usr >/dev/null
	mtree -deU -f ${.CURDIR}/etc/mtree/BSD.include.dist \
	    -p ${DESTDIR}/${DISTDIR}/${dist}/usr/include >/dev/null
.if ${MK_DEBUG_FILES} != "no"
	mtree -deU -f ${.CURDIR}/etc/mtree/BSD.debug.dist \
	    -p ${DESTDIR}/${DISTDIR}/${dist}/usr/lib >/dev/null
.endif
.if defined(LIBCOMPAT)
	mtree -deU -f ${.CURDIR}/etc/mtree/BSD.lib${libcompat}.dist \
	    -p ${DESTDIR}/${DISTDIR}/${dist}/usr >/dev/null
.if ${MK_DEBUG_FILES} != "no"
	mtree -deU -f ${.CURDIR}/etc/mtree/BSD.lib${libcompat}.dist \
	    -p ${DESTDIR}/${DISTDIR}/${dist}/usr/lib/debug/usr >/dev/null
.endif
.endif
.if ${MK_TESTS} != "no" && ${dist} == "tests"
	-mkdir -p ${DESTDIR}/${DISTDIR}/${dist}${TESTSBASE}
	mtree -deU -f ${.CURDIR}/etc/mtree/BSD.tests.dist \
	    -p ${DESTDIR}/${DISTDIR}/${dist}${TESTSBASE} >/dev/null
.if ${MK_DEBUG_FILES} != "no"
	mtree -deU -f ${.CURDIR}/etc/mtree/BSD.tests.dist \
	    -p ${DESTDIR}/${DISTDIR}/${dist}/usr/lib/debug/${TESTSBASE} >/dev/null
.endif
.endif
.if defined(NO_ROOT)
	${IMAKEENV} mtree -C -f ${.CURDIR}/etc/mtree/BSD.root.dist | \
	    sed -e 's#^\./#./${dist}/#' >> ${METALOG}
	${IMAKEENV} mtree -C -f ${.CURDIR}/etc/mtree/BSD.usr.dist | \
	    sed -e 's#^\./#./${dist}/usr/#' >> ${METALOG}
	${IMAKEENV} mtree -C -f ${.CURDIR}/etc/mtree/BSD.include.dist | \
	    sed -e 's#^\./#./${dist}/usr/include/#' >> ${METALOG}
.if defined(LIBCOMPAT)
	${IMAKEENV} mtree -C -f ${.CURDIR}/etc/mtree/BSD.lib${libcompat}.dist | \
	    sed -e 's#^\./#./${dist}/usr/#' >> ${METALOG}
.endif
.endif
.endfor
	-mkdir ${DESTDIR}/${DISTDIR}/base
	${_+_}cd ${.CURDIR}/etc; ${CROSSENV} PATH=${TMPPATH} ${MAKE} \
	    METALOG=${METALOG} ${IMAKE_INSTALL} ${IMAKE_MTREE} \
	    DISTBASE=/base DESTDIR=${DESTDIR}/${DISTDIR}/base \
	    LOCAL_MTREE=${LOCAL_MTREE:Q} distrib-dirs
.endif
	${_+_}cd ${.CURDIR}; ${IMAKE} re${.TARGET:S/world$//}; \
	    ${IMAKEENV} rm -rf ${INSTALLTMP}
.if make(distributeworld)
.for dist in ${EXTRA_DISTRIBUTIONS}
	find ${DESTDIR}/${DISTDIR}/${dist} -mindepth 1 -empty -delete
.endfor
.if defined(NO_ROOT)
.for dist in base ${EXTRA_DISTRIBUTIONS}
	@# For each file that exists in this dist, print the corresponding
	@# line from the METALOG.  This relies on the fact that
	@# a line containing only the filename will sort immediately before
	@# the relevant mtree line.
	cd ${DESTDIR}/${DISTDIR}; \
	find ./${dist} | sort -u ${METALOG} - | \
	awk 'BEGIN { print "#${MTREE_MAGIC}" } !/ type=/ { file = $$1 } / type=/ { if ($$1 == file) { sub(/^\.\/${dist}\//, "./"); print } }' > \
	${DESTDIR}/${DISTDIR}/${dist}.meta
.endfor
.for dist in ${DEBUG_DISTRIBUTIONS}
	@# For each file that exists in this dist, print the corresponding
	@# line from the METALOG.  This relies on the fact that
	@# a line containing only the filename will sort immediately before
	@# the relevant mtree line.
	cd ${DESTDIR}/${DISTDIR}; \
	find ./${dist}/usr/lib/debug | sort -u ${METALOG} - | \
	awk 'BEGIN { print "#${MTREE_MAGIC}" } !/ type=/ { file = $$1 } / type=/ { if ($$1 == file) { sub(/^\.\/${dist}\//, "./"); print } }' > \
	${DESTDIR}/${DISTDIR}/${dist}.debug.meta
.endfor
.endif
.endif

packageworld: .PHONY
.for dist in base ${EXTRA_DISTRIBUTIONS}
.if defined(NO_ROOT)
	${_+_}cd ${DESTDIR}/${DISTDIR}/${dist}; \
	    tar cvf - --exclude usr/lib/debug \
	    @${DESTDIR}/${DISTDIR}/${dist}.meta | \
	    ${XZ_CMD} > ${PACKAGEDIR}/${dist}.txz
.else
	${_+_}cd ${DESTDIR}/${DISTDIR}/${dist}; \
	    tar cvf - --exclude usr/lib/debug . | \
	    ${XZ_CMD} > ${PACKAGEDIR}/${dist}.txz
.endif
.endfor

.for dist in ${DEBUG_DISTRIBUTIONS}
. if defined(NO_ROOT)
	${_+_}cd ${DESTDIR}/${DISTDIR}/${dist}; \
	    tar cvf - @${DESTDIR}/${DISTDIR}/${dist}.debug.meta | \
	    ${XZ_CMD} > ${PACKAGEDIR}/${dist}-dbg.txz
. else
	${_+_}cd ${DESTDIR}/${DISTDIR}/${dist}; \
	    tar cvLf - usr/lib/debug | \
	    ${XZ_CMD} > ${PACKAGEDIR}/${dist}-dbg.txz
. endif
.endfor

#
# reinstall
#
# If you have a build server, you can NFS mount the source and obj directories
# and do a 'make reinstall' on the *client* to install new binaries from the
# most recent server build.
#
reinstall: .MAKE .PHONY
	@echo "--------------------------------------------------------------"
	@echo ">>> Making hierarchy"
	@echo "--------------------------------------------------------------"
	${_+_}cd ${.CURDIR}; ${MAKE} -f Makefile.inc1 \
	    LOCAL_MTREE=${LOCAL_MTREE:Q} hierarchy
	@echo
	@echo "--------------------------------------------------------------"
	@echo ">>> Installing everything"
	@echo "--------------------------------------------------------------"
	${_+_}cd ${.CURDIR}; ${MAKE} -f Makefile.inc1 install
.if defined(LIBCOMPAT)
	${_+_}cd ${.CURDIR}; ${MAKE} -f Makefile.inc1 install${libcompat}
.endif
<<<<<<< HEAD
.if ${MK_CHERI} != "no"
	${_+_}cd ${.CURDIR}; ${MAKE} -f Makefile.inc1 installcheri
.endif
=======

restage: .MAKE .PHONY
	@echo "--------------------------------------------------------------"
	@echo ">>> Making hierarchy"
	@echo "--------------------------------------------------------------"
	${_+_}cd ${.CURDIR}; ${MAKE} -f Makefile.inc1 \
	    LOCAL_MTREE=${LOCAL_MTREE:Q} hierarchy distribution
	@echo
	@echo "--------------------------------------------------------------"
	@echo ">>> Installing everything"
	@echo "--------------------------------------------------------------"
	${_+_}cd ${.CURDIR}; ${MAKE} -f Makefile.inc1 install
>>>>>>> d5beafbd
.if defined(LIB32TMP) && ${MK_LIB32} != "no"
	${_+_}cd ${.CURDIR}; ${MAKE} -f Makefile.inc1 install32
.endif

redistribute: .MAKE .PHONY
	@echo "--------------------------------------------------------------"
	@echo ">>> Distributing everything"
	@echo "--------------------------------------------------------------"
	${_+_}cd ${.CURDIR}; ${MAKE} -f Makefile.inc1 distribute
.if defined(LIBCOMPAT)
	${_+_}cd ${.CURDIR}; ${MAKE} -f Makefile.inc1 distribute${libcompat} \
	    DISTRIBUTION=lib${libcompat}
.endif
.if ${MK_CHERI} != "no"
	${_+_}cd ${.CURDIR}; ${MAKE} -f Makefile.inc1 distributecheri \
	    DISTRIBUTION=libcheri
.endif

distrib-dirs distribution: .MAKE .PHONY
	${_+_}cd ${.CURDIR}/etc; ${CROSSENV} PATH=${TMPPATH} ${MAKE} \
	    ${IMAKE_INSTALL} ${IMAKE_MTREE} METALOG=${METALOG} ${.TARGET}
.if make(distribution)
	${_+_}cd ${.CURDIR}; ${CROSSENV} PATH=${TMPPATH} \
		${MAKE} -f Makefile.inc1 ${IMAKE_INSTALL} \
		METALOG=${METALOG} MK_TESTS=no installconfig
.endif

#
# buildkernel and installkernel
#
# Which kernels to build and/or install is specified by setting
# KERNCONF. If not defined a GENERIC kernel is built/installed.
# Only the existing (depending TARGET) config files are used
# for building kernels and only the first of these is designated
# as the one being installed.
#
# Note that we have to use TARGET instead of TARGET_ARCH when
# we're in kernel-land. Since only TARGET_ARCH is (expected) to
# be set to cross-build, we have to make sure TARGET is set
# properly.

.if defined(KERNFAST)
NO_KERNELCLEAN=	t
NO_KERNELCONFIG=	t
NO_KERNELOBJ=		t
# Shortcut for KERNCONF=Blah -DKERNFAST is now KERNFAST=Blah
.if !defined(KERNCONF) && ${KERNFAST} != "1"
KERNCONF=${KERNFAST}
.endif
.endif
.if ${TARGET_ARCH} == "powerpc64"
KERNCONF?=	GENERIC64
.else
KERNCONF?=	GENERIC
.endif
INSTKERNNAME?=	kernel

KERNSRCDIR?=	${.CURDIR}/sys
KRNLCONFDIR=	${KERNSRCDIR}/${TARGET}/conf
KRNLOBJDIR=	${OBJTREE}${KERNSRCDIR}
KERNCONFDIR?=	${KRNLCONFDIR}

BUILDKERNELS=
INSTALLKERNEL=
.if defined(NO_INSTALLKERNEL)
# All of the BUILDKERNELS loops start at index 1.
BUILDKERNELS+= dummy
.endif
.for _kernel in ${KERNCONF}
.if exists(${KERNCONFDIR}/${_kernel})
BUILDKERNELS+=	${_kernel}
.if empty(INSTALLKERNEL) && !defined(NO_INSTALLKERNEL)
INSTALLKERNEL= ${_kernel}
.endif
.endif
.endfor

${WMAKE_TGTS:N_worldtmp:Nbuild${libcompat}} ${.ALLTARGETS:M_*:N_worldtmp}: .MAKE .PHONY

#
# buildkernel
#
# Builds all kernels defined by BUILDKERNELS.
#
buildkernel: .MAKE .PHONY
.if empty(BUILDKERNELS:Ndummy)
	@echo "ERROR: Missing kernel configuration file(s) (${KERNCONF})."; \
	false
.endif
	@echo
.for _kernel in ${BUILDKERNELS:Ndummy}
	@echo "--------------------------------------------------------------"
	@echo ">>> Kernel build for ${_kernel} started on `LC_ALL=C date`"
	@echo "--------------------------------------------------------------"
	@echo "===> ${_kernel}"
	mkdir -p ${KRNLOBJDIR}
.if !defined(NO_KERNELCONFIG)
	@echo
	@echo "--------------------------------------------------------------"
	@echo ">>> stage 1: configuring the kernel"
	@echo "--------------------------------------------------------------"
	cd ${KRNLCONFDIR}; \
		PATH=${TMPPATH} \
		    config ${CONFIGARGS} -d ${KRNLOBJDIR}/${_kernel} \
			-I '${KERNCONFDIR}' '${KERNCONFDIR}/${_kernel}'
.endif
.if !defined(NO_CLEAN) && !defined(NO_KERNELCLEAN)
	@echo
	@echo "--------------------------------------------------------------"
	@echo ">>> stage 2.1: cleaning up the object tree"
	@echo "--------------------------------------------------------------"
	${_+_}cd ${KRNLOBJDIR}/${_kernel}; ${KMAKE} ${CLEANDIR}
.endif
.if !defined(NO_KERNELOBJ)
	@echo
	@echo "--------------------------------------------------------------"
	@echo ">>> stage 2.2: rebuilding the object tree"
	@echo "--------------------------------------------------------------"
	${_+_}cd ${KRNLOBJDIR}/${_kernel}; ${KMAKE} obj
.endif
	@echo
	@echo "--------------------------------------------------------------"
	@echo ">>> stage 2.3: build tools"
	@echo "--------------------------------------------------------------"
	${_+_}cd ${.CURDIR}; ${KTMAKE} kernel-tools
	@echo
	@echo "--------------------------------------------------------------"
	@echo ">>> stage 3.1: building everything"
	@echo "--------------------------------------------------------------"
	${_+_}cd ${KRNLOBJDIR}/${_kernel}; ${KMAKE} all -DNO_MODULES_OBJ
	@echo "--------------------------------------------------------------"
	@echo ">>> Kernel build for ${_kernel} completed on `LC_ALL=C date`"
	@echo "--------------------------------------------------------------"
.endfor

NO_INSTALLEXTRAKERNELS?=	yes

#
# installkernel, etc.
#
# Install the kernel defined by INSTALLKERNEL
#
installkernel installkernel.debug \
reinstallkernel reinstallkernel.debug: _installcheck_kernel .PHONY
.if !defined(NO_INSTALLKERNEL)
.if empty(INSTALLKERNEL)
	@echo "ERROR: No kernel \"${KERNCONF}\" to install."; \
	false
.endif
	@echo "--------------------------------------------------------------"
	@echo ">>> Installing kernel ${INSTALLKERNEL}"
	@echo "--------------------------------------------------------------"
	cd ${KRNLOBJDIR}/${INSTALLKERNEL}; \
	    ${CROSSENV} PATH=${TMPPATH} \
	    ${MAKE} ${IMAKE_INSTALL} KERNEL=${INSTKERNNAME} ${.TARGET:S/kernel//}
.endif
.if ${BUILDKERNELS:[#]} > 1 && ${NO_INSTALLEXTRAKERNELS} != "yes"
.for _kernel in ${BUILDKERNELS:[2..-1]}
	@echo "--------------------------------------------------------------"
	@echo ">>> Installing kernel ${_kernel}"
	@echo "--------------------------------------------------------------"
	cd ${KRNLOBJDIR}/${_kernel}; \
	    ${CROSSENV} PATH=${TMPPATH} \
	    ${MAKE} ${IMAKE_INSTALL} KERNEL=${INSTKERNNAME}.${_kernel} ${.TARGET:S/kernel//}
.endfor
.endif

distributekernel distributekernel.debug: .PHONY
.if !defined(NO_INSTALLKERNEL)
.if empty(INSTALLKERNEL)
	@echo "ERROR: No kernel \"${KERNCONF}\" to install."; \
	false
.endif
	mkdir -p ${DESTDIR}/${DISTDIR}
.if defined(NO_ROOT)
	@echo "#${MTREE_MAGIC}" > ${DESTDIR}/${DISTDIR}/kernel.premeta
.endif
	cd ${KRNLOBJDIR}/${INSTALLKERNEL}; \
	    ${IMAKEENV} ${IMAKE_INSTALL:S/METALOG/kernel.premeta/} \
	    ${IMAKE_MTREE} PATH=${TMPPATH} ${MAKE} KERNEL=${INSTKERNNAME} \
	    DESTDIR=${INSTALL_DDIR}/kernel \
	    ${.TARGET:S/distributekernel/install/}
.if defined(NO_ROOT)
	@sed -e 's|^./kernel|.|' ${DESTDIR}/${DISTDIR}/kernel.premeta > \
	    ${DESTDIR}/${DISTDIR}/kernel.meta
.endif
.endif
.if ${BUILDKERNELS:[#]} > 1 && ${NO_INSTALLEXTRAKERNELS} != "yes"
.for _kernel in ${BUILDKERNELS:[2..-1]}
.if defined(NO_ROOT)
	@echo "#${MTREE_MAGIC}" > ${DESTDIR}/${DISTDIR}/kernel.${_kernel}.premeta
.endif
	cd ${KRNLOBJDIR}/${_kernel}; \
	    ${IMAKEENV} ${IMAKE_INSTALL:S/METALOG/kernel.${_kernel}.premeta/} \
	    ${IMAKE_MTREE} PATH=${TMPPATH} ${MAKE} \
	    KERNEL=${INSTKERNNAME}.${_kernel} \
	    DESTDIR=${INSTALL_DDIR}/kernel.${_kernel} \
	    ${.TARGET:S/distributekernel/install/}
.if defined(NO_ROOT)
	@sed -e "s|^./kernel.${_kernel}|.|" \
	    ${DESTDIR}/${DISTDIR}/kernel.${_kernel}.premeta > \
	    ${DESTDIR}/${DISTDIR}/kernel.${_kernel}.meta
.endif
.endfor
.endif

packagekernel: .PHONY
.if defined(NO_ROOT)
.if !defined(NO_INSTALLKERNEL)
	cd ${DESTDIR}/${DISTDIR}/kernel; \
	    tar cvf - --exclude '*.debug' \
	    @${DESTDIR}/${DISTDIR}/kernel.meta | \
	    ${XZ_CMD} > ${PACKAGEDIR}/kernel.txz
.endif
	cd ${DESTDIR}/${DISTDIR}/kernel; \
	    tar cvf - --include '*/*/*.debug' \
	    @${DESTDIR}/${DISTDIR}/kernel.meta | \
	    ${XZ_CMD} > ${DESTDIR}/${DISTDIR}/kernel-dbg.txz
.if ${BUILDKERNELS:[#]} > 1 && ${NO_INSTALLEXTRAKERNELS} != "yes"
.for _kernel in ${BUILDKERNELS:[2..-1]}
	cd ${DESTDIR}/${DISTDIR}/kernel.${_kernel}; \
	    tar cvf - --exclude '*.debug' \
	    @${DESTDIR}/${DISTDIR}/kernel.${_kernel}.meta | \
	    ${XZ_CMD} > ${PACKAGEDIR}/kernel.${_kernel}.txz
	cd ${DESTDIR}/${DISTDIR}/kernel.${_kernel}; \
	    tar cvf - --include '*/*/*.debug' \
	    @${DESTDIR}/${DISTDIR}/kernel.${_kernel}.meta | \
	    ${XZ_CMD} > ${DESTDIR}/${DISTDIR}/kernel.${_kernel}-dbg.txz
.endfor
.endif
.else
.if !defined(NO_INSTALLKERNEL)
	cd ${DESTDIR}/${DISTDIR}/kernel; \
	    tar cvf - --exclude '*.debug' . | \
	    ${XZ_CMD} > ${PACKAGEDIR}/kernel.txz
.endif
	cd ${DESTDIR}/${DISTDIR}/kernel; \
	    tar cvf - --include '*/*/*.debug' $$(eval find .) | \
	    ${XZ_CMD} > ${DESTDIR}/${DISTDIR}/kernel-dbg.txz
.if ${BUILDKERNELS:[#]} > 1 && ${NO_INSTALLEXTRAKERNELS} != "yes"
.for _kernel in ${BUILDKERNELS:[2..-1]}
	cd ${DESTDIR}/${DISTDIR}/kernel.${_kernel}; \
	    tar cvf - --exclude '*.debug' . | \
	    ${XZ_CMD} > ${PACKAGEDIR}/kernel.${_kernel}.txz
	cd ${DESTDIR}/${DISTDIR}/kernel.${_kernel}; \
	    tar cvf - --include '*/*/*.debug' $$(eval find .) | \
	    ${XZ_CMD} > ${DESTDIR}/${DISTDIR}/kernel.${_kernel}-dbg.txz
.endfor
.endif
.endif

stagekernel: .PHONY
	${_+_}${MAKE} -C ${.CURDIR} ${.MAKEFLAGS} distributekernel

PORTSDIR?=	/usr/ports
WSTAGEDIR?=	${MAKEOBJDIRPREFIX}${.CURDIR}/${TARGET}.${TARGET_ARCH}/worldstage
KSTAGEDIR?=	${MAKEOBJDIRPREFIX}${.CURDIR}/${TARGET}.${TARGET_ARCH}/kernelstage
REPODIR?=	${MAKEOBJDIRPREFIX}${.CURDIR}/repo
PKGSIGNKEY?=	# empty

.ORDER:		stage-packages create-packages
.ORDER:		create-packages create-world-packages
.ORDER:		create-packages create-kernel-packages
.ORDER:		create-packages sign-packages

_pkgbootstrap: .PHONY
.if !exists(${LOCALBASE}/sbin/pkg)
	@env ASSUME_ALWAYS_YES=YES pkg bootstrap
.endif

packages: .PHONY
	${_+_}${MAKE} -C ${.CURDIR} PKG_VERSION=${PKG_VERSION} real-packages

package-pkg: .PHONY
	rm -rf /tmp/ports.${TARGET} || :
	env ${WMAKEENV:Q} SRCDIR=${.CURDIR} PORTSDIR=${PORTSDIR} REVISION=${_REVISION} \
		PKG_VERSION=${PKG_VERSION} REPODIR=${REPODIR} WSTAGEDIR=${WSTAGEDIR} \
		sh ${.CURDIR}/release/scripts/make-pkg-package.sh

real-packages:	stage-packages create-packages sign-packages .PHONY

stage-packages: .PHONY
	@mkdir -p ${REPODIR} ${WSTAGEDIR} ${KSTAGEDIR}
	${_+_}@cd ${.CURDIR}; \
		${MAKE} DESTDIR=${WSTAGEDIR} -DNO_ROOT -B stageworld ; \
		${MAKE} DESTDIR=${KSTAGEDIR} -DNO_ROOT -B stagekernel

create-packages:	_pkgbootstrap .PHONY
	@mkdir -p ${REPODIR}
	${_+_}@cd ${.CURDIR}; \
		${MAKE} DESTDIR=${WSTAGEDIR} \
			PKG_VERSION=${PKG_VERSION} create-world-packages ; \
		${MAKE} DESTDIR=${KSTAGEDIR} \
			PKG_VERSION=${PKG_VERSION} DISTDIR=kernel \
			create-kernel-packages

create-world-packages:	_pkgbootstrap .PHONY
	@rm -f ${WSTAGEDIR}/*.plist 2>/dev/null || :
	@cd ${WSTAGEDIR} ; \
		awk -f ${SRCDIR}/release/scripts/mtree-to-plist.awk \
		${WSTAGEDIR}/METALOG
	@for plist in ${WSTAGEDIR}/*.plist; do \
		plist=$${plist##*/} ; \
		pkgname=$${plist%.plist} ; \
		sh ${SRCDIR}/release/packages/generate-ucl.sh -o $${pkgname} \
			-s ${SRCDIR} -u ${WSTAGEDIR}/$${pkgname}.ucl ; \
	done
	@for plist in ${WSTAGEDIR}/*.plist; do \
		plist=$${plist##*/} ; \
		pkgname=$${plist%.plist} ; \
		awk -F\" ' \
			/^name/ { printf("===> Creating %s-", $$2); next } \
			/^version/ { print $$2; next } \
			' ${WSTAGEDIR}/$${pkgname}.ucl ; \
		pkg -o ABI_FILE=${WSTAGEDIR}/bin/sh -o ALLOW_BASE_SHLIBS=yes \
			create -M ${WSTAGEDIR}/$${pkgname}.ucl \
			-p ${WSTAGEDIR}/$${pkgname}.plist \
			-r ${WSTAGEDIR} \
			-o ${REPODIR}/$$(pkg -o ABI_FILE=${WSTAGEDIR}/bin/sh config ABI)/${PKG_VERSION} ; \
	done

create-kernel-packages:	_pkgbootstrap .PHONY
.if exists(${KSTAGEDIR}/kernel.meta)
.for flavor in "" -debug
	@cd ${KSTAGEDIR}/${DISTDIR} ; \
	awk -f ${SRCDIR}/release/scripts/mtree-to-plist.awk \
		-v kernel=yes -v _kernconf=${INSTALLKERNEL} \
		${KSTAGEDIR}/kernel.meta ; \
	cap_arg=`cd ${SRCDIR}/etc ; ${MAKE} -VCAP_MKDB_ENDIAN` ; \
	pwd_arg=`cd ${SRCDIR}/etc ; ${MAKE} -VPWD_MKDB_ENDIAN` ; \
	sed -e "s/%VERSION%/${PKG_VERSION}/" \
		-e "s/%PKGNAME%/kernel-${INSTALLKERNEL:tl}${flavor}/" \
		-e "s/%COMMENT%/FreeBSD ${INSTALLKERNEL} kernel ${flavor}/" \
		-e "s/%DESC%/FreeBSD ${INSTALLKERNEL} kernel ${flavor}/" \
		-e "s/%CAP_MKDB_ENDIAN%/$${cap_arg}/g" \
		-e "s/%PWD_MKDB_ENDIAN%/$${pwd_arg}/g" \
		${SRCDIR}/release/packages/kernel.ucl \
		> ${KSTAGEDIR}/${DISTDIR}/kernel.${INSTALLKERNEL}${flavor}.ucl ; \
	awk -F\" ' \
		/name/ { printf("===> Creating %s-", $$2); next } \
		/version/ {print $$2; next } ' \
		${KSTAGEDIR}/${DISTDIR}/kernel.${INSTALLKERNEL}${flavor}.ucl ; \
	pkg -o ABI_FILE=${WSTAGEDIR}/bin/sh -o ALLOW_BASE_SHLIBS=yes \
		create -M ${KSTAGEDIR}/${DISTDIR}/kernel.${INSTALLKERNEL}${flavor}.ucl \
		-p ${KSTAGEDIR}/${DISTDIR}/kernel.${INSTALLKERNEL}${flavor}.plist \
		-r ${KSTAGEDIR}/${DISTDIR} \
		-o ${REPODIR}/$$(pkg -o ABI_FILE=${WSTAGEDIR}/bin/sh config ABI)/${PKG_VERSION}
.endfor
.endif
.if ${BUILDKERNELS:[#]} > 1 && ${NO_INSTALLEXTRAKERNELS} != "yes"
.for _kernel in ${BUILDKERNELS:[2..-1]}
.if exists(${KSTAGEDIR}/kernel.${_kernel}.meta)
.for flavor in "" -debug
	@cd ${KSTAGEDIR}/kernel.${_kernel} ; \
	awk -f ${SRCDIR}/release/scripts/mtree-to-plist.awk \
		-v kernel=yes -v _kernconf=${_kernel} \
		${KSTAGEDIR}/kernel.${_kernel}.meta ; \
	cap_arg=`cd ${SRCDIR}/etc ; ${MAKE} -VCAP_MKDB_ENDIAN` ; \
	pwd_arg=`cd ${SRCDIR}/etc ; ${MAKE} -VPWD_MKDB_ENDIAN` ; \
	sed -e "s/%VERSION%/${PKG_VERSION}/" \
		-e "s/%PKGNAME%/kernel-${_kernel:tl}${flavor}/" \
		-e "s/%COMMENT%/FreeBSD ${_kernel} kernel ${flavor}/" \
		-e "s/%DESC%/FreeBSD ${_kernel} kernel ${flavor}/" \
		-e "s/%CAP_MKDB_ENDIAN%/$${cap_arg}/g" \
		-e "s/%PWD_MKDB_ENDIAN%/$${pwd_arg}/g" \
		${SRCDIR}/release/packages/kernel.ucl \
		> ${KSTAGEDIR}/kernel.${_kernel}/kernel.${_kernel}${flavor}.ucl ; \
	awk -F\" ' \
		/name/ { printf("===> Creating %s-", $$2); next } \
		/version/ {print $$2; next } ' \
		${KSTAGEDIR}/kernel.${_kernel}/kernel.${_kernel}${flavor}.ucl ; \
	pkg -o ABI_FILE=${WSTAGEDIR}/bin/sh -o ALLOW_BASE_SHLIBS=yes \
		create -M ${KSTAGEDIR}/kernel.${_kernel}/kernel.${_kernel}${flavor}.ucl \
		-p ${KSTAGEDIR}/kernel.${_kernel}/kernel.${_kernel}${flavor}.plist \
		-r ${KSTAGEDIR}/kernel.${_kernel} \
		-o ${REPODIR}/$$(pkg -o ABI_FILE=${WSTAGEDIR}/bin/sh config ABI)/${PKG_VERSION}
.endfor
.endif
.endfor
.endif

sign-packages:	_pkgbootstrap .PHONY
	@[ -L "${REPODIR}/$$(pkg -o ABI_FILE=${WSTAGEDIR}/bin/sh config ABI)/latest" ] && \
		unlink ${REPODIR}/$$(pkg -o ABI_FILE=${WSTAGEDIR}/bin/sh config ABI)/latest ; \
	pkg -o ABI_FILE=${WSTAGEDIR}/bin/sh repo \
		-o ${REPODIR}/$$(pkg -o ABI_FILE=${WSTAGEDIR}/bin/sh config ABI)/${PKG_VERSION} \
		${REPODIR}/$$(pkg -o ABI_FILE=${WSTAGEDIR}/bin/sh config ABI)/${PKG_VERSION} \
		${PKGSIGNKEY} ; \
	ln -s ${REPODIR}/$$(pkg -o ABI_FILE=${WSTAGEDIR}/bin/sh config ABI)/${PKG_VERSION} \
		${REPODIR}/$$(pkg -o ABI_FILE=${WSTAGEDIR}/bin/sh config ABI)/latest

#
#
# checkworld
#
# Run test suite on installed world.
#
checkworld: .PHONY
	@if [ ! -x ${LOCALBASE}/bin/kyua ]; then \
		echo "You need kyua (devel/kyua) to run the test suite." | /usr/bin/fmt; \
		exit 1; \
	fi
	${_+_}${LOCALBASE}/bin/kyua test -k ${TESTSBASE}/Kyuafile

#
#
# doxygen
#
# Build the API documentation with doxygen
#
doxygen: .PHONY
	@if [ ! -x ${LOCALBASE}/bin/doxygen ]; then \
		echo "You need doxygen (devel/doxygen) to generate the API documentation of the kernel." | /usr/bin/fmt; \
		exit 1; \
	fi
	${_+_}cd ${.CURDIR}/tools/kerneldoc/subsys; ${MAKE} obj all

#
# update
#
# Update the source tree(s), by running svn/svnup to update to the
# latest copy.
#
update: .PHONY
.if defined(SVN_UPDATE)
	@echo "--------------------------------------------------------------"
	@echo ">>> Updating ${.CURDIR} using Subversion"
	@echo "--------------------------------------------------------------"
	@(cd ${.CURDIR}; ${SVN} update ${SVNFLAGS})
.endif

#
# ------------------------------------------------------------------------
#
# From here onwards are utility targets used by the 'make world' and
# related targets.  If your 'world' breaks, you may like to try to fix
# the problem and manually run the following targets to attempt to
# complete the build.  Beware, this is *not* guaranteed to work, you
# need to have a pretty good grip on the current state of the system
# to attempt to manually finish it.  If in doubt, 'make world' again.
#

#
# legacy: Build compatibility shims for the next three targets. This is a
# minimal set of tools and shims necessary to compensate for older systems
# which don't have the APIs required by the targets built in bootstrap-tools,
# build-tools or cross-tools.
#

# ELF Tool Chain libraries are needed for ELF tools and dtrace tools.
# r296685 fix cross-endian objcopy
.if ${BOOTSTRAPPING} < 1100102
_elftoolchain_libs= lib/libelf lib/libdwarf
.endif

legacy: .PHONY
.if ${BOOTSTRAPPING} < 800107 && ${BOOTSTRAPPING} != 0
	@echo "ERROR: Source upgrades from versions prior to 8.0 are not supported."; \
	false
.endif
.for _tool in tools/build ${_elftoolchain_libs}
	${_+_}@${ECHODIR} "===> ${_tool} (obj,includes,all,install)"; \
	    cd ${.CURDIR}/${_tool}; \
	    ${MAKE} DIRPRFX=${_tool}/ obj; \
	    ${MAKE} DIRPRFX=${_tool}/ DESTDIR=${MAKEOBJDIRPREFIX}/legacy includes; \
	    ${MAKE} DIRPRFX=${_tool}/ all; \
	    ${MAKE} DIRPRFX=${_tool}/ DESTDIR=${MAKEOBJDIRPREFIX}/legacy install
.endfor

#
# bootstrap-tools: Build tools needed for compatibility. These are binaries that
# are built to build other binaries in the system. However, the focus of these
# binaries is usually quite narrow. Bootstrap tools use the host's compiler and
# libraries, augmented by -legacy.
#
_bt=		_bootstrap-tools

.if ${MK_GAMES} != "no"
_strfile=	usr.bin/fortune/strfile
.endif

.if ${MK_GCC} != "no" && ${MK_CXX} != "no"
_gperf=		gnu/usr.bin/gperf
.endif

.if ${MK_GROFF} != "no"
_groff=		gnu/usr.bin/groff \
		usr.bin/soelim
.endif

.if ${MK_VT} != "no"
_vtfontcvt=	usr.bin/vtfontcvt
.endif

.if ${BOOTSTRAPPING} < 900002
_sed=		usr.bin/sed
.endif

.if ${BOOTSTRAPPING} < 1000033
_libopenbsd=	lib/libopenbsd
_m4=		usr.bin/m4
_lex=		usr.bin/lex

${_bt}-usr.bin/m4: ${_bt}-lib/libopenbsd
${_bt}-usr.bin/lex: ${_bt}-usr.bin/m4
.endif

.if ${BOOTSTRAPPING} < 1000026
_nmtree=	lib/libnetbsd \
		usr.sbin/nmtree

${_bt}-usr.sbin/nmtree: ${_bt}-lib/libnetbsd
.endif

.if ${BOOTSTRAPPING} < 1000027
_cat=		bin/cat
.endif

# r264059 support for status=
.if ${BOOTSTRAPPING} < 1100017
_dd=		bin/dd
.endif

# r277259 crunchide: Correct 64-bit section header offset
# r281674 crunchide: always include both 32- and 64-bit ELF support
# r285986 crunchen: use STRIPBIN rather than STRIP
.if ${BOOTSTRAPPING} < 1100078
_crunch=	usr.sbin/crunch
.endif

.if ${BOOTSTRAPPING} >= 900040 && ${BOOTSTRAPPING} < 900041
_awk=		usr.bin/awk
.endif

# r296926 -P keymap search path, MFC to stable/10 in r298297
.if ${BOOTSTRAPPING} < 1003501 || \
	(${BOOTSTRAPPING} >= 1100000 && ${BOOTSTRAPPING} < 1100103)
_kbdcontrol=	usr.sbin/kbdcontrol
.endif

_yacc=		lib/liby \
		usr.bin/yacc

${_bt}-usr.bin/yacc: ${_bt}-lib/liby

.if ${MK_BSNMP} != "no"
_gensnmptree=	usr.sbin/bsnmpd/gensnmptree
.endif

# We need to build tblgen when we're building clang either as
# the bootstrap compiler, or as the part of the normal build.
.if ${MK_CLANG_BOOTSTRAP} != "no" || ${MK_CLANG} != "no"
_clang_tblgen= \
	lib/clang/libllvmsupport \
	lib/clang/libllvmtablegen \
	usr.bin/clang/llvm-tblgen \
	usr.bin/clang/clang-tblgen

${_bt}-usr.bin/clang/clang-tblgen: ${_bt}-lib/clang/libllvmtablegen ${_bt}-lib/clang/libllvmsupport
${_bt}-usr.bin/clang/llvm-tblgen: ${_bt}-lib/clang/libllvmtablegen ${_bt}-lib/clang/libllvmsupport
.endif

# Default to building the GPL DTC, but build the BSDL one if users explicitly
# request it.
_dtc= usr.bin/dtc
.if ${MK_GPL_DTC} != "no"
_dtc= gnu/usr.bin/dtc
.endif

.if ${MK_KERBEROS} != "no"
_kerberos5_bootstrap_tools= \
	kerberos5/tools/make-roken \
	kerberos5/lib/libroken \
	kerberos5/lib/libvers \
	kerberos5/tools/asn1_compile \
	kerberos5/tools/slc \
	usr.bin/compile_et

.ORDER: ${_kerberos5_bootstrap_tools:C/^/${_bt}-/g}
.endif

# r283777 makewhatis(1) replaced with mandoc version which builds a database.
.if ${MK_MANDOCDB} != "no" && ${BOOTSTRAPPING} < 1100075
_libopenbsd?=	lib/libopenbsd
_makewhatis=	lib/libsqlite3 \
		usr.bin/mandoc
${_bt}-usr.bin/mandoc: ${_bt}-lib/libopenbsd ${_bt}-lib/libsqlite3
.endif

bootstrap-tools: .PHONY

#	Please document (add comment) why something is in 'bootstrap-tools'.
#	Try to bound the building of the bootstrap-tool to just the
#	FreeBSD versions that need the tool built at this stage of the build.
.for _tool in \
    ${_clang_tblgen} \
    ${_kerberos5_bootstrap_tools} \
    ${_strfile} \
    ${_gperf} \
    ${_groff} \
    ${_dtc} \
    ${_awk} \
    usr.bin/brandelf \
    ${_cat} \
    ${_dd} \
    ${_kbdcontrol} \
    usr.bin/lorder \
    ${_libopenbsd} \
    ${_makewhatis} \
    usr.bin/rpcgen \
    ${_sed} \
    ${_yacc} \
    ${_m4} \
    ${_lex} \
    usr.bin/xinstall \
    ${_gensnmptree} \
    usr.sbin/config \
    ${_crunch} \
    ${_nmtree} \
    ${_vtfontcvt} \
    usr.bin/localedef
${_bt}-${_tool}: .PHONY .MAKE
	${_+_}@${ECHODIR} "===> ${_tool} (obj,all,install)"; \
		cd ${.CURDIR}/${_tool}; \
		${MAKE} DIRPRFX=${_tool}/ obj; \
		${MAKE} DIRPRFX=${_tool}/ all; \
		${MAKE} DIRPRFX=${_tool}/ DESTDIR=${MAKEOBJDIRPREFIX}/legacy install

bootstrap-tools: ${_bt}-${_tool}
.endfor

#
# build-tools: Build special purpose build tools
#
.if !defined(NO_SHARE)
_share=	share/syscons/scrnmaps
.endif

.if ${MK_GCC} != "no"
_gcc_tools= gnu/usr.bin/cc/cc_tools
.endif

.if ${MK_RESCUE} != "no"
# rescue includes programs that have build-tools targets
_rescue=rescue/rescue
.endif

.for _tool in \
    bin/csh \
    bin/sh \
    ${LOCAL_TOOL_DIRS} \
    lib/ncurses/ncurses \
    lib/ncurses/ncursesw \
    ${_rescue} \
    ${_share} \
    usr.bin/awk \
    lib/libmagic \
    usr.bin/mkesdb_static \
    usr.bin/mkcsmapper_static \
    usr.bin/vi/catalog
build-tools_${_tool}: .PHONY
	${_+_}@${ECHODIR} "===> ${_tool} (obj,build-tools)"; \
		cd ${.CURDIR}/${_tool}; \
		${MAKE} DIRPRFX=${_tool}/ obj; \
		${MAKE} DIRPRFX=${_tool}/ build-tools
build-tools: build-tools_${_tool}
.endfor
.for _tool in \
    ${_gcc_tools}
build-tools_${_tool}: .PHONY
	${_+_}@${ECHODIR} "===> ${_tool} (obj,all)"; \
		cd ${.CURDIR}/${_tool}; \
		${MAKE} DIRPRFX=${_tool}/ obj; \
		${MAKE} DIRPRFX=${_tool}/ all
build-tools: build-tools_${_tool}
.endfor

#
# kernel-tools: Build kernel-building tools
#
kernel-tools: .PHONY
	mkdir -p ${MAKEOBJDIRPREFIX}/usr
	mtree -deU -f ${.CURDIR}/etc/mtree/BSD.usr.dist \
	    -p ${MAKEOBJDIRPREFIX}/usr >/dev/null

#
# cross-tools: All the tools needed to build the rest of the system after
# we get done with the earlier stages. It is the last set of tools needed
# to begin building the target binaries.
#
.if ${TARGET_ARCH} != ${MACHINE_ARCH}
.if ${TARGET_ARCH} == "amd64" || ${TARGET_ARCH} == "i386"
_btxld=		usr.sbin/btxld
.endif
.if ${TARGET_ARCH} == "mips64"
_cheritest=	lib/libxo \
		bin/cheritest \
		bin/cheriabitest
.endif
.endif

# Rebuild ctfconvert and ctfmerge to avoid difficult-to-diagnose failures
# resulting from missing bug fixes or ELF Toolchain updates.
.if ${MK_CDDL} != "no"
_dtrace_tools= cddl/lib/libctf cddl/usr.bin/ctfconvert \
    cddl/usr.bin/ctfmerge
.endif

# If we're given an XAS, don't build binutils.
.if ${XAS:M/*} == ""
.if ${MK_BINUTILS_BOOTSTRAP} != "no"
_binutils=	gnu/usr.bin/binutils
.endif
.if ${MK_ELFTOOLCHAIN_BOOTSTRAP} != "no"
_elftctools=	lib/libelftc \
		lib/libpe \
		usr.bin/elfcopy \
		usr.bin/nm \
		usr.bin/size \
		usr.bin/strings
# These are not required by the build, but can be useful for developers who
# cross-build on a FreeBSD 10 host:
_elftctools+=	usr.bin/addr2line
.endif
.elif ${TARGET_ARCH} != ${MACHINE_ARCH} && ${MK_ELFTOOLCHAIN_BOOTSTRAP} != "no"
# If cross-building with an external binutils we still need to build strip for
# the target (for at least crunchide).
_elftctools=	lib/libelftc \
		lib/libpe \
		usr.bin/elfcopy
.endif

# If an full path to an external cross compiler is given, don't build
# a cross compiler.
.if ${XCC:N${CCACHE_BIN}:M/*} == "" && ${MK_CROSS_COMPILER} != "no"
.if ${MK_CLANG_BOOTSTRAP} != "no"
_clang=		usr.bin/clang
_clang_libs=	lib/clang
.endif
.if ${MK_GCC_BOOTSTRAP} != "no"
_cc=		gnu/usr.bin/cc
.endif
.endif
.if ${MK_USB} != "no"
_usb_tools=	usr.bin/sysinit
.endif

cross-tools: .MAKE .PHONY
.for _tool in \
    ${_cheritest} \
    ${_clang_libs} \
    ${_clang} \
    ${_binutils} \
    ${_elftctools} \
    ${_dtrace_tools} \
    ${_cc} \
    ${_btxld} \
    ${_crunchide} \
    ${_usb_tools}
	${_+_}@${ECHODIR} "===> ${_tool} (obj,all,install)"; \
		cd ${.CURDIR}/${_tool}; \
		${MAKE} DIRPRFX=${_tool}/ obj; \
		${MAKE} DIRPRFX=${_tool}/ all; \
		${MAKE} DIRPRFX=${_tool}/ DESTDIR=${MAKEOBJDIRPREFIX} install
.endfor

NXBDESTDIR=	${OBJTREE}/nxb-bin
NXBENV=		MAKEOBJDIRPREFIX=${OBJTREE}/nxb \
		INSTALL="sh ${.CURDIR}/tools/install.sh" \
		PATH=${PATH}:${OBJTREE}/gperf_for_gcc/usr/bin
NXBMAKE=	${NXBENV} ${MAKE} \
		LLVM_TBLGEN=${NXBDESTDIR}/usr/bin/llvm-tblgen \
		CLANG_TBLGEN=${NXBDESTDIR}/usr/bin/clang-tblgen \
		MACHINE=${TARGET} MACHINE_ARCH=${TARGET_ARCH} \
		MK_GDB=no MK_TESTS=no \
		SSP_CFLAGS= \
		MK_HTML=no NO_LINT=yes MK_MAN=no \
		-DNO_PIC MK_PROFILE=no -DNO_SHARED \
		-DNO_CPU_CFLAGS MK_WARNS=no MK_CTF=no \
		MK_CLANG_EXTRAS=no MK_CLANG_FULL=no \
		MK_LLDB=no MK_DEBUG_FILES=no

# native-xtools is the current target for qemu-user cross builds of ports
# via poudriere and the imgact_binmisc kernel module.
# For non-clang enabled targets that are still using the in tree gcc
# we must build a gperf binary for one instance of its Makefiles.  On
# clang-enabled systems, the gperf binary is obsolete.
native-xtools: .PHONY
.if ${MK_GCC_BOOTSTRAP} != "no"
	mkdir -p ${OBJTREE}/gperf_for_gcc/usr/bin
	${_+_}@${ECHODIR} "===> ${_gperf} (obj,all,install)"; \
	cd ${.CURDIR}/${_gperf}; \
	${NXBMAKE} DIRPRFX=${_gperf}/ obj; \
	${NXBMAKE} DIRPRFX=${_gperf}/ all; \
	${NXBMAKE} DIRPRFX=${_gperf}/ DESTDIR=${OBJTREE}/gperf_for_gcc install
.endif
	mkdir -p ${NXBDESTDIR}/bin ${NXBDESTDIR}/sbin ${NXBDESTDIR}/usr
	mtree -deU -f ${.CURDIR}/etc/mtree/BSD.usr.dist \
	    -p ${NXBDESTDIR}/usr >/dev/null
	mtree -deU -f ${.CURDIR}/etc/mtree/BSD.include.dist \
	    -p ${NXBDESTDIR}/usr/include >/dev/null
.if ${MK_DEBUG_FILES} != "no"
	mtree -deU -f ${.CURDIR}/etc/mtree/BSD.debug.dist \
	    -p ${NXBDESTDIR}/usr/lib >/dev/null
.endif
.for _tool in \
    bin/cat \
    bin/chmod \
    bin/cp \
    bin/csh \
    bin/echo \
    bin/expr \
    bin/hostname \
    bin/ln \
    bin/ls \
    bin/mkdir \
    bin/mv \
    bin/ps \
    bin/realpath \
    bin/rm \
    bin/rmdir \
    bin/sh \
    bin/sleep \
    ${_clang_tblgen} \
    usr.bin/ar \
    ${_binutils} \
    ${_elftctools} \
    ${_cc} \
    ${_gcc_tools} \
    ${_clang_libs} \
    ${_clang} \
    sbin/md5 \
    sbin/sysctl \
    gnu/usr.bin/diff \
    usr.bin/awk \
    usr.bin/basename \
    usr.bin/bmake \
    usr.bin/bzip2 \
    usr.bin/cmp \
    usr.bin/dirname \
    usr.bin/env \
    usr.bin/fetch \
    usr.bin/find \
    usr.bin/grep \
    usr.bin/gzip \
    usr.bin/id \
    usr.bin/lex \
    usr.bin/lorder \
    usr.bin/mktemp \
    usr.bin/mt \
    usr.bin/patch \
    usr.bin/sed \
    usr.bin/sort \
    usr.bin/tar \
    usr.bin/touch \
    usr.bin/tr \
    usr.bin/true \
    usr.bin/uniq \
    usr.bin/unzip \
    usr.bin/xargs \
    usr.bin/xinstall \
    usr.bin/xz \
    usr.bin/yacc \
    usr.sbin/chown
	${_+_}@${ECHODIR} "===> ${_tool} (obj,all,install)"; \
		cd ${.CURDIR}/${_tool}; \
		${NXBMAKE} DIRPRFX=${_tool}/ obj; \
		${NXBMAKE} DIRPRFX=${_tool}/ all; \
		${NXBMAKE} DIRPRFX=${_tool}/ DESTDIR=${NXBDESTDIR} install
.endfor

#
# hierarchy - ensure that all the needed directories are present
#
hierarchy hier: .MAKE .PHONY
	${_+_}cd ${.CURDIR}/etc; ${HMAKE} distrib-dirs

#
# libraries - build all libraries, and install them under ${DESTDIR}.
#
# The list of libraries with dependents (${_prebuild_libs}) and their
# interdependencies (__L) are built automatically by the
# ${.CURDIR}/tools/make_libdeps.sh script.
#
libraries: .MAKE .PHONY
	${_+_}cd ${.CURDIR}; \
	    ${MAKE} -f Makefile.inc1 _prereq_libs; \
	    ${MAKE} -f Makefile.inc1 _startup_libs; \
	    ${MAKE} -f Makefile.inc1 _prebuild_libs; \
	    ${MAKE} -f Makefile.inc1 _generic_libs

#
# static libgcc.a prerequisite for shared libc
#
_prereq_libs= gnu/lib/libssp/libssp_nonshared gnu/lib/libgcc lib/libcompiler_rt

# These dependencies are not automatically generated:
#
# gnu/lib/csu, gnu/lib/libgcc, lib/csu and lib/libc must be built before
# all shared libraries for ELF.
#
_startup_libs=	gnu/lib/csu
_startup_libs+=	lib/csu
.if ${MK_CHERI} != "no"
_startup_libs+= lib/libc_cheri
.endif
_startup_libs+=	gnu/lib/libgcc
_startup_libs+=	lib/libcompiler_rt
_startup_libs+=	lib/libc
_startup_libs+=	lib/libc_nonshared
.if ${MK_LIBCPLUSPLUS} != "no"
_startup_libs+=	lib/libcxxrt
.endif

gnu/lib/libgcc__L: lib/libc__L
gnu/lib/libgcc__L: lib/libc_nonshared__L
.if ${MK_LIBCPLUSPLUS} != "no"
lib/libcxxrt__L: gnu/lib/libgcc__L
.endif

_prebuild_libs=	${_kerberos5_lib_libasn1} \
		${_kerberos5_lib_libhdb} \
		${_kerberos5_lib_libheimbase} \
		${_kerberos5_lib_libheimntlm} \
		${_libsqlite3} \
		${_kerberos5_lib_libheimipcc} \
		${_kerberos5_lib_libhx509} ${_kerberos5_lib_libkrb5} \
		${_kerberos5_lib_libroken} \
		${_kerberos5_lib_libwind} \
		lib/libbz2 ${_libcom_err} lib/libcrypt \
		lib/libelf lib/libexpat \
		lib/libfigpar \
		${_lib_libgssapi} \
		lib/libkiconv lib/libkvm lib/liblzma lib/libmd lib/libnv \
		${_lib_casper} \
		lib/ncurses/ncurses lib/ncurses/ncursesw \
		lib/libopie lib/libpam/libpam ${_lib_libthr} \
		${_lib_libradius} lib/libsbuf lib/libtacplus \
		lib/libgeom \
		${_cddl_lib_libumem} ${_cddl_lib_libnvpair} \
		${_cddl_lib_libuutil} \
		${_cddl_lib_libavl} \
		${_cddl_lib_libzfs_core} \
		${_cddl_lib_libctf} \
		lib/libutil lib/libpjdlog ${_lib_libypclnt} lib/libz lib/msun \
		${_secure_lib_libcrypto} ${_lib_libldns} \
		${_secure_lib_libssh} ${_secure_lib_libssl} \
		gnu/lib/libdialog

.if ${MK_GNUCXX} != "no"
_prebuild_libs+= gnu/lib/libstdc++ gnu/lib/libsupc++
gnu/lib/libstdc++__L: lib/msun__L
gnu/lib/libsupc++__L: gnu/lib/libstdc++__L
.endif

.if ${MK_CHERI} != "no"
_prebuild_libs+=	lib/libcheri
.endif

.if ${MK_LIBCPLUSPLUS} != "no"
_prebuild_libs+= lib/libc++
.endif

lib/libgeom__L: lib/libexpat__L
lib/libkvm__L: lib/libelf__L

.if ${MK_LIBTHR} != "no"
_lib_libthr=	lib/libthr
.endif

.if ${MK_RADIUS_SUPPORT} != "no"
_lib_libradius=	lib/libradius
.endif

.if ${MK_OFED} != "no"
_ofed_lib=		contrib/ofed/usr.lib
_prebuild_libs+=	contrib/ofed/usr.lib/libosmcomp
_prebuild_libs+=	contrib/ofed/usr.lib/libopensm
_prebuild_libs+=	contrib/ofed/usr.lib/libibcommon
_prebuild_libs+=	contrib/ofed/usr.lib/libibverbs
_prebuild_libs+=	contrib/ofed/usr.lib/libibumad

contrib/ofed/usr.lib/libopensm__L: lib/libthr__L
contrib/ofed/usr.lib/libosmcomp__L: lib/libthr__L
contrib/ofed/usr.lib/libibumad__L: contrib/ofed/usr.lib/libibcommon__L
.endif

.if ${MK_CASPER} != "no"
_lib_casper=	lib/libcasper
.endif

lib/libpjdlog__L: lib/libutil__L
lib/libcasper__L: lib/libnv__L
lib/liblzma__L: lib/libthr__L

_generic_libs=	${_cddl_lib} gnu/lib ${_kerberos5_lib} lib ${_secure_lib} usr.bin/lex/lib ${_ofed_lib}
.for _DIR in ${LOCAL_LIB_DIRS}
.if exists(${.CURDIR}/${_DIR}/Makefile) && empty(_generic_libs:M${_DIR})
_generic_libs+= ${_DIR}
.endif
.endfor

lib/libopie__L lib/libtacplus__L: lib/libmd__L

.if ${MK_CDDL} != "no"
_cddl_lib_libumem= cddl/lib/libumem
_cddl_lib_libnvpair= cddl/lib/libnvpair
_cddl_lib_libavl= cddl/lib/libavl
_cddl_lib_libuutil= cddl/lib/libuutil
_cddl_lib_libzfs_core= cddl/lib/libzfs_core
_cddl_lib_libctf= cddl/lib/libctf
_cddl_lib= cddl/lib
cddl/lib/libzfs_core__L: cddl/lib/libnvpair__L
cddl/lib/libzfs__L: lib/libgeom__L
cddl/lib/libctf__L: lib/libz__L
.endif
# cddl/lib/libdtrace requires lib/libproc and lib/librtld_db; it's only built
# on select architectures though (see cddl/lib/Makefile)
.if ${MACHINE_CPUARCH} != "sparc64"
_prebuild_libs+=	lib/libproc lib/librtld_db
.endif

.if ${MK_CRYPT} != "no"
.if ${MK_OPENSSL} != "no"
_secure_lib_libcrypto= secure/lib/libcrypto
_secure_lib_libssl= secure/lib/libssl
lib/libradius__L secure/lib/libssl__L: secure/lib/libcrypto__L
.if ${MK_LDNS} != "no"
_lib_libldns= lib/libldns
lib/libldns__L: secure/lib/libcrypto__L
.endif
.if ${MK_OPENSSH} != "no"
_secure_lib_libssh= secure/lib/libssh
secure/lib/libssh__L: lib/libz__L secure/lib/libcrypto__L lib/libcrypt__L
.if ${MK_LDNS} != "no"
secure/lib/libssh__L: lib/libldns__L
.endif
.if ${MK_KERBEROS_SUPPORT} != "no"
secure/lib/libssh__L: lib/libgssapi__L kerberos5/lib/libkrb5__L \
    kerberos5/lib/libhx509__L kerberos5/lib/libasn1__L lib/libcom_err__L \
    lib/libmd__L kerberos5/lib/libroken__L
.endif
.endif
.endif
_secure_lib=	secure/lib
.endif

.if ${MK_KERBEROS} != "no"
kerberos5/lib/libasn1__L: lib/libcom_err__L kerberos5/lib/libroken__L
kerberos5/lib/libhdb__L: kerberos5/lib/libasn1__L lib/libcom_err__L \
    kerberos5/lib/libkrb5__L kerberos5/lib/libroken__L \
    kerberos5/lib/libwind__L lib/libsqlite3__L
kerberos5/lib/libheimntlm__L: secure/lib/libcrypto__L kerberos5/lib/libkrb5__L \
    kerberos5/lib/libroken__L lib/libcom_err__L
kerberos5/lib/libhx509__L: kerberos5/lib/libasn1__L lib/libcom_err__L \
    secure/lib/libcrypto__L kerberos5/lib/libroken__L kerberos5/lib/libwind__L
kerberos5/lib/libkrb5__L: kerberos5/lib/libasn1__L lib/libcom_err__L \
    lib/libcrypt__L secure/lib/libcrypto__L kerberos5/lib/libhx509__L \
    kerberos5/lib/libroken__L kerberos5/lib/libwind__L \
    kerberos5/lib/libheimbase__L kerberos5/lib/libheimipcc__L
kerberos5/lib/libroken__L: lib/libcrypt__L
kerberos5/lib/libwind__L: kerberos5/lib/libroken__L lib/libcom_err__L
kerberos5/lib/libheimbase__L: lib/libthr__L
kerberos5/lib/libheimipcc__L: kerberos5/lib/libroken__L kerberos5/lib/libheimbase__L lib/libthr__L
.endif

lib/libsqlite3__L: lib/libthr__L

.if ${MK_GSSAPI} != "no"
_lib_libgssapi=	lib/libgssapi
.endif

.if ${MK_KERBEROS} != "no"
_kerberos5_lib=	kerberos5/lib
_kerberos5_lib_libasn1= kerberos5/lib/libasn1
_kerberos5_lib_libhdb= kerberos5/lib/libhdb
_kerberos5_lib_libheimbase= kerberos5/lib/libheimbase
_kerberos5_lib_libkrb5= kerberos5/lib/libkrb5
_kerberos5_lib_libhx509= kerberos5/lib/libhx509
_kerberos5_lib_libroken= kerberos5/lib/libroken
_kerberos5_lib_libheimntlm= kerberos5/lib/libheimntlm
_libsqlite3= lib/libsqlite3
_kerberos5_lib_libheimipcc= kerberos5/lib/libheimipcc
_kerberos5_lib_libwind= kerberos5/lib/libwind
_libcom_err= lib/libcom_err
.endif

.if ${MK_NIS} != "no"
_lib_libypclnt=	lib/libypclnt
.endif

.if ${MK_OPENSSL} == "no"
lib/libradius__L: lib/libmd__L
.endif

lib/libproc__L: \
    ${_cddl_lib_libctf:D${_cddl_lib_libctf}__L} lib/libelf__L lib/librtld_db__L lib/libutil__L
.if ${MK_CXX} != "no"
.if ${MK_LIBCPLUSPLUS} != "no"
lib/libproc__L: lib/libcxxrt__L
.else # This implies MK_GNUCXX != "no"; see lib/libproc
lib/libproc__L: gnu/lib/libsupc++__L
.endif
.endif

gnu/lib/libdialog__L: lib/msun__L lib/ncurses/ncursesw__L

.for _lib in ${_prereq_libs}
${_lib}__PL: .PHONY .MAKE
.if exists(${.CURDIR}/${_lib})
	${_+_}@${ECHODIR} "===> ${_lib} (obj,all,install)"; \
		cd ${.CURDIR}/${_lib}; \
		${MAKE} MK_TESTS=no DIRPRFX=${_lib}/ obj; \
		${MAKE} MK_TESTS=no MK_PROFILE=no -DNO_PIC \
		    DIRPRFX=${_lib}/ all; \
		${MAKE} MK_TESTS=no MK_PROFILE=no -DNO_PIC \
		    DIRPRFX=${_lib}/ install
.endif
.endfor

.for _lib in ${_startup_libs} ${_prebuild_libs} ${_generic_libs}
${_lib}__L: .PHONY .MAKE
.if exists(${.CURDIR}/${_lib})
	${_+_}@${ECHODIR} "===> ${_lib} (obj,all,install)"; \
		cd ${.CURDIR}/${_lib}; \
		${MAKE} MK_TESTS=no DIRPRFX=${_lib}/ obj; \
		${MAKE} MK_TESTS=no DIRPRFX=${_lib}/ all; \
		${MAKE} MK_TESTS=no DIRPRFX=${_lib}/ install
.endif
.endfor

_prereq_libs: ${_prereq_libs:S/$/__PL/}
_startup_libs: ${_startup_libs:S/$/__L/}
_prebuild_libs: ${_prebuild_libs:S/$/__L/}
_generic_libs: ${_generic_libs:S/$/__L/}

# Enable SUBDIR_PARALLEL when not calling 'make all', unless called from
# 'everything' with _PARALLEL_SUBDIR_OK set.  This is because it is unlikely
# that running 'make all' from the top-level, especially with a SUBDIR_OVERRIDE
# or LOCAL_DIRS set, will have a reliable build if SUBDIRs are built in
# parallel.  This is safe for the world stage of buildworld though since it has
# already built libraries in a proper order and installed includes into
# WORLDTMP. Special handling is done for SUBDIR ordering for 'install*' to
# avoid trashing a system if it crashes mid-install.
.if !make(all) || defined(_PARALLEL_SUBDIR_OK)
SUBDIR_PARALLEL=
.endif

.include <bsd.subdir.mk>

.if make(check-old) || make(check-old-dirs) || \
    make(check-old-files) || make(check-old-libs) || \
    make(delete-old) || make(delete-old-dirs) || \
    make(delete-old-files) || make(delete-old-libs)

#
# check for / delete old files section
#

.include "ObsoleteFiles.inc"

OLD_LIBS_MESSAGE="Please be sure no application still uses those libraries, \
else you can not start such an application. Consult UPDATING for more \
information regarding how to cope with the removal/revision bump of a \
specific library."

.if !defined(BATCH_DELETE_OLD_FILES)
RM_I=-i
.else
RM_I=-v
.endif

delete-old-files: .PHONY
	@echo ">>> Removing old files (only deletes safe to delete libs)"
# Ask for every old file if the user really wants to remove it.
# It's annoying, but better safe than sorry.
# NB: We cannot pass the list of OLD_FILES as a parameter because the
# argument list will get too long. Using .for/.endfor make "loops" will make
# the Makefile parser segfault.
	@exec 3<&0; \
	cd ${.CURDIR}; \
	${MAKE} -f ${.CURDIR}/Makefile.inc1 ${.MAKEFLAGS} ${.TARGET} \
	    -V OLD_FILES -V "OLD_FILES:Musr/share/*.gz:R" | xargs -n1 | \
	while read file; do \
		if [ -f "${DESTDIR}/$${file}" -o -L "${DESTDIR}/$${file}" ]; then \
			chflags noschg "${DESTDIR}/$${file}" 2>/dev/null || true; \
			rm ${RM_I} "${DESTDIR}/$${file}" <&3; \
		fi; \
		for ext in debug symbols; do \
		  if ! [ -e "${DESTDIR}/$${file}" ] && [ -f \
		      "${DESTDIR}${DEBUGDIR}/$${file}.$${ext}" ]; then \
			  rm ${RM_I} "${DESTDIR}${DEBUGDIR}/$${file}.$${ext}" \
			      <&3; \
		  fi; \
		done; \
	done
# Remove catpages without corresponding manpages.
	@exec 3<&0; \
	find ${DESTDIR}/usr/share/man/cat* ! -type d | \
	sed -ep -e's:${DESTDIR}/usr/share/man/cat:${DESTDIR}/usr/share/man/man:' | \
	while read catpage; do \
		read manpage; \
		if [ ! -e "$${manpage}" ]; then \
			rm ${RM_I} $${catpage} <&3; \
	        fi; \
	done
	@echo ">>> Old files removed"

check-old-files: .PHONY
	@echo ">>> Checking for old files"
	@cd ${.CURDIR}; \
	${MAKE} -f ${.CURDIR}/Makefile.inc1 ${.MAKEFLAGS} ${.TARGET} \
	    -V OLD_FILES -V "OLD_FILES:Musr/share/*.gz:R" | xargs -n1 | \
	while read file; do \
		if [ -f "${DESTDIR}/$${file}" -o -L "${DESTDIR}/$${file}" ]; then \
		 	echo "${DESTDIR}/$${file}"; \
		fi; \
		for ext in debug symbols; do \
		  if [ -f "${DESTDIR}${DEBUGDIR}/$${file}.$${ext}" ]; then \
			  echo "${DESTDIR}${DEBUGDIR}/$${file}.$${ext}"; \
		  fi; \
		done; \
	done
# Check for catpages without corresponding manpages.
	@find ${DESTDIR}/usr/share/man/cat* ! -type d | \
	sed -ep -e's:${DESTDIR}/usr/share/man/cat:${DESTDIR}/usr/share/man/man:' | \
	while read catpage; do \
		read manpage; \
		if [ ! -e "$${manpage}" ]; then \
			echo $${catpage}; \
	        fi; \
	done

delete-old-libs: .PHONY
	@echo ">>> Removing old libraries"
	@echo "${OLD_LIBS_MESSAGE}" | fmt
	@exec 3<&0; \
	cd ${.CURDIR}; \
	${MAKE} -f ${.CURDIR}/Makefile.inc1 ${.MAKEFLAGS} ${.TARGET} \
	    -V OLD_LIBS | xargs -n1 | \
	while read file; do \
		if [ -f "${DESTDIR}/$${file}" -o -L "${DESTDIR}/$${file}" ]; then \
			chflags noschg "${DESTDIR}/$${file}" 2>/dev/null || true; \
			rm ${RM_I} "${DESTDIR}/$${file}" <&3; \
		fi; \
		for ext in debug symbols; do \
		  if ! [ -e "${DESTDIR}/$${file}" ] && [ -f \
		      "${DESTDIR}${DEBUGDIR}/$${file}.$${ext}" ]; then \
			  rm ${RM_I} "${DESTDIR}${DEBUGDIR}/$${file}.$${ext}" \
			      <&3; \
		  fi; \
		done; \
	done
	@echo ">>> Old libraries removed"

check-old-libs: .PHONY
	@echo ">>> Checking for old libraries"
	@cd ${.CURDIR}; \
	${MAKE} -f ${.CURDIR}/Makefile.inc1 ${.MAKEFLAGS} ${.TARGET} \
	    -V OLD_LIBS | xargs -n1 | \
	while read file; do \
		if [ -f "${DESTDIR}/$${file}" -o -L "${DESTDIR}/$${file}" ]; then \
			echo "${DESTDIR}/$${file}"; \
		fi; \
		for ext in debug symbols; do \
		  if [ -f "${DESTDIR}${DEBUGDIR}/$${file}.$${ext}" ]; then \
			  echo "${DESTDIR}${DEBUGDIR}/$${file}.$${ext}"; \
		  fi; \
		done; \
	done

delete-old-dirs: .PHONY
	@echo ">>> Removing old directories"
	@cd ${.CURDIR}; \
	${MAKE} -f ${.CURDIR}/Makefile.inc1 ${.MAKEFLAGS} ${.TARGET} \
	    -V OLD_DIRS | xargs -n1 | sort -r | \
	while read dir; do \
		if [ -d "${DESTDIR}/$${dir}" ]; then \
			rmdir -v "${DESTDIR}/$${dir}" || true; \
		elif [ -L "${DESTDIR}/$${dir}" ]; then \
			echo "${DESTDIR}/$${dir} is a link, please remove everything manually."; \
		fi; \
	done
	@echo ">>> Old directories removed"

check-old-dirs: .PHONY
	@echo ">>> Checking for old directories"
	@cd ${.CURDIR}; \
	${MAKE} -f ${.CURDIR}/Makefile.inc1 ${.MAKEFLAGS} ${.TARGET} \
	    -V OLD_DIRS | xargs -n1 | \
	while read dir; do \
		if [ -d "${DESTDIR}/$${dir}" ]; then \
			echo "${DESTDIR}/$${dir}"; \
		elif [ -L "${DESTDIR}/$${dir}" ]; then \
			echo "${DESTDIR}/$${dir} is a link, please remove everything manually."; \
		fi; \
	done

delete-old: delete-old-files delete-old-dirs .PHONY
	@echo "To remove old libraries run '${MAKE} delete-old-libs'."

check-old: check-old-files check-old-libs check-old-dirs .PHONY
	@echo "To remove old files and directories run '${MAKE} delete-old'."
	@echo "To remove old libraries run '${MAKE} delete-old-libs'."

.endif

#
# showconfig - show build configuration.
#
showconfig: .PHONY
	@(${MAKE} -n -f ${.CURDIR}/sys/conf/kern.opts.mk -V dummy -dg1; \
	  ${MAKE} -n -f ${.CURDIR}/share/mk/src.opts.mk -V dummy -dg1) 2>&1 | grep ^MK_ | sort -u

.if !empty(KRNLOBJDIR) && !empty(KERNCONF)
DTBOUTPUTPATH= ${KRNLOBJDIR}/${KERNCONF}/

.if !defined(FDT_DTS_FILE) || empty(FDT_DTS_FILE)
.if exists(${KERNCONFDIR}/${KERNCONF})
FDT_DTS_FILE!= awk 'BEGIN {FS="="} /^makeoptions[[:space:]]+FDT_DTS_FILE/ {print $$2}' \
	'${KERNCONFDIR}/${KERNCONF}' ; echo
.endif
.endif

.endif

.if !defined(DTBOUTPUTPATH) || !exists(${DTBOUTPUTPATH})
DTBOUTPUTPATH= ${.CURDIR}
.endif

#
# Build 'standalone' Device Tree Blob
#
builddtb: .PHONY
	@PATH=${TMPPATH} MACHINE=${TARGET} \
	${.CURDIR}/sys/tools/fdt/make_dtb.sh ${.CURDIR}/sys \
	    "${FDT_DTS_FILE}" ${DTBOUTPUTPATH}

###############

# cleanworld
# In the following, the first 'rm' in a series will usually remove all
# files and directories.  If it does not, then there are probably some
# files with file flags set, so this unsets them and tries the 'rm' a
# second time.  There are situations where this target will be cleaning
# some directories via more than one method, but that duplication is
# needed to correctly handle all the possible situations.  Removing all
# files without file flags set in the first 'rm' instance saves time,
# because 'chflags' will need to operate on fewer files afterwards.
#
# It is expected that BW_CANONICALOBJDIR == the CANONICALOBJDIR as would be
# created by bsd.obj.mk, except that we don't want to .include that file
# in this makefile.
#
BW_CANONICALOBJDIR:=${OBJTREE}${.CURDIR}
cleanworld: .PHONY
.if exists(${BW_CANONICALOBJDIR}/)
	-rm -rf ${BW_CANONICALOBJDIR}/*
	-chflags -R 0 ${BW_CANONICALOBJDIR}
	rm -rf ${BW_CANONICALOBJDIR}/*
.endif
.if ${.CURDIR} == ${.OBJDIR} || ${.CURDIR}/obj == ${.OBJDIR}
	#   To be safe in this case, fall back to a 'make cleandir'
	${_+_}@cd ${.CURDIR}; ${MAKE} cleandir
.endif

.if defined(TARGET) && defined(TARGET_ARCH)

.if ${TARGET} == ${MACHINE} && ${TARGET_ARCH} == ${MACHINE_ARCH}
XDEV_CPUTYPE?=${CPUTYPE}
.else
XDEV_CPUTYPE?=${TARGET_CPUTYPE}
.endif

NOFUN=-DNO_FSCHG MK_HTML=no -DNO_LINT \
	MK_MAN=no MK_NLS=no MK_PROFILE=no \
	MK_KERBEROS=no MK_RESCUE=no MK_TESTS=no MK_WARNS=no \
	TARGET=${TARGET} TARGET_ARCH=${TARGET_ARCH} \
	CPUTYPE=${XDEV_CPUTYPE}

XDDIR=${TARGET_ARCH}-freebsd
XDTP?=/usr/${XDDIR}
.if ${XDTP:N/*}
.error XDTP variable should be an absolute path
.endif

CDBENV=MAKEOBJDIRPREFIX=${MAKEOBJDIRPREFIX}/${XDDIR} \
	INSTALL="sh ${.CURDIR}/tools/install.sh"
CDENV= ${CDBENV} \
	TOOLS_PREFIX=${XDTP}
CD2CFLAGS=-isystem ${XDDESTDIR}/usr/include -L${XDDESTDIR}/usr/lib \
	--sysroot=${XDDESTDIR}/ -B${XDDESTDIR}/usr/libexec \
	-B${XDDESTDIR}/usr/bin -B${XDDESTDIR}/usr/lib
CD2ENV=${CDENV} CC="${CC} ${CD2CFLAGS}" CXX="${CXX} ${CD2CFLAGS}" \
	CPP="${CPP} ${CD2CFLAGS}" \
	MACHINE=${TARGET} MACHINE_ARCH=${TARGET_ARCH}

CDTMP=	${MAKEOBJDIRPREFIX}/${XDDIR}/${.CURDIR}/tmp
CDMAKE=${CDENV} PATH=${CDTMP}/usr/bin:${PATH} ${MAKE} ${NOFUN}
CD2MAKE=${CD2ENV} PATH=${CDTMP}/usr/bin:${XDDESTDIR}/usr/bin:${PATH} ${MAKE} ${NOFUN}
XDDESTDIR=${DESTDIR}/${XDTP}
.if !defined(OSREL)
OSREL!= uname -r | sed -e 's/[-(].*//'
.endif

.ORDER: xdev-build xdev-install xdev-links
xdev: xdev-build xdev-install .PHONY

.ORDER: _xb-worldtmp _xb-bootstrap-tools _xb-build-tools _xb-cross-tools
xdev-build: _xb-worldtmp _xb-bootstrap-tools _xb-build-tools _xb-cross-tools .PHONY

_xb-worldtmp: .PHONY
	mkdir -p ${CDTMP}/usr
	mtree -deU -f ${.CURDIR}/etc/mtree/BSD.usr.dist \
	    -p ${CDTMP}/usr >/dev/null

_xb-bootstrap-tools: .PHONY
.for _tool in \
    ${_clang_tblgen} \
    ${_gperf}
	${_+_}@${ECHODIR} "===> ${_tool} (obj,all,install)"; \
	cd ${.CURDIR}/${_tool}; \
	${CDMAKE} DIRPRFX=${_tool}/ obj; \
	${CDMAKE} DIRPRFX=${_tool}/ all; \
	${CDMAKE} DIRPRFX=${_tool}/ DESTDIR=${CDTMP} install
.endfor

_xb-build-tools: .PHONY
	${_+_}@cd ${.CURDIR}; \
	${CDBENV} ${MAKE} -f Makefile.inc1 ${NOFUN} build-tools

_xb-cross-tools: .PHONY
.for _tool in \
    ${_binutils} \
    ${_elftctools} \
    usr.bin/ar \
    ${_clang_libs} \
    ${_clang} \
    ${_cc}
	${_+_}@${ECHODIR} "===> xdev ${_tool} (obj,all)"; \
	cd ${.CURDIR}/${_tool}; \
	${CDMAKE} DIRPRFX=${_tool}/ obj; \
	${CDMAKE} DIRPRFX=${_tool}/ all
.endfor

_xi-mtree: .PHONY
	${_+_}@${ECHODIR} "mtree populating ${XDDESTDIR}"
	mkdir -p ${XDDESTDIR}
	mtree -deU -f ${.CURDIR}/etc/mtree/BSD.root.dist \
	    -p ${XDDESTDIR} >/dev/null
	mtree -deU -f ${.CURDIR}/etc/mtree/BSD.usr.dist \
	    -p ${XDDESTDIR}/usr >/dev/null
	mtree -deU -f ${.CURDIR}/etc/mtree/BSD.include.dist \
	    -p ${XDDESTDIR}/usr/include >/dev/null
.if defined(LIBCOMPAT)
	mtree -deU -f ${.CURDIR}/etc/mtree/BSD.lib${libcompat}.dist \
	    -p ${XDDESTDIR}/usr >/dev/null
.endif
.if ${MK_TESTS} != "no"
	mkdir -p ${XDDESTDIR}${TESTSBASE}
	mtree -deU -f ${.CURDIR}/etc/mtree/BSD.tests.dist \
	    -p ${XDDESTDIR}${TESTSBASE} >/dev/null
.endif

.ORDER: xdev-build _xi-mtree _xi-cross-tools _xi-includes _xi-libraries
xdev-install: xdev-build _xi-mtree _xi-cross-tools _xi-includes _xi-libraries .PHONY

_xi-cross-tools: .PHONY
	@echo "_xi-cross-tools"
.for _tool in \
    ${_binutils} \
    ${_elftctools} \
    usr.bin/ar \
    ${_clang_libs} \
    ${_clang} \
    ${_cc}
	${_+_}@${ECHODIR} "===> xdev ${_tool} (install)"; \
	cd ${.CURDIR}/${_tool}; \
	${CDMAKE} DIRPRFX=${_tool}/ install DESTDIR=${XDDESTDIR}
.endfor

_xi-includes: .PHONY
	${_+_}cd ${.CURDIR}; ${CD2MAKE} -f Makefile.inc1 includes \
		DESTDIR=${XDDESTDIR}

_xi-libraries: .PHONY
	${_+_}cd ${.CURDIR}; ${CD2MAKE} -f Makefile.inc1 libraries \
		DESTDIR=${XDDESTDIR}

xdev-links: .PHONY
	${_+_}cd ${XDDESTDIR}/usr/bin; \
	mkdir -p ../../../../usr/bin; \
		for i in *; do \
			ln -sf ../../${XDTP}/usr/bin/$$i \
			    ../../../../usr/bin/${XDDIR}-$$i; \
			ln -sf ../../${XDTP}/usr/bin/$$i \
			    ../../../../usr/bin/${XDDIR}${OSREL}-$$i; \
		done
.else
xdev xdev-build xdev-install xdev-links: .PHONY
	@echo "*** Error: Both TARGET and TARGET_ARCH must be defined for \"${.TARGET}\" target"
.endif<|MERGE_RESOLUTION|>--- conflicted
+++ resolved
@@ -1104,11 +1104,9 @@
 .if defined(LIBCOMPAT)
 	${_+_}cd ${.CURDIR}; ${MAKE} -f Makefile.inc1 install${libcompat}
 .endif
-<<<<<<< HEAD
 .if ${MK_CHERI} != "no"
 	${_+_}cd ${.CURDIR}; ${MAKE} -f Makefile.inc1 installcheri
 .endif
-=======
 
 restage: .MAKE .PHONY
 	@echo "--------------------------------------------------------------"
@@ -1121,7 +1119,6 @@
 	@echo ">>> Installing everything"
 	@echo "--------------------------------------------------------------"
 	${_+_}cd ${.CURDIR}; ${MAKE} -f Makefile.inc1 install
->>>>>>> d5beafbd
 .if defined(LIB32TMP) && ${MK_LIB32} != "no"
 	${_+_}cd ${.CURDIR}; ${MAKE} -f Makefile.inc1 install32
 .endif
