--- conflicted
+++ resolved
@@ -1807,11 +1807,7 @@
     ${_gperf} \
     ${_groff} \
     ${_dtc} \
-<<<<<<< HEAD
-    ${_awk} \
     usr.bin/brandelf \
-=======
->>>>>>> 85432173
     ${_cat} \
     ${_dd} \
     ${_kbdcontrol} \
