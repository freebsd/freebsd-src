--- conflicted
+++ resolved
@@ -585,7 +585,6 @@
 	mtree -deU -f ${.CURDIR}/etc/mtree/BSD.debug.dist \
 	    -p ${WORLDTMP}/usr/lib >/dev/null
 .endif
-<<<<<<< HEAD
 .if ${MK_CHERI} != "no"
 	mtree -deU -f ${.CURDIR}/etc/mtree/BSD.libcheri.dist \
 	    -p ${WORLDTMP}/usr >/dev/null
@@ -606,12 +605,8 @@
 .endif
 .endif
 .endif
-.if ${MK_LIB32} != "no"
-	mtree -deU -f ${.CURDIR}/etc/mtree/BSD.lib32.dist \
-=======
 .if defined(LIBCOMPAT)
 	mtree -deU -f ${.CURDIR}/etc/mtree/BSD.lib${libcompat}.dist \
->>>>>>> e362e0e4
 	    -p ${WORLDTMP}/usr >/dev/null
 .if ${MK_DEBUG_FILES} != "no"
 	mtree -deU -f ${.CURDIR}/etc/mtree/BSD.lib${libcompat}.dist \
@@ -802,7 +797,6 @@
 	@cd ${BUILDENV_DIR} && env ${WMAKEENV} BUILDENV=1 ${BUILDENV_SHELL} \
 	    || true
 
-<<<<<<< HEAD
 .if ${MK_CHERI} != "no"
 libcheribuildenvvars:
 	@echo ${LIBCHERIWMAKEENV:Q}
@@ -817,10 +811,7 @@
 	@cd ${.CURDIR} && env ${LIBCHERIWMAKEENV} ${BUILDENV_SHELL} || true
 .endif
 
-TOOLCHAIN_TGTS=	${WMAKE_TGTS:N_depend:Neverything:Nbuild32:Nbuildcheri}
-=======
-TOOLCHAIN_TGTS=	${WMAKE_TGTS:N_depend:Neverything:Nbuild${libcompat}}
->>>>>>> e362e0e4
+TOOLCHAIN_TGTS=	${WMAKE_TGTS:N_depend:Neverything:Nbuild${libcompat}:Nbuildcheri}
 toolchain: ${TOOLCHAIN_TGTS}
 kernel-toolchain: ${TOOLCHAIN_TGTS:N_includes:N_libraries}
 
