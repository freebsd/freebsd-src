#
# $FreeBSD$
#
# Make command line options:
#	-DNO_CLEANDIR run ${MAKE} clean, instead of ${MAKE} cleandir
#	-DNO_CLEAN do not clean at all
#	-DDB_FROM_SRC use the user/group databases in src/etc instead of
#	    the system database when installing.
#	-DNO_SHARE do not go into share subdir
#	-DKERNFAST define NO_KERNEL{CONFIG,CLEAN,OBJ}
#	-DNO_KERNELCONFIG do not run config in ${MAKE} buildkernel
#	-DNO_KERNELCLEAN do not run ${MAKE} clean in ${MAKE} buildkernel
#	-DNO_KERNELOBJ do not run ${MAKE} obj in ${MAKE} buildkernel
#	-DNO_PORTSUPDATE do not update ports in ${MAKE} update
#	-DNO_ROOT install without using root privilege
#	-DNO_DOCUPDATE do not update doc in ${MAKE} update
#	-DWITHOUT_CTF do not run the DTrace CTF conversion tools on built objects
#	LOCAL_DIRS="list of dirs" to add additional dirs to the SUBDIR list
#	LOCAL_ITOOLS="list of tools" to add additional tools to the ITOOLS list
#	LOCAL_LIB_DIRS="list of dirs" to add additional dirs to libraries target
#	LOCAL_MTREE="list of mtree files" to process to allow local directories
#	    to be created before files are installed
#	LOCAL_TOOL_DIRS="list of dirs" to add additional dirs to the build-tools
#	    list
#	LOCAL_XTOOL_DIRS="list of dirs" to add additional dirs to the
#	    cross-tools target
#	METALOG="path to metadata log" to write permission and ownership
#	    when NO_ROOT is set.  (default: ${DESTDIR}/METALOG)
#	TARGET="machine" to crossbuild world for a different machine type
#	TARGET_ARCH= may be required when a TARGET supports multiple endians
#	BUILDENV_SHELL= shell to launch for the buildenv target (def:${SHELL})
#	WORLD_FLAGS= additional flags to pass to make(1) during buildworld
#	KERNEL_FLAGS= additional flags to pass to make(1) during buildkernel
#	SUBDIR_OVERRIDE="list of dirs" to build rather than everything.
#	    All libraries and includes, and some build tools will still build.

#
# The intended user-driven targets are:
# buildworld  - rebuild *everything*, including glue to help do upgrades
# installworld- install everything built by "buildworld"
# checkworld  - run test suite on installed world
# doxygen     - build API documentation of the kernel
# update      - convenient way to update your source tree (eg: svn/svnup)
#
# Standard targets (not defined here) are documented in the makefiles in
# /usr/share/mk.  These include:
#		obj depend all install clean cleandepend cleanobj

.if !defined(TARGET) || !defined(TARGET_ARCH)
.error "Both TARGET and TARGET_ARCH must be defined."
.endif

SRCDIR?=	${.CURDIR}
LOCALBASE?=	/usr/local

# Cross toolchain changes must be in effect before bsd.compiler.mk
# so that gets the right CC, and pass CROSS_TOOLCHAIN to submakes.
.if defined(CROSS_TOOLCHAIN)
.include "${LOCALBASE}/share/toolchains/${CROSS_TOOLCHAIN}.mk"
CROSSENV+=CROSS_TOOLCHAIN="${CROSS_TOOLCHAIN}"
.endif
.if defined(CROSS_TOOLCHAIN_PREFIX)
CROSS_COMPILER_PREFIX?=${CROSS_TOOLCHAIN_PREFIX}
.endif

XCOMPILERS=	CC CXX CPP
.for COMPILER in ${XCOMPILERS}
.if defined(CROSS_COMPILER_PREFIX)
X${COMPILER}?=	${CROSS_COMPILER_PREFIX}${${COMPILER}}
.else
X${COMPILER}?=	${${COMPILER}}
.endif
.endfor
# If a full path to an external cross compiler is given, don't build
# a cross compiler.
.if ${XCC:N${CCACHE_BIN}:M/*}
MK_CROSS_COMPILER=	no
.endif

# Pull in COMPILER_TYPE and COMPILER_FREEBSD_VERSION early.
.include <bsd.compiler.mk>
.include "share/mk/src.opts.mk"

# Check if there is a local compiler that can satisfy as an external compiler.
.if ${MK_SYSTEM_COMPILER} == "yes" && ${MK_CROSS_COMPILER} == "yes" && \
    (${MK_CLANG_BOOTSTRAP} == "yes" || ${MK_GCC_BOOTSTRAP} == "yes") && \
    !make(showconfig) && !make(native-xtools) && !make(xdev*)
# Which compiler is expected to be used?
.if ${MK_CLANG_BOOTSTRAP} == "yes"
_expected_compiler_type=	clang
.elif ${MK_GCC_BOOTSTRAP} == "yes"
_expected_compiler_type=	gcc
.endif
# If the expected vs CC is different then we can't skip.
# GCC cannot be used for cross-arch yet.  For clang we pass -target later if
# TARGET_ARCH!=MACHINE_ARCH.
.if ${_expected_compiler_type} == ${COMPILER_TYPE} && \
    (${COMPILER_TYPE} == "clang" || ${TARGET_ARCH} == ${MACHINE_ARCH})
# It needs to be the same revision as we would build for the bootstrap.
.if !defined(CROSS_COMPILER_FREEBSD_VERSION)
.if ${_expected_compiler_type} == "clang"
CROSS_COMPILER_FREEBSD_VERSION!= \
	awk '$$2 == "FREEBSD_CC_VERSION" {printf("%d\n", $$3)}' \
	${SRCDIR}/lib/clang/freebsd_cc_version.h || echo unknown
CROSS_COMPILER_VERSION!= \
	awk '$$2 == "CLANG_VERSION" {split($$3, a, "."); print a[1] * 10000 + a[2] * 100 + a[3]}' \
	${SRCDIR}/lib/clang/include/clang/Basic/Version.inc || echo unknown
.elif ${_expected_compiler_type} == "gcc"
CROSS_COMPILER_FREEBSD_VERSION!= \
	awk '$$2 == "FBSD_CC_VER" {printf("%d\n", $$3)}' \
	${SRCDIR}/gnu/usr.bin/cc/cc_tools/freebsd-native.h || echo unknown
CROSS_COMPILER_VERSION!= \
	awk -F. '{print $$1 * 10000 + $$2 * 100 + $$3}' \
	${SRCDIR}/contrib/gcc/BASE-VER || echo unknown
.endif
.export CROSS_COMPILER_FREEBSD_VERSION CROSS_COMPILER_VERSION
.endif	# !defined(CROSS_COMPILER_FREEBSD_VERSION)
.if ${COMPILER_VERSION} == ${CROSS_COMPILER_VERSION} && \
    ${COMPILER_FREEBSD_VERSION} == ${CROSS_COMPILER_FREEBSD_VERSION}
# Everything matches, disable the bootstrap compiler.
MK_CLANG_BOOTSTRAP=	no
MK_GCC_BOOTSTRAP=	no
.if make(buildworld)
.info SYSTEM_COMPILER: Determined that CC=${CC} matches the source tree.  Not bootstrapping a cross-compiler.
.endif
.endif	# ${COMPILER_VERSION} == ${CROSS_COMPILER_VERSION}
.endif	# ${_expected_compiler_type} == ${COMPILER_TYPE}
.endif	# ${XCC:N${CCACHE_BIN}:M/*}

# For installworld need to ensure that the looked-up compiler metadata is
# passed along rather than trying to run cc from the restricted
# STRICTTMPPATH.
.if ${MK_CLANG_BOOTSTRAP} == "no" && ${MK_GCC_BOOTSTRAP} == "no"
.if !defined(X_COMPILER_TYPE)
CROSSENV+=	COMPILER_VERSION=${COMPILER_VERSION} \
		COMPILER_TYPE=${COMPILER_TYPE} \
		COMPILER_FREEBSD_VERSION=${COMPILER_FREEBSD_VERSION}
.else
CROSSENV+=	COMPILER_VERSION=${X_COMPILER_VERSION} \
		COMPILER_TYPE=${X_COMPILER_TYPE} \
		COMPILER_FREEBSD_VERSION=${X_COMPILER_FREEBSD_VERSION}
.endif
.endif

# Handle external binutils.
.if defined(CROSS_TOOLCHAIN_PREFIX)
CROSS_BINUTILS_PREFIX?=${CROSS_TOOLCHAIN_PREFIX}
.endif
# If we do not have a bootstrap binutils (because the in-tree one does not
# support the target architecture), provide a default cross-binutils prefix.
# This allows aarch64 builds, for example, to automatically use the
# aarch64-binutils port or package.
.if !make(showconfig)
.if !empty(BROKEN_OPTIONS:MBINUTILS_BOOTSTRAP) && \
    !defined(CROSS_BINUTILS_PREFIX)
CROSS_BINUTILS_PREFIX=/usr/local/${TARGET_ARCH}-freebsd/bin/
.if !exists(${CROSS_BINUTILS_PREFIX})
.error In-tree binutils does not support the ${TARGET_ARCH} architecture. Install the ${TARGET_ARCH}-binutils port or package or set CROSS_BINUTILS_PREFIX.
.endif
.endif
.endif
XBINUTILS=	AS AR LD NM OBJCOPY OBJDUMP RANLIB SIZE STRINGS
.for BINUTIL in ${XBINUTILS}
.if defined(CROSS_BINUTILS_PREFIX) && \
    exists(${CROSS_BINUTILS_PREFIX}${${BINUTIL}})
X${BINUTIL}?=	${CROSS_BINUTILS_PREFIX}${${BINUTIL}}
.else
X${BINUTIL}?=	${${BINUTIL}}
.endif
.endfor


# We must do lib/ and libexec/ before bin/ in case of a mid-install error to
# keep the users system reasonably usable.  For static->dynamic root upgrades,
# we don't want to install a dynamic binary without rtld and the needed
# libraries.  More commonly, for dynamic root, we don't want to install a
# binary that requires a newer library version that hasn't been installed yet.
# This ordering is not a guarantee though.  The only guarantee of a working
# system here would require fine-grained ordering of all components based
# on their dependencies.
.if !empty(SUBDIR_OVERRIDE)
SUBDIR=	${SUBDIR_OVERRIDE}
.else
SUBDIR=	lib libexec
.if !defined(NO_ROOT) && (make(installworld) || make(install))
# Ensure libraries are installed before progressing.
SUBDIR+=.WAIT
.endif
SUBDIR+=bin
.if ${MK_CDDL} != "no"
SUBDIR+=cddl
.endif
SUBDIR+=gnu include
.if ${MK_KERBEROS} != "no"
SUBDIR+=kerberos5
.endif
.if ${MK_RESCUE} != "no"
SUBDIR+=rescue
.endif
SUBDIR+=sbin
.if ${MK_CRYPT} != "no"
SUBDIR+=secure
.endif
.if !defined(NO_SHARE)
SUBDIR+=share
.endif
SUBDIR+=sys usr.bin usr.sbin
.if ${MK_TESTS} != "no"
SUBDIR+=	tests
.endif
.if ${MK_OFED} != "no"
SUBDIR+=contrib/ofed
.endif

# Local directories are last, since it is nice to at least get the base
# system rebuilt before you do them.
.for _DIR in ${LOCAL_DIRS}
.if exists(${.CURDIR}/${_DIR}/Makefile)
SUBDIR+=	${_DIR}
.endif
.endfor
# Add LOCAL_LIB_DIRS, but only if they will not be picked up as a SUBDIR
# of a LOCAL_DIRS directory.  This allows LOCAL_DIRS=foo and
# LOCAL_LIB_DIRS=foo/lib to behave as expected.
.for _DIR in ${LOCAL_DIRS:M*/} ${LOCAL_DIRS:N*/:S|$|/|}
_REDUNDENT_LIB_DIRS+=    ${LOCAL_LIB_DIRS:M${_DIR}*}
.endfor
.for _DIR in ${LOCAL_LIB_DIRS}
.if empty(_REDUNDENT_LIB_DIRS:M${_DIR}) && exists(${.CURDIR}/${_DIR}/Makefile)
SUBDIR+=	${_DIR}
.else
.warning ${_DIR} not added to SUBDIR list.  See UPDATING 20141121.
.endif
.endfor

# We must do etc/ last as it hooks into building the man whatis file
# by calling 'makedb' in share/man.  This is only relevant for
# install/distribute so they build the whatis file after every manpage is
# installed.
.if make(installworld) || make(install)
SUBDIR+=.WAIT
.endif
SUBDIR+=etc

.endif	# !empty(SUBDIR_OVERRIDE)

.if defined(NOCLEAN)
.warning NOCLEAN option is deprecated. Use NO_CLEAN instead.
NO_CLEAN=	${NOCLEAN}
.endif
.if defined(NO_CLEANDIR)
CLEANDIR=	clean cleandepend
.else
CLEANDIR=	cleandir
.endif

.if ${MK_META_MODE} == "yes"
# If filemon is used then we can rely on the build being incremental-safe.
# The .meta files will also track the build command and rebuild should
# it change.
.if empty(.MAKE.MODE:Mnofilemon)
NO_CLEAN=	t
.endif
.endif

LOCAL_TOOL_DIRS?=
PACKAGEDIR?=	${DESTDIR}/${DISTDIR}

.if empty(SHELL:M*csh*)
BUILDENV_SHELL?=${SHELL}
.else
BUILDENV_SHELL?=/bin/sh
.endif

.if !defined(SVN) || empty(SVN)
. for _P in /usr/bin /usr/local/bin
.  for _S in svn svnlite
.   if exists(${_P}/${_S})
SVN=   ${_P}/${_S}
.   endif
.  endfor
. endfor
.endif
SVNFLAGS?=	-r HEAD

MAKEOBJDIRPREFIX?=	/usr/obj
.if !defined(OSRELDATE)
.if exists(/usr/include/osreldate.h)
OSRELDATE!=	awk '/^\#define[[:space:]]*__FreeBSD_version/ { print $$3 }' \
		/usr/include/osreldate.h
.else
OSRELDATE=	0
.endif
.export OSRELDATE
.endif

# Set VERSION for CTFMERGE to use via the default CTFFLAGS=-L VERSION.
.if !defined(_REVISION)
_REVISION!=	MK_AUTO_OBJ=no ${MAKE} -C ${SRCDIR}/release -V REVISION
.export _REVISION
.endif
.if !defined(_BRANCH)
_BRANCH!=	MK_AUTO_OBJ=no ${MAKE} -C ${SRCDIR}/release -V BRANCH
.export _BRANCH
.endif
.if !defined(SRCRELDATE)
SRCRELDATE!=	awk '/^\#define[[:space:]]*__FreeBSD_version/ { print $$3 }' \
		${SRCDIR}/sys/sys/param.h
.export SRCRELDATE
.endif
.if !defined(VERSION)
VERSION=	FreeBSD ${_REVISION}-${_BRANCH:C/-p[0-9]+$//} ${TARGET_ARCH} ${SRCRELDATE}
.export VERSION
.endif

.if !defined(PKG_VERSION)
.if ${_BRANCH:MSTABLE*} || ${_BRANCH:MCURRENT*} || ${_BRANCH:MALPHA*}
TIMENOW=	%Y%m%d%H%M%S
EXTRA_REVISION=	.s${TIMENOW:gmtime}
.endif
.if ${_BRANCH:M*-p*}
EXTRA_REVISION=	_${_BRANCH:C/.*-p([0-9]+$)/\1/}
.endif
PKG_VERSION=	${_REVISION}${EXTRA_REVISION}
.endif

KNOWN_ARCHES?=	aarch64/arm64 \
		amd64 \
		arm \
		armeb/arm \
		armv6/arm \
		i386 \
		i386/pc98 \
		mips \
		mipsel/mips \
		mips64el/mips \
		mipsn32el/mips \
		mips64/mips \
		mipsn32/mips \
		powerpc \
		powerpc64/powerpc \
		riscv64/riscv \
		sparc64

.if ${TARGET} == ${TARGET_ARCH}
_t=		${TARGET}
.else
_t=		${TARGET_ARCH}/${TARGET}
.endif
.for _t in ${_t}
.if empty(KNOWN_ARCHES:M${_t})
.error Unknown target ${TARGET_ARCH}:${TARGET}.
.endif
.endfor

.if ${TARGET} == ${MACHINE}
TARGET_CPUTYPE?=${CPUTYPE}
.else
TARGET_CPUTYPE?=
.endif

.if !empty(TARGET_CPUTYPE)
_TARGET_CPUTYPE=${TARGET_CPUTYPE}
.else
_TARGET_CPUTYPE=dummy
.endif
_CPUTYPE!=	MK_AUTO_OBJ=no MAKEFLAGS= CPUTYPE=${_TARGET_CPUTYPE} ${MAKE} \
		-f /dev/null -m ${.CURDIR}/share/mk -V CPUTYPE
.if ${_CPUTYPE} != ${_TARGET_CPUTYPE}
.error CPUTYPE global should be set with ?=.
.endif
.if make(buildworld)
BUILD_ARCH!=	uname -p
.if ${MACHINE_ARCH} != ${BUILD_ARCH}
.error To cross-build, set TARGET_ARCH.
.endif
.endif
.if ${MACHINE} == ${TARGET} && ${MACHINE_ARCH} == ${TARGET_ARCH} && !defined(CROSS_BUILD_TESTING)
OBJTREE=	${MAKEOBJDIRPREFIX}
.else
OBJTREE=	${MAKEOBJDIRPREFIX}/${TARGET}.${TARGET_ARCH}
.endif
WORLDTMP=	${OBJTREE}${.CURDIR}/tmp
BPATH=		${WORLDTMP}/legacy/usr/sbin:${WORLDTMP}/legacy/usr/bin:${WORLDTMP}/legacy/bin
XPATH=		${WORLDTMP}/bin:${WORLDTMP}/usr/sbin:${WORLDTMP}/usr/bin
STRICTTMPPATH=	${BPATH}:${XPATH}
TMPPATH=	${STRICTTMPPATH}:${PATH}

#
# Avoid running mktemp(1) unless actually needed.
# It may not be functional, e.g., due to new ABI
# when in the middle of installing over this system.
#
.if make(distributeworld) || make(installworld) || make(stageworld)
INSTALLTMP!=	/usr/bin/mktemp -d -u -t install
.endif

.if make(stagekernel) || make(distributekernel)
TAGS+=		kernel
PACKAGE=	kernel
.endif

#
# Building a world goes through the following stages
#
# 1. legacy stage [BMAKE]
#	This stage is responsible for creating compatibility
#	shims that are needed by the bootstrap-tools,
#	build-tools and cross-tools stages. These are generally
#	APIs that tools from one of those three stages need to
#	build that aren't present on the host.
# 1. bootstrap-tools stage [BMAKE]
#	This stage is responsible for creating programs that
#	are needed for backward compatibility reasons. They
#	are not built as cross-tools.
# 2. build-tools stage [TMAKE]
#	This stage is responsible for creating the object
#	tree and building any tools that are needed during
#	the build process. Some programs are listed during
#	this phase because they build binaries to generate
#	files needed to build these programs. This stage also
#	builds the 'build-tools' target rather than 'all'.
# 3. cross-tools stage [XMAKE]
#	This stage is responsible for creating any tools that
#	are needed for building the system. A cross-compiler is one
#	of them. This differs from build tools in two ways:
#	1. the 'all' target is built rather than 'build-tools'
#	2. these tools are installed into TMPPATH for stage 4.
# 4. world stage [WMAKE]
#	This stage actually builds the world.
# 5. install stage (optional) [IMAKE]
#	This stage installs a previously built world.
#

BOOTSTRAPPING?=	0
# Keep these in sync
MINIMUM_SUPPORTED_OSREL?= 900044
MINIMUM_SUPPORTED_REL?= 9.1

# Common environment for world related stages
CROSSENV+=	MAKEOBJDIRPREFIX=${OBJTREE} \
		MACHINE_ARCH=${TARGET_ARCH} \
		MACHINE=${TARGET} \
		CPUTYPE=${TARGET_CPUTYPE}
.if ${MK_META_MODE} != "no"
# Don't rebuild build-tools targets during normal build.
CROSSENV+=	BUILD_TOOLS_META=.NOMETA_CMP
.endif
.if ${MK_GROFF} != "no"
CROSSENV+=	GROFF_BIN_PATH=${WORLDTMP}/legacy/usr/bin \
		GROFF_FONT_PATH=${WORLDTMP}/legacy/usr/share/groff_font \
		GROFF_TMAC_PATH=${WORLDTMP}/legacy/usr/share/tmac
.endif
.if defined(TARGET_CFLAGS)
CROSSENV+=	${TARGET_CFLAGS}
.endif

# bootstrap-tools stage
BMAKEENV=	INSTALL="sh ${.CURDIR}/tools/install.sh" \
		TOOLS_PREFIX=${WORLDTMP} \
		PATH=${BPATH}:${PATH} \
		WORLDTMP=${WORLDTMP} \
		MAKEFLAGS="-m ${.CURDIR}/tools/build/mk ${.MAKEFLAGS}"
# need to keep this in sync with targets/pseudo/bootstrap-tools/Makefile
BSARGS= 	DESTDIR= \
		BOOTSTRAPPING=${OSRELDATE} \
		SSP_CFLAGS= \
		MK_HTML=no NO_LINT=yes MK_MAN=no \
		-DNO_PIC MK_PROFILE=no -DNO_SHARED \
		-DNO_CPU_CFLAGS MK_WARNS=no MK_CTF=no \
		MK_CLANG_EXTRAS=no MK_CLANG_FULL=no \
		MK_LLDB=no MK_TESTS=no \
		MK_INCLUDES=yes

BMAKE=		MAKEOBJDIRPREFIX=${WORLDTMP} \
		${BMAKEENV} ${MAKE} ${WORLD_FLAGS} -f Makefile.inc1 \
		${BSARGS}

# build-tools stage
TMAKE=		MAKEOBJDIRPREFIX=${OBJTREE} \
		${BMAKEENV} ${MAKE} ${WORLD_FLAGS} -f Makefile.inc1 \
		TARGET=${TARGET} TARGET_ARCH=${TARGET_ARCH} \
		DESTDIR= \
		BOOTSTRAPPING=${OSRELDATE} \
		SSP_CFLAGS= \
		-DNO_LINT \
		-DNO_CPU_CFLAGS MK_WARNS=no MK_CTF=no \
		MK_CLANG_EXTRAS=no MK_CLANG_FULL=no \
		MK_LLDB=no MK_TESTS=no

# cross-tools stage
XMAKE=		TOOLS_PREFIX=${WORLDTMP} ${BMAKE} \
		TARGET=${TARGET} TARGET_ARCH=${TARGET_ARCH} \
		MK_GDB=no MK_TESTS=no

# kernel-tools stage
KTMAKEENV=	INSTALL="sh ${.CURDIR}/tools/install.sh" \
		PATH=${BPATH}:${PATH} \
		WORLDTMP=${WORLDTMP}
KTMAKE=		TOOLS_PREFIX=${WORLDTMP} MAKEOBJDIRPREFIX=${WORLDTMP} \
		${KTMAKEENV} ${MAKE} ${WORLD_FLAGS} -f Makefile.inc1 \
		DESTDIR= \
		BOOTSTRAPPING=${OSRELDATE} \
		SSP_CFLAGS= \
		MK_HTML=no -DNO_LINT MK_MAN=no \
		-DNO_PIC MK_PROFILE=no -DNO_SHARED \
		-DNO_CPU_CFLAGS MK_WARNS=no MK_CTF=no

# world stage
WMAKEENV=	${CROSSENV} \
		SYSROOT=${WORLDTMP} \
		INSTALL="sh ${.CURDIR}/tools/install.sh" \
		PATH=${TMPPATH}
.if defined(CHERI_CC)
WMAKEENV+=	CHERI_CC=${CHERI_CC:Q}
.endif

# make hierarchy
HMAKE=		PATH=${TMPPATH} ${MAKE} LOCAL_MTREE=${LOCAL_MTREE:Q}
.if defined(NO_ROOT)
HMAKE+=		PATH=${TMPPATH} METALOG=${METALOG} -DNO_ROOT
.endif

CROSSENV+=	CC="${XCC} ${XCFLAGS}" CXX="${XCXX} ${XCXXFLAGS} ${XCFLAGS}" \
		CPP="${XCPP} ${XCFLAGS}" \
		AS="${XAS}" AR="${XAR}" LD="${XLD}" NM=${XNM} \
		OBJDUMP=${XOBJDUMP} OBJCOPY="${XOBJCOPY}" \
		RANLIB=${XRANLIB} STRINGS=${XSTRINGS} \
		SIZE="${XSIZE}"

.if defined(CROSS_BINUTILS_PREFIX) && exists(${CROSS_BINUTILS_PREFIX})
# In the case of xdev-build tools, CROSS_BINUTILS_PREFIX won't be a
# directory, but the compiler will look in the right place for its
# tools so we don't need to tell it where to look.
BFLAGS+=	-B${CROSS_BINUTILS_PREFIX}
.endif

# External compiler needs sysroot and target flags.
.if ${MK_CROSS_COMPILER} == "no" || \
    (${MK_CLANG_BOOTSTRAP} == "no" && ${MK_GCC_BOOTSTRAP} == "no")
.if !defined(CROSS_BINUTILS_PREFIX) || !exists(${CROSS_BINUTILS_PREFIX})
BFLAGS+=	-B${WORLDTMP}/usr/bin
.endif
.if ${TARGET} == "arm"
.if ${TARGET_ARCH:Marmv6*} != "" && ${TARGET_CPUTYPE:M*soft*} == ""
TARGET_ABI=	gnueabihf
.else
TARGET_ABI=	gnueabi
.endif
.endif
.if defined(X_COMPILER_TYPE) && ${X_COMPILER_TYPE} == gcc
# GCC requires -isystem and -L when using a cross-compiler.  --sysroot
# won't set header path and -L is used to ensure the base library path
# is added before the port PREFIX library path.
XCFLAGS+=	-isystem ${WORLDTMP}/usr/include -L${WORLDTMP}/usr/lib
# Force using libc++ for external GCC.
# XXX: This should be checking MK_GNUCXX == no
.if ${X_COMPILER_VERSION} >= 40800
XCXXFLAGS+=	-isystem ${WORLDTMP}/usr/include/c++/v1 -std=c++11 \
		-nostdinc++ -L${WORLDTMP}/../lib/libc++
.endif
.else
TARGET_ABI?=	unknown
TARGET_TRIPLE?=	${TARGET_ARCH:C/amd64/x86_64/}-${TARGET_ABI}-freebsd12.0
XCFLAGS+=	-target ${TARGET_TRIPLE}
.endif
XCFLAGS+=	--sysroot=${WORLDTMP}
.endif # ${MK_CROSS_COMPILER} == "no"

.if !empty(BFLAGS)
XCFLAGS+=	${BFLAGS}
.endif

.if ${MK_LIB32} != "no" && (${TARGET_ARCH} == "amd64" || \
    ${TARGET_ARCH} == "powerpc64")
LIBCOMPAT= 32
.include "Makefile.libcompat"
.elif ${MK_LIBSOFT} != "no" && ${TARGET_ARCH} == "armv6"
LIBCOMPAT= SOFT
.include "Makefile.libcompat"
.endif

WMAKE=		${WMAKEENV} ${MAKE} ${WORLD_FLAGS} -f Makefile.inc1 DESTDIR=${WORLDTMP}

.if ${MK_CHERI} != "no"
# cheri world
LIBCHERI_OBJTREE=	${OBJTREE}${.CURDIR}/worldcheri
LIBCHERI_TESTSBASE=	${TESTSBASE}/cheri

# Yes, the flags are redundant.
LIBCHERIWMAKEENV= \
		NEED_CHERI=pure \
		COMPILER_TYPE=clang \
		LIBCHERI=yes \
		MK_PROFILE=no \
		SYSROOT=${WORLDTMP} \
		MAKEOBJDIRPREFIX=${LIBCHERI_OBJTREE} \
		VERSION="${VERSION}" \
		INSTALL="sh ${.CURDIR}/tools/install.sh" \
		PATH=${TMPPATH} \
		LIBDIR=/usr/libcheri \
		SHLIBDIR=/usr/libcheri \
		TESTSBASE=${LIBCHERI_TESTSBASE}
LIBCHERIWMAKEENV+=	MACHINE=mips MACHINE_ARCH=mips64
LIBCHERIWMAKEFLAGS= \
		DESTDIR=${WORLDTMP} \
		-DLIBRARIES_ONLY \
		-DNO_CPU_CFLAGS \
		MK_CTF=no \
		MK_TESTS_SUPPORT=${MK_TESTS} \
		-DNO_LINT

LIBCHERIWMAKE=	${LIBCHERIWMAKEENV} ${MAKE} ${LIBCHERIWMAKEFLAGS} \
		MK_MAN=no MK_HTML=no
LIBCHERIIMAKE=	${LIBCHERIWMAKE:NINSTALL=*:NDESTDIR=*} \
		MK_TOOLCHAIN=no ${IMAKE_INSTALL}
.endif

IMAKEENV=	${CROSSENV}
IMAKE=		${IMAKEENV} ${MAKE} -f Makefile.inc1 \
		${IMAKE_INSTALL} ${IMAKE_MTREE}
.if empty(.MAKEFLAGS:M-n)
IMAKEENV+=	PATH=${STRICTTMPPATH}:${INSTALLTMP} \
		LD_LIBRARY_PATH=${INSTALLTMP} \
		PATH_LOCALE=${INSTALLTMP}/locale
IMAKE+=		__MAKE_SHELL=${INSTALLTMP}/sh
.else
IMAKEENV+=	PATH=${TMPPATH}:${INSTALLTMP}
.endif
.if defined(DB_FROM_SRC)
INSTALLFLAGS+=	-N ${.CURDIR}/etc
MTREEFLAGS+=	-N ${.CURDIR}/etc
.endif
_INSTALL_DDIR=	${DESTDIR}/${DISTDIR}
INSTALL_DDIR=	${_INSTALL_DDIR:S://:/:g:C:/$::}
.if defined(NO_ROOT)
METALOG?=	${DESTDIR}/${DISTDIR}/METALOG
IMAKE+=		-DNO_ROOT METALOG=${METALOG}
INSTALLFLAGS+=	-U -M ${METALOG} -D ${INSTALL_DDIR}
MTREEFLAGS+=	-W
.endif
.if defined(BUILD_PKGS)
INSTALLFLAGS+=	-h sha256
.endif
.if defined(DB_FROM_SRC) || defined(NO_ROOT)
IMAKE_INSTALL=	INSTALL="install ${INSTALLFLAGS}"
IMAKE_MTREE=	MTREE_CMD="mtree ${MTREEFLAGS}"
.endif

# kernel stage
KMAKEENV=	${WMAKEENV}
KMAKE=		${KMAKEENV} ${MAKE} ${.MAKEFLAGS} ${KERNEL_FLAGS} KERNEL=${INSTKERNNAME}

#
# buildworld
#
# Attempt to rebuild the entire system, with reasonable chance of
# success, regardless of how old your existing system is.
#
_worldtmp: .PHONY
.if ${.CURDIR:C/[^,]//g} != ""
#	The m4 build of sendmail files doesn't like it if ',' is used
#	anywhere in the path of it's files.
	@echo
	@echo "*** Error: path to source tree contains a comma ','"
	@echo
	false
.endif
	@echo
	@echo "--------------------------------------------------------------"
	@echo ">>> Rebuilding the temporary build tree"
	@echo "--------------------------------------------------------------"
.if !defined(NO_CLEAN)
	rm -rf ${WORLDTMP}
.if defined(LIBCOMPAT)
	rm -rf ${LIBCOMPATTMP}
.endif
.else
	rm -rf ${WORLDTMP}/legacy/usr/include
#	XXX - These can depend on any header file.
	rm -f ${OBJTREE}${.CURDIR}/lib/libsysdecode/ioctl.c
	rm -f ${OBJTREE}${.CURDIR}/usr.bin/kdump/kdump_subr.c
.endif
.for _dir in \
    bin lib lib/casper usr legacy/bin legacy/usr
	mkdir -p ${WORLDTMP}/${_dir}
.endfor
	mtree -deU -f ${.CURDIR}/etc/mtree/BSD.usr.dist \
	    -p ${WORLDTMP}/legacy/usr >/dev/null
.if ${MK_GROFF} != "no"
	mtree -deU -f ${.CURDIR}/etc/mtree/BSD.groff.dist \
	    -p ${WORLDTMP}/legacy/usr >/dev/null
.endif
	mtree -deU -f ${.CURDIR}/etc/mtree/BSD.include.dist \
	    -p ${WORLDTMP}/legacy/usr/include >/dev/null
	mtree -deU -f ${.CURDIR}/etc/mtree/BSD.usr.dist \
	    -p ${WORLDTMP}/usr >/dev/null
	mtree -deU -f ${.CURDIR}/etc/mtree/BSD.include.dist \
	    -p ${WORLDTMP}/usr/include >/dev/null
	ln -sf ${.CURDIR}/sys ${WORLDTMP}
.if ${MK_DEBUG_FILES} != "no"
	# We could instead disable debug files for these build stages
	mtree -deU -f ${.CURDIR}/etc/mtree/BSD.debug.dist \
	    -p ${WORLDTMP}/legacy/usr/lib >/dev/null
	mtree -deU -f ${.CURDIR}/etc/mtree/BSD.debug.dist \
	    -p ${WORLDTMP}/usr/lib >/dev/null
.endif
.if ${MK_CHERI} != "no"
	mtree -deU -f ${.CURDIR}/etc/mtree/BSD.libcheri.dist \
	    -p ${WORLDTMP}/usr >/dev/null
.if ${MK_DEBUG_FILES} != "no"
	mtree -deU -f ${.CURDIR}/etc/mtree/BSD.libcheri.dist \
	    -p ${WORLDTMP}/legacy/usr/lib/debug/usr >/dev/null
	mtree -deU -f ${.CURDIR}/etc/mtree/BSD.libcheri.dist \
	    -p ${WORLDTMP}/usr/lib/debug/usr >/dev/null
.endif
.if ${MK_TESTS} != "no"
	mkdir -p ${WORLDTMP}${LIBCHERI_TESTSBASE}
	mtree -deU -f ${.CURDIR}/etc/mtree/BSD.tests.dist \
	    -p ${WORLDTMP}${LIBCHERI_TESTSBASE} >/dev/null
.if ${MK_DEBUG_FILES} != "no"
	mkdir -p ${WORLDTMP}/usr/lib/debug/${LIBCHERI_TESTSBASE}
	mtree -deU -f ${.CURDIR}/etc/mtree/BSD.tests.dist \
	    -p ${WORLDTMP}/usr/lib/debug/${LIBCHERI_TESTSBASE} >/dev/null
.endif
.endif
.endif
.if defined(LIBCOMPAT)
	mtree -deU -f ${.CURDIR}/etc/mtree/BSD.lib${libcompat}.dist \
	    -p ${WORLDTMP}/usr >/dev/null
.if ${MK_DEBUG_FILES} != "no"
	mtree -deU -f ${.CURDIR}/etc/mtree/BSD.lib${libcompat}.dist \
	    -p ${WORLDTMP}/legacy/usr/lib/debug/usr >/dev/null
	mtree -deU -f ${.CURDIR}/etc/mtree/BSD.lib${libcompat}.dist \
	    -p ${WORLDTMP}/usr/lib/debug/usr >/dev/null
.endif
.endif
.if ${MK_TESTS} != "no"
	mkdir -p ${WORLDTMP}${TESTSBASE}
	mtree -deU -f ${.CURDIR}/etc/mtree/BSD.tests.dist \
	    -p ${WORLDTMP}${TESTSBASE} >/dev/null
.if ${MK_DEBUG_FILES} != "no"
	mkdir -p ${WORLDTMP}/usr/lib/debug/${TESTSBASE}
	mtree -deU -f ${.CURDIR}/etc/mtree/BSD.tests.dist \
	    -p ${WORLDTMP}/usr/lib/debug/${TESTSBASE} >/dev/null
.endif
.endif
.for _mtree in ${LOCAL_MTREE}
	mtree -deU -f ${.CURDIR}/${_mtree} -p ${WORLDTMP} > /dev/null
.endfor
_legacy:
	@echo
	@echo "--------------------------------------------------------------"
	@echo ">>> stage 1.1: legacy release compatibility shims"
	@echo "--------------------------------------------------------------"
	${_+_}cd ${.CURDIR}; ${BMAKE} legacy
_bootstrap-tools:
	@echo
	@echo "--------------------------------------------------------------"
	@echo ">>> stage 1.2: bootstrap tools"
	@echo "--------------------------------------------------------------"
	${_+_}cd ${.CURDIR}; ${BMAKE} bootstrap-tools
_cleanobj:
.if !defined(NO_CLEAN)
	@echo
	@echo "--------------------------------------------------------------"
	@echo ">>> stage 2.1: cleaning up the object tree"
	@echo "--------------------------------------------------------------"
	${_+_}cd ${.CURDIR}; ${WMAKE} ${CLEANDIR}
.if defined(LIBCOMPAT)
	${_+_}cd ${.CURDIR}; ${LIBCOMPATWMAKE} -f Makefile.inc1 ${CLEANDIR}
.endif
.if defined (CHERI)
	${_+_}cd ${.CURDIR}; ${LIBCHERIWMAKE} -f Makefile.inc1 ${CLEANDIR}
.endif
.endif
_obj:
	@echo
	@echo "--------------------------------------------------------------"
	@echo ">>> stage 2.2: rebuilding the object tree"
	@echo "--------------------------------------------------------------"
	${_+_}cd ${.CURDIR}; ${WMAKE} obj
_build-tools:
	@echo
	@echo "--------------------------------------------------------------"
	@echo ">>> stage 2.3: build tools"
	@echo "--------------------------------------------------------------"
	${_+_}cd ${.CURDIR}; ${TMAKE} build-tools
_cross-tools:
	@echo
	@echo "--------------------------------------------------------------"
	@echo ">>> stage 3: cross tools"
	@echo "--------------------------------------------------------------"
	${_+_}cd ${.CURDIR}; ${XMAKE} cross-tools
	${_+_}cd ${.CURDIR}; ${XMAKE} kernel-tools
_includes:
	@echo
	@echo "--------------------------------------------------------------"
	@echo ">>> stage 4.1: building includes"
	@echo "--------------------------------------------------------------"
# Special handling for SUBDIR_OVERRIDE in buildworld as they most likely need
# headers from default SUBDIR.  Do SUBDIR_OVERRIDE includes last.
	${_+_}cd ${.CURDIR}; ${WMAKE} SUBDIR_OVERRIDE= SHARED=symlinks \
	    MK_INCLUDES=yes includes
.if !empty(SUBDIR_OVERRIDE) && make(buildworld)
	${_+_}cd ${.CURDIR}; ${WMAKE} MK_INCLUDES=yes SHARED=symlinks includes
.endif
_libraries:
	@echo
	@echo "--------------------------------------------------------------"
	@echo ">>> stage 4.2: building libraries"
	@echo "--------------------------------------------------------------"
	${_+_}cd ${.CURDIR}; \
	    ${WMAKE} -DNO_FSCHG MK_HTML=no -DNO_LINT MK_MAN=no \
	    MK_PROFILE=no MK_TESTS=no MK_TESTS_SUPPORT=${MK_TESTS} libraries
everything: .PHONY
	@echo
	@echo "--------------------------------------------------------------"
	@echo ">>> stage 4.3: building everything"
	@echo "--------------------------------------------------------------"
	${_+_}cd ${.CURDIR}; _PARALLEL_SUBDIR_OK=1 ${WMAKE} all

.if ${MK_CHERI} != "no"
buildcheri:
	@echo
	@echo "--------------------------------------------------------------"
	@echo ">>> stage 4.2.1: building CHERI libraries"
	@echo "--------------------------------------------------------------"
.for _dir in lib/ncurses/ncurses lib/ncurses/ncursesw lib/libmagic
.for _t in obj build-tools
	cd ${.CURDIR}/${_dir}; \
	    WORLDTMP=${WORLDTMP} \
	    MAKEFLAGS="-m ${.CURDIR}/tools/build/mk ${.MAKEFLAGS}" \
	    MAKEOBJDIRPREFIX=${LIBCHERI_OBJTREE} ${MAKE} SSP_CFLAGS= DESTDIR= \
	    DIRPRFX=${_dir}/ -DNO_LINT -DNO_CPU_CFLAGS MK_WARNS=no MK_CTF=no \
	    ${_t}
.endfor
.endfor
.for _lib in lib/csu lib ${LOCAL_LIB_DIRS} cddl/lib gnu/lib secure/lib kerberos5/lib
	${_+_}@${ECHODIR} "===> ${_lib} (obj,depend,all,install)"; \
		cd ${.CURDIR}/${_lib} && \
		    ${LIBCHERIWMAKE} DIRPRFX=${_lib}/ obj && \
		    ${LIBCHERIWMAKE} MK_TESTS=no DIRPRFX=${_lib}/ all && \
		    ${LIBCHERIWMAKE} MK_TESTS=no DIRPRFX=${_lib}/ install
.endfor
.if ${MK_TESTS} == "yes"
.for _lib in lib/csu lib ${LOCAL_LIB_DIRS} cddl/lib gnu/lib secure/lib kerberos5/lib
		cd ${.CURDIR}/${_lib} && \
		    ${LIBCHERIWMAKE} DIRPRFX=${_lib}/ all
.endfor
.endif

distributecheri installcheri:
.for _lib in lib ${LOCAL_LIB_DIRS} secure/lib
	cd ${.CURDIR}/${_lib}; ${LIBCHERIIMAKE} ${.TARGET:S/cheri$//}
.endfor
.endif

WMAKE_TGTS=
WMAKE_TGTS+=	_worldtmp _legacy
.if empty(SUBDIR_OVERRIDE)
WMAKE_TGTS+=	_bootstrap-tools
.endif
WMAKE_TGTS+=	_cleanobj _obj _build-tools _cross-tools
WMAKE_TGTS+=	_includes _libraries
.if ${MK_CHERI} != "no" && empty(SUBDIR_OVERRIDE)
WMAKE_TGTS+=	buildcheri
.endif
WMAKE_TGTS+=	everything
.if defined(LIBCOMPAT) && empty(SUBDIR_OVERRIDE)
WMAKE_TGTS+=	build${libcompat}
.endif

buildworld: buildworld_prologue ${WMAKE_TGTS} buildworld_epilogue .PHONY
.ORDER: buildworld_prologue ${WMAKE_TGTS} buildworld_epilogue

buildworld_prologue: .PHONY
	@echo "--------------------------------------------------------------"
	@echo ">>> World build started on `LC_ALL=C date`"
	@echo "--------------------------------------------------------------"

buildworld_epilogue: .PHONY
	@echo
	@echo "--------------------------------------------------------------"
	@echo ">>> World build completed on `LC_ALL=C date`"
	@echo "--------------------------------------------------------------"

#
# We need to have this as a target because the indirection between Makefile
# and Makefile.inc1 causes the correct PATH to be used, rather than a
# modification of the current environment's PATH.  In addition, we need
# to quote multiword values.
#
buildenvvars: .PHONY
	@echo ${WMAKEENV:Q} ${.MAKE.EXPORTED:@v@$v=\"${$v}\"@}

.if ${.TARGETS:Mbuildenv}
.if ${.MAKEFLAGS:M-j}
.error The buildenv target is incompatible with -j
.endif
.endif
BUILDENV_DIR?=	${.CURDIR}
buildenv: .PHONY
	@echo Entering world for ${TARGET_ARCH}:${TARGET}
.if ${BUILDENV_SHELL:M*zsh*}
	@echo For ZSH you must run: export CPUTYPE=${TARGET_CPUTYPE}
.endif
	@cd ${BUILDENV_DIR} && env ${WMAKEENV} BUILDENV=1 ${BUILDENV_SHELL} \
	    || true

.if ${MK_CHERI} != "no"
libcheribuildenvvars:
	@echo ${LIBCHERIWMAKEENV:Q}

.if ${.TARGETS:Mlibcheribuildenv}
.if ${.MAKEFLAGS:M-j}
.error The libcheribuildenv target is incompatible with -j
.endif
.endif
libcheribuildenv:
	@echo Entering world for ${TARGET_ARCH}:${TARGET}
	@cd ${.CURDIR} && env ${LIBCHERIWMAKEENV} ${BUILDENV_SHELL} || true
.endif

TOOLCHAIN_TGTS=	${WMAKE_TGTS:Neverything:Nbuild${libcompat}:Nbuildcheri}
toolchain: ${TOOLCHAIN_TGTS} .PHONY
kernel-toolchain: ${TOOLCHAIN_TGTS:N_includes:N_libraries} .PHONY

#
# installcheck
#
# Checks to be sure system is ready for installworld/installkernel.
#
installcheck: _installcheck_world _installcheck_kernel .PHONY
_installcheck_world: .PHONY
_installcheck_kernel: .PHONY

#
# Require DESTDIR to be set if installing for a different architecture or
# using the user/group database in the source tree.
#
.if ${TARGET_ARCH} != ${MACHINE_ARCH} || ${TARGET} != ${MACHINE} || \
    defined(DB_FROM_SRC)
.if !make(distributeworld)
_installcheck_world: __installcheck_DESTDIR
_installcheck_kernel: __installcheck_DESTDIR
__installcheck_DESTDIR: .PHONY
.if !defined(DESTDIR) || empty(DESTDIR)
	@echo "ERROR: Please set DESTDIR!"; \
	false
.endif
.endif
.endif

.if !defined(DB_FROM_SRC)
#
# Check for missing UIDs/GIDs.
#
CHECK_UIDS=	auditdistd
CHECK_GIDS=	audit
.if ${MK_SENDMAIL} != "no"
CHECK_UIDS+=	smmsp
CHECK_GIDS+=	smmsp
.endif
.if ${MK_PF} != "no"
CHECK_UIDS+=	proxy
CHECK_GIDS+=	proxy authpf
.endif
.if ${MK_UNBOUND} != "no"
CHECK_UIDS+=	unbound
CHECK_GIDS+=	unbound
.endif
_installcheck_world: __installcheck_UGID
__installcheck_UGID: .PHONY
.for uid in ${CHECK_UIDS}
	@if ! `id -u ${uid} >/dev/null 2>&1`; then \
		echo "ERROR: Required ${uid} user is missing, see /usr/src/UPDATING."; \
		false; \
	fi
.endfor
.for gid in ${CHECK_GIDS}
	@if ! `find / -prune -group ${gid} >/dev/null 2>&1`; then \
		echo "ERROR: Required ${gid} group is missing, see /usr/src/UPDATING."; \
		false; \
	fi
.endfor
.endif

#
# Required install tools to be saved in a scratch dir for safety.
#
.if ${MK_ZONEINFO} != "no"
_zoneinfo=	zic tzsetup
.endif

ITOOLS=	[ awk cap_mkdb cat chflags chmod chown cmp cp \
	date echo egrep find grep id install ${_install-info} \
	ln make mkdir mtree mv pwd_mkdb \
	rm sed services_mkdb sh strip sysctl test true uname wc ${_zoneinfo} \
	${LOCAL_ITOOLS}

# Needed for share/man
.if ${MK_MAN_UTILS} != "no"
ITOOLS+=makewhatis
.endif

#
# distributeworld
#
# Distributes everything compiled by a `buildworld'.
#
# installworld
#
# Installs everything compiled by a 'buildworld'.
#

# Non-base distributions produced by the base system
EXTRA_DISTRIBUTIONS=	doc
.if defined(LIBCOMPAT)
EXTRA_DISTRIBUTIONS+=	lib${libcompat}
.endif
.if ${MK_TESTS} != "no"
EXTRA_DISTRIBUTIONS+=	tests
.endif

DEBUG_DISTRIBUTIONS=
.if ${MK_DEBUG_FILES} != "no"
DEBUG_DISTRIBUTIONS+=	base ${EXTRA_DISTRIBUTIONS:S,doc,,:S,tests,,}
.endif

MTREE_MAGIC?=	mtree 2.0

distributeworld installworld stageworld: _installcheck_world .PHONY
	mkdir -p ${INSTALLTMP}
	progs=$$(for prog in ${ITOOLS}; do \
		if progpath=`which $$prog`; then \
			echo $$progpath; \
		else \
			echo "Required tool $$prog not found in PATH." >&2; \
			exit 1; \
		fi; \
	    done); \
	libs=$$(ldd -f "%o %p\n" -f "%o %p\n" $$progs 2>/dev/null | sort -u | \
	    while read line; do \
		set -- $$line; \
		if [ "$$2 $$3" != "not found" ]; then \
			echo $$2; \
		else \
			echo "Required library $$1 not found." >&2; \
			exit 1; \
		fi; \
	    done); \
	cp $$libs $$progs ${INSTALLTMP}
	cp -R $${PATH_LOCALE:-"/usr/share/locale"} ${INSTALLTMP}/locale
.if defined(NO_ROOT)
	-mkdir -p ${METALOG:H}
	echo "#${MTREE_MAGIC}" > ${METALOG}
.endif
.if make(distributeworld)
.for dist in ${EXTRA_DISTRIBUTIONS}
	-mkdir ${DESTDIR}/${DISTDIR}/${dist}
	mtree -deU -f ${.CURDIR}/etc/mtree/BSD.root.dist \
	    -p ${DESTDIR}/${DISTDIR}/${dist} >/dev/null
	mtree -deU -f ${.CURDIR}/etc/mtree/BSD.usr.dist \
	    -p ${DESTDIR}/${DISTDIR}/${dist}/usr >/dev/null
	mtree -deU -f ${.CURDIR}/etc/mtree/BSD.include.dist \
	    -p ${DESTDIR}/${DISTDIR}/${dist}/usr/include >/dev/null
.if ${MK_DEBUG_FILES} != "no"
	mtree -deU -f ${.CURDIR}/etc/mtree/BSD.debug.dist \
	    -p ${DESTDIR}/${DISTDIR}/${dist}/usr/lib >/dev/null
.endif
.if defined(LIBCOMPAT)
	mtree -deU -f ${.CURDIR}/etc/mtree/BSD.lib${libcompat}.dist \
	    -p ${DESTDIR}/${DISTDIR}/${dist}/usr >/dev/null
.if ${MK_DEBUG_FILES} != "no"
	mtree -deU -f ${.CURDIR}/etc/mtree/BSD.lib${libcompat}.dist \
	    -p ${DESTDIR}/${DISTDIR}/${dist}/usr/lib/debug/usr >/dev/null
.endif
.endif
.if ${MK_TESTS} != "no" && ${dist} == "tests"
	-mkdir -p ${DESTDIR}/${DISTDIR}/${dist}${TESTSBASE}
	mtree -deU -f ${.CURDIR}/etc/mtree/BSD.tests.dist \
	    -p ${DESTDIR}/${DISTDIR}/${dist}${TESTSBASE} >/dev/null
.if ${MK_DEBUG_FILES} != "no"
	mtree -deU -f ${.CURDIR}/etc/mtree/BSD.tests.dist \
	    -p ${DESTDIR}/${DISTDIR}/${dist}/usr/lib/debug/${TESTSBASE} >/dev/null
.endif
.endif
.if defined(NO_ROOT)
	${IMAKEENV} mtree -C -f ${.CURDIR}/etc/mtree/BSD.root.dist | \
	    sed -e 's#^\./#./${dist}/#' >> ${METALOG}
	${IMAKEENV} mtree -C -f ${.CURDIR}/etc/mtree/BSD.usr.dist | \
	    sed -e 's#^\./#./${dist}/usr/#' >> ${METALOG}
	${IMAKEENV} mtree -C -f ${.CURDIR}/etc/mtree/BSD.include.dist | \
	    sed -e 's#^\./#./${dist}/usr/include/#' >> ${METALOG}
.if defined(LIBCOMPAT)
	${IMAKEENV} mtree -C -f ${.CURDIR}/etc/mtree/BSD.lib${libcompat}.dist | \
	    sed -e 's#^\./#./${dist}/usr/#' >> ${METALOG}
.endif
.endif
.endfor
	-mkdir ${DESTDIR}/${DISTDIR}/base
	${_+_}cd ${.CURDIR}/etc; ${CROSSENV} PATH=${TMPPATH} ${MAKE} \
	    METALOG=${METALOG} ${IMAKE_INSTALL} ${IMAKE_MTREE} \
	    DISTBASE=/base DESTDIR=${DESTDIR}/${DISTDIR}/base \
	    LOCAL_MTREE=${LOCAL_MTREE:Q} distrib-dirs
.endif
	${_+_}cd ${.CURDIR}; ${IMAKE} re${.TARGET:S/world$//}; \
	    ${IMAKEENV} rm -rf ${INSTALLTMP}
.if make(distributeworld)
.for dist in ${EXTRA_DISTRIBUTIONS}
	find ${DESTDIR}/${DISTDIR}/${dist} -mindepth 1 -empty -delete
.endfor
.if defined(NO_ROOT)
.for dist in base ${EXTRA_DISTRIBUTIONS}
	@# For each file that exists in this dist, print the corresponding
	@# line from the METALOG.  This relies on the fact that
	@# a line containing only the filename will sort immediately before
	@# the relevant mtree line.
	cd ${DESTDIR}/${DISTDIR}; \
	find ./${dist} | sort -u ${METALOG} - | \
	awk 'BEGIN { print "#${MTREE_MAGIC}" } !/ type=/ { file = $$1 } / type=/ { if ($$1 == file) { sub(/^\.\/${dist}\//, "./"); print } }' > \
	${DESTDIR}/${DISTDIR}/${dist}.meta
.endfor
.for dist in ${DEBUG_DISTRIBUTIONS}
	@# For each file that exists in this dist, print the corresponding
	@# line from the METALOG.  This relies on the fact that
	@# a line containing only the filename will sort immediately before
	@# the relevant mtree line.
	cd ${DESTDIR}/${DISTDIR}; \
	find ./${dist}/usr/lib/debug | sort -u ${METALOG} - | \
	awk 'BEGIN { print "#${MTREE_MAGIC}" } !/ type=/ { file = $$1 } / type=/ { if ($$1 == file) { sub(/^\.\/${dist}\//, "./"); print } }' > \
	${DESTDIR}/${DISTDIR}/${dist}.debug.meta
.endfor
.endif
.endif

packageworld: .PHONY
.for dist in base ${EXTRA_DISTRIBUTIONS}
.if defined(NO_ROOT)
	${_+_}cd ${DESTDIR}/${DISTDIR}/${dist}; \
	    tar cvf - --exclude usr/lib/debug \
	    @${DESTDIR}/${DISTDIR}/${dist}.meta | \
	    ${XZ_CMD} > ${PACKAGEDIR}/${dist}.txz
.else
	${_+_}cd ${DESTDIR}/${DISTDIR}/${dist}; \
	    tar cvf - --exclude usr/lib/debug . | \
	    ${XZ_CMD} > ${PACKAGEDIR}/${dist}.txz
.endif
.endfor

.for dist in ${DEBUG_DISTRIBUTIONS}
. if defined(NO_ROOT)
	${_+_}cd ${DESTDIR}/${DISTDIR}/${dist}; \
	    tar cvf - @${DESTDIR}/${DISTDIR}/${dist}.debug.meta | \
	    ${XZ_CMD} > ${PACKAGEDIR}/${dist}-dbg.txz
. else
	${_+_}cd ${DESTDIR}/${DISTDIR}/${dist}; \
	    tar cvLf - usr/lib/debug | \
	    ${XZ_CMD} > ${PACKAGEDIR}/${dist}-dbg.txz
. endif
.endfor

#
# reinstall
#
# If you have a build server, you can NFS mount the source and obj directories
# and do a 'make reinstall' on the *client* to install new binaries from the
# most recent server build.
#
restage reinstall: .MAKE .PHONY
	@echo "--------------------------------------------------------------"
	@echo ">>> Making hierarchy"
	@echo "--------------------------------------------------------------"
	${_+_}cd ${.CURDIR}; ${MAKE} -f Makefile.inc1 \
	    LOCAL_MTREE=${LOCAL_MTREE:Q} hierarchy
.if make(restage)
	@echo "--------------------------------------------------------------"
	@echo ">>> Making distribution"
	@echo "--------------------------------------------------------------"
	${_+_}cd ${.CURDIR}; ${MAKE} -f Makefile.inc1 \
	    LOCAL_MTREE=${LOCAL_MTREE:Q} distribution
.endif
	@echo
	@echo "--------------------------------------------------------------"
	@echo ">>> Installing everything"
	@echo "--------------------------------------------------------------"
	${_+_}cd ${.CURDIR}; ${MAKE} -f Makefile.inc1 install
.if defined(LIBCOMPAT)
	${_+_}cd ${.CURDIR}; ${MAKE} -f Makefile.inc1 install${libcompat}
.endif
.if ${MK_CHERI} != "no"
	${_+_}cd ${.CURDIR}; ${MAKE} -f Makefile.inc1 installcheri
.endif

redistribute: .MAKE .PHONY
	@echo "--------------------------------------------------------------"
	@echo ">>> Distributing everything"
	@echo "--------------------------------------------------------------"
	${_+_}cd ${.CURDIR}; ${MAKE} -f Makefile.inc1 distribute
.if defined(LIBCOMPAT)
	${_+_}cd ${.CURDIR}; ${MAKE} -f Makefile.inc1 distribute${libcompat} \
	    DISTRIBUTION=lib${libcompat}
.endif
.if ${MK_CHERI} != "no"
	${_+_}cd ${.CURDIR}; ${MAKE} -f Makefile.inc1 distributecheri \
	    DISTRIBUTION=libcheri
.endif

distrib-dirs distribution: .MAKE .PHONY
	${_+_}cd ${.CURDIR}/etc; ${CROSSENV} PATH=${TMPPATH} ${MAKE} \
	    ${IMAKE_INSTALL} ${IMAKE_MTREE} METALOG=${METALOG} ${.TARGET}
.if make(distribution)
	${_+_}cd ${.CURDIR}; ${CROSSENV} PATH=${TMPPATH} \
		${MAKE} -f Makefile.inc1 ${IMAKE_INSTALL} \
		METALOG=${METALOG} MK_TESTS=no installconfig
.endif

#
# buildkernel and installkernel
#
# Which kernels to build and/or install is specified by setting
# KERNCONF. If not defined a GENERIC kernel is built/installed.
# Only the existing (depending TARGET) config files are used
# for building kernels and only the first of these is designated
# as the one being installed.
#
# Note that we have to use TARGET instead of TARGET_ARCH when
# we're in kernel-land. Since only TARGET_ARCH is (expected) to
# be set to cross-build, we have to make sure TARGET is set
# properly.

.if defined(KERNFAST)
NO_KERNELCLEAN=	t
NO_KERNELCONFIG=	t
NO_KERNELOBJ=		t
# Shortcut for KERNCONF=Blah -DKERNFAST is now KERNFAST=Blah
.if !defined(KERNCONF) && ${KERNFAST} != "1"
KERNCONF=${KERNFAST}
.endif
.endif
.if ${TARGET_ARCH} == "powerpc64"
KERNCONF?=	GENERIC64
.else
KERNCONF?=	GENERIC
.endif
INSTKERNNAME?=	kernel

KERNSRCDIR?=	${.CURDIR}/sys
KRNLCONFDIR=	${KERNSRCDIR}/${TARGET}/conf
KRNLOBJDIR=	${OBJTREE}${KERNSRCDIR}
KERNCONFDIR?=	${KRNLCONFDIR}

BUILDKERNELS=
INSTALLKERNEL=
.if defined(NO_INSTALLKERNEL)
# All of the BUILDKERNELS loops start at index 1.
BUILDKERNELS+= dummy
.endif
.for _kernel in ${KERNCONF}
.if exists(${KERNCONFDIR}/${_kernel})
BUILDKERNELS+=	${_kernel}
.if empty(INSTALLKERNEL) && !defined(NO_INSTALLKERNEL)
INSTALLKERNEL= ${_kernel}
.endif
.endif
.endfor

${WMAKE_TGTS:N_worldtmp:Nbuild${libcompat}} ${.ALLTARGETS:M_*:N_worldtmp}: .MAKE .PHONY

#
# buildkernel
#
# Builds all kernels defined by BUILDKERNELS.
#
buildkernel: .MAKE .PHONY
.if empty(BUILDKERNELS:Ndummy)
	@echo "ERROR: Missing kernel configuration file(s) (${KERNCONF})."; \
	false
.endif
	@echo
.for _kernel in ${BUILDKERNELS:Ndummy}
	@echo "--------------------------------------------------------------"
	@echo ">>> Kernel build for ${_kernel} started on `LC_ALL=C date`"
	@echo "--------------------------------------------------------------"
	@echo "===> ${_kernel}"
	mkdir -p ${KRNLOBJDIR}
.if !defined(NO_KERNELCONFIG)
	@echo
	@echo "--------------------------------------------------------------"
	@echo ">>> stage 1: configuring the kernel"
	@echo "--------------------------------------------------------------"
	cd ${KRNLCONFDIR}; \
		PATH=${TMPPATH} \
		    config ${CONFIGARGS} -d ${KRNLOBJDIR}/${_kernel} \
			-I '${KERNCONFDIR}' '${KERNCONFDIR}/${_kernel}'
.endif
.if !defined(NO_CLEAN) && !defined(NO_KERNELCLEAN)
	@echo
	@echo "--------------------------------------------------------------"
	@echo ">>> stage 2.1: cleaning up the object tree"
	@echo "--------------------------------------------------------------"
	${_+_}cd ${KRNLOBJDIR}/${_kernel}; ${KMAKE} ${CLEANDIR}
.endif
.if !defined(NO_KERNELOBJ)
	@echo
	@echo "--------------------------------------------------------------"
	@echo ">>> stage 2.2: rebuilding the object tree"
	@echo "--------------------------------------------------------------"
	${_+_}cd ${KRNLOBJDIR}/${_kernel}; ${KMAKE} obj
.endif
	@echo
	@echo "--------------------------------------------------------------"
	@echo ">>> stage 2.3: build tools"
	@echo "--------------------------------------------------------------"
	${_+_}cd ${.CURDIR}; ${KTMAKE} kernel-tools
	@echo
	@echo "--------------------------------------------------------------"
	@echo ">>> stage 3.1: building everything"
	@echo "--------------------------------------------------------------"
	${_+_}cd ${KRNLOBJDIR}/${_kernel}; ${KMAKE} all -DNO_MODULES_OBJ
	@echo "--------------------------------------------------------------"
	@echo ">>> Kernel build for ${_kernel} completed on `LC_ALL=C date`"
	@echo "--------------------------------------------------------------"
.endfor

NO_INSTALLEXTRAKERNELS?=	yes

#
# installkernel, etc.
#
# Install the kernel defined by INSTALLKERNEL
#
installkernel installkernel.debug \
reinstallkernel reinstallkernel.debug: _installcheck_kernel .PHONY
.if !defined(NO_INSTALLKERNEL)
.if empty(INSTALLKERNEL)
	@echo "ERROR: No kernel \"${KERNCONF}\" to install."; \
	false
.endif
	@echo "--------------------------------------------------------------"
	@echo ">>> Installing kernel ${INSTALLKERNEL}"
	@echo "--------------------------------------------------------------"
	cd ${KRNLOBJDIR}/${INSTALLKERNEL}; \
	    ${CROSSENV} PATH=${TMPPATH} \
	    ${MAKE} ${IMAKE_INSTALL} KERNEL=${INSTKERNNAME} ${.TARGET:S/kernel//}
.endif
.if ${BUILDKERNELS:[#]} > 1 && ${NO_INSTALLEXTRAKERNELS} != "yes"
.for _kernel in ${BUILDKERNELS:[2..-1]}
	@echo "--------------------------------------------------------------"
	@echo ">>> Installing kernel ${_kernel}"
	@echo "--------------------------------------------------------------"
	cd ${KRNLOBJDIR}/${_kernel}; \
	    ${CROSSENV} PATH=${TMPPATH} \
	    ${MAKE} ${IMAKE_INSTALL} KERNEL=${INSTKERNNAME}.${_kernel} ${.TARGET:S/kernel//}
.endfor
.endif

distributekernel distributekernel.debug: .PHONY
.if !defined(NO_INSTALLKERNEL)
.if empty(INSTALLKERNEL)
	@echo "ERROR: No kernel \"${KERNCONF}\" to install."; \
	false
.endif
	mkdir -p ${DESTDIR}/${DISTDIR}
.if defined(NO_ROOT)
	@echo "#${MTREE_MAGIC}" > ${DESTDIR}/${DISTDIR}/kernel.premeta
.endif
	cd ${KRNLOBJDIR}/${INSTALLKERNEL}; \
	    ${IMAKEENV} ${IMAKE_INSTALL:S/METALOG/kernel.premeta/} \
	    ${IMAKE_MTREE} PATH=${TMPPATH} ${MAKE} KERNEL=${INSTKERNNAME} \
	    DESTDIR=${INSTALL_DDIR}/kernel \
	    ${.TARGET:S/distributekernel/install/}
.if defined(NO_ROOT)
	@sed -e 's|^./kernel|.|' ${DESTDIR}/${DISTDIR}/kernel.premeta > \
	    ${DESTDIR}/${DISTDIR}/kernel.meta
.endif
.endif
.if ${BUILDKERNELS:[#]} > 1 && ${NO_INSTALLEXTRAKERNELS} != "yes"
.for _kernel in ${BUILDKERNELS:[2..-1]}
.if defined(NO_ROOT)
	@echo "#${MTREE_MAGIC}" > ${DESTDIR}/${DISTDIR}/kernel.${_kernel}.premeta
.endif
	cd ${KRNLOBJDIR}/${_kernel}; \
	    ${IMAKEENV} ${IMAKE_INSTALL:S/METALOG/kernel.${_kernel}.premeta/} \
	    ${IMAKE_MTREE} PATH=${TMPPATH} ${MAKE} \
	    KERNEL=${INSTKERNNAME}.${_kernel} \
	    DESTDIR=${INSTALL_DDIR}/kernel.${_kernel} \
	    ${.TARGET:S/distributekernel/install/}
.if defined(NO_ROOT)
	@sed -e "s|^./kernel.${_kernel}|.|" \
	    ${DESTDIR}/${DISTDIR}/kernel.${_kernel}.premeta > \
	    ${DESTDIR}/${DISTDIR}/kernel.${_kernel}.meta
.endif
.endfor
.endif

packagekernel: .PHONY
.if defined(NO_ROOT)
.if !defined(NO_INSTALLKERNEL)
	cd ${DESTDIR}/${DISTDIR}/kernel; \
	    tar cvf - --exclude '*.debug' \
	    @${DESTDIR}/${DISTDIR}/kernel.meta | \
	    ${XZ_CMD} > ${PACKAGEDIR}/kernel.txz
.endif
	cd ${DESTDIR}/${DISTDIR}/kernel; \
	    tar cvf - --include '*/*/*.debug' \
	    @${DESTDIR}/${DISTDIR}/kernel.meta | \
	    ${XZ_CMD} > ${DESTDIR}/${DISTDIR}/kernel-dbg.txz
.if ${BUILDKERNELS:[#]} > 1 && ${NO_INSTALLEXTRAKERNELS} != "yes"
.for _kernel in ${BUILDKERNELS:[2..-1]}
	cd ${DESTDIR}/${DISTDIR}/kernel.${_kernel}; \
	    tar cvf - --exclude '*.debug' \
	    @${DESTDIR}/${DISTDIR}/kernel.${_kernel}.meta | \
	    ${XZ_CMD} > ${PACKAGEDIR}/kernel.${_kernel}.txz
	cd ${DESTDIR}/${DISTDIR}/kernel.${_kernel}; \
	    tar cvf - --include '*/*/*.debug' \
	    @${DESTDIR}/${DISTDIR}/kernel.${_kernel}.meta | \
	    ${XZ_CMD} > ${DESTDIR}/${DISTDIR}/kernel.${_kernel}-dbg.txz
.endfor
.endif
.else
.if !defined(NO_INSTALLKERNEL)
	cd ${DESTDIR}/${DISTDIR}/kernel; \
	    tar cvf - --exclude '*.debug' . | \
	    ${XZ_CMD} > ${PACKAGEDIR}/kernel.txz
.endif
	cd ${DESTDIR}/${DISTDIR}/kernel; \
	    tar cvf - --include '*/*/*.debug' $$(eval find .) | \
	    ${XZ_CMD} > ${DESTDIR}/${DISTDIR}/kernel-dbg.txz
.if ${BUILDKERNELS:[#]} > 1 && ${NO_INSTALLEXTRAKERNELS} != "yes"
.for _kernel in ${BUILDKERNELS:[2..-1]}
	cd ${DESTDIR}/${DISTDIR}/kernel.${_kernel}; \
	    tar cvf - --exclude '*.debug' . | \
	    ${XZ_CMD} > ${PACKAGEDIR}/kernel.${_kernel}.txz
	cd ${DESTDIR}/${DISTDIR}/kernel.${_kernel}; \
	    tar cvf - --include '*/*/*.debug' $$(eval find .) | \
	    ${XZ_CMD} > ${DESTDIR}/${DISTDIR}/kernel.${_kernel}-dbg.txz
.endfor
.endif
.endif

stagekernel: .PHONY
	${_+_}${MAKE} -C ${.CURDIR} ${.MAKEFLAGS} distributekernel

PORTSDIR?=	/usr/ports
WSTAGEDIR?=	${MAKEOBJDIRPREFIX}${.CURDIR}/${TARGET}.${TARGET_ARCH}/worldstage
KSTAGEDIR?=	${MAKEOBJDIRPREFIX}${.CURDIR}/${TARGET}.${TARGET_ARCH}/kernelstage
REPODIR?=	${MAKEOBJDIRPREFIX}${.CURDIR}/repo
PKGSIGNKEY?=	# empty

.ORDER:		stage-packages create-packages
.ORDER:		create-packages create-world-packages
.ORDER:		create-packages create-kernel-packages
.ORDER:		create-packages sign-packages

_pkgbootstrap: .PHONY
.if !exists(${LOCALBASE}/sbin/pkg)
	@env ASSUME_ALWAYS_YES=YES pkg bootstrap
.endif

packages: .PHONY
	${_+_}${MAKE} -C ${.CURDIR} PKG_VERSION=${PKG_VERSION} real-packages

package-pkg: .PHONY
	rm -rf /tmp/ports.${TARGET} || :
	env ${WMAKEENV:Q} SRCDIR=${.CURDIR} PORTSDIR=${PORTSDIR} REVISION=${_REVISION} \
		PKG_VERSION=${PKG_VERSION} REPODIR=${REPODIR} WSTAGEDIR=${WSTAGEDIR} \
		sh ${.CURDIR}/release/scripts/make-pkg-package.sh

real-packages:	stage-packages create-packages sign-packages .PHONY

stage-packages: .PHONY
	@mkdir -p ${REPODIR} ${WSTAGEDIR} ${KSTAGEDIR}
	${_+_}@cd ${.CURDIR}; \
		${MAKE} DESTDIR=${WSTAGEDIR} -DNO_ROOT -B stageworld ; \
		${MAKE} DESTDIR=${KSTAGEDIR} -DNO_ROOT -B stagekernel

create-packages:	_pkgbootstrap .PHONY
	@mkdir -p ${REPODIR}
	${_+_}@cd ${.CURDIR}; \
		${MAKE} DESTDIR=${WSTAGEDIR} \
			PKG_VERSION=${PKG_VERSION} create-world-packages ; \
		${MAKE} DESTDIR=${KSTAGEDIR} \
			PKG_VERSION=${PKG_VERSION} DISTDIR=kernel \
			create-kernel-packages

create-world-packages:	_pkgbootstrap .PHONY
	@rm -f ${WSTAGEDIR}/*.plist 2>/dev/null || :
	@cd ${WSTAGEDIR} ; \
		awk -f ${SRCDIR}/release/scripts/mtree-to-plist.awk \
		${WSTAGEDIR}/METALOG
	@for plist in ${WSTAGEDIR}/*.plist; do \
		plist=$${plist##*/} ; \
		pkgname=$${plist%.plist} ; \
		sh ${SRCDIR}/release/packages/generate-ucl.sh -o $${pkgname} \
			-s ${SRCDIR} -u ${WSTAGEDIR}/$${pkgname}.ucl ; \
	done
	@for plist in ${WSTAGEDIR}/*.plist; do \
		plist=$${plist##*/} ; \
		pkgname=$${plist%.plist} ; \
		awk -F\" ' \
			/^name/ { printf("===> Creating %s-", $$2); next } \
			/^version/ { print $$2; next } \
			' ${WSTAGEDIR}/$${pkgname}.ucl ; \
		pkg -o ABI_FILE=${WSTAGEDIR}/bin/sh -o ALLOW_BASE_SHLIBS=yes \
			create -M ${WSTAGEDIR}/$${pkgname}.ucl \
			-p ${WSTAGEDIR}/$${pkgname}.plist \
			-r ${WSTAGEDIR} \
			-o ${REPODIR}/$$(pkg -o ABI_FILE=${WSTAGEDIR}/bin/sh config ABI)/${PKG_VERSION} ; \
	done

create-kernel-packages:	_pkgbootstrap .PHONY
.if exists(${KSTAGEDIR}/kernel.meta)
.for flavor in "" -debug
	@cd ${KSTAGEDIR}/${DISTDIR} ; \
	awk -f ${SRCDIR}/release/scripts/mtree-to-plist.awk \
		-v kernel=yes -v _kernconf=${INSTALLKERNEL} \
		${KSTAGEDIR}/kernel.meta ; \
	cap_arg=`cd ${SRCDIR}/etc ; ${MAKE} -VCAP_MKDB_ENDIAN` ; \
	pwd_arg=`cd ${SRCDIR}/etc ; ${MAKE} -VPWD_MKDB_ENDIAN` ; \
	sed -e "s/%VERSION%/${PKG_VERSION}/" \
		-e "s/%PKGNAME%/kernel-${INSTALLKERNEL:tl}${flavor}/" \
		-e "s/%COMMENT%/FreeBSD ${INSTALLKERNEL} kernel ${flavor}/" \
		-e "s/%DESC%/FreeBSD ${INSTALLKERNEL} kernel ${flavor}/" \
		-e "s/%CAP_MKDB_ENDIAN%/$${cap_arg}/g" \
		-e "s/%PWD_MKDB_ENDIAN%/$${pwd_arg}/g" \
		${SRCDIR}/release/packages/kernel.ucl \
		> ${KSTAGEDIR}/${DISTDIR}/kernel.${INSTALLKERNEL}${flavor}.ucl ; \
	awk -F\" ' \
		/name/ { printf("===> Creating %s-", $$2); next } \
		/version/ {print $$2; next } ' \
		${KSTAGEDIR}/${DISTDIR}/kernel.${INSTALLKERNEL}${flavor}.ucl ; \
	pkg -o ABI_FILE=${WSTAGEDIR}/bin/sh -o ALLOW_BASE_SHLIBS=yes \
		create -M ${KSTAGEDIR}/${DISTDIR}/kernel.${INSTALLKERNEL}${flavor}.ucl \
		-p ${KSTAGEDIR}/${DISTDIR}/kernel.${INSTALLKERNEL}${flavor}.plist \
		-r ${KSTAGEDIR}/${DISTDIR} \
		-o ${REPODIR}/$$(pkg -o ABI_FILE=${WSTAGEDIR}/bin/sh config ABI)/${PKG_VERSION}
.endfor
.endif
.if ${BUILDKERNELS:[#]} > 1 && ${NO_INSTALLEXTRAKERNELS} != "yes"
.for _kernel in ${BUILDKERNELS:[2..-1]}
.if exists(${KSTAGEDIR}/kernel.${_kernel}.meta)
.for flavor in "" -debug
	@cd ${KSTAGEDIR}/kernel.${_kernel} ; \
	awk -f ${SRCDIR}/release/scripts/mtree-to-plist.awk \
		-v kernel=yes -v _kernconf=${_kernel} \
		${KSTAGEDIR}/kernel.${_kernel}.meta ; \
	cap_arg=`cd ${SRCDIR}/etc ; ${MAKE} -VCAP_MKDB_ENDIAN` ; \
	pwd_arg=`cd ${SRCDIR}/etc ; ${MAKE} -VPWD_MKDB_ENDIAN` ; \
	sed -e "s/%VERSION%/${PKG_VERSION}/" \
		-e "s/%PKGNAME%/kernel-${_kernel:tl}${flavor}/" \
		-e "s/%COMMENT%/FreeBSD ${_kernel} kernel ${flavor}/" \
		-e "s/%DESC%/FreeBSD ${_kernel} kernel ${flavor}/" \
		-e "s/%CAP_MKDB_ENDIAN%/$${cap_arg}/g" \
		-e "s/%PWD_MKDB_ENDIAN%/$${pwd_arg}/g" \
		${SRCDIR}/release/packages/kernel.ucl \
		> ${KSTAGEDIR}/kernel.${_kernel}/kernel.${_kernel}${flavor}.ucl ; \
	awk -F\" ' \
		/name/ { printf("===> Creating %s-", $$2); next } \
		/version/ {print $$2; next } ' \
		${KSTAGEDIR}/kernel.${_kernel}/kernel.${_kernel}${flavor}.ucl ; \
	pkg -o ABI_FILE=${WSTAGEDIR}/bin/sh -o ALLOW_BASE_SHLIBS=yes \
		create -M ${KSTAGEDIR}/kernel.${_kernel}/kernel.${_kernel}${flavor}.ucl \
		-p ${KSTAGEDIR}/kernel.${_kernel}/kernel.${_kernel}${flavor}.plist \
		-r ${KSTAGEDIR}/kernel.${_kernel} \
		-o ${REPODIR}/$$(pkg -o ABI_FILE=${WSTAGEDIR}/bin/sh config ABI)/${PKG_VERSION}
.endfor
.endif
.endfor
.endif

sign-packages:	_pkgbootstrap .PHONY
	@[ -L "${REPODIR}/$$(pkg -o ABI_FILE=${WSTAGEDIR}/bin/sh config ABI)/latest" ] && \
		unlink ${REPODIR}/$$(pkg -o ABI_FILE=${WSTAGEDIR}/bin/sh config ABI)/latest ; \
	pkg -o ABI_FILE=${WSTAGEDIR}/bin/sh repo \
		-o ${REPODIR}/$$(pkg -o ABI_FILE=${WSTAGEDIR}/bin/sh config ABI)/${PKG_VERSION} \
		${REPODIR}/$$(pkg -o ABI_FILE=${WSTAGEDIR}/bin/sh config ABI)/${PKG_VERSION} \
		${PKGSIGNKEY} ; \
	ln -s ${REPODIR}/$$(pkg -o ABI_FILE=${WSTAGEDIR}/bin/sh config ABI)/${PKG_VERSION} \
		${REPODIR}/$$(pkg -o ABI_FILE=${WSTAGEDIR}/bin/sh config ABI)/latest

#
#
# checkworld
#
# Run test suite on installed world.
#
checkworld: .PHONY
	@if [ ! -x ${LOCALBASE}/bin/kyua ]; then \
		echo "You need kyua (devel/kyua) to run the test suite." | /usr/bin/fmt; \
		exit 1; \
	fi
	${_+_}${LOCALBASE}/bin/kyua test -k ${TESTSBASE}/Kyuafile

#
#
# doxygen
#
# Build the API documentation with doxygen
#
doxygen: .PHONY
	@if [ ! -x ${LOCALBASE}/bin/doxygen ]; then \
		echo "You need doxygen (devel/doxygen) to generate the API documentation of the kernel." | /usr/bin/fmt; \
		exit 1; \
	fi
	${_+_}cd ${.CURDIR}/tools/kerneldoc/subsys; ${MAKE} obj all

#
# update
#
# Update the source tree(s), by running svn/svnup to update to the
# latest copy.
#
update: .PHONY
.if defined(SVN_UPDATE)
	@echo "--------------------------------------------------------------"
	@echo ">>> Updating ${.CURDIR} using Subversion"
	@echo "--------------------------------------------------------------"
	@(cd ${.CURDIR}; ${SVN} update ${SVNFLAGS})
.endif

#
# ------------------------------------------------------------------------
#
# From here onwards are utility targets used by the 'make world' and
# related targets.  If your 'world' breaks, you may like to try to fix
# the problem and manually run the following targets to attempt to
# complete the build.  Beware, this is *not* guaranteed to work, you
# need to have a pretty good grip on the current state of the system
# to attempt to manually finish it.  If in doubt, 'make world' again.
#

#
# legacy: Build compatibility shims for the next three targets. This is a
# minimal set of tools and shims necessary to compensate for older systems
# which don't have the APIs required by the targets built in bootstrap-tools,
# build-tools or cross-tools.
#

# ELF Tool Chain libraries are needed for ELF tools and dtrace tools.
# r296685 fix cross-endian objcopy
.if ${BOOTSTRAPPING} < 1100102
_elftoolchain_libs= lib/libelf lib/libdwarf
.endif

legacy: .PHONY
.if ${BOOTSTRAPPING} < ${MINIMUM_SUPPORTED_OSREL} && ${BOOTSTRAPPING} != 0
	@echo "ERROR: Source upgrades from versions prior to ${MINIMUM_SUPPORTED_REL} are not supported."; \
	false
.endif
.for _tool in tools/build ${_elftoolchain_libs}
	${_+_}@${ECHODIR} "===> ${_tool} (obj,includes,all,install)"; \
	    cd ${.CURDIR}/${_tool}; \
	    ${MAKE} DIRPRFX=${_tool}/ obj; \
	    ${MAKE} DIRPRFX=${_tool}/ DESTDIR=${MAKEOBJDIRPREFIX}/legacy includes; \
	    ${MAKE} DIRPRFX=${_tool}/ MK_INCLUDES=no all; \
	    ${MAKE} DIRPRFX=${_tool}/ MK_INCLUDES=no \
	        DESTDIR=${MAKEOBJDIRPREFIX}/legacy install
.endfor

#
# bootstrap-tools: Build tools needed for compatibility. These are binaries that
# are built to build other binaries in the system. However, the focus of these
# binaries is usually quite narrow. Bootstrap tools use the host's compiler and
# libraries, augmented by -legacy.
#
_bt=		_bootstrap-tools

.if ${MK_GAMES} != "no"
_strfile=	usr.bin/fortune/strfile
.endif

.if ${MK_GCC} != "no" && ${MK_CXX} != "no"
_gperf=		gnu/usr.bin/gperf
.endif

.if ${MK_GROFF} != "no"
_groff=		gnu/usr.bin/groff \
		usr.bin/soelim
.endif

.if ${MK_VT} != "no"
_vtfontcvt=	usr.bin/vtfontcvt
.endif

.if ${BOOTSTRAPPING} < 900002
_sed=		usr.bin/sed
.endif

.if ${BOOTSTRAPPING} < 1000033
_libopenbsd=	lib/libopenbsd
_m4=		usr.bin/m4
_lex=		usr.bin/lex

${_bt}-usr.bin/m4: ${_bt}-lib/libopenbsd
${_bt}-usr.bin/lex: ${_bt}-usr.bin/m4
.endif

.if ${BOOTSTRAPPING} < 1000026
_nmtree=	lib/libnetbsd \
		usr.sbin/nmtree

${_bt}-usr.sbin/nmtree: ${_bt}-lib/libnetbsd
.endif

.if ${BOOTSTRAPPING} < 1000027
_cat=		bin/cat
.endif

# r264059 support for status=
.if ${BOOTSTRAPPING} < 1100017
_dd=		bin/dd
.endif

# r277259 crunchide: Correct 64-bit section header offset
# r281674 crunchide: always include both 32- and 64-bit ELF support
.if ${BOOTSTRAPPING} < 1100078
_crunchide=	usr.sbin/crunch/crunchide
.endif

# r285986 crunchen: use STRIPBIN rather than STRIP
# 1100113: Support MK_AUTO_OBJ
.if ${BOOTSTRAPPING} < 1100078 || \
    (${MK_AUTO_OBJ} == "yes" && ${BOOTSTRAPPING} < 1100114)
_crunchgen=	usr.sbin/crunch/crunchgen
.endif

.if ${BOOTSTRAPPING} >= 900040 && ${BOOTSTRAPPING} < 900041
_awk=		usr.bin/awk
.endif

# r296926 -P keymap search path, MFC to stable/10 in r298297
.if ${BOOTSTRAPPING} < 1003501 || \
	(${BOOTSTRAPPING} >= 1100000 && ${BOOTSTRAPPING} < 1100103)
_kbdcontrol=	usr.sbin/kbdcontrol
.endif

_yacc=		lib/liby \
		usr.bin/yacc

${_bt}-usr.bin/yacc: ${_bt}-lib/liby

.if ${MK_BSNMP} != "no"
_gensnmptree=	usr.sbin/bsnmpd/gensnmptree
.endif

# We need to build tblgen when we're building clang either as
# the bootstrap compiler, or as the part of the normal build.
.if ${MK_CLANG_BOOTSTRAP} != "no" || ${MK_CLANG} != "no"
_clang_tblgen= \
	lib/clang/libllvmsupport \
	lib/clang/libllvmtablegen \
	usr.bin/clang/llvm-tblgen \
	usr.bin/clang/clang-tblgen

${_bt}-usr.bin/clang/clang-tblgen: ${_bt}-lib/clang/libllvmtablegen ${_bt}-lib/clang/libllvmsupport
${_bt}-usr.bin/clang/llvm-tblgen: ${_bt}-lib/clang/libllvmtablegen ${_bt}-lib/clang/libllvmsupport
.endif

# Default to building the GPL DTC, but build the BSDL one if users explicitly
# request it.
_dtc= usr.bin/dtc
.if ${MK_GPL_DTC} != "no"
_dtc= gnu/usr.bin/dtc
.endif

.if ${MK_KERBEROS} != "no"
_kerberos5_bootstrap_tools= \
	kerberos5/tools/make-roken \
	kerberos5/lib/libroken \
	kerberos5/lib/libvers \
	kerberos5/tools/asn1_compile \
	kerberos5/tools/slc \
	usr.bin/compile_et

.ORDER: ${_kerberos5_bootstrap_tools:C/^/${_bt}-/g}
.endif

# r283777 makewhatis(1) replaced with mandoc version which builds a database.
.if ${MK_MANDOCDB} != "no" && ${BOOTSTRAPPING} < 1100075
_libopenbsd?=	lib/libopenbsd
_makewhatis=	lib/libsqlite3 \
		usr.bin/mandoc
${_bt}-usr.bin/mandoc: ${_bt}-lib/libopenbsd ${_bt}-lib/libsqlite3
.endif

bootstrap-tools: .PHONY

#	Please document (add comment) why something is in 'bootstrap-tools'.
#	Try to bound the building of the bootstrap-tool to just the
#	FreeBSD versions that need the tool built at this stage of the build.
.for _tool in \
    ${_clang_tblgen} \
    ${_kerberos5_bootstrap_tools} \
    ${_strfile} \
    ${_gperf} \
    ${_groff} \
    ${_dtc} \
    ${_awk} \
    usr.bin/brandelf \
    ${_cat} \
    ${_dd} \
    ${_kbdcontrol} \
    usr.bin/lorder \
    ${_libopenbsd} \
    ${_makewhatis} \
    usr.bin/rpcgen \
    ${_sed} \
    ${_yacc} \
    ${_m4} \
    ${_lex} \
    usr.bin/xinstall \
    ${_gensnmptree} \
    usr.sbin/config \
    ${_crunchide} \
    ${_crunchgen} \
    ${_nmtree} \
    ${_vtfontcvt} \
    usr.bin/localedef
${_bt}-${_tool}: .PHONY .MAKE
	${_+_}@${ECHODIR} "===> ${_tool} (obj,all,install)"; \
		cd ${.CURDIR}/${_tool}; \
		${MAKE} DIRPRFX=${_tool}/ obj; \
		${MAKE} DIRPRFX=${_tool}/ all; \
		${MAKE} DIRPRFX=${_tool}/ DESTDIR=${MAKEOBJDIRPREFIX}/legacy install

bootstrap-tools: ${_bt}-${_tool}
.endfor

#
# build-tools: Build special purpose build tools
#
.if !defined(NO_SHARE)
_share=	share/syscons/scrnmaps
.endif

.if ${MK_GCC} != "no"
_gcc_tools= gnu/usr.bin/cc/cc_tools
.endif

.if ${MK_RESCUE} != "no"
# rescue includes programs that have build-tools targets
_rescue=rescue/rescue
.endif

.for _tool in \
    bin/csh \
    bin/sh \
    ${LOCAL_TOOL_DIRS} \
    lib/ncurses/ncurses \
    lib/ncurses/ncursesw \
    ${_rescue} \
    ${_share} \
    usr.bin/awk \
    lib/libmagic \
    usr.bin/mkesdb_static \
    usr.bin/mkcsmapper_static \
    usr.bin/vi/catalog
build-tools_${_tool}: .PHONY
	${_+_}@${ECHODIR} "===> ${_tool} (obj,build-tools)"; \
		cd ${.CURDIR}/${_tool}; \
		${MAKE} DIRPRFX=${_tool}/ obj; \
		${MAKE} DIRPRFX=${_tool}/ build-tools
build-tools: build-tools_${_tool}
.endfor
.for _tool in \
    ${_gcc_tools}
build-tools_${_tool}: .PHONY
	${_+_}@${ECHODIR} "===> ${_tool} (obj,all)"; \
		cd ${.CURDIR}/${_tool}; \
		${MAKE} DIRPRFX=${_tool}/ obj; \
		${MAKE} DIRPRFX=${_tool}/ all
build-tools: build-tools_${_tool}
.endfor

#
# kernel-tools: Build kernel-building tools
#
kernel-tools: .PHONY
	mkdir -p ${MAKEOBJDIRPREFIX}/usr
	mtree -deU -f ${.CURDIR}/etc/mtree/BSD.usr.dist \
	    -p ${MAKEOBJDIRPREFIX}/usr >/dev/null

#
# cross-tools: All the tools needed to build the rest of the system after
# we get done with the earlier stages. It is the last set of tools needed
# to begin building the target binaries.
#
.if ${TARGET_ARCH} != ${MACHINE_ARCH}
.if ${TARGET_ARCH} == "amd64" || ${TARGET_ARCH} == "i386"
_btxld=		usr.sbin/btxld
.endif
.if ${TARGET_ARCH} == "mips64"
_cheritest=	lib/libxo \
		bin/cheritest \
		bin/cheriabitest
.endif
.endif

# Rebuild ctfconvert and ctfmerge to avoid difficult-to-diagnose failures
# resulting from missing bug fixes or ELF Toolchain updates.
.if ${MK_CDDL} != "no"
_dtrace_tools= cddl/lib/libctf cddl/usr.bin/ctfconvert \
    cddl/usr.bin/ctfmerge
.endif

# If we're given an XAS, don't build binutils.
.if ${XAS:M/*} == ""
.if ${MK_BINUTILS_BOOTSTRAP} != "no"
_binutils=	gnu/usr.bin/binutils
.endif
.if ${MK_ELFTOOLCHAIN_BOOTSTRAP} != "no"
_elftctools=	lib/libelftc \
		lib/libpe \
		usr.bin/elfcopy \
		usr.bin/nm \
		usr.bin/size \
		usr.bin/strings
# These are not required by the build, but can be useful for developers who
# cross-build on a FreeBSD 10 host:
_elftctools+=	usr.bin/addr2line
.endif
.elif ${TARGET_ARCH} != ${MACHINE_ARCH} && ${MK_ELFTOOLCHAIN_BOOTSTRAP} != "no"
# If cross-building with an external binutils we still need to build strip for
# the target (for at least crunchide).
_elftctools=	lib/libelftc \
		lib/libpe \
		usr.bin/elfcopy
.endif

.if ${MK_CROSS_COMPILER} != "no"
.if ${MK_CLANG_BOOTSTRAP} != "no"
_clang=		usr.bin/clang
_clang_libs=	lib/clang
.endif
.if ${MK_GCC_BOOTSTRAP} != "no"
_cc=		gnu/usr.bin/cc
.endif
.endif
.if ${MK_USB} != "no"
_usb_tools=	usr.bin/sysinit
.endif

cross-tools: .MAKE .PHONY
.for _tool in \
<<<<<<< HEAD
    ${_cheritest} \
=======
    ${LOCAL_XTOOL_DIRS} \
>>>>>>> 94dfa3df
    ${_clang_libs} \
    ${_clang} \
    ${_binutils} \
    ${_elftctools} \
    ${_dtrace_tools} \
    ${_cc} \
    ${_btxld} \
    ${_usb_tools}
	${_+_}@${ECHODIR} "===> ${_tool} (obj,all,install)"; \
		cd ${.CURDIR}/${_tool}; \
		${MAKE} DIRPRFX=${_tool}/ obj; \
		${MAKE} DIRPRFX=${_tool}/ all; \
		${MAKE} DIRPRFX=${_tool}/ DESTDIR=${MAKEOBJDIRPREFIX} install
.endfor

NXBDESTDIR=	${OBJTREE}/nxb-bin
NXBENV=		MAKEOBJDIRPREFIX=${OBJTREE}/nxb \
		INSTALL="sh ${.CURDIR}/tools/install.sh" \
		PATH=${PATH}:${OBJTREE}/gperf_for_gcc/usr/bin
NXBMAKE=	${NXBENV} ${MAKE} \
		LLVM_TBLGEN=${NXBDESTDIR}/usr/bin/llvm-tblgen \
		CLANG_TBLGEN=${NXBDESTDIR}/usr/bin/clang-tblgen \
		MACHINE=${TARGET} MACHINE_ARCH=${TARGET_ARCH} \
		MK_GDB=no MK_TESTS=no \
		SSP_CFLAGS= \
		MK_HTML=no NO_LINT=yes MK_MAN=no \
		-DNO_PIC MK_PROFILE=no -DNO_SHARED \
		-DNO_CPU_CFLAGS MK_WARNS=no MK_CTF=no \
		MK_CLANG_EXTRAS=no MK_CLANG_FULL=no \
		MK_LLDB=no MK_DEBUG_FILES=no

# native-xtools is the current target for qemu-user cross builds of ports
# via poudriere and the imgact_binmisc kernel module.
# For non-clang enabled targets that are still using the in tree gcc
# we must build a gperf binary for one instance of its Makefiles.  On
# clang-enabled systems, the gperf binary is obsolete.
native-xtools: .PHONY
.if ${MK_GCC_BOOTSTRAP} != "no"
	mkdir -p ${OBJTREE}/gperf_for_gcc/usr/bin
	${_+_}@${ECHODIR} "===> ${_gperf} (obj,all,install)"; \
	cd ${.CURDIR}/${_gperf}; \
	${NXBMAKE} DIRPRFX=${_gperf}/ obj; \
	${NXBMAKE} DIRPRFX=${_gperf}/ all; \
	${NXBMAKE} DIRPRFX=${_gperf}/ DESTDIR=${OBJTREE}/gperf_for_gcc install
.endif
	mkdir -p ${NXBDESTDIR}/bin ${NXBDESTDIR}/sbin ${NXBDESTDIR}/usr
	mtree -deU -f ${.CURDIR}/etc/mtree/BSD.usr.dist \
	    -p ${NXBDESTDIR}/usr >/dev/null
	mtree -deU -f ${.CURDIR}/etc/mtree/BSD.include.dist \
	    -p ${NXBDESTDIR}/usr/include >/dev/null
.if ${MK_DEBUG_FILES} != "no"
	mtree -deU -f ${.CURDIR}/etc/mtree/BSD.debug.dist \
	    -p ${NXBDESTDIR}/usr/lib >/dev/null
.endif
.for _tool in \
    bin/cat \
    bin/chmod \
    bin/cp \
    bin/csh \
    bin/echo \
    bin/expr \
    bin/hostname \
    bin/ln \
    bin/ls \
    bin/mkdir \
    bin/mv \
    bin/ps \
    bin/realpath \
    bin/rm \
    bin/rmdir \
    bin/sh \
    bin/sleep \
    ${_clang_tblgen} \
    usr.bin/ar \
    ${_binutils} \
    ${_elftctools} \
    ${_cc} \
    ${_gcc_tools} \
    ${_clang_libs} \
    ${_clang} \
    sbin/md5 \
    sbin/sysctl \
    gnu/usr.bin/diff \
    usr.bin/awk \
    usr.bin/basename \
    usr.bin/bmake \
    usr.bin/bzip2 \
    usr.bin/cmp \
    usr.bin/dirname \
    usr.bin/env \
    usr.bin/fetch \
    usr.bin/find \
    usr.bin/grep \
    usr.bin/gzip \
    usr.bin/id \
    usr.bin/lex \
    usr.bin/lorder \
    usr.bin/mktemp \
    usr.bin/mt \
    usr.bin/patch \
    usr.bin/sed \
    usr.bin/sort \
    usr.bin/tar \
    usr.bin/touch \
    usr.bin/tr \
    usr.bin/true \
    usr.bin/uniq \
    usr.bin/unzip \
    usr.bin/xargs \
    usr.bin/xinstall \
    usr.bin/xz \
    usr.bin/yacc \
    usr.sbin/chown
	${_+_}@${ECHODIR} "===> ${_tool} (obj,all,install)"; \
		cd ${.CURDIR}/${_tool}; \
		${NXBMAKE} DIRPRFX=${_tool}/ obj; \
		${NXBMAKE} DIRPRFX=${_tool}/ all; \
		${NXBMAKE} DIRPRFX=${_tool}/ DESTDIR=${NXBDESTDIR} install
.endfor

#
# hierarchy - ensure that all the needed directories are present
#
hierarchy hier: .MAKE .PHONY
	${_+_}cd ${.CURDIR}/etc; ${HMAKE} distrib-dirs

#
# libraries - build all libraries, and install them under ${DESTDIR}.
#
# The list of libraries with dependents (${_prebuild_libs}) and their
# interdependencies (__L) are built automatically by the
# ${.CURDIR}/tools/make_libdeps.sh script.
#
libraries: .MAKE .PHONY
	${_+_}cd ${.CURDIR}; \
	    ${MAKE} -f Makefile.inc1 _prereq_libs; \
	    ${MAKE} -f Makefile.inc1 _startup_libs; \
	    ${MAKE} -f Makefile.inc1 _prebuild_libs; \
	    ${MAKE} -f Makefile.inc1 _generic_libs

#
# static libgcc.a prerequisite for shared libc
#
_prereq_libs= gnu/lib/libssp/libssp_nonshared gnu/lib/libgcc lib/libcompiler_rt

# These dependencies are not automatically generated:
#
# gnu/lib/csu, gnu/lib/libgcc, lib/csu and lib/libc must be built before
# all shared libraries for ELF.
#
_startup_libs=	gnu/lib/csu
_startup_libs+=	lib/csu
.if ${MK_CHERI} != "no"
_startup_libs+= lib/libc_cheri
.endif
_startup_libs+=	gnu/lib/libgcc
_startup_libs+=	lib/libcompiler_rt
_startup_libs+=	lib/libc
_startup_libs+=	lib/libc_nonshared
.if ${MK_LIBCPLUSPLUS} != "no"
_startup_libs+=	lib/libcxxrt
.endif

gnu/lib/libgcc__L: lib/libc__L
gnu/lib/libgcc__L: lib/libc_nonshared__L
.if ${MK_LIBCPLUSPLUS} != "no"
lib/libcxxrt__L: gnu/lib/libgcc__L
.endif

_prebuild_libs=	${_kerberos5_lib_libasn1} \
		${_kerberos5_lib_libhdb} \
		${_kerberos5_lib_libheimbase} \
		${_kerberos5_lib_libheimntlm} \
		${_libsqlite3} \
		${_kerberos5_lib_libheimipcc} \
		${_kerberos5_lib_libhx509} ${_kerberos5_lib_libkrb5} \
		${_kerberos5_lib_libroken} \
		${_kerberos5_lib_libwind} \
		lib/libbz2 ${_libcom_err} lib/libcrypt \
		lib/libelf lib/libexpat \
		lib/libfigpar \
		${_lib_libgssapi} \
		lib/libkiconv lib/libkvm lib/liblzma lib/libmd lib/libnv \
		${_lib_casper} \
		lib/ncurses/ncurses lib/ncurses/ncursesw \
		lib/libopie lib/libpam/libpam ${_lib_libthr} \
		${_lib_libradius} lib/libsbuf lib/libtacplus \
		lib/libgeom \
		${_cddl_lib_libumem} ${_cddl_lib_libnvpair} \
		${_cddl_lib_libuutil} \
		${_cddl_lib_libavl} \
		${_cddl_lib_libzfs_core} \
		${_cddl_lib_libctf} \
		lib/libutil lib/libpjdlog ${_lib_libypclnt} lib/libz lib/msun \
		${_secure_lib_libcrypto} ${_lib_libldns} \
		${_secure_lib_libssh} ${_secure_lib_libssl} \
		gnu/lib/libdialog

.if ${MK_GNUCXX} != "no"
_prebuild_libs+= gnu/lib/libstdc++ gnu/lib/libsupc++
gnu/lib/libstdc++__L: lib/msun__L
gnu/lib/libsupc++__L: gnu/lib/libstdc++__L
.endif

.if ${MK_CHERI} != "no"
_prebuild_libs+=	lib/libcheri
.endif

.if ${MK_LIBCPLUSPLUS} != "no"
_prebuild_libs+= lib/libc++
.endif

lib/libgeom__L: lib/libexpat__L
lib/libkvm__L: lib/libelf__L

.if ${MK_LIBTHR} != "no"
_lib_libthr=	lib/libthr
.endif

.if ${MK_RADIUS_SUPPORT} != "no"
_lib_libradius=	lib/libradius
.endif

.if ${MK_OFED} != "no"
_ofed_lib=		contrib/ofed/usr.lib
_prebuild_libs+=	contrib/ofed/usr.lib/libosmcomp
_prebuild_libs+=	contrib/ofed/usr.lib/libopensm
_prebuild_libs+=	contrib/ofed/usr.lib/libibcommon
_prebuild_libs+=	contrib/ofed/usr.lib/libibverbs
_prebuild_libs+=	contrib/ofed/usr.lib/libibumad

contrib/ofed/usr.lib/libopensm__L: lib/libthr__L
contrib/ofed/usr.lib/libosmcomp__L: lib/libthr__L
contrib/ofed/usr.lib/libibumad__L: contrib/ofed/usr.lib/libibcommon__L
.endif

.if ${MK_CASPER} != "no"
_lib_casper=	lib/libcasper
.endif

lib/libpjdlog__L: lib/libutil__L
lib/libcasper__L: lib/libnv__L
lib/liblzma__L: lib/libthr__L

_generic_libs=	${_cddl_lib} gnu/lib ${_kerberos5_lib} lib ${_secure_lib} usr.bin/lex/lib ${_ofed_lib}
.for _DIR in ${LOCAL_LIB_DIRS}
.if exists(${.CURDIR}/${_DIR}/Makefile) && empty(_generic_libs:M${_DIR})
_generic_libs+= ${_DIR}
.endif
.endfor

lib/libopie__L lib/libtacplus__L: lib/libmd__L

.if ${MK_CDDL} != "no"
_cddl_lib_libumem= cddl/lib/libumem
_cddl_lib_libnvpair= cddl/lib/libnvpair
_cddl_lib_libavl= cddl/lib/libavl
_cddl_lib_libuutil= cddl/lib/libuutil
_cddl_lib_libzfs_core= cddl/lib/libzfs_core
_cddl_lib_libctf= cddl/lib/libctf
_cddl_lib= cddl/lib
cddl/lib/libzfs_core__L: cddl/lib/libnvpair__L
cddl/lib/libzfs__L: lib/libgeom__L
cddl/lib/libctf__L: lib/libz__L
.endif
# cddl/lib/libdtrace requires lib/libproc and lib/librtld_db; it's only built
# on select architectures though (see cddl/lib/Makefile)
.if ${MACHINE_CPUARCH} != "sparc64"
_prebuild_libs+=	lib/libproc lib/librtld_db
.endif

.if ${MK_CRYPT} != "no"
.if ${MK_OPENSSL} != "no"
_secure_lib_libcrypto= secure/lib/libcrypto
_secure_lib_libssl= secure/lib/libssl
lib/libradius__L secure/lib/libssl__L: secure/lib/libcrypto__L
.if ${MK_LDNS} != "no"
_lib_libldns= lib/libldns
lib/libldns__L: secure/lib/libcrypto__L
.endif
.if ${MK_OPENSSH} != "no"
_secure_lib_libssh= secure/lib/libssh
secure/lib/libssh__L: lib/libz__L secure/lib/libcrypto__L lib/libcrypt__L
.if ${MK_LDNS} != "no"
secure/lib/libssh__L: lib/libldns__L
.endif
.if ${MK_KERBEROS_SUPPORT} != "no"
secure/lib/libssh__L: lib/libgssapi__L kerberos5/lib/libkrb5__L \
    kerberos5/lib/libhx509__L kerberos5/lib/libasn1__L lib/libcom_err__L \
    lib/libmd__L kerberos5/lib/libroken__L
.endif
.endif
.endif
_secure_lib=	secure/lib
.endif

.if ${MK_KERBEROS} != "no"
kerberos5/lib/libasn1__L: lib/libcom_err__L kerberos5/lib/libroken__L
kerberos5/lib/libhdb__L: kerberos5/lib/libasn1__L lib/libcom_err__L \
    kerberos5/lib/libkrb5__L kerberos5/lib/libroken__L \
    kerberos5/lib/libwind__L lib/libsqlite3__L
kerberos5/lib/libheimntlm__L: secure/lib/libcrypto__L kerberos5/lib/libkrb5__L \
    kerberos5/lib/libroken__L lib/libcom_err__L
kerberos5/lib/libhx509__L: kerberos5/lib/libasn1__L lib/libcom_err__L \
    secure/lib/libcrypto__L kerberos5/lib/libroken__L kerberos5/lib/libwind__L
kerberos5/lib/libkrb5__L: kerberos5/lib/libasn1__L lib/libcom_err__L \
    lib/libcrypt__L secure/lib/libcrypto__L kerberos5/lib/libhx509__L \
    kerberos5/lib/libroken__L kerberos5/lib/libwind__L \
    kerberos5/lib/libheimbase__L kerberos5/lib/libheimipcc__L
kerberos5/lib/libroken__L: lib/libcrypt__L
kerberos5/lib/libwind__L: kerberos5/lib/libroken__L lib/libcom_err__L
kerberos5/lib/libheimbase__L: lib/libthr__L
kerberos5/lib/libheimipcc__L: kerberos5/lib/libroken__L kerberos5/lib/libheimbase__L lib/libthr__L
.endif

lib/libsqlite3__L: lib/libthr__L

.if ${MK_GSSAPI} != "no"
_lib_libgssapi=	lib/libgssapi
.endif

.if ${MK_KERBEROS} != "no"
_kerberos5_lib=	kerberos5/lib
_kerberos5_lib_libasn1= kerberos5/lib/libasn1
_kerberos5_lib_libhdb= kerberos5/lib/libhdb
_kerberos5_lib_libheimbase= kerberos5/lib/libheimbase
_kerberos5_lib_libkrb5= kerberos5/lib/libkrb5
_kerberos5_lib_libhx509= kerberos5/lib/libhx509
_kerberos5_lib_libroken= kerberos5/lib/libroken
_kerberos5_lib_libheimntlm= kerberos5/lib/libheimntlm
_libsqlite3= lib/libsqlite3
_kerberos5_lib_libheimipcc= kerberos5/lib/libheimipcc
_kerberos5_lib_libwind= kerberos5/lib/libwind
_libcom_err= lib/libcom_err
.endif

.if ${MK_NIS} != "no"
_lib_libypclnt=	lib/libypclnt
.endif

.if ${MK_OPENSSL} == "no"
lib/libradius__L: lib/libmd__L
.endif

lib/libproc__L: \
    ${_cddl_lib_libctf:D${_cddl_lib_libctf}__L} lib/libelf__L lib/librtld_db__L lib/libutil__L
.if ${MK_CXX} != "no"
.if ${MK_LIBCPLUSPLUS} != "no"
lib/libproc__L: lib/libcxxrt__L
.else # This implies MK_GNUCXX != "no"; see lib/libproc
lib/libproc__L: gnu/lib/libsupc++__L
.endif
.endif

gnu/lib/libdialog__L: lib/msun__L lib/ncurses/ncursesw__L

.for _lib in ${_prereq_libs}
${_lib}__PL: .PHONY .MAKE
.if exists(${.CURDIR}/${_lib})
	${_+_}@${ECHODIR} "===> ${_lib} (obj,all,install)"; \
		cd ${.CURDIR}/${_lib}; \
		${MAKE} MK_TESTS=no DIRPRFX=${_lib}/ obj; \
		${MAKE} MK_TESTS=no MK_PROFILE=no -DNO_PIC \
		    DIRPRFX=${_lib}/ all; \
		${MAKE} MK_TESTS=no MK_PROFILE=no -DNO_PIC \
		    DIRPRFX=${_lib}/ install
.endif
.endfor

.for _lib in ${_startup_libs} ${_prebuild_libs} ${_generic_libs}
${_lib}__L: .PHONY .MAKE
.if exists(${.CURDIR}/${_lib})
	${_+_}@${ECHODIR} "===> ${_lib} (obj,all,install)"; \
		cd ${.CURDIR}/${_lib}; \
		${MAKE} MK_TESTS=no DIRPRFX=${_lib}/ obj; \
		${MAKE} MK_TESTS=no DIRPRFX=${_lib}/ all; \
		${MAKE} MK_TESTS=no DIRPRFX=${_lib}/ install
.endif
.endfor

_prereq_libs: ${_prereq_libs:S/$/__PL/}
_startup_libs: ${_startup_libs:S/$/__L/}
_prebuild_libs: ${_prebuild_libs:S/$/__L/}
_generic_libs: ${_generic_libs:S/$/__L/}

# Enable SUBDIR_PARALLEL when not calling 'make all', unless called from
# 'everything' with _PARALLEL_SUBDIR_OK set.  This is because it is unlikely
# that running 'make all' from the top-level, especially with a SUBDIR_OVERRIDE
# or LOCAL_DIRS set, will have a reliable build if SUBDIRs are built in
# parallel.  This is safe for the world stage of buildworld though since it has
# already built libraries in a proper order and installed includes into
# WORLDTMP. Special handling is done for SUBDIR ordering for 'install*' to
# avoid trashing a system if it crashes mid-install.
.if !make(all) || defined(_PARALLEL_SUBDIR_OK)
SUBDIR_PARALLEL=
.endif

.include <bsd.subdir.mk>

.if make(check-old) || make(check-old-dirs) || \
    make(check-old-files) || make(check-old-libs) || \
    make(delete-old) || make(delete-old-dirs) || \
    make(delete-old-files) || make(delete-old-libs)

#
# check for / delete old files section
#

.include "ObsoleteFiles.inc"

OLD_LIBS_MESSAGE="Please be sure no application still uses those libraries, \
else you can not start such an application. Consult UPDATING for more \
information regarding how to cope with the removal/revision bump of a \
specific library."

.if !defined(BATCH_DELETE_OLD_FILES)
RM_I=-i
.else
RM_I=-v
.endif

delete-old-files: .PHONY
	@echo ">>> Removing old files (only deletes safe to delete libs)"
# Ask for every old file if the user really wants to remove it.
# It's annoying, but better safe than sorry.
# NB: We cannot pass the list of OLD_FILES as a parameter because the
# argument list will get too long. Using .for/.endfor make "loops" will make
# the Makefile parser segfault.
	@exec 3<&0; \
	cd ${.CURDIR}; \
	${MAKE} -f ${.CURDIR}/Makefile.inc1 ${.MAKEFLAGS} ${.TARGET} \
	    -V OLD_FILES -V "OLD_FILES:Musr/share/*.gz:R" | xargs -n1 | \
	while read file; do \
		if [ -f "${DESTDIR}/$${file}" -o -L "${DESTDIR}/$${file}" ]; then \
			chflags noschg "${DESTDIR}/$${file}" 2>/dev/null || true; \
			rm ${RM_I} "${DESTDIR}/$${file}" <&3; \
		fi; \
		for ext in debug symbols; do \
		  if ! [ -e "${DESTDIR}/$${file}" ] && [ -f \
		      "${DESTDIR}${DEBUGDIR}/$${file}.$${ext}" ]; then \
			  rm ${RM_I} "${DESTDIR}${DEBUGDIR}/$${file}.$${ext}" \
			      <&3; \
		  fi; \
		done; \
	done
# Remove catpages without corresponding manpages.
	@exec 3<&0; \
	find ${DESTDIR}/usr/share/man/cat* ! -type d | \
	sed -ep -e's:${DESTDIR}/usr/share/man/cat:${DESTDIR}/usr/share/man/man:' | \
	while read catpage; do \
		read manpage; \
		if [ ! -e "$${manpage}" ]; then \
			rm ${RM_I} $${catpage} <&3; \
	        fi; \
	done
	@echo ">>> Old files removed"

check-old-files: .PHONY
	@echo ">>> Checking for old files"
	@cd ${.CURDIR}; \
	${MAKE} -f ${.CURDIR}/Makefile.inc1 ${.MAKEFLAGS} ${.TARGET} \
	    -V OLD_FILES -V "OLD_FILES:Musr/share/*.gz:R" | xargs -n1 | \
	while read file; do \
		if [ -f "${DESTDIR}/$${file}" -o -L "${DESTDIR}/$${file}" ]; then \
		 	echo "${DESTDIR}/$${file}"; \
		fi; \
		for ext in debug symbols; do \
		  if [ -f "${DESTDIR}${DEBUGDIR}/$${file}.$${ext}" ]; then \
			  echo "${DESTDIR}${DEBUGDIR}/$${file}.$${ext}"; \
		  fi; \
		done; \
	done
# Check for catpages without corresponding manpages.
	@find ${DESTDIR}/usr/share/man/cat* ! -type d | \
	sed -ep -e's:${DESTDIR}/usr/share/man/cat:${DESTDIR}/usr/share/man/man:' | \
	while read catpage; do \
		read manpage; \
		if [ ! -e "$${manpage}" ]; then \
			echo $${catpage}; \
	        fi; \
	done

delete-old-libs: .PHONY
	@echo ">>> Removing old libraries"
	@echo "${OLD_LIBS_MESSAGE}" | fmt
	@exec 3<&0; \
	cd ${.CURDIR}; \
	${MAKE} -f ${.CURDIR}/Makefile.inc1 ${.MAKEFLAGS} ${.TARGET} \
	    -V OLD_LIBS | xargs -n1 | \
	while read file; do \
		if [ -f "${DESTDIR}/$${file}" -o -L "${DESTDIR}/$${file}" ]; then \
			chflags noschg "${DESTDIR}/$${file}" 2>/dev/null || true; \
			rm ${RM_I} "${DESTDIR}/$${file}" <&3; \
		fi; \
		for ext in debug symbols; do \
		  if ! [ -e "${DESTDIR}/$${file}" ] && [ -f \
		      "${DESTDIR}${DEBUGDIR}/$${file}.$${ext}" ]; then \
			  rm ${RM_I} "${DESTDIR}${DEBUGDIR}/$${file}.$${ext}" \
			      <&3; \
		  fi; \
		done; \
	done
	@echo ">>> Old libraries removed"

check-old-libs: .PHONY
	@echo ">>> Checking for old libraries"
	@cd ${.CURDIR}; \
	${MAKE} -f ${.CURDIR}/Makefile.inc1 ${.MAKEFLAGS} ${.TARGET} \
	    -V OLD_LIBS | xargs -n1 | \
	while read file; do \
		if [ -f "${DESTDIR}/$${file}" -o -L "${DESTDIR}/$${file}" ]; then \
			echo "${DESTDIR}/$${file}"; \
		fi; \
		for ext in debug symbols; do \
		  if [ -f "${DESTDIR}${DEBUGDIR}/$${file}.$${ext}" ]; then \
			  echo "${DESTDIR}${DEBUGDIR}/$${file}.$${ext}"; \
		  fi; \
		done; \
	done

delete-old-dirs: .PHONY
	@echo ">>> Removing old directories"
	@cd ${.CURDIR}; \
	${MAKE} -f ${.CURDIR}/Makefile.inc1 ${.MAKEFLAGS} ${.TARGET} \
	    -V OLD_DIRS | xargs -n1 | sort -r | \
	while read dir; do \
		if [ -d "${DESTDIR}/$${dir}" ]; then \
			rmdir -v "${DESTDIR}/$${dir}" || true; \
		elif [ -L "${DESTDIR}/$${dir}" ]; then \
			echo "${DESTDIR}/$${dir} is a link, please remove everything manually."; \
		fi; \
	done
	@echo ">>> Old directories removed"

check-old-dirs: .PHONY
	@echo ">>> Checking for old directories"
	@cd ${.CURDIR}; \
	${MAKE} -f ${.CURDIR}/Makefile.inc1 ${.MAKEFLAGS} ${.TARGET} \
	    -V OLD_DIRS | xargs -n1 | \
	while read dir; do \
		if [ -d "${DESTDIR}/$${dir}" ]; then \
			echo "${DESTDIR}/$${dir}"; \
		elif [ -L "${DESTDIR}/$${dir}" ]; then \
			echo "${DESTDIR}/$${dir} is a link, please remove everything manually."; \
		fi; \
	done

delete-old: delete-old-files delete-old-dirs .PHONY
	@echo "To remove old libraries run '${MAKE} delete-old-libs'."

check-old: check-old-files check-old-libs check-old-dirs .PHONY
	@echo "To remove old files and directories run '${MAKE} delete-old'."
	@echo "To remove old libraries run '${MAKE} delete-old-libs'."

.endif

#
# showconfig - show build configuration.
#
showconfig: .PHONY
	@(${MAKE} -n -f ${.CURDIR}/sys/conf/kern.opts.mk -V dummy -dg1; \
	  ${MAKE} -n -f ${.CURDIR}/share/mk/src.opts.mk -V dummy -dg1) 2>&1 | grep ^MK_ | sort -u

.if !empty(KRNLOBJDIR) && !empty(KERNCONF)
DTBOUTPUTPATH= ${KRNLOBJDIR}/${KERNCONF}/

.if !defined(FDT_DTS_FILE) || empty(FDT_DTS_FILE)
.if exists(${KERNCONFDIR}/${KERNCONF})
FDT_DTS_FILE!= awk 'BEGIN {FS="="} /^makeoptions[[:space:]]+FDT_DTS_FILE/ {print $$2}' \
	'${KERNCONFDIR}/${KERNCONF}' ; echo
.endif
.endif

.endif

.if !defined(DTBOUTPUTPATH) || !exists(${DTBOUTPUTPATH})
DTBOUTPUTPATH= ${.CURDIR}
.endif

#
# Build 'standalone' Device Tree Blob
#
builddtb: .PHONY
	@PATH=${TMPPATH} MACHINE=${TARGET} \
	${.CURDIR}/sys/tools/fdt/make_dtb.sh ${.CURDIR}/sys \
	    "${FDT_DTS_FILE}" ${DTBOUTPUTPATH}

###############

# cleanworld
# In the following, the first 'rm' in a series will usually remove all
# files and directories.  If it does not, then there are probably some
# files with file flags set, so this unsets them and tries the 'rm' a
# second time.  There are situations where this target will be cleaning
# some directories via more than one method, but that duplication is
# needed to correctly handle all the possible situations.  Removing all
# files without file flags set in the first 'rm' instance saves time,
# because 'chflags' will need to operate on fewer files afterwards.
#
# It is expected that BW_CANONICALOBJDIR == the CANONICALOBJDIR as would be
# created by bsd.obj.mk, except that we don't want to .include that file
# in this makefile.
#
BW_CANONICALOBJDIR:=${OBJTREE}${.CURDIR}
cleanworld: .PHONY
.if exists(${BW_CANONICALOBJDIR}/)
	-rm -rf ${BW_CANONICALOBJDIR}/*
	-chflags -R 0 ${BW_CANONICALOBJDIR}
	rm -rf ${BW_CANONICALOBJDIR}/*
.endif
.if ${.CURDIR} == ${.OBJDIR} || ${.CURDIR}/obj == ${.OBJDIR}
	#   To be safe in this case, fall back to a 'make cleandir'
	${_+_}@cd ${.CURDIR}; ${MAKE} cleandir
.endif

.if defined(TARGET) && defined(TARGET_ARCH)

.if ${TARGET} == ${MACHINE} && ${TARGET_ARCH} == ${MACHINE_ARCH}
XDEV_CPUTYPE?=${CPUTYPE}
.else
XDEV_CPUTYPE?=${TARGET_CPUTYPE}
.endif

NOFUN=-DNO_FSCHG MK_HTML=no -DNO_LINT \
	MK_MAN=no MK_NLS=no MK_PROFILE=no \
	MK_KERBEROS=no MK_RESCUE=no MK_TESTS=no MK_WARNS=no \
	TARGET=${TARGET} TARGET_ARCH=${TARGET_ARCH} \
	CPUTYPE=${XDEV_CPUTYPE}

XDDIR=${TARGET_ARCH}-freebsd
XDTP?=/usr/${XDDIR}
.if ${XDTP:N/*}
.error XDTP variable should be an absolute path
.endif

CDBENV=MAKEOBJDIRPREFIX=${MAKEOBJDIRPREFIX}/${XDDIR} \
	INSTALL="sh ${.CURDIR}/tools/install.sh"
CDENV= ${CDBENV} \
	TOOLS_PREFIX=${XDTP}
CD2CFLAGS=-isystem ${XDDESTDIR}/usr/include -L${XDDESTDIR}/usr/lib \
	--sysroot=${XDDESTDIR}/ -B${XDDESTDIR}/usr/libexec \
	-B${XDDESTDIR}/usr/bin -B${XDDESTDIR}/usr/lib
CD2ENV=${CDENV} CC="${CC} ${CD2CFLAGS}" CXX="${CXX} ${CD2CFLAGS}" \
	CPP="${CPP} ${CD2CFLAGS}" \
	MACHINE=${TARGET} MACHINE_ARCH=${TARGET_ARCH}

CDTMP=	${MAKEOBJDIRPREFIX}/${XDDIR}/${.CURDIR}/tmp
CDMAKE=${CDENV} PATH=${CDTMP}/usr/bin:${PATH} ${MAKE} ${NOFUN}
CD2MAKE=${CD2ENV} PATH=${CDTMP}/usr/bin:${XDDESTDIR}/usr/bin:${PATH} ${MAKE} ${NOFUN}
XDDESTDIR=${DESTDIR}/${XDTP}
.if !defined(OSREL)
OSREL!= uname -r | sed -e 's/[-(].*//'
.endif

.ORDER: xdev-build xdev-install xdev-links
xdev: xdev-build xdev-install .PHONY

.ORDER: _xb-worldtmp _xb-bootstrap-tools _xb-build-tools _xb-cross-tools
xdev-build: _xb-worldtmp _xb-bootstrap-tools _xb-build-tools _xb-cross-tools .PHONY

_xb-worldtmp: .PHONY
	mkdir -p ${CDTMP}/usr
	mtree -deU -f ${.CURDIR}/etc/mtree/BSD.usr.dist \
	    -p ${CDTMP}/usr >/dev/null

_xb-bootstrap-tools: .PHONY
.for _tool in \
    ${_clang_tblgen} \
    ${_gperf}
	${_+_}@${ECHODIR} "===> ${_tool} (obj,all,install)"; \
	cd ${.CURDIR}/${_tool}; \
	${CDMAKE} DIRPRFX=${_tool}/ obj; \
	${CDMAKE} DIRPRFX=${_tool}/ all; \
	${CDMAKE} DIRPRFX=${_tool}/ DESTDIR=${CDTMP} install
.endfor

_xb-build-tools: .PHONY
	${_+_}@cd ${.CURDIR}; \
	${CDBENV} ${MAKE} -f Makefile.inc1 ${NOFUN} build-tools

_xb-cross-tools: .PHONY
.for _tool in \
    ${_binutils} \
    ${_elftctools} \
    usr.bin/ar \
    ${_clang_libs} \
    ${_clang} \
    ${_cc}
	${_+_}@${ECHODIR} "===> xdev ${_tool} (obj,all)"; \
	cd ${.CURDIR}/${_tool}; \
	${CDMAKE} DIRPRFX=${_tool}/ obj; \
	${CDMAKE} DIRPRFX=${_tool}/ all
.endfor

_xi-mtree: .PHONY
	${_+_}@${ECHODIR} "mtree populating ${XDDESTDIR}"
	mkdir -p ${XDDESTDIR}
	mtree -deU -f ${.CURDIR}/etc/mtree/BSD.root.dist \
	    -p ${XDDESTDIR} >/dev/null
	mtree -deU -f ${.CURDIR}/etc/mtree/BSD.usr.dist \
	    -p ${XDDESTDIR}/usr >/dev/null
	mtree -deU -f ${.CURDIR}/etc/mtree/BSD.include.dist \
	    -p ${XDDESTDIR}/usr/include >/dev/null
.if defined(LIBCOMPAT)
	mtree -deU -f ${.CURDIR}/etc/mtree/BSD.lib${libcompat}.dist \
	    -p ${XDDESTDIR}/usr >/dev/null
.endif
.if ${MK_TESTS} != "no"
	mkdir -p ${XDDESTDIR}${TESTSBASE}
	mtree -deU -f ${.CURDIR}/etc/mtree/BSD.tests.dist \
	    -p ${XDDESTDIR}${TESTSBASE} >/dev/null
.endif

.ORDER: xdev-build _xi-mtree _xi-cross-tools _xi-includes _xi-libraries
xdev-install: xdev-build _xi-mtree _xi-cross-tools _xi-includes _xi-libraries .PHONY

_xi-cross-tools: .PHONY
	@echo "_xi-cross-tools"
.for _tool in \
    ${_binutils} \
    ${_elftctools} \
    usr.bin/ar \
    ${_clang_libs} \
    ${_clang} \
    ${_cc}
	${_+_}@${ECHODIR} "===> xdev ${_tool} (install)"; \
	cd ${.CURDIR}/${_tool}; \
	${CDMAKE} DIRPRFX=${_tool}/ install DESTDIR=${XDDESTDIR}
.endfor

_xi-includes: .PHONY
	${_+_}cd ${.CURDIR}; ${CD2MAKE} -f Makefile.inc1 includes \
		DESTDIR=${XDDESTDIR}

_xi-libraries: .PHONY
	${_+_}cd ${.CURDIR}; ${CD2MAKE} -f Makefile.inc1 libraries \
		DESTDIR=${XDDESTDIR}

xdev-links: .PHONY
	${_+_}cd ${XDDESTDIR}/usr/bin; \
	mkdir -p ../../../../usr/bin; \
		for i in *; do \
			ln -sf ../../${XDTP}/usr/bin/$$i \
			    ../../../../usr/bin/${XDDIR}-$$i; \
			ln -sf ../../${XDTP}/usr/bin/$$i \
			    ../../../../usr/bin/${XDDIR}${OSREL}-$$i; \
		done
.else
xdev xdev-build xdev-install xdev-links: .PHONY
	@echo "*** Error: Both TARGET and TARGET_ARCH must be defined for \"${.TARGET}\" target"
.endif<|MERGE_RESOLUTION|>--- conflicted
+++ resolved
@@ -1944,11 +1944,8 @@
 
 cross-tools: .MAKE .PHONY
 .for _tool in \
-<<<<<<< HEAD
+    ${LOCAL_XTOOL_DIRS} \
     ${_cheritest} \
-=======
-    ${LOCAL_XTOOL_DIRS} \
->>>>>>> 94dfa3df
     ${_clang_libs} \
     ${_clang} \
     ${_binutils} \
