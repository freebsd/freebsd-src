--- conflicted
+++ resolved
@@ -4,10 +4,7 @@
 
 .if ${MACHINE_CPUARCH} != "mips"
 TESTS_SUBDIRS+=	class
-<<<<<<< HEAD
+TESTS_SUBDIRS+=	eli
 .endif
-=======
-TESTS_SUBDIRS+=	eli
->>>>>>> 8557f8f2
 
 .include <bsd.test.mk>