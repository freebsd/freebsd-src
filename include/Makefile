--- conflicted
+++ resolved
@@ -39,13 +39,8 @@
 LHDRS=	aio.h errno.h fcntl.h linker_set.h poll.h stdatomic.h stdint.h \
 	syslog.h ucontext.h
 
-<<<<<<< HEAD
 LDIRS=	bsm cam cheri geom net net80211 netgraph netinet netinet6 \
-	netipsec netnatm netsmb nfs nfsclient nfsserver sys vm
-=======
-LDIRS=	bsm cam geom net net80211 netgraph netinet netinet6 \
 	netipsec netsmb nfs nfsclient nfsserver sys vm
->>>>>>> 35c03259
 
 LSUBDIRS=	cam/ata cam/nvme cam/scsi \
 	dev/acpica dev/agp dev/an dev/bktr dev/ciss dev/filemon dev/firewire \
