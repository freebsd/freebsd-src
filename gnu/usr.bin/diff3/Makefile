--- conflicted
+++ resolved
@@ -1,16 +1,12 @@
 # $FreeBSD$
 
-<<<<<<< HEAD
 .include <src.opts.mk>
 
 .if ${MK_CHERI_PURE} == "yes"
 WANT_CHERI=	pure
 .endif
 
-DIFFSRC=${.CURDIR}/../../../contrib/diff/src
-=======
 DIFFSRC=${SRCTOP}/contrib/diff/src
->>>>>>> 95970116
 .PATH:  ${DIFFSRC} \
 	${SRCTOP}/contrib/diff/lib \
 	${SRCTOP}/contrib/diff/man
