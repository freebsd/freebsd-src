/*-
 * Copyright (c) 1998-1999 Andrew Gallatin
 * All rights reserved.
 *
 * Redistribution and use in source and binary forms, with or without
 * modification, are permitted provided that the following conditions
 * are met:
 * 1. Redistributions of source code must retain the above copyright
 *    notice, this list of conditions and the following disclaimer
 *    in this position and unchanged.
 * 2. Redistributions in binary form must reproduce the above copyright
 *    notice, this list of conditions and the following disclaimer in the
 *    documentation and/or other materials provided with the distribution.
 * 3. The name of the author may not be used to endorse or promote products
 *    derived from this software withough specific prior written permission
 *
 * THIS SOFTWARE IS PROVIDED BY THE AUTHOR ``AS IS'' AND ANY EXPRESS OR
 * IMPLIED WARRANTIES, INCLUDING, BUT NOT LIMITED TO, THE IMPLIED WARRANTIES
 * OF MERCHANTABILITY AND FITNESS FOR A PARTICULAR PURPOSE ARE DISCLAIMED.
 * IN NO EVENT SHALL THE AUTHOR BE LIABLE FOR ANY DIRECT, INDIRECT,
 * INCIDENTAL, SPECIAL, EXEMPLARY, OR CONSEQUENTIAL DAMAGES (INCLUDING, BUT
 * NOT LIMITED TO, PROCUREMENT OF SUBSTITUTE GOODS OR SERVICES; LOSS OF USE,
 * DATA, OR PROFITS; OR BUSINESS INTERRUPTION) HOWEVER CAUSED AND ON ANY
 * THEORY OF LIABILITY, WHETHER IN CONTRACT, STRICT LIABILITY, OR TORT
 * (INCLUDING NEGLIGENCE OR OTHERWISE) ARISING IN ANY WAY OUT OF THE USE OF
 * THIS SOFTWARE, EVEN IF ADVISED OF THE POSSIBILITY OF SUCH DAMAGE.
 *
 * $FreeBSD$
 */

#ifndef _COMPAT_CHERIABI_CHERIABI_UTIL_H_
#define _COMPAT_CHERIABI_CHERIABI_UTIL_H_

#include <sys/cdefs.h>
#include <sys/exec.h>
#include <sys/sysent.h>
#include <sys/ucontext.h>
#include <sys/uio.h>

#include <vm/vm.h>
#include <vm/vm_param.h>
#include <vm/pmap.h>

struct cheriabi_ps_strings {
	void * __capability	ps_argvstr;
	int		ps_nargvstr;
	void * __capability	ps_envstr;
	int		ps_nenvstr;
	void * __capability	ps_sbclasses;
	size_t		ps_sbclasseslen;
	void * __capability	ps_sbmethods;
	size_t		ps_sbmethodslen;
	void * __capability	ps_sbobjects;
	size_t		ps_sbobjectslen;
};

#define	CHERIABI_PS_STRINGS	\
	(USRSTACK - sizeof(struct cheriabi_ps_strings))

typedef struct {	/* Auxiliary vector entry on initial stack */
	long	a_type;		/* Entry type. */
	/* long    pad[(CHERICAP_SIZE / 8) - 1]; */
	union {
		long	a_val;		/* Integer value. */
		void * __capability	a_ptr;	/* Address. */
		/* void	(*a_fcn)(void); */ /* Function pointer (not used). */
       } a_un;
} ElfCheriABI_Auxinfo;

extern struct sysent cheriabi_sysent[];

#define CHERIABI_SYSCALL_MODULE(name, offset, new_sysent, evh, arg)	\
static struct syscall_module_data name##_cheriabi_syscall_mod = {	\
	evh, arg, offset, new_sysent, { 0, NULL }			\
};									\
									\
static moduledata_t cheriabi_##name##_mod = {				\
	"cheriabi_sys/" #name,						\
	cheriabi_syscall_module_handler,				\
	&name##_cheriabi_syscall_mod					\
};									\
DECLARE_MODULE(cheriabi_##name##32, cheriabi_##name##_mod,		\
    SI_SUB_SYSCALLS, SI_ORDER_MIDDLE)

#define CHERIABI_SYSCALL_MODULE_HELPER(syscallname)			\
static int syscallname##_cheriabi_syscall = CHERIABI_SYS_##syscallname;	\
static struct sysent syscallname##_cheriabi_sysent = {			\
	(sizeof(struct syscallname ## _args )				\
	/ sizeof(register_t)),						\
	(sy_call_t *)& syscallname					\
};									\
CHERIABI_SYSCALL_MODULE(syscallname,					\
	& syscallname##_cheriabi_syscall,				\
	& syscallname##_cheriabi_sysent,				\
	NULL, NULL);

#define CHERIABI_SYSCALL_INIT_HELPER(syscallname) {			\
	.new_sysent = {							\
	.sy_narg = (sizeof(struct syscallname ## _args )		\
		/ sizeof(register_t)),					\
	.sy_call = (sy_call_t *)& syscallname,				\
	},								\
	.syscall_no = CHERIABI_SYS_##syscallname			\
}

#define CHERIABI_SYSCALL_INIT_HELPER_COMPAT(syscallname) {		\
	.new_sysent = {							\
	.sy_narg = (sizeof(struct syscallname ## _args )		\
		/ sizeof(register_t)),					\
	.sy_call = (sy_call_t *)& sys_ ## syscallname,			\
	},								\
	.syscall_no = CHERIABI_SYS_##syscallname			\
}

int    cheriabi_syscall_register(int *offset, struct sysent *new_sysent,
	    struct sysent *old_sysent, int flags);
int    cheriabi_syscall_deregister(int *offset, struct sysent *old_sysent);
int    cheriabi_syscall_module_handler(struct module *mod, int what, void *arg);
int    cheriabi_syscall_helper_register(struct syscall_helper_data *sd, int flags);
int    cheriabi_syscall_helper_unregister(struct syscall_helper_data *sd);

struct iovec_c;
register_t *cheriabi_copyout_strings(struct image_params *imgp);
int	cheriabi_copyiniov(struct iovec_c *iovp, u_int iovcnt,
	    struct iovec **iov, int error);

struct image_args;
int	cheriabi_exec_copyin_args(struct image_args *args, const char *fname,
	    enum uio_seg segflg, void * __capability *argv, void * __capability *envv);

int	cheriabi_elf_fixup(register_t **stack_base, struct image_params *imgp);

void	cheriabi_get_signal_stack_capability(struct thread *td,
	    void * __capability *csig);
void	cheriabi_set_signal_stack_capability(struct thread *td,
	    void * __capability *csig);

<<<<<<< HEAD
void	cheriabi_fetch_syscall_arg_x(struct thread *td, void * __capability *arg,
	    int syscall_no, int argnum, int ptrmask);
=======
void	cheriabi_fetch_syscall_arg(struct thread *td, void * __capability *arg,
	    int argnum, int ptrmask);
int	cheriabi_copyinstrarg(struct thread *td, int arg,
	    char *buf, size_t len, size_t *done, int ptrmask);
>>>>>>> 1f47f0ad

int	cheriabi_mmap_set_retcap(struct thread *td, void * __capability *retcap,
	    void * __capability *addrp, size_t len, int prot, int flags);

int	cheriabi_get_mcontext(struct thread *td, mcontext_c_t *mcp, int flags);
int	cheriabi_set_mcontext(struct thread *td, mcontext_c_t *mcp);
void	cheriabi_set_threadregs(struct thread *td, struct thr_param_c *param);
int	cheriabi_set_user_tls(struct thread *td, void * __capability tls_base);

#endif /* !_COMPAT_CHERIABI_CHERIABI_UTIL_H_ */<|MERGE_RESOLUTION|>--- conflicted
+++ resolved
@@ -135,15 +135,8 @@
 void	cheriabi_set_signal_stack_capability(struct thread *td,
 	    void * __capability *csig);
 
-<<<<<<< HEAD
-void	cheriabi_fetch_syscall_arg_x(struct thread *td, void * __capability *arg,
-	    int syscall_no, int argnum, int ptrmask);
-=======
 void	cheriabi_fetch_syscall_arg(struct thread *td, void * __capability *arg,
 	    int argnum, int ptrmask);
-int	cheriabi_copyinstrarg(struct thread *td, int arg,
-	    char *buf, size_t len, size_t *done, int ptrmask);
->>>>>>> 1f47f0ad
 
 int	cheriabi_mmap_set_retcap(struct thread *td, void * __capability *retcap,
 	    void * __capability *addrp, size_t len, int prot, int flags);
