#if !defined(PAD64_REQUIRED) && !defined(__amd64__)
#define PAD64_REQUIRED
#endif
/*
 * System call argument to DTrace register array conversion.
 *
 * This file is part of the DTrace syscall provider.
 *
 * DO NOT EDIT-- this file is automatically @generated.
 */

static void
systrace_args(int sysnum, void *params, uint64_t *uarg, int *n_args)
{
	int64_t *iarg = (int64_t *)uarg;
	int a = 0;
	switch (sysnum) {
	/* syscall */
	case 0: {
		*n_args = 0;
		break;
	}
	/* exit */
	case 1: {
		struct exit_args *p = params;
		iarg[a++] = p->rval; /* int */
		*n_args = 1;
		break;
	}
	/* fork */
	case 2: {
		*n_args = 0;
		break;
	}
	/* read */
	case 3: {
		struct read_args *p = params;
		iarg[a++] = p->fd; /* int */
		uarg[a++] = (intptr_t)p->buf; /* void * */
		uarg[a++] = p->nbyte; /* size_t */
		*n_args = 3;
		break;
	}
	/* write */
	case 4: {
		struct write_args *p = params;
		iarg[a++] = p->fd; /* int */
		uarg[a++] = (intptr_t)p->buf; /* const void * */
		uarg[a++] = p->nbyte; /* size_t */
		*n_args = 3;
		break;
	}
	/* open */
	case 5: {
		struct open_args *p = params;
		uarg[a++] = (intptr_t)p->path; /* const char * */
		iarg[a++] = p->flags; /* int */
		iarg[a++] = p->mode; /* mode_t */
		*n_args = 3;
		break;
	}
	/* close */
	case 6: {
		struct close_args *p = params;
		iarg[a++] = p->fd; /* int */
		*n_args = 1;
		break;
	}
	/* freebsd32_wait4 */
	case 7: {
		struct freebsd32_wait4_args *p = params;
		iarg[a++] = p->pid; /* int */
		uarg[a++] = (intptr_t)p->status; /* int * */
		iarg[a++] = p->options; /* int */
		uarg[a++] = (intptr_t)p->rusage; /* struct rusage32 * */
		*n_args = 4;
		break;
	}
	/* link */
	case 9: {
		struct link_args *p = params;
		uarg[a++] = (intptr_t)p->path; /* const char * */
		uarg[a++] = (intptr_t)p->link; /* const char * */
		*n_args = 2;
		break;
	}
	/* unlink */
	case 10: {
		struct unlink_args *p = params;
		uarg[a++] = (intptr_t)p->path; /* const char * */
		*n_args = 1;
		break;
	}
	/* chdir */
	case 12: {
		struct chdir_args *p = params;
		uarg[a++] = (intptr_t)p->path; /* const char * */
		*n_args = 1;
		break;
	}
	/* fchdir */
	case 13: {
		struct fchdir_args *p = params;
		iarg[a++] = p->fd; /* int */
		*n_args = 1;
		break;
	}
	/* chmod */
	case 15: {
		struct chmod_args *p = params;
		uarg[a++] = (intptr_t)p->path; /* const char * */
		iarg[a++] = p->mode; /* mode_t */
		*n_args = 2;
		break;
	}
	/* chown */
	case 16: {
		struct chown_args *p = params;
		uarg[a++] = (intptr_t)p->path; /* const char * */
		iarg[a++] = p->uid; /* int */
		iarg[a++] = p->gid; /* int */
		*n_args = 3;
		break;
	}
	/* break */
	case 17: {
		struct break_args *p = params;
		uarg[a++] = (intptr_t)p->nsize; /* char * */
		*n_args = 1;
		break;
	}
	/* getpid */
	case 20: {
		*n_args = 0;
		break;
	}
	/* mount */
	case 21: {
		struct mount_args *p = params;
		uarg[a++] = (intptr_t)p->type; /* const char * */
		uarg[a++] = (intptr_t)p->path; /* const char * */
		iarg[a++] = p->flags; /* int */
		uarg[a++] = (intptr_t)p->data; /* void * */
		*n_args = 4;
		break;
	}
	/* unmount */
	case 22: {
		struct unmount_args *p = params;
		uarg[a++] = (intptr_t)p->path; /* const char * */
		iarg[a++] = p->flags; /* int */
		*n_args = 2;
		break;
	}
	/* setuid */
	case 23: {
		struct setuid_args *p = params;
		uarg[a++] = p->uid; /* uid_t */
		*n_args = 1;
		break;
	}
	/* getuid */
	case 24: {
		*n_args = 0;
		break;
	}
	/* geteuid */
	case 25: {
		*n_args = 0;
		break;
	}
	/* freebsd32_ptrace */
	case 26: {
		struct freebsd32_ptrace_args *p = params;
		iarg[a++] = p->req; /* int */
		iarg[a++] = p->pid; /* pid_t */
		uarg[a++] = (intptr_t)p->addr; /* caddr_t */
		iarg[a++] = p->data; /* int */
		*n_args = 4;
		break;
	}
	/* freebsd32_recvmsg */
	case 27: {
		struct freebsd32_recvmsg_args *p = params;
		iarg[a++] = p->s; /* int */
		uarg[a++] = (intptr_t)p->msg; /* struct msghdr32 * */
		iarg[a++] = p->flags; /* int */
		*n_args = 3;
		break;
	}
	/* freebsd32_sendmsg */
	case 28: {
		struct freebsd32_sendmsg_args *p = params;
		iarg[a++] = p->s; /* int */
		uarg[a++] = (intptr_t)p->msg; /* const struct msghdr32 * */
		iarg[a++] = p->flags; /* int */
		*n_args = 3;
		break;
	}
	/* recvfrom */
	case 29: {
		struct recvfrom_args *p = params;
		iarg[a++] = p->s; /* int */
		uarg[a++] = (intptr_t)p->buf; /* void * */
		uarg[a++] = p->len; /* size_t */
		iarg[a++] = p->flags; /* int */
		uarg[a++] = (intptr_t)p->from; /* struct sockaddr * */
		uarg[a++] = (intptr_t)p->fromlenaddr; /* __socklen_t * */
		*n_args = 6;
		break;
	}
	/* accept */
	case 30: {
		struct accept_args *p = params;
		iarg[a++] = p->s; /* int */
		uarg[a++] = (intptr_t)p->name; /* struct sockaddr * */
		uarg[a++] = (intptr_t)p->anamelen; /* __socklen_t * */
		*n_args = 3;
		break;
	}
	/* getpeername */
	case 31: {
		struct getpeername_args *p = params;
		iarg[a++] = p->fdes; /* int */
		uarg[a++] = (intptr_t)p->asa; /* struct sockaddr * */
		uarg[a++] = (intptr_t)p->alen; /* __socklen_t * */
		*n_args = 3;
		break;
	}
	/* getsockname */
	case 32: {
		struct getsockname_args *p = params;
		iarg[a++] = p->fdes; /* int */
		uarg[a++] = (intptr_t)p->asa; /* struct sockaddr * */
		uarg[a++] = (intptr_t)p->alen; /* __socklen_t * */
		*n_args = 3;
		break;
	}
	/* access */
	case 33: {
		struct access_args *p = params;
		uarg[a++] = (intptr_t)p->path; /* const char * */
		iarg[a++] = p->amode; /* int */
		*n_args = 2;
		break;
	}
	/* chflags */
	case 34: {
		struct chflags_args *p = params;
		uarg[a++] = (intptr_t)p->path; /* const char * */
		uarg[a++] = p->flags; /* u_long */
		*n_args = 2;
		break;
	}
	/* fchflags */
	case 35: {
		struct fchflags_args *p = params;
		iarg[a++] = p->fd; /* int */
		uarg[a++] = p->flags; /* u_long */
		*n_args = 2;
		break;
	}
	/* sync */
	case 36: {
		*n_args = 0;
		break;
	}
	/* kill */
	case 37: {
		struct kill_args *p = params;
		iarg[a++] = p->pid; /* int */
		iarg[a++] = p->signum; /* int */
		*n_args = 2;
		break;
	}
	/* getppid */
	case 39: {
		*n_args = 0;
		break;
	}
	/* dup */
	case 41: {
		struct dup_args *p = params;
		uarg[a++] = p->fd; /* u_int */
		*n_args = 1;
		break;
	}
	/* getegid */
	case 43: {
		*n_args = 0;
		break;
	}
	/* profil */
	case 44: {
		struct profil_args *p = params;
		uarg[a++] = (intptr_t)p->samples; /* char * */
		uarg[a++] = p->size; /* size_t */
		uarg[a++] = p->offset; /* size_t */
		uarg[a++] = p->scale; /* u_int */
		*n_args = 4;
		break;
	}
	/* ktrace */
	case 45: {
		struct ktrace_args *p = params;
		uarg[a++] = (intptr_t)p->fname; /* const char * */
		iarg[a++] = p->ops; /* int */
		iarg[a++] = p->facs; /* int */
		iarg[a++] = p->pid; /* int */
		*n_args = 4;
		break;
	}
	/* getgid */
	case 47: {
		*n_args = 0;
		break;
	}
	/* getlogin */
	case 49: {
		struct getlogin_args *p = params;
		uarg[a++] = (intptr_t)p->namebuf; /* char * */
		uarg[a++] = p->namelen; /* u_int */
		*n_args = 2;
		break;
	}
	/* setlogin */
	case 50: {
		struct setlogin_args *p = params;
		uarg[a++] = (intptr_t)p->namebuf; /* const char * */
		*n_args = 1;
		break;
	}
	/* acct */
	case 51: {
		struct acct_args *p = params;
		uarg[a++] = (intptr_t)p->path; /* const char * */
		*n_args = 1;
		break;
	}
	/* freebsd32_sigaltstack */
	case 53: {
		struct freebsd32_sigaltstack_args *p = params;
		uarg[a++] = (intptr_t)p->ss; /* const struct sigaltstack32 * */
		uarg[a++] = (intptr_t)p->oss; /* struct sigaltstack32 * */
		*n_args = 2;
		break;
	}
	/* freebsd32_ioctl */
	case 54: {
		struct freebsd32_ioctl_args *p = params;
		iarg[a++] = p->fd; /* int */
		uarg[a++] = p->com; /* u_long */
		uarg[a++] = (intptr_t)p->data; /* char * */
		*n_args = 3;
		break;
	}
	/* reboot */
	case 55: {
		struct reboot_args *p = params;
		iarg[a++] = p->opt; /* int */
		*n_args = 1;
		break;
	}
	/* revoke */
	case 56: {
		struct revoke_args *p = params;
		uarg[a++] = (intptr_t)p->path; /* const char * */
		*n_args = 1;
		break;
	}
	/* symlink */
	case 57: {
		struct symlink_args *p = params;
		uarg[a++] = (intptr_t)p->path; /* const char * */
		uarg[a++] = (intptr_t)p->link; /* const char * */
		*n_args = 2;
		break;
	}
	/* readlink */
	case 58: {
		struct readlink_args *p = params;
		uarg[a++] = (intptr_t)p->path; /* const char * */
		uarg[a++] = (intptr_t)p->buf; /* char * */
		uarg[a++] = p->count; /* size_t */
		*n_args = 3;
		break;
	}
	/* freebsd32_execve */
	case 59: {
		struct freebsd32_execve_args *p = params;
		uarg[a++] = (intptr_t)p->fname; /* const char * */
		uarg[a++] = (intptr_t)p->argv; /* uint32_t * */
		uarg[a++] = (intptr_t)p->envv; /* uint32_t * */
		*n_args = 3;
		break;
	}
	/* umask */
	case 60: {
		struct umask_args *p = params;
		iarg[a++] = p->newmask; /* mode_t */
		*n_args = 1;
		break;
	}
	/* chroot */
	case 61: {
		struct chroot_args *p = params;
		uarg[a++] = (intptr_t)p->path; /* const char * */
		*n_args = 1;
		break;
	}
	/* msync */
	case 65: {
		struct msync_args *p = params;
		uarg[a++] = (intptr_t)p->addr; /* void * */
		uarg[a++] = p->len; /* size_t */
		iarg[a++] = p->flags; /* int */
		*n_args = 3;
		break;
	}
	/* vfork */
	case 66: {
		*n_args = 0;
		break;
	}
	/* munmap */
	case 73: {
		struct munmap_args *p = params;
		uarg[a++] = (intptr_t)p->addr; /* void * */
		uarg[a++] = p->len; /* size_t */
		*n_args = 2;
		break;
	}
	/* freebsd32_mprotect */
	case 74: {
		struct freebsd32_mprotect_args *p = params;
		uarg[a++] = (intptr_t)p->addr; /* void * */
		uarg[a++] = p->len; /* size_t */
		iarg[a++] = p->prot; /* int */
		*n_args = 3;
		break;
	}
	/* madvise */
	case 75: {
		struct madvise_args *p = params;
		uarg[a++] = (intptr_t)p->addr; /* void * */
		uarg[a++] = p->len; /* size_t */
		iarg[a++] = p->behav; /* int */
		*n_args = 3;
		break;
	}
	/* mincore */
	case 78: {
		struct mincore_args *p = params;
		uarg[a++] = (intptr_t)p->addr; /* const void * */
		uarg[a++] = p->len; /* size_t */
		uarg[a++] = (intptr_t)p->vec; /* char * */
		*n_args = 3;
		break;
	}
	/* getgroups */
	case 79: {
		struct getgroups_args *p = params;
		iarg[a++] = p->gidsetsize; /* int */
		uarg[a++] = (intptr_t)p->gidset; /* gid_t * */
		*n_args = 2;
		break;
	}
	/* setgroups */
	case 80: {
		struct setgroups_args *p = params;
		iarg[a++] = p->gidsetsize; /* int */
		uarg[a++] = (intptr_t)p->gidset; /* const gid_t * */
		*n_args = 2;
		break;
	}
	/* getpgrp */
	case 81: {
		*n_args = 0;
		break;
	}
	/* setpgid */
	case 82: {
		struct setpgid_args *p = params;
		iarg[a++] = p->pid; /* int */
		iarg[a++] = p->pgid; /* int */
		*n_args = 2;
		break;
	}
	/* freebsd32_setitimer */
	case 83: {
		struct freebsd32_setitimer_args *p = params;
		iarg[a++] = p->which; /* int */
		uarg[a++] = (intptr_t)p->itv; /* const struct itimerval32 * */
		uarg[a++] = (intptr_t)p->oitv; /* struct itimerval32 * */
		*n_args = 3;
		break;
	}
	/* swapon */
	case 85: {
		struct swapon_args *p = params;
		uarg[a++] = (intptr_t)p->name; /* const char * */
		*n_args = 1;
		break;
	}
	/* freebsd32_getitimer */
	case 86: {
		struct freebsd32_getitimer_args *p = params;
		iarg[a++] = p->which; /* int */
		uarg[a++] = (intptr_t)p->itv; /* struct itimerval32 * */
		*n_args = 2;
		break;
	}
	/* getdtablesize */
	case 89: {
		*n_args = 0;
		break;
	}
	/* dup2 */
	case 90: {
		struct dup2_args *p = params;
		uarg[a++] = p->from; /* u_int */
		uarg[a++] = p->to; /* u_int */
		*n_args = 2;
		break;
	}
	/* freebsd32_fcntl */
	case 92: {
		struct freebsd32_fcntl_args *p = params;
		iarg[a++] = p->fd; /* int */
		iarg[a++] = p->cmd; /* int */
		uarg[a++] = (intptr_t)p->arg; /* intptr_t */
		*n_args = 3;
		break;
	}
	/* freebsd32_select */
	case 93: {
		struct freebsd32_select_args *p = params;
		iarg[a++] = p->nd; /* int */
		uarg[a++] = (intptr_t)p->in; /* fd_set * */
		uarg[a++] = (intptr_t)p->ou; /* fd_set * */
		uarg[a++] = (intptr_t)p->ex; /* fd_set * */
		uarg[a++] = (intptr_t)p->tv; /* struct timeval32 * */
		*n_args = 5;
		break;
	}
	/* fsync */
	case 95: {
		struct fsync_args *p = params;
		iarg[a++] = p->fd; /* int */
		*n_args = 1;
		break;
	}
	/* setpriority */
	case 96: {
		struct setpriority_args *p = params;
		iarg[a++] = p->which; /* int */
		iarg[a++] = p->who; /* int */
		iarg[a++] = p->prio; /* int */
		*n_args = 3;
		break;
	}
	/* socket */
	case 97: {
		struct socket_args *p = params;
		iarg[a++] = p->domain; /* int */
		iarg[a++] = p->type; /* int */
		iarg[a++] = p->protocol; /* int */
		*n_args = 3;
		break;
	}
	/* connect */
	case 98: {
		struct connect_args *p = params;
		iarg[a++] = p->s; /* int */
		uarg[a++] = (intptr_t)p->name; /* const struct sockaddr * */
		iarg[a++] = p->namelen; /* __socklen_t */
		*n_args = 3;
		break;
	}
	/* getpriority */
	case 100: {
		struct getpriority_args *p = params;
		iarg[a++] = p->which; /* int */
		iarg[a++] = p->who; /* int */
		*n_args = 2;
		break;
	}
	/* bind */
	case 104: {
		struct bind_args *p = params;
		iarg[a++] = p->s; /* int */
		uarg[a++] = (intptr_t)p->name; /* const struct sockaddr * */
		iarg[a++] = p->namelen; /* __socklen_t */
		*n_args = 3;
		break;
	}
	/* setsockopt */
	case 105: {
		struct setsockopt_args *p = params;
		iarg[a++] = p->s; /* int */
		iarg[a++] = p->level; /* int */
		iarg[a++] = p->name; /* int */
		uarg[a++] = (intptr_t)p->val; /* const void * */
		iarg[a++] = p->valsize; /* __socklen_t */
		*n_args = 5;
		break;
	}
	/* listen */
	case 106: {
		struct listen_args *p = params;
		iarg[a++] = p->s; /* int */
		iarg[a++] = p->backlog; /* int */
		*n_args = 2;
		break;
	}
	/* freebsd32_gettimeofday */
	case 116: {
		struct freebsd32_gettimeofday_args *p = params;
		uarg[a++] = (intptr_t)p->tp; /* struct timeval32 * */
		uarg[a++] = (intptr_t)p->tzp; /* struct timezone * */
		*n_args = 2;
		break;
	}
	/* freebsd32_getrusage */
	case 117: {
		struct freebsd32_getrusage_args *p = params;
		iarg[a++] = p->who; /* int */
		uarg[a++] = (intptr_t)p->rusage; /* struct rusage32 * */
		*n_args = 2;
		break;
	}
	/* getsockopt */
	case 118: {
		struct getsockopt_args *p = params;
		iarg[a++] = p->s; /* int */
		iarg[a++] = p->level; /* int */
		iarg[a++] = p->name; /* int */
		uarg[a++] = (intptr_t)p->val; /* void * */
		uarg[a++] = (intptr_t)p->avalsize; /* __socklen_t * */
		*n_args = 5;
		break;
	}
	/* freebsd32_readv */
	case 120: {
		struct freebsd32_readv_args *p = params;
		iarg[a++] = p->fd; /* int */
		uarg[a++] = (intptr_t)p->iovp; /* const struct iovec32 * */
		uarg[a++] = p->iovcnt; /* u_int */
		*n_args = 3;
		break;
	}
	/* freebsd32_writev */
	case 121: {
		struct freebsd32_writev_args *p = params;
		iarg[a++] = p->fd; /* int */
		uarg[a++] = (intptr_t)p->iovp; /* const struct iovec32 * */
		uarg[a++] = p->iovcnt; /* u_int */
		*n_args = 3;
		break;
	}
	/* freebsd32_settimeofday */
	case 122: {
		struct freebsd32_settimeofday_args *p = params;
		uarg[a++] = (intptr_t)p->tv; /* const struct timeval32 * */
		uarg[a++] = (intptr_t)p->tzp; /* const struct timezone * */
		*n_args = 2;
		break;
	}
	/* fchown */
	case 123: {
		struct fchown_args *p = params;
		iarg[a++] = p->fd; /* int */
		iarg[a++] = p->uid; /* int */
		iarg[a++] = p->gid; /* int */
		*n_args = 3;
		break;
	}
	/* fchmod */
	case 124: {
		struct fchmod_args *p = params;
		iarg[a++] = p->fd; /* int */
		iarg[a++] = p->mode; /* mode_t */
		*n_args = 2;
		break;
	}
	/* setreuid */
	case 126: {
		struct setreuid_args *p = params;
		iarg[a++] = p->ruid; /* int */
		iarg[a++] = p->euid; /* int */
		*n_args = 2;
		break;
	}
	/* setregid */
	case 127: {
		struct setregid_args *p = params;
		iarg[a++] = p->rgid; /* int */
		iarg[a++] = p->egid; /* int */
		*n_args = 2;
		break;
	}
	/* rename */
	case 128: {
		struct rename_args *p = params;
		uarg[a++] = (intptr_t)p->from; /* const char * */
		uarg[a++] = (intptr_t)p->to; /* const char * */
		*n_args = 2;
		break;
	}
	/* flock */
	case 131: {
		struct flock_args *p = params;
		iarg[a++] = p->fd; /* int */
		iarg[a++] = p->how; /* int */
		*n_args = 2;
		break;
	}
	/* mkfifo */
	case 132: {
		struct mkfifo_args *p = params;
		uarg[a++] = (intptr_t)p->path; /* const char * */
		iarg[a++] = p->mode; /* mode_t */
		*n_args = 2;
		break;
	}
	/* sendto */
	case 133: {
		struct sendto_args *p = params;
		iarg[a++] = p->s; /* int */
		uarg[a++] = (intptr_t)p->buf; /* const void * */
		uarg[a++] = p->len; /* size_t */
		iarg[a++] = p->flags; /* int */
		uarg[a++] = (intptr_t)p->to; /* const struct sockaddr * */
		iarg[a++] = p->tolen; /* __socklen_t */
		*n_args = 6;
		break;
	}
	/* shutdown */
	case 134: {
		struct shutdown_args *p = params;
		iarg[a++] = p->s; /* int */
		iarg[a++] = p->how; /* int */
		*n_args = 2;
		break;
	}
	/* socketpair */
	case 135: {
		struct socketpair_args *p = params;
		iarg[a++] = p->domain; /* int */
		iarg[a++] = p->type; /* int */
		iarg[a++] = p->protocol; /* int */
		uarg[a++] = (intptr_t)p->rsv; /* int * */
		*n_args = 4;
		break;
	}
	/* mkdir */
	case 136: {
		struct mkdir_args *p = params;
		uarg[a++] = (intptr_t)p->path; /* const char * */
		iarg[a++] = p->mode; /* mode_t */
		*n_args = 2;
		break;
	}
	/* rmdir */
	case 137: {
		struct rmdir_args *p = params;
		uarg[a++] = (intptr_t)p->path; /* const char * */
		*n_args = 1;
		break;
	}
	/* freebsd32_utimes */
	case 138: {
		struct freebsd32_utimes_args *p = params;
		uarg[a++] = (intptr_t)p->path; /* const char * */
		uarg[a++] = (intptr_t)p->tptr; /* const struct timeval32 * */
		*n_args = 2;
		break;
	}
	/* freebsd32_adjtime */
	case 140: {
		struct freebsd32_adjtime_args *p = params;
		uarg[a++] = (intptr_t)p->delta; /* const struct timeval32 * */
		uarg[a++] = (intptr_t)p->olddelta; /* struct timeval32 * */
		*n_args = 2;
		break;
	}
	/* setsid */
	case 147: {
		*n_args = 0;
		break;
	}
	/* quotactl */
	case 148: {
		struct quotactl_args *p = params;
		uarg[a++] = (intptr_t)p->path; /* const char * */
		iarg[a++] = p->cmd; /* int */
		iarg[a++] = p->uid; /* int */
		uarg[a++] = (intptr_t)p->arg; /* void * */
		*n_args = 4;
		break;
	}
	/* getfh */
	case 161: {
		struct getfh_args *p = params;
		uarg[a++] = (intptr_t)p->fname; /* const char * */
		uarg[a++] = (intptr_t)p->fhp; /* struct fhandle * */
		*n_args = 2;
		break;
	}
	/* freebsd32_sysarch */
	case 165: {
		struct freebsd32_sysarch_args *p = params;
		iarg[a++] = p->op; /* int */
		uarg[a++] = (intptr_t)p->parms; /* char * */
		*n_args = 2;
		break;
	}
	/* rtprio */
	case 166: {
		struct rtprio_args *p = params;
		iarg[a++] = p->function; /* int */
		iarg[a++] = p->pid; /* pid_t */
		uarg[a++] = (intptr_t)p->rtp; /* struct rtprio * */
		*n_args = 3;
		break;
	}
	/* freebsd32_semsys */
	case 169: {
		struct freebsd32_semsys_args *p = params;
		iarg[a++] = p->which; /* int */
		iarg[a++] = p->a2; /* int */
		iarg[a++] = p->a3; /* int */
		iarg[a++] = p->a4; /* int */
		iarg[a++] = p->a5; /* int */
		*n_args = 5;
		break;
	}
	/* freebsd32_msgsys */
	case 170: {
		struct freebsd32_msgsys_args *p = params;
		iarg[a++] = p->which; /* int */
		iarg[a++] = p->a2; /* int */
		iarg[a++] = p->a3; /* int */
		iarg[a++] = p->a4; /* int */
		iarg[a++] = p->a5; /* int */
		iarg[a++] = p->a6; /* int */
		*n_args = 6;
		break;
	}
	/* freebsd32_shmsys */
	case 171: {
		struct freebsd32_shmsys_args *p = params;
		iarg[a++] = p->which; /* int */
		iarg[a++] = p->a2; /* int */
		iarg[a++] = p->a3; /* int */
		iarg[a++] = p->a4; /* int */
		*n_args = 4;
		break;
	}
	/* setfib */
	case 175: {
		struct setfib_args *p = params;
		iarg[a++] = p->fibnum; /* int */
		*n_args = 1;
		break;
	}
	/* freebsd32_ntp_adjtime */
	case 176: {
		struct freebsd32_ntp_adjtime_args *p = params;
		uarg[a++] = (intptr_t)p->tp; /* struct timex32 * */
		*n_args = 1;
		break;
	}
	/* setgid */
	case 181: {
		struct setgid_args *p = params;
		iarg[a++] = p->gid; /* gid_t */
		*n_args = 1;
		break;
	}
	/* setegid */
	case 182: {
		struct setegid_args *p = params;
		iarg[a++] = p->egid; /* gid_t */
		*n_args = 1;
		break;
	}
	/* seteuid */
	case 183: {
		struct seteuid_args *p = params;
		uarg[a++] = p->euid; /* uid_t */
		*n_args = 1;
		break;
	}
	/* pathconf */
	case 191: {
		struct pathconf_args *p = params;
		uarg[a++] = (intptr_t)p->path; /* const char * */
		iarg[a++] = p->name; /* int */
		*n_args = 2;
		break;
	}
	/* fpathconf */
	case 192: {
		struct fpathconf_args *p = params;
		iarg[a++] = p->fd; /* int */
		iarg[a++] = p->name; /* int */
		*n_args = 2;
		break;
	}
	/* getrlimit */
	case 194: {
		struct getrlimit_args *p = params;
		uarg[a++] = p->which; /* u_int */
		uarg[a++] = (intptr_t)p->rlp; /* struct rlimit * */
		*n_args = 2;
		break;
	}
	/* setrlimit */
	case 195: {
		struct setrlimit_args *p = params;
		uarg[a++] = p->which; /* u_int */
		uarg[a++] = (intptr_t)p->rlp; /* struct rlimit * */
		*n_args = 2;
		break;
	}
	/* __syscall */
	case 198: {
		*n_args = 0;
		break;
	}
	/* freebsd32___sysctl */
	case 202: {
		struct freebsd32___sysctl_args *p = params;
		uarg[a++] = (intptr_t)p->name; /* int * */
		uarg[a++] = p->namelen; /* u_int */
		uarg[a++] = (intptr_t)p->old; /* void * */
		uarg[a++] = (intptr_t)p->oldlenp; /* uint32_t * */
		uarg[a++] = (intptr_t)p->new; /* const void * */
		uarg[a++] = p->newlen; /* size_t */
		*n_args = 6;
		break;
	}
	/* mlock */
	case 203: {
		struct mlock_args *p = params;
		uarg[a++] = (intptr_t)p->addr; /* const void * */
		uarg[a++] = p->len; /* size_t */
		*n_args = 2;
		break;
	}
	/* munlock */
	case 204: {
		struct munlock_args *p = params;
		uarg[a++] = (intptr_t)p->addr; /* const void * */
		uarg[a++] = p->len; /* size_t */
		*n_args = 2;
		break;
	}
	/* undelete */
	case 205: {
		struct undelete_args *p = params;
		uarg[a++] = (intptr_t)p->path; /* const char * */
		*n_args = 1;
		break;
	}
	/* freebsd32_futimes */
	case 206: {
		struct freebsd32_futimes_args *p = params;
		iarg[a++] = p->fd; /* int */
		uarg[a++] = (intptr_t)p->tptr; /* const struct timeval32 * */
		*n_args = 2;
		break;
	}
	/* getpgid */
	case 207: {
		struct getpgid_args *p = params;
		iarg[a++] = p->pid; /* pid_t */
		*n_args = 1;
		break;
	}
	/* poll */
	case 209: {
		struct poll_args *p = params;
		uarg[a++] = (intptr_t)p->fds; /* struct pollfd * */
		uarg[a++] = p->nfds; /* u_int */
		iarg[a++] = p->timeout; /* int */
		*n_args = 3;
		break;
	}
	/* lkmnosys */
	case 210: {
		*n_args = 0;
		break;
	}
	/* lkmnosys */
	case 211: {
		*n_args = 0;
		break;
	}
	/* lkmnosys */
	case 212: {
		*n_args = 0;
		break;
	}
	/* lkmnosys */
	case 213: {
		*n_args = 0;
		break;
	}
	/* lkmnosys */
	case 214: {
		*n_args = 0;
		break;
	}
	/* lkmnosys */
	case 215: {
		*n_args = 0;
		break;
	}
	/* lkmnosys */
	case 216: {
		*n_args = 0;
		break;
	}
	/* lkmnosys */
	case 217: {
		*n_args = 0;
		break;
	}
	/* lkmnosys */
	case 218: {
		*n_args = 0;
		break;
	}
	/* lkmnosys */
	case 219: {
		*n_args = 0;
		break;
	}
	/* semget */
	case 221: {
		struct semget_args *p = params;
		iarg[a++] = p->key; /* key_t */
		iarg[a++] = p->nsems; /* int */
		iarg[a++] = p->semflg; /* int */
		*n_args = 3;
		break;
	}
	/* semop */
	case 222: {
		struct semop_args *p = params;
		iarg[a++] = p->semid; /* int */
		uarg[a++] = (intptr_t)p->sops; /* struct sembuf * */
		uarg[a++] = p->nsops; /* size_t */
		*n_args = 3;
		break;
	}
	/* msgget */
	case 225: {
		struct msgget_args *p = params;
		iarg[a++] = p->key; /* key_t */
		iarg[a++] = p->msgflg; /* int */
		*n_args = 2;
		break;
	}
	/* freebsd32_msgsnd */
	case 226: {
		struct freebsd32_msgsnd_args *p = params;
		iarg[a++] = p->msqid; /* int */
		uarg[a++] = (intptr_t)p->msgp; /* const void * */
		uarg[a++] = p->msgsz; /* size_t */
		iarg[a++] = p->msgflg; /* int */
		*n_args = 4;
		break;
	}
	/* freebsd32_msgrcv */
	case 227: {
		struct freebsd32_msgrcv_args *p = params;
		iarg[a++] = p->msqid; /* int */
		uarg[a++] = (intptr_t)p->msgp; /* void * */
		uarg[a++] = p->msgsz; /* size_t */
		iarg[a++] = p->msgtyp; /* int32_t */
		iarg[a++] = p->msgflg; /* int */
		*n_args = 5;
		break;
	}
	/* shmat */
	case 228: {
		struct shmat_args *p = params;
		iarg[a++] = p->shmid; /* int */
		uarg[a++] = (intptr_t)p->shmaddr; /* const void * */
		iarg[a++] = p->shmflg; /* int */
		*n_args = 3;
		break;
	}
	/* shmdt */
	case 230: {
		struct shmdt_args *p = params;
		uarg[a++] = (intptr_t)p->shmaddr; /* const void * */
		*n_args = 1;
		break;
	}
	/* shmget */
	case 231: {
		struct shmget_args *p = params;
		iarg[a++] = p->key; /* key_t */
		uarg[a++] = p->size; /* size_t */
		iarg[a++] = p->shmflg; /* int */
		*n_args = 3;
		break;
	}
	/* freebsd32_clock_gettime */
	case 232: {
		struct freebsd32_clock_gettime_args *p = params;
		iarg[a++] = p->clock_id; /* clockid_t */
		uarg[a++] = (intptr_t)p->tp; /* struct timespec32 * */
		*n_args = 2;
		break;
	}
	/* freebsd32_clock_settime */
	case 233: {
		struct freebsd32_clock_settime_args *p = params;
		iarg[a++] = p->clock_id; /* clockid_t */
		uarg[a++] = (intptr_t)p->tp; /* const struct timespec32 * */
		*n_args = 2;
		break;
	}
	/* freebsd32_clock_getres */
	case 234: {
		struct freebsd32_clock_getres_args *p = params;
		iarg[a++] = p->clock_id; /* clockid_t */
		uarg[a++] = (intptr_t)p->tp; /* struct timespec32 * */
		*n_args = 2;
		break;
	}
	/* freebsd32_ktimer_create */
	case 235: {
		struct freebsd32_ktimer_create_args *p = params;
		iarg[a++] = p->clock_id; /* clockid_t */
		uarg[a++] = (intptr_t)p->evp; /* struct sigevent32 * */
		uarg[a++] = (intptr_t)p->timerid; /* int * */
		*n_args = 3;
		break;
	}
	/* ktimer_delete */
	case 236: {
		struct ktimer_delete_args *p = params;
		iarg[a++] = p->timerid; /* int */
		*n_args = 1;
		break;
	}
	/* freebsd32_ktimer_settime */
	case 237: {
		struct freebsd32_ktimer_settime_args *p = params;
		iarg[a++] = p->timerid; /* int */
		iarg[a++] = p->flags; /* int */
		uarg[a++] = (intptr_t)p->value; /* const struct itimerspec32 * */
		uarg[a++] = (intptr_t)p->ovalue; /* struct itimerspec32 * */
		*n_args = 4;
		break;
	}
	/* freebsd32_ktimer_gettime */
	case 238: {
		struct freebsd32_ktimer_gettime_args *p = params;
		iarg[a++] = p->timerid; /* int */
		uarg[a++] = (intptr_t)p->value; /* struct itimerspec32 * */
		*n_args = 2;
		break;
	}
	/* ktimer_getoverrun */
	case 239: {
		struct ktimer_getoverrun_args *p = params;
		iarg[a++] = p->timerid; /* int */
		*n_args = 1;
		break;
	}
	/* freebsd32_nanosleep */
	case 240: {
		struct freebsd32_nanosleep_args *p = params;
		uarg[a++] = (intptr_t)p->rqtp; /* const struct timespec32 * */
		uarg[a++] = (intptr_t)p->rmtp; /* struct timespec32 * */
		*n_args = 2;
		break;
	}
	/* ffclock_getcounter */
	case 241: {
		struct ffclock_getcounter_args *p = params;
		uarg[a++] = (intptr_t)p->ffcount; /* ffcounter * */
		*n_args = 1;
		break;
	}
	/* freebsd32_ffclock_setestimate */
	case 242: {
		struct freebsd32_ffclock_setestimate_args *p = params;
		uarg[a++] = (intptr_t)p->cest; /* struct ffclock_estimate32 * */
		*n_args = 1;
		break;
	}
	/* freebsd32_ffclock_getestimate */
	case 243: {
		struct freebsd32_ffclock_getestimate_args *p = params;
		uarg[a++] = (intptr_t)p->cest; /* struct ffclock_estimate32 * */
		*n_args = 1;
		break;
	}
	/* freebsd32_clock_nanosleep */
	case 244: {
		struct freebsd32_clock_nanosleep_args *p = params;
		iarg[a++] = p->clock_id; /* clockid_t */
		iarg[a++] = p->flags; /* int */
		uarg[a++] = (intptr_t)p->rqtp; /* const struct timespec32 * */
		uarg[a++] = (intptr_t)p->rmtp; /* struct timespec32 * */
		*n_args = 4;
		break;
	}
	/* freebsd32_clock_getcpuclockid2 */
	case 247: {
		struct freebsd32_clock_getcpuclockid2_args *p = params;
		uarg[a++] = p->id1; /* uint32_t */
		uarg[a++] = p->id2; /* uint32_t */
		iarg[a++] = p->which; /* int */
		uarg[a++] = (intptr_t)p->clock_id; /* clockid_t * */
		*n_args = 4;
		break;
	}
	/* minherit */
	case 250: {
		struct minherit_args *p = params;
		uarg[a++] = (intptr_t)p->addr; /* void * */
		uarg[a++] = p->len; /* size_t */
		iarg[a++] = p->inherit; /* int */
		*n_args = 3;
		break;
	}
	/* rfork */
	case 251: {
		struct rfork_args *p = params;
		iarg[a++] = p->flags; /* int */
		*n_args = 1;
		break;
	}
	/* issetugid */
	case 253: {
		*n_args = 0;
		break;
	}
	/* lchown */
	case 254: {
		struct lchown_args *p = params;
		uarg[a++] = (intptr_t)p->path; /* const char * */
		iarg[a++] = p->uid; /* int */
		iarg[a++] = p->gid; /* int */
		*n_args = 3;
		break;
	}
	/* freebsd32_aio_read */
	case 255: {
		struct freebsd32_aio_read_args *p = params;
		uarg[a++] = (intptr_t)p->aiocbp; /* struct aiocb32 * */
		*n_args = 1;
		break;
	}
	/* freebsd32_aio_write */
	case 256: {
		struct freebsd32_aio_write_args *p = params;
		uarg[a++] = (intptr_t)p->aiocbp; /* struct aiocb32 * */
		*n_args = 1;
		break;
	}
	/* freebsd32_lio_listio */
	case 257: {
		struct freebsd32_lio_listio_args *p = params;
		iarg[a++] = p->mode; /* int */
		uarg[a++] = (intptr_t)p->acb_list; /* uint32_t * */
		iarg[a++] = p->nent; /* int */
		uarg[a++] = (intptr_t)p->sig; /* struct sigevent32 * */
		*n_args = 4;
		break;
	}
	/* lchmod */
	case 274: {
		struct lchmod_args *p = params;
		uarg[a++] = (intptr_t)p->path; /* const char * */
		iarg[a++] = p->mode; /* mode_t */
		*n_args = 2;
		break;
	}
	/* freebsd32_lutimes */
	case 276: {
		struct freebsd32_lutimes_args *p = params;
		uarg[a++] = (intptr_t)p->path; /* const char * */
		uarg[a++] = (intptr_t)p->tptr; /* const struct timeval32 * */
		*n_args = 2;
		break;
	}
	/* freebsd32_preadv */
	case 289: {
		struct freebsd32_preadv_args *p = params;
		iarg[a++] = p->fd; /* int */
		uarg[a++] = (intptr_t)p->iovp; /* struct iovec32 * */
		uarg[a++] = p->iovcnt; /* u_int */
#ifdef PAD64_REQUIRED
		iarg[a++] = p->_pad; /* int */
#endif
		uarg[a++] = p->offset1; /* uint32_t */
		uarg[a++] = p->offset2; /* uint32_t */
		*n_args = 6;
		break;
	}
	/* freebsd32_pwritev */
	case 290: {
		struct freebsd32_pwritev_args *p = params;
		iarg[a++] = p->fd; /* int */
		uarg[a++] = (intptr_t)p->iovp; /* struct iovec32 * */
		uarg[a++] = p->iovcnt; /* u_int */
#ifdef PAD64_REQUIRED
		iarg[a++] = p->_pad; /* int */
#endif
		uarg[a++] = p->offset1; /* uint32_t */
		uarg[a++] = p->offset2; /* uint32_t */
		*n_args = 6;
		break;
	}
	/* fhopen */
	case 298: {
		struct fhopen_args *p = params;
		uarg[a++] = (intptr_t)p->u_fhp; /* const struct fhandle * */
		iarg[a++] = p->flags; /* int */
		*n_args = 2;
		break;
	}
	/* modnext */
	case 300: {
		struct modnext_args *p = params;
		iarg[a++] = p->modid; /* int */
		*n_args = 1;
		break;
	}
	/* freebsd32_modstat */
	case 301: {
		struct freebsd32_modstat_args *p = params;
		iarg[a++] = p->modid; /* int */
		uarg[a++] = (intptr_t)p->stat; /* struct module_stat32 * */
		*n_args = 2;
		break;
	}
	/* modfnext */
	case 302: {
		struct modfnext_args *p = params;
		iarg[a++] = p->modid; /* int */
		*n_args = 1;
		break;
	}
	/* modfind */
	case 303: {
		struct modfind_args *p = params;
		uarg[a++] = (intptr_t)p->name; /* const char * */
		*n_args = 1;
		break;
	}
	/* kldload */
	case 304: {
		struct kldload_args *p = params;
		uarg[a++] = (intptr_t)p->file; /* const char * */
		*n_args = 1;
		break;
	}
	/* kldunload */
	case 305: {
		struct kldunload_args *p = params;
		iarg[a++] = p->fileid; /* int */
		*n_args = 1;
		break;
	}
	/* kldfind */
	case 306: {
		struct kldfind_args *p = params;
		uarg[a++] = (intptr_t)p->file; /* const char * */
		*n_args = 1;
		break;
	}
	/* kldnext */
	case 307: {
		struct kldnext_args *p = params;
		iarg[a++] = p->fileid; /* int */
		*n_args = 1;
		break;
	}
	/* freebsd32_kldstat */
	case 308: {
		struct freebsd32_kldstat_args *p = params;
		iarg[a++] = p->fileid; /* int */
		uarg[a++] = (intptr_t)p->stat; /* struct kld_file_stat32 * */
		*n_args = 2;
		break;
	}
	/* kldfirstmod */
	case 309: {
		struct kldfirstmod_args *p = params;
		iarg[a++] = p->fileid; /* int */
		*n_args = 1;
		break;
	}
	/* getsid */
	case 310: {
		struct getsid_args *p = params;
		iarg[a++] = p->pid; /* pid_t */
		*n_args = 1;
		break;
	}
	/* setresuid */
	case 311: {
		struct setresuid_args *p = params;
		uarg[a++] = p->ruid; /* uid_t */
		uarg[a++] = p->euid; /* uid_t */
		uarg[a++] = p->suid; /* uid_t */
		*n_args = 3;
		break;
	}
	/* setresgid */
	case 312: {
		struct setresgid_args *p = params;
		iarg[a++] = p->rgid; /* gid_t */
		iarg[a++] = p->egid; /* gid_t */
		iarg[a++] = p->sgid; /* gid_t */
		*n_args = 3;
		break;
	}
	/* freebsd32_aio_return */
	case 314: {
		struct freebsd32_aio_return_args *p = params;
		uarg[a++] = (intptr_t)p->aiocbp; /* struct aiocb32 * */
		*n_args = 1;
		break;
	}
	/* freebsd32_aio_suspend */
	case 315: {
		struct freebsd32_aio_suspend_args *p = params;
		uarg[a++] = (intptr_t)p->aiocbp; /* uint32_t * */
		iarg[a++] = p->nent; /* int */
		uarg[a++] = (intptr_t)p->timeout; /* const struct timespec32 * */
		*n_args = 3;
		break;
	}
	/* aio_cancel */
	case 316: {
		struct aio_cancel_args *p = params;
		iarg[a++] = p->fd; /* int */
		uarg[a++] = (intptr_t)p->aiocbp; /* struct aiocb32 * */
		*n_args = 2;
		break;
	}
	/* freebsd32_aio_error */
	case 317: {
		struct freebsd32_aio_error_args *p = params;
		uarg[a++] = (intptr_t)p->aiocbp; /* struct aiocb32 * */
		*n_args = 1;
		break;
	}
	/* yield */
	case 321: {
		*n_args = 0;
		break;
	}
	/* mlockall */
	case 324: {
		struct mlockall_args *p = params;
		iarg[a++] = p->how; /* int */
		*n_args = 1;
		break;
	}
	/* munlockall */
	case 325: {
		*n_args = 0;
		break;
	}
	/* __getcwd */
	case 326: {
		struct __getcwd_args *p = params;
		uarg[a++] = (intptr_t)p->buf; /* char * */
		uarg[a++] = p->buflen; /* size_t */
		*n_args = 2;
		break;
	}
	/* sched_setparam */
	case 327: {
		struct sched_setparam_args *p = params;
		iarg[a++] = p->pid; /* pid_t */
		uarg[a++] = (intptr_t)p->param; /* const struct sched_param * */
		*n_args = 2;
		break;
	}
	/* sched_getparam */
	case 328: {
		struct sched_getparam_args *p = params;
		iarg[a++] = p->pid; /* pid_t */
		uarg[a++] = (intptr_t)p->param; /* struct sched_param * */
		*n_args = 2;
		break;
	}
	/* sched_setscheduler */
	case 329: {
		struct sched_setscheduler_args *p = params;
		iarg[a++] = p->pid; /* pid_t */
		iarg[a++] = p->policy; /* int */
		uarg[a++] = (intptr_t)p->param; /* const struct sched_param * */
		*n_args = 3;
		break;
	}
	/* sched_getscheduler */
	case 330: {
		struct sched_getscheduler_args *p = params;
		iarg[a++] = p->pid; /* pid_t */
		*n_args = 1;
		break;
	}
	/* sched_yield */
	case 331: {
		*n_args = 0;
		break;
	}
	/* sched_get_priority_max */
	case 332: {
		struct sched_get_priority_max_args *p = params;
		iarg[a++] = p->policy; /* int */
		*n_args = 1;
		break;
	}
	/* sched_get_priority_min */
	case 333: {
		struct sched_get_priority_min_args *p = params;
		iarg[a++] = p->policy; /* int */
		*n_args = 1;
		break;
	}
	/* freebsd32_sched_rr_get_interval */
	case 334: {
		struct freebsd32_sched_rr_get_interval_args *p = params;
		iarg[a++] = p->pid; /* pid_t */
		uarg[a++] = (intptr_t)p->interval; /* struct timespec32 * */
		*n_args = 2;
		break;
	}
	/* utrace */
	case 335: {
		struct utrace_args *p = params;
		uarg[a++] = (intptr_t)p->addr; /* const void * */
		uarg[a++] = p->len; /* size_t */
		*n_args = 2;
		break;
	}
	/* freebsd32_jail */
	case 338: {
		struct freebsd32_jail_args *p = params;
		uarg[a++] = (intptr_t)p->jail; /* struct jail32 * */
		*n_args = 1;
		break;
	}
	/* sigprocmask */
	case 340: {
		struct sigprocmask_args *p = params;
		iarg[a++] = p->how; /* int */
		uarg[a++] = (intptr_t)p->set; /* const sigset_t * */
		uarg[a++] = (intptr_t)p->oset; /* sigset_t * */
		*n_args = 3;
		break;
	}
	/* sigsuspend */
	case 341: {
		struct sigsuspend_args *p = params;
		uarg[a++] = (intptr_t)p->sigmask; /* const sigset_t * */
		*n_args = 1;
		break;
	}
	/* sigpending */
	case 343: {
		struct sigpending_args *p = params;
		uarg[a++] = (intptr_t)p->set; /* sigset_t * */
		*n_args = 1;
		break;
	}
	/* freebsd32_sigtimedwait */
	case 345: {
		struct freebsd32_sigtimedwait_args *p = params;
		uarg[a++] = (intptr_t)p->set; /* const sigset_t * */
		uarg[a++] = (intptr_t)p->info; /* struct __siginfo32 * */
		uarg[a++] = (intptr_t)p->timeout; /* const struct timespec32 * */
		*n_args = 3;
		break;
	}
	/* freebsd32_sigwaitinfo */
	case 346: {
		struct freebsd32_sigwaitinfo_args *p = params;
		uarg[a++] = (intptr_t)p->set; /* const sigset_t * */
		uarg[a++] = (intptr_t)p->info; /* struct __siginfo32 * */
		*n_args = 2;
		break;
	}
	/* __acl_get_file */
	case 347: {
		struct __acl_get_file_args *p = params;
		uarg[a++] = (intptr_t)p->path; /* const char * */
		iarg[a++] = p->type; /* __acl_type_t */
		uarg[a++] = (intptr_t)p->aclp; /* struct acl * */
		*n_args = 3;
		break;
	}
	/* __acl_set_file */
	case 348: {
		struct __acl_set_file_args *p = params;
		uarg[a++] = (intptr_t)p->path; /* const char * */
		iarg[a++] = p->type; /* __acl_type_t */
		uarg[a++] = (intptr_t)p->aclp; /* struct acl * */
		*n_args = 3;
		break;
	}
	/* __acl_get_fd */
	case 349: {
		struct __acl_get_fd_args *p = params;
		iarg[a++] = p->filedes; /* int */
		iarg[a++] = p->type; /* __acl_type_t */
		uarg[a++] = (intptr_t)p->aclp; /* struct acl * */
		*n_args = 3;
		break;
	}
	/* __acl_set_fd */
	case 350: {
		struct __acl_set_fd_args *p = params;
		iarg[a++] = p->filedes; /* int */
		iarg[a++] = p->type; /* __acl_type_t */
		uarg[a++] = (intptr_t)p->aclp; /* struct acl * */
		*n_args = 3;
		break;
	}
	/* __acl_delete_file */
	case 351: {
		struct __acl_delete_file_args *p = params;
		uarg[a++] = (intptr_t)p->path; /* const char * */
		iarg[a++] = p->type; /* __acl_type_t */
		*n_args = 2;
		break;
	}
	/* __acl_delete_fd */
	case 352: {
		struct __acl_delete_fd_args *p = params;
		iarg[a++] = p->filedes; /* int */
		iarg[a++] = p->type; /* __acl_type_t */
		*n_args = 2;
		break;
	}
	/* __acl_aclcheck_file */
	case 353: {
		struct __acl_aclcheck_file_args *p = params;
		uarg[a++] = (intptr_t)p->path; /* const char * */
		iarg[a++] = p->type; /* __acl_type_t */
		uarg[a++] = (intptr_t)p->aclp; /* struct acl * */
		*n_args = 3;
		break;
	}
	/* __acl_aclcheck_fd */
	case 354: {
		struct __acl_aclcheck_fd_args *p = params;
		iarg[a++] = p->filedes; /* int */
		iarg[a++] = p->type; /* __acl_type_t */
		uarg[a++] = (intptr_t)p->aclp; /* struct acl * */
		*n_args = 3;
		break;
	}
	/* extattrctl */
	case 355: {
		struct extattrctl_args *p = params;
		uarg[a++] = (intptr_t)p->path; /* const char * */
		iarg[a++] = p->cmd; /* int */
		uarg[a++] = (intptr_t)p->filename; /* const char * */
		iarg[a++] = p->attrnamespace; /* int */
		uarg[a++] = (intptr_t)p->attrname; /* const char * */
		*n_args = 5;
		break;
	}
	/* extattr_set_file */
	case 356: {
		struct extattr_set_file_args *p = params;
		uarg[a++] = (intptr_t)p->path; /* const char * */
		iarg[a++] = p->attrnamespace; /* int */
		uarg[a++] = (intptr_t)p->attrname; /* const char * */
		uarg[a++] = (intptr_t)p->data; /* void * */
		uarg[a++] = p->nbytes; /* size_t */
		*n_args = 5;
		break;
	}
	/* extattr_get_file */
	case 357: {
		struct extattr_get_file_args *p = params;
		uarg[a++] = (intptr_t)p->path; /* const char * */
		iarg[a++] = p->attrnamespace; /* int */
		uarg[a++] = (intptr_t)p->attrname; /* const char * */
		uarg[a++] = (intptr_t)p->data; /* void * */
		uarg[a++] = p->nbytes; /* size_t */
		*n_args = 5;
		break;
	}
	/* extattr_delete_file */
	case 358: {
		struct extattr_delete_file_args *p = params;
		uarg[a++] = (intptr_t)p->path; /* const char * */
		iarg[a++] = p->attrnamespace; /* int */
		uarg[a++] = (intptr_t)p->attrname; /* const char * */
		*n_args = 3;
		break;
	}
	/* freebsd32_aio_waitcomplete */
	case 359: {
		struct freebsd32_aio_waitcomplete_args *p = params;
		uarg[a++] = (intptr_t)p->aiocbp; /* uint32_t * */
		uarg[a++] = (intptr_t)p->timeout; /* struct timespec32 * */
		*n_args = 2;
		break;
	}
	/* getresuid */
	case 360: {
		struct getresuid_args *p = params;
		uarg[a++] = (intptr_t)p->ruid; /* uid_t * */
		uarg[a++] = (intptr_t)p->euid; /* uid_t * */
		uarg[a++] = (intptr_t)p->suid; /* uid_t * */
		*n_args = 3;
		break;
	}
	/* getresgid */
	case 361: {
		struct getresgid_args *p = params;
		uarg[a++] = (intptr_t)p->rgid; /* gid_t * */
		uarg[a++] = (intptr_t)p->egid; /* gid_t * */
		uarg[a++] = (intptr_t)p->sgid; /* gid_t * */
		*n_args = 3;
		break;
	}
	/* kqueue */
	case 362: {
		*n_args = 0;
		break;
	}
	/* extattr_set_fd */
	case 371: {
		struct extattr_set_fd_args *p = params;
		iarg[a++] = p->fd; /* int */
		iarg[a++] = p->attrnamespace; /* int */
		uarg[a++] = (intptr_t)p->attrname; /* const char * */
		uarg[a++] = (intptr_t)p->data; /* void * */
		uarg[a++] = p->nbytes; /* size_t */
		*n_args = 5;
		break;
	}
	/* extattr_get_fd */
	case 372: {
		struct extattr_get_fd_args *p = params;
		iarg[a++] = p->fd; /* int */
		iarg[a++] = p->attrnamespace; /* int */
		uarg[a++] = (intptr_t)p->attrname; /* const char * */
		uarg[a++] = (intptr_t)p->data; /* void * */
		uarg[a++] = p->nbytes; /* size_t */
		*n_args = 5;
		break;
	}
	/* extattr_delete_fd */
	case 373: {
		struct extattr_delete_fd_args *p = params;
		iarg[a++] = p->fd; /* int */
		iarg[a++] = p->attrnamespace; /* int */
		uarg[a++] = (intptr_t)p->attrname; /* const char * */
		*n_args = 3;
		break;
	}
	/* __setugid */
	case 374: {
		struct __setugid_args *p = params;
		iarg[a++] = p->flag; /* int */
		*n_args = 1;
		break;
	}
	/* eaccess */
	case 376: {
		struct eaccess_args *p = params;
		uarg[a++] = (intptr_t)p->path; /* const char * */
		iarg[a++] = p->amode; /* int */
		*n_args = 2;
		break;
	}
	/* freebsd32_nmount */
	case 378: {
		struct freebsd32_nmount_args *p = params;
		uarg[a++] = (intptr_t)p->iovp; /* struct iovec32 * */
		uarg[a++] = p->iovcnt; /* unsigned int */
		iarg[a++] = p->flags; /* int */
		*n_args = 3;
		break;
	}
	/* kenv */
	case 390: {
		struct kenv_args *p = params;
		iarg[a++] = p->what; /* int */
		uarg[a++] = (intptr_t)p->name; /* const char * */
		uarg[a++] = (intptr_t)p->value; /* char * */
		iarg[a++] = p->len; /* int */
		*n_args = 4;
		break;
	}
	/* lchflags */
	case 391: {
		struct lchflags_args *p = params;
		uarg[a++] = (intptr_t)p->path; /* const char * */
		uarg[a++] = p->flags; /* u_long */
		*n_args = 2;
		break;
	}
	/* uuidgen */
	case 392: {
		struct uuidgen_args *p = params;
		uarg[a++] = (intptr_t)p->store; /* struct uuid * */
		iarg[a++] = p->count; /* int */
		*n_args = 2;
		break;
	}
	/* freebsd32_sendfile */
	case 393: {
		struct freebsd32_sendfile_args *p = params;
		iarg[a++] = p->fd; /* int */
		iarg[a++] = p->s; /* int */
		uarg[a++] = p->offset1; /* uint32_t */
		uarg[a++] = p->offset2; /* uint32_t */
		uarg[a++] = p->nbytes; /* size_t */
		uarg[a++] = (intptr_t)p->hdtr; /* struct sf_hdtr32 * */
		uarg[a++] = (intptr_t)p->sbytes; /* off_t * */
		iarg[a++] = p->flags; /* int */
		*n_args = 8;
		break;
	}
	/* mac_syscall */
	case 394: {
		struct mac_syscall_args *p = params;
		uarg[a++] = (intptr_t)p->policy; /* const char * */
		iarg[a++] = p->call; /* int */
		uarg[a++] = (intptr_t)p->arg; /* void * */
		*n_args = 3;
		break;
	}
	/* ksem_close */
	case 400: {
		struct ksem_close_args *p = params;
		iarg[a++] = p->id; /* int32_t */
		*n_args = 1;
		break;
	}
	/* ksem_post */
	case 401: {
		struct ksem_post_args *p = params;
		iarg[a++] = p->id; /* int32_t */
		*n_args = 1;
		break;
	}
	/* ksem_wait */
	case 402: {
		struct ksem_wait_args *p = params;
		iarg[a++] = p->id; /* int32_t */
		*n_args = 1;
		break;
	}
	/* ksem_trywait */
	case 403: {
		struct ksem_trywait_args *p = params;
		iarg[a++] = p->id; /* int32_t */
		*n_args = 1;
		break;
	}
	/* freebsd32_ksem_init */
	case 404: {
		struct freebsd32_ksem_init_args *p = params;
		uarg[a++] = (intptr_t)p->idp; /* int32_t * */
		uarg[a++] = p->value; /* unsigned int */
		*n_args = 2;
		break;
	}
	/* freebsd32_ksem_open */
	case 405: {
		struct freebsd32_ksem_open_args *p = params;
		uarg[a++] = (intptr_t)p->idp; /* int32_t * */
		uarg[a++] = (intptr_t)p->name; /* const char * */
		iarg[a++] = p->oflag; /* int */
		iarg[a++] = p->mode; /* mode_t */
		uarg[a++] = p->value; /* unsigned int */
		*n_args = 5;
		break;
	}
	/* ksem_unlink */
	case 406: {
		struct ksem_unlink_args *p = params;
		uarg[a++] = (intptr_t)p->name; /* const char * */
		*n_args = 1;
		break;
	}
	/* ksem_getvalue */
	case 407: {
		struct ksem_getvalue_args *p = params;
		iarg[a++] = p->id; /* int32_t */
		uarg[a++] = (intptr_t)p->val; /* int * */
		*n_args = 2;
		break;
	}
	/* ksem_destroy */
	case 408: {
		struct ksem_destroy_args *p = params;
		iarg[a++] = p->id; /* int32_t */
		*n_args = 1;
		break;
	}
	/* extattr_set_link */
	case 412: {
		struct extattr_set_link_args *p = params;
		uarg[a++] = (intptr_t)p->path; /* const char * */
		iarg[a++] = p->attrnamespace; /* int */
		uarg[a++] = (intptr_t)p->attrname; /* const char * */
		uarg[a++] = (intptr_t)p->data; /* void * */
		uarg[a++] = p->nbytes; /* size_t */
		*n_args = 5;
		break;
	}
	/* extattr_get_link */
	case 413: {
		struct extattr_get_link_args *p = params;
		uarg[a++] = (intptr_t)p->path; /* const char * */
		iarg[a++] = p->attrnamespace; /* int */
		uarg[a++] = (intptr_t)p->attrname; /* const char * */
		uarg[a++] = (intptr_t)p->data; /* void * */
		uarg[a++] = p->nbytes; /* size_t */
		*n_args = 5;
		break;
	}
	/* extattr_delete_link */
	case 414: {
		struct extattr_delete_link_args *p = params;
		uarg[a++] = (intptr_t)p->path; /* const char * */
		iarg[a++] = p->attrnamespace; /* int */
		uarg[a++] = (intptr_t)p->attrname; /* const char * */
		*n_args = 3;
		break;
	}
	/* freebsd32_sigaction */
	case 416: {
		struct freebsd32_sigaction_args *p = params;
		iarg[a++] = p->sig; /* int */
		uarg[a++] = (intptr_t)p->act; /* const struct sigaction32 * */
		uarg[a++] = (intptr_t)p->oact; /* struct sigaction32 * */
		*n_args = 3;
		break;
	}
	/* freebsd32_sigreturn */
	case 417: {
		struct freebsd32_sigreturn_args *p = params;
		uarg[a++] = (intptr_t)p->sigcntxp; /* const struct __ucontext32 * */
		*n_args = 1;
		break;
	}
	/* freebsd32_getcontext */
	case 421: {
		struct freebsd32_getcontext_args *p = params;
		uarg[a++] = (intptr_t)p->ucp; /* struct __ucontext32 * */
		*n_args = 1;
		break;
	}
	/* freebsd32_setcontext */
	case 422: {
		struct freebsd32_setcontext_args *p = params;
		uarg[a++] = (intptr_t)p->ucp; /* const struct __ucontext32 * */
		*n_args = 1;
		break;
	}
	/* freebsd32_swapcontext */
	case 423: {
		struct freebsd32_swapcontext_args *p = params;
		uarg[a++] = (intptr_t)p->oucp; /* struct __ucontext32 * */
		uarg[a++] = (intptr_t)p->ucp; /* const struct __ucontext32 * */
		*n_args = 2;
		break;
	}
	/* __acl_get_link */
	case 425: {
		struct __acl_get_link_args *p = params;
		uarg[a++] = (intptr_t)p->path; /* const char * */
		iarg[a++] = p->type; /* __acl_type_t */
		uarg[a++] = (intptr_t)p->aclp; /* struct acl * */
		*n_args = 3;
		break;
	}
	/* __acl_set_link */
	case 426: {
		struct __acl_set_link_args *p = params;
		uarg[a++] = (intptr_t)p->path; /* const char * */
		iarg[a++] = p->type; /* __acl_type_t */
		uarg[a++] = (intptr_t)p->aclp; /* struct acl * */
		*n_args = 3;
		break;
	}
	/* __acl_delete_link */
	case 427: {
		struct __acl_delete_link_args *p = params;
		uarg[a++] = (intptr_t)p->path; /* const char * */
		iarg[a++] = p->type; /* __acl_type_t */
		*n_args = 2;
		break;
	}
	/* __acl_aclcheck_link */
	case 428: {
		struct __acl_aclcheck_link_args *p = params;
		uarg[a++] = (intptr_t)p->path; /* const char * */
		iarg[a++] = p->type; /* __acl_type_t */
		uarg[a++] = (intptr_t)p->aclp; /* struct acl * */
		*n_args = 3;
		break;
	}
	/* sigwait */
	case 429: {
		struct sigwait_args *p = params;
		uarg[a++] = (intptr_t)p->set; /* const sigset_t * */
		uarg[a++] = (intptr_t)p->sig; /* int * */
		*n_args = 2;
		break;
	}
	/* thr_exit */
	case 431: {
		struct thr_exit_args *p = params;
		uarg[a++] = (intptr_t)p->state; /* int32_t * */
		*n_args = 1;
		break;
	}
	/* thr_self */
	case 432: {
		struct thr_self_args *p = params;
		uarg[a++] = (intptr_t)p->id; /* int32_t * */
		*n_args = 1;
		break;
	}
	/* thr_kill */
	case 433: {
		struct thr_kill_args *p = params;
		iarg[a++] = p->id; /* int32_t */
		iarg[a++] = p->sig; /* int */
		*n_args = 2;
		break;
	}
	/* jail_attach */
	case 436: {
		struct jail_attach_args *p = params;
		iarg[a++] = p->jid; /* int */
		*n_args = 1;
		break;
	}
	/* extattr_list_fd */
	case 437: {
		struct extattr_list_fd_args *p = params;
		iarg[a++] = p->fd; /* int */
		iarg[a++] = p->attrnamespace; /* int */
		uarg[a++] = (intptr_t)p->data; /* void * */
		uarg[a++] = p->nbytes; /* size_t */
		*n_args = 4;
		break;
	}
	/* extattr_list_file */
	case 438: {
		struct extattr_list_file_args *p = params;
		uarg[a++] = (intptr_t)p->path; /* const char * */
		iarg[a++] = p->attrnamespace; /* int */
		uarg[a++] = (intptr_t)p->data; /* void * */
		uarg[a++] = p->nbytes; /* size_t */
		*n_args = 4;
		break;
	}
	/* extattr_list_link */
	case 439: {
		struct extattr_list_link_args *p = params;
		uarg[a++] = (intptr_t)p->path; /* const char * */
		iarg[a++] = p->attrnamespace; /* int */
		uarg[a++] = (intptr_t)p->data; /* void * */
		uarg[a++] = p->nbytes; /* size_t */
		*n_args = 4;
		break;
	}
	/* freebsd32_ksem_timedwait */
	case 441: {
		struct freebsd32_ksem_timedwait_args *p = params;
		iarg[a++] = p->id; /* int32_t */
		uarg[a++] = (intptr_t)p->abstime; /* const struct timespec32 * */
		*n_args = 2;
		break;
	}
	/* freebsd32_thr_suspend */
	case 442: {
		struct freebsd32_thr_suspend_args *p = params;
		uarg[a++] = (intptr_t)p->timeout; /* const struct timespec32 * */
		*n_args = 1;
		break;
	}
	/* thr_wake */
	case 443: {
		struct thr_wake_args *p = params;
		iarg[a++] = p->id; /* int32_t */
		*n_args = 1;
		break;
	}
	/* kldunloadf */
	case 444: {
		struct kldunloadf_args *p = params;
		iarg[a++] = p->fileid; /* int */
		iarg[a++] = p->flags; /* int */
		*n_args = 2;
		break;
	}
	/* audit */
	case 445: {
		struct audit_args *p = params;
		uarg[a++] = (intptr_t)p->record; /* const void * */
		uarg[a++] = p->length; /* u_int */
		*n_args = 2;
		break;
	}
	/* auditon */
	case 446: {
		struct auditon_args *p = params;
		iarg[a++] = p->cmd; /* int */
		uarg[a++] = (intptr_t)p->data; /* void * */
		uarg[a++] = p->length; /* u_int */
		*n_args = 3;
		break;
	}
	/* getauid */
	case 447: {
		struct getauid_args *p = params;
		uarg[a++] = (intptr_t)p->auid; /* uid_t * */
		*n_args = 1;
		break;
	}
	/* setauid */
	case 448: {
		struct setauid_args *p = params;
		uarg[a++] = (intptr_t)p->auid; /* uid_t * */
		*n_args = 1;
		break;
	}
	/* getaudit */
	case 449: {
		struct getaudit_args *p = params;
		uarg[a++] = (intptr_t)p->auditinfo; /* struct auditinfo * */
		*n_args = 1;
		break;
	}
	/* setaudit */
	case 450: {
		struct setaudit_args *p = params;
		uarg[a++] = (intptr_t)p->auditinfo; /* struct auditinfo * */
		*n_args = 1;
		break;
	}
	/* getaudit_addr */
	case 451: {
		struct getaudit_addr_args *p = params;
		uarg[a++] = (intptr_t)p->auditinfo_addr; /* struct auditinfo_addr * */
		uarg[a++] = p->length; /* u_int */
		*n_args = 2;
		break;
	}
	/* setaudit_addr */
	case 452: {
		struct setaudit_addr_args *p = params;
		uarg[a++] = (intptr_t)p->auditinfo_addr; /* struct auditinfo_addr * */
		uarg[a++] = p->length; /* u_int */
		*n_args = 2;
		break;
	}
	/* auditctl */
	case 453: {
		struct auditctl_args *p = params;
		uarg[a++] = (intptr_t)p->path; /* const char * */
		*n_args = 1;
		break;
	}
	/* freebsd32__umtx_op */
	case 454: {
		struct freebsd32__umtx_op_args *p = params;
		uarg[a++] = (intptr_t)p->obj; /* void * */
		iarg[a++] = p->op; /* int */
		uarg[a++] = p->val; /* u_long */
		uarg[a++] = (intptr_t)p->uaddr1; /* void * */
		uarg[a++] = (intptr_t)p->uaddr2; /* void * */
		*n_args = 5;
		break;
	}
	/* freebsd32_thr_new */
	case 455: {
		struct freebsd32_thr_new_args *p = params;
		uarg[a++] = (intptr_t)p->param; /* struct thr_param32 * */
		iarg[a++] = p->param_size; /* int */
		*n_args = 2;
		break;
	}
	/* freebsd32_sigqueue */
	case 456: {
		struct freebsd32_sigqueue_args *p = params;
		iarg[a++] = p->pid; /* pid_t */
		iarg[a++] = p->signum; /* int */
		uarg[a++] = (intptr_t)p->value; /* void * */
		*n_args = 3;
		break;
	}
	/* freebsd32_kmq_open */
	case 457: {
		struct freebsd32_kmq_open_args *p = params;
		uarg[a++] = (intptr_t)p->path; /* const char * */
		iarg[a++] = p->flags; /* int */
		iarg[a++] = p->mode; /* mode_t */
		uarg[a++] = (intptr_t)p->attr; /* const struct mq_attr32 * */
		*n_args = 4;
		break;
	}
	/* freebsd32_kmq_setattr */
	case 458: {
		struct freebsd32_kmq_setattr_args *p = params;
		iarg[a++] = p->mqd; /* int */
		uarg[a++] = (intptr_t)p->attr; /* const struct mq_attr32 * */
		uarg[a++] = (intptr_t)p->oattr; /* struct mq_attr32 * */
		*n_args = 3;
		break;
	}
	/* freebsd32_kmq_timedreceive */
	case 459: {
		struct freebsd32_kmq_timedreceive_args *p = params;
		iarg[a++] = p->mqd; /* int */
		uarg[a++] = (intptr_t)p->msg_ptr; /* char * */
		uarg[a++] = p->msg_len; /* size_t */
		uarg[a++] = (intptr_t)p->msg_prio; /* unsigned * */
		uarg[a++] = (intptr_t)p->abs_timeout; /* const struct timespec32 * */
		*n_args = 5;
		break;
	}
	/* freebsd32_kmq_timedsend */
	case 460: {
		struct freebsd32_kmq_timedsend_args *p = params;
		iarg[a++] = p->mqd; /* int */
		uarg[a++] = (intptr_t)p->msg_ptr; /* const char * */
		uarg[a++] = p->msg_len; /* size_t */
		uarg[a++] = p->msg_prio; /* unsigned */
		uarg[a++] = (intptr_t)p->abs_timeout; /* const struct timespec32 * */
		*n_args = 5;
		break;
	}
	/* freebsd32_kmq_notify */
	case 461: {
		struct freebsd32_kmq_notify_args *p = params;
		iarg[a++] = p->mqd; /* int */
		uarg[a++] = (intptr_t)p->sigev; /* const struct sigevent32 * */
		*n_args = 2;
		break;
	}
	/* kmq_unlink */
	case 462: {
		struct kmq_unlink_args *p = params;
		uarg[a++] = (intptr_t)p->path; /* const char * */
		*n_args = 1;
		break;
	}
	/* freebsd32_abort2 */
	case 463: {
		struct freebsd32_abort2_args *p = params;
		uarg[a++] = (intptr_t)p->why; /* const char * */
		iarg[a++] = p->nargs; /* int */
		uarg[a++] = (intptr_t)p->args; /* uint32_t * */
		*n_args = 3;
		break;
	}
	/* thr_set_name */
	case 464: {
		struct thr_set_name_args *p = params;
		iarg[a++] = p->id; /* int32_t */
		uarg[a++] = (intptr_t)p->name; /* const char * */
		*n_args = 2;
		break;
	}
	/* freebsd32_aio_fsync */
	case 465: {
		struct freebsd32_aio_fsync_args *p = params;
		iarg[a++] = p->op; /* int */
		uarg[a++] = (intptr_t)p->aiocbp; /* struct aiocb32 * */
		*n_args = 2;
		break;
	}
	/* rtprio_thread */
	case 466: {
		struct rtprio_thread_args *p = params;
		iarg[a++] = p->function; /* int */
		iarg[a++] = p->lwpid; /* lwpid_t */
		uarg[a++] = (intptr_t)p->rtp; /* struct rtprio * */
		*n_args = 3;
		break;
	}
	/* sctp_peeloff */
	case 471: {
		struct sctp_peeloff_args *p = params;
		iarg[a++] = p->sd; /* int */
		uarg[a++] = p->name; /* uint32_t */
		*n_args = 2;
		break;
	}
	/* sctp_generic_sendmsg */
	case 472: {
		struct sctp_generic_sendmsg_args *p = params;
		iarg[a++] = p->sd; /* int */
		uarg[a++] = (intptr_t)p->msg; /* void * */
		iarg[a++] = p->mlen; /* int */
		uarg[a++] = (intptr_t)p->to; /* const struct sockaddr * */
		iarg[a++] = p->tolen; /* __socklen_t */
		uarg[a++] = (intptr_t)p->sinfo; /* struct sctp_sndrcvinfo * */
		iarg[a++] = p->flags; /* int */
		*n_args = 7;
		break;
	}
	/* sctp_generic_sendmsg_iov */
	case 473: {
		struct sctp_generic_sendmsg_iov_args *p = params;
		iarg[a++] = p->sd; /* int */
		uarg[a++] = (intptr_t)p->iov; /* struct iovec32 * */
		iarg[a++] = p->iovlen; /* int */
		uarg[a++] = (intptr_t)p->to; /* const struct sockaddr * */
		iarg[a++] = p->tolen; /* __socklen_t */
		uarg[a++] = (intptr_t)p->sinfo; /* struct sctp_sndrcvinfo * */
		iarg[a++] = p->flags; /* int */
		*n_args = 7;
		break;
	}
	/* sctp_generic_recvmsg */
	case 474: {
		struct sctp_generic_recvmsg_args *p = params;
		iarg[a++] = p->sd; /* int */
		uarg[a++] = (intptr_t)p->iov; /* struct iovec32 * */
		iarg[a++] = p->iovlen; /* int */
		uarg[a++] = (intptr_t)p->from; /* struct sockaddr * */
		uarg[a++] = (intptr_t)p->fromlenaddr; /* __socklen_t * */
		uarg[a++] = (intptr_t)p->sinfo; /* struct sctp_sndrcvinfo * */
		uarg[a++] = (intptr_t)p->msg_flags; /* int * */
		*n_args = 7;
		break;
	}
	/* freebsd32_pread */
	case 475: {
		struct freebsd32_pread_args *p = params;
		iarg[a++] = p->fd; /* int */
		uarg[a++] = (intptr_t)p->buf; /* void * */
		uarg[a++] = p->nbyte; /* size_t */
#ifdef PAD64_REQUIRED
		iarg[a++] = p->_pad; /* int */
#endif
		uarg[a++] = p->offset1; /* uint32_t */
		uarg[a++] = p->offset2; /* uint32_t */
		*n_args = 6;
		break;
	}
	/* freebsd32_pwrite */
	case 476: {
		struct freebsd32_pwrite_args *p = params;
		iarg[a++] = p->fd; /* int */
		uarg[a++] = (intptr_t)p->buf; /* const void * */
		uarg[a++] = p->nbyte; /* size_t */
#ifdef PAD64_REQUIRED
		iarg[a++] = p->_pad; /* int */
#endif
		uarg[a++] = p->offset1; /* uint32_t */
		uarg[a++] = p->offset2; /* uint32_t */
		*n_args = 6;
		break;
	}
	/* freebsd32_mmap */
	case 477: {
		struct freebsd32_mmap_args *p = params;
		uarg[a++] = (intptr_t)p->addr; /* void * */
		uarg[a++] = p->len; /* size_t */
		iarg[a++] = p->prot; /* int */
		iarg[a++] = p->flags; /* int */
		iarg[a++] = p->fd; /* int */
#ifdef PAD64_REQUIRED
		iarg[a++] = p->_pad; /* int */
#endif
		uarg[a++] = p->pos1; /* uint32_t */
		uarg[a++] = p->pos2; /* uint32_t */
		*n_args = 8;
		break;
	}
	/* freebsd32_lseek */
	case 478: {
		struct freebsd32_lseek_args *p = params;
		iarg[a++] = p->fd; /* int */
#ifdef PAD64_REQUIRED
		iarg[a++] = p->_pad; /* int */
#endif
		uarg[a++] = p->offset1; /* uint32_t */
		uarg[a++] = p->offset2; /* uint32_t */
		iarg[a++] = p->whence; /* int */
		*n_args = 5;
		break;
	}
	/* freebsd32_truncate */
	case 479: {
		struct freebsd32_truncate_args *p = params;
		uarg[a++] = (intptr_t)p->path; /* const char * */
#ifdef PAD64_REQUIRED
		iarg[a++] = p->_pad; /* int */
#endif
		uarg[a++] = p->length1; /* uint32_t */
		uarg[a++] = p->length2; /* uint32_t */
		*n_args = 4;
		break;
	}
	/* freebsd32_ftruncate */
	case 480: {
		struct freebsd32_ftruncate_args *p = params;
		iarg[a++] = p->fd; /* int */
#ifdef PAD64_REQUIRED
		iarg[a++] = p->_pad; /* int */
#endif
		uarg[a++] = p->length1; /* uint32_t */
		uarg[a++] = p->length2; /* uint32_t */
		*n_args = 4;
		break;
	}
	/* thr_kill2 */
	case 481: {
		struct thr_kill2_args *p = params;
		iarg[a++] = p->pid; /* pid_t */
		iarg[a++] = p->id; /* int32_t */
		iarg[a++] = p->sig; /* int */
		*n_args = 3;
		break;
	}
	/* shm_unlink */
	case 483: {
		struct shm_unlink_args *p = params;
		uarg[a++] = (intptr_t)p->path; /* const char * */
		*n_args = 1;
		break;
	}
	/* cpuset */
	case 484: {
		struct cpuset_args *p = params;
		uarg[a++] = (intptr_t)p->setid; /* cpusetid_t * */
		*n_args = 1;
		break;
	}
	/* freebsd32_cpuset_setid */
	case 485: {
		struct freebsd32_cpuset_setid_args *p = params;
		iarg[a++] = p->which; /* cpuwhich_t */
#ifdef PAD64_REQUIRED
		iarg[a++] = p->_pad; /* int */
#endif
		uarg[a++] = p->id1; /* uint32_t */
		uarg[a++] = p->id2; /* uint32_t */
		iarg[a++] = p->setid; /* cpusetid_t */
		*n_args = 5;
		break;
	}
	/* freebsd32_cpuset_getid */
	case 486: {
		struct freebsd32_cpuset_getid_args *p = params;
		iarg[a++] = p->level; /* cpulevel_t */
		iarg[a++] = p->which; /* cpuwhich_t */
		uarg[a++] = p->id1; /* uint32_t */
		uarg[a++] = p->id2; /* uint32_t */
		uarg[a++] = (intptr_t)p->setid; /* cpusetid_t * */
		*n_args = 5;
		break;
	}
	/* freebsd32_cpuset_getaffinity */
	case 487: {
		struct freebsd32_cpuset_getaffinity_args *p = params;
		iarg[a++] = p->level; /* cpulevel_t */
		iarg[a++] = p->which; /* cpuwhich_t */
		uarg[a++] = p->id1; /* uint32_t */
		uarg[a++] = p->id2; /* uint32_t */
		uarg[a++] = p->cpusetsize; /* size_t */
		uarg[a++] = (intptr_t)p->mask; /* cpuset_t * */
		*n_args = 6;
		break;
	}
	/* freebsd32_cpuset_setaffinity */
	case 488: {
		struct freebsd32_cpuset_setaffinity_args *p = params;
		iarg[a++] = p->level; /* cpulevel_t */
		iarg[a++] = p->which; /* cpuwhich_t */
		uarg[a++] = p->id1; /* uint32_t */
		uarg[a++] = p->id2; /* uint32_t */
		uarg[a++] = p->cpusetsize; /* size_t */
		uarg[a++] = (intptr_t)p->mask; /* const cpuset_t * */
		*n_args = 6;
		break;
	}
	/* faccessat */
	case 489: {
		struct faccessat_args *p = params;
		iarg[a++] = p->fd; /* int */
		uarg[a++] = (intptr_t)p->path; /* const char * */
		iarg[a++] = p->amode; /* int */
		iarg[a++] = p->flag; /* int */
		*n_args = 4;
		break;
	}
	/* fchmodat */
	case 490: {
		struct fchmodat_args *p = params;
		iarg[a++] = p->fd; /* int */
		uarg[a++] = (intptr_t)p->path; /* const char * */
		iarg[a++] = p->mode; /* mode_t */
		iarg[a++] = p->flag; /* int */
		*n_args = 4;
		break;
	}
	/* fchownat */
	case 491: {
		struct fchownat_args *p = params;
		iarg[a++] = p->fd; /* int */
		uarg[a++] = (intptr_t)p->path; /* const char * */
		uarg[a++] = p->uid; /* uid_t */
		iarg[a++] = p->gid; /* gid_t */
		iarg[a++] = p->flag; /* int */
		*n_args = 5;
		break;
	}
	/* freebsd32_fexecve */
	case 492: {
		struct freebsd32_fexecve_args *p = params;
		iarg[a++] = p->fd; /* int */
		uarg[a++] = (intptr_t)p->argv; /* uint32_t * */
		uarg[a++] = (intptr_t)p->envv; /* uint32_t * */
		*n_args = 3;
		break;
	}
	/* freebsd32_futimesat */
	case 494: {
		struct freebsd32_futimesat_args *p = params;
		iarg[a++] = p->fd; /* int */
		uarg[a++] = (intptr_t)p->path; /* const char * */
		uarg[a++] = (intptr_t)p->times; /* const struct timeval32 * */
		*n_args = 3;
		break;
	}
	/* linkat */
	case 495: {
		struct linkat_args *p = params;
		iarg[a++] = p->fd1; /* int */
		uarg[a++] = (intptr_t)p->path1; /* const char * */
		iarg[a++] = p->fd2; /* int */
		uarg[a++] = (intptr_t)p->path2; /* const char * */
		iarg[a++] = p->flag; /* int */
		*n_args = 5;
		break;
	}
	/* mkdirat */
	case 496: {
		struct mkdirat_args *p = params;
		iarg[a++] = p->fd; /* int */
		uarg[a++] = (intptr_t)p->path; /* const char * */
		iarg[a++] = p->mode; /* mode_t */
		*n_args = 3;
		break;
	}
	/* mkfifoat */
	case 497: {
		struct mkfifoat_args *p = params;
		iarg[a++] = p->fd; /* int */
		uarg[a++] = (intptr_t)p->path; /* const char * */
		iarg[a++] = p->mode; /* mode_t */
		*n_args = 3;
		break;
	}
	/* openat */
	case 499: {
		struct openat_args *p = params;
		iarg[a++] = p->fd; /* int */
		uarg[a++] = (intptr_t)p->path; /* const char * */
		iarg[a++] = p->flag; /* int */
		iarg[a++] = p->mode; /* mode_t */
		*n_args = 4;
		break;
	}
	/* readlinkat */
	case 500: {
		struct readlinkat_args *p = params;
		iarg[a++] = p->fd; /* int */
		uarg[a++] = (intptr_t)p->path; /* const char * */
		uarg[a++] = (intptr_t)p->buf; /* char * */
		uarg[a++] = p->bufsize; /* size_t */
		*n_args = 4;
		break;
	}
	/* renameat */
	case 501: {
		struct renameat_args *p = params;
		iarg[a++] = p->oldfd; /* int */
		uarg[a++] = (intptr_t)p->old; /* const char * */
		iarg[a++] = p->newfd; /* int */
		uarg[a++] = (intptr_t)p->new; /* const char * */
		*n_args = 4;
		break;
	}
	/* symlinkat */
	case 502: {
		struct symlinkat_args *p = params;
		uarg[a++] = (intptr_t)p->path1; /* const char * */
		iarg[a++] = p->fd; /* int */
		uarg[a++] = (intptr_t)p->path2; /* const char * */
		*n_args = 3;
		break;
	}
	/* unlinkat */
	case 503: {
		struct unlinkat_args *p = params;
		iarg[a++] = p->fd; /* int */
		uarg[a++] = (intptr_t)p->path; /* const char * */
		iarg[a++] = p->flag; /* int */
		*n_args = 3;
		break;
	}
	/* posix_openpt */
	case 504: {
		struct posix_openpt_args *p = params;
		iarg[a++] = p->flags; /* int */
		*n_args = 1;
		break;
	}
	/* gssd_syscall */
	case 505: {
		struct gssd_syscall_args *p = params;
		uarg[a++] = (intptr_t)p->path; /* const char * */
		*n_args = 1;
		break;
	}
	/* freebsd32_jail_get */
	case 506: {
		struct freebsd32_jail_get_args *p = params;
		uarg[a++] = (intptr_t)p->iovp; /* struct iovec32 * */
		uarg[a++] = p->iovcnt; /* unsigned int */
		iarg[a++] = p->flags; /* int */
		*n_args = 3;
		break;
	}
	/* freebsd32_jail_set */
	case 507: {
		struct freebsd32_jail_set_args *p = params;
		uarg[a++] = (intptr_t)p->iovp; /* struct iovec32 * */
		uarg[a++] = p->iovcnt; /* unsigned int */
		iarg[a++] = p->flags; /* int */
		*n_args = 3;
		break;
	}
	/* jail_remove */
	case 508: {
		struct jail_remove_args *p = params;
		iarg[a++] = p->jid; /* int */
		*n_args = 1;
		break;
	}
	/* freebsd32___semctl */
	case 510: {
		struct freebsd32___semctl_args *p = params;
		iarg[a++] = p->semid; /* int */
		iarg[a++] = p->semnum; /* int */
		iarg[a++] = p->cmd; /* int */
		uarg[a++] = (intptr_t)p->arg; /* union semun32 * */
		*n_args = 4;
		break;
	}
	/* freebsd32_msgctl */
	case 511: {
		struct freebsd32_msgctl_args *p = params;
		iarg[a++] = p->msqid; /* int */
		iarg[a++] = p->cmd; /* int */
		uarg[a++] = (intptr_t)p->buf; /* struct msqid_ds32 * */
		*n_args = 3;
		break;
	}
	/* freebsd32_shmctl */
	case 512: {
		struct freebsd32_shmctl_args *p = params;
		iarg[a++] = p->shmid; /* int */
		iarg[a++] = p->cmd; /* int */
		uarg[a++] = (intptr_t)p->buf; /* struct shmid_ds32 * */
		*n_args = 3;
		break;
	}
	/* lpathconf */
	case 513: {
		struct lpathconf_args *p = params;
		uarg[a++] = (intptr_t)p->path; /* const char * */
		iarg[a++] = p->name; /* int */
		*n_args = 2;
		break;
	}
	/* __cap_rights_get */
	case 515: {
		struct __cap_rights_get_args *p = params;
		iarg[a++] = p->version; /* int */
		iarg[a++] = p->fd; /* int */
		uarg[a++] = (intptr_t)p->rightsp; /* cap_rights_t * */
		*n_args = 3;
		break;
	}
	/* cap_enter */
	case 516: {
		*n_args = 0;
		break;
	}
	/* cap_getmode */
	case 517: {
		struct cap_getmode_args *p = params;
		uarg[a++] = (intptr_t)p->modep; /* u_int * */
		*n_args = 1;
		break;
	}
	/* pdfork */
	case 518: {
		struct pdfork_args *p = params;
		uarg[a++] = (intptr_t)p->fdp; /* int * */
		iarg[a++] = p->flags; /* int */
		*n_args = 2;
		break;
	}
	/* pdkill */
	case 519: {
		struct pdkill_args *p = params;
		iarg[a++] = p->fd; /* int */
		iarg[a++] = p->signum; /* int */
		*n_args = 2;
		break;
	}
	/* pdgetpid */
	case 520: {
		struct pdgetpid_args *p = params;
		iarg[a++] = p->fd; /* int */
		uarg[a++] = (intptr_t)p->pidp; /* pid_t * */
		*n_args = 2;
		break;
	}
	/* freebsd32_pselect */
	case 522: {
		struct freebsd32_pselect_args *p = params;
		iarg[a++] = p->nd; /* int */
		uarg[a++] = (intptr_t)p->in; /* fd_set * */
		uarg[a++] = (intptr_t)p->ou; /* fd_set * */
		uarg[a++] = (intptr_t)p->ex; /* fd_set * */
		uarg[a++] = (intptr_t)p->ts; /* const struct timespec32 * */
		uarg[a++] = (intptr_t)p->sm; /* const sigset_t * */
		*n_args = 6;
		break;
	}
	/* getloginclass */
	case 523: {
		struct getloginclass_args *p = params;
		uarg[a++] = (intptr_t)p->namebuf; /* char * */
		uarg[a++] = p->namelen; /* size_t */
		*n_args = 2;
		break;
	}
	/* setloginclass */
	case 524: {
		struct setloginclass_args *p = params;
		uarg[a++] = (intptr_t)p->namebuf; /* const char * */
		*n_args = 1;
		break;
	}
	/* rctl_get_racct */
	case 525: {
		struct rctl_get_racct_args *p = params;
		uarg[a++] = (intptr_t)p->inbufp; /* const void * */
		uarg[a++] = p->inbuflen; /* size_t */
		uarg[a++] = (intptr_t)p->outbufp; /* void * */
		uarg[a++] = p->outbuflen; /* size_t */
		*n_args = 4;
		break;
	}
	/* rctl_get_rules */
	case 526: {
		struct rctl_get_rules_args *p = params;
		uarg[a++] = (intptr_t)p->inbufp; /* const void * */
		uarg[a++] = p->inbuflen; /* size_t */
		uarg[a++] = (intptr_t)p->outbufp; /* void * */
		uarg[a++] = p->outbuflen; /* size_t */
		*n_args = 4;
		break;
	}
	/* rctl_get_limits */
	case 527: {
		struct rctl_get_limits_args *p = params;
		uarg[a++] = (intptr_t)p->inbufp; /* const void * */
		uarg[a++] = p->inbuflen; /* size_t */
		uarg[a++] = (intptr_t)p->outbufp; /* void * */
		uarg[a++] = p->outbuflen; /* size_t */
		*n_args = 4;
		break;
	}
	/* rctl_add_rule */
	case 528: {
		struct rctl_add_rule_args *p = params;
		uarg[a++] = (intptr_t)p->inbufp; /* const void * */
		uarg[a++] = p->inbuflen; /* size_t */
		uarg[a++] = (intptr_t)p->outbufp; /* void * */
		uarg[a++] = p->outbuflen; /* size_t */
		*n_args = 4;
		break;
	}
	/* rctl_remove_rule */
	case 529: {
		struct rctl_remove_rule_args *p = params;
		uarg[a++] = (intptr_t)p->inbufp; /* const void * */
		uarg[a++] = p->inbuflen; /* size_t */
		uarg[a++] = (intptr_t)p->outbufp; /* void * */
		uarg[a++] = p->outbuflen; /* size_t */
		*n_args = 4;
		break;
	}
	/* freebsd32_posix_fallocate */
	case 530: {
		struct freebsd32_posix_fallocate_args *p = params;
		iarg[a++] = p->fd; /* int */
#ifdef PAD64_REQUIRED
		iarg[a++] = p->_pad; /* int */
#endif
		uarg[a++] = p->offset1; /* uint32_t */
		uarg[a++] = p->offset2; /* uint32_t */
		uarg[a++] = p->len1; /* uint32_t */
		uarg[a++] = p->len2; /* uint32_t */
		*n_args = 6;
		break;
	}
	/* freebsd32_posix_fadvise */
	case 531: {
		struct freebsd32_posix_fadvise_args *p = params;
		iarg[a++] = p->fd; /* int */
#ifdef PAD64_REQUIRED
		iarg[a++] = p->_pad; /* int */
#endif
		uarg[a++] = p->offset1; /* uint32_t */
		uarg[a++] = p->offset2; /* uint32_t */
		uarg[a++] = p->len1; /* uint32_t */
		uarg[a++] = p->len2; /* uint32_t */
		iarg[a++] = p->advice; /* int */
		*n_args = 7;
		break;
	}
	/* freebsd32_wait6 */
	case 532: {
		struct freebsd32_wait6_args *p = params;
		iarg[a++] = p->idtype; /* idtype_t */
#ifdef PAD64_REQUIRED
		iarg[a++] = p->_pad; /* int */
#endif
		uarg[a++] = p->id1; /* uint32_t */
		uarg[a++] = p->id2; /* uint32_t */
		uarg[a++] = (intptr_t)p->status; /* int * */
		iarg[a++] = p->options; /* int */
		uarg[a++] = (intptr_t)p->wrusage; /* struct __wrusage32 * */
		uarg[a++] = (intptr_t)p->info; /* struct __siginfo32 * */
		*n_args = 8;
		break;
	}
	/* cap_rights_limit */
	case 533: {
		struct cap_rights_limit_args *p = params;
		iarg[a++] = p->fd; /* int */
		uarg[a++] = (intptr_t)p->rightsp; /* cap_rights_t * */
		*n_args = 2;
		break;
	}
	/* freebsd32_cap_ioctls_limit */
	case 534: {
		struct freebsd32_cap_ioctls_limit_args *p = params;
		iarg[a++] = p->fd; /* int */
		uarg[a++] = (intptr_t)p->cmds; /* const uint32_t * */
		uarg[a++] = p->ncmds; /* size_t */
		*n_args = 3;
		break;
	}
	/* freebsd32_cap_ioctls_get */
	case 535: {
		struct freebsd32_cap_ioctls_get_args *p = params;
		iarg[a++] = p->fd; /* int */
		uarg[a++] = (intptr_t)p->cmds; /* uint32_t * */
		uarg[a++] = p->maxcmds; /* size_t */
		*n_args = 3;
		break;
	}
	/* cap_fcntls_limit */
	case 536: {
		struct cap_fcntls_limit_args *p = params;
		iarg[a++] = p->fd; /* int */
		uarg[a++] = p->fcntlrights; /* uint32_t */
		*n_args = 2;
		break;
	}
	/* cap_fcntls_get */
	case 537: {
		struct cap_fcntls_get_args *p = params;
		iarg[a++] = p->fd; /* int */
		uarg[a++] = (intptr_t)p->fcntlrightsp; /* uint32_t * */
		*n_args = 2;
		break;
	}
	/* bindat */
	case 538: {
		struct bindat_args *p = params;
		iarg[a++] = p->fd; /* int */
		iarg[a++] = p->s; /* int */
		uarg[a++] = (intptr_t)p->name; /* const struct sockaddr * */
		iarg[a++] = p->namelen; /* __socklen_t */
		*n_args = 4;
		break;
	}
	/* connectat */
	case 539: {
		struct connectat_args *p = params;
		iarg[a++] = p->fd; /* int */
		iarg[a++] = p->s; /* int */
		uarg[a++] = (intptr_t)p->name; /* const struct sockaddr * */
		iarg[a++] = p->namelen; /* __socklen_t */
		*n_args = 4;
		break;
	}
	/* chflagsat */
	case 540: {
		struct chflagsat_args *p = params;
		iarg[a++] = p->fd; /* int */
		uarg[a++] = (intptr_t)p->path; /* const char * */
		uarg[a++] = p->flags; /* u_long */
		iarg[a++] = p->atflag; /* int */
		*n_args = 4;
		break;
	}
	/* accept4 */
	case 541: {
		struct accept4_args *p = params;
		iarg[a++] = p->s; /* int */
		uarg[a++] = (intptr_t)p->name; /* struct sockaddr * */
		uarg[a++] = (intptr_t)p->anamelen; /* __socklen_t * */
		iarg[a++] = p->flags; /* int */
		*n_args = 4;
		break;
	}
	/* pipe2 */
	case 542: {
		struct pipe2_args *p = params;
		uarg[a++] = (intptr_t)p->fildes; /* int * */
		iarg[a++] = p->flags; /* int */
		*n_args = 2;
		break;
	}
	/* freebsd32_aio_mlock */
	case 543: {
		struct freebsd32_aio_mlock_args *p = params;
		uarg[a++] = (intptr_t)p->aiocbp; /* struct aiocb32 * */
		*n_args = 1;
		break;
	}
	/* freebsd32_procctl */
	case 544: {
		struct freebsd32_procctl_args *p = params;
		iarg[a++] = p->idtype; /* idtype_t */
#ifdef PAD64_REQUIRED
		iarg[a++] = p->_pad; /* int */
#endif
		uarg[a++] = p->id1; /* uint32_t */
		uarg[a++] = p->id2; /* uint32_t */
		iarg[a++] = p->com; /* int */
		uarg[a++] = (intptr_t)p->data; /* void * */
		*n_args = 6;
		break;
	}
	/* freebsd32_ppoll */
	case 545: {
		struct freebsd32_ppoll_args *p = params;
		uarg[a++] = (intptr_t)p->fds; /* struct pollfd * */
		uarg[a++] = p->nfds; /* u_int */
		uarg[a++] = (intptr_t)p->ts; /* const struct timespec32 * */
		uarg[a++] = (intptr_t)p->set; /* const sigset_t * */
		*n_args = 4;
		break;
	}
	/* freebsd32_futimens */
	case 546: {
		struct freebsd32_futimens_args *p = params;
		iarg[a++] = p->fd; /* int */
		uarg[a++] = (intptr_t)p->times; /* const struct timespec32 * */
		*n_args = 2;
		break;
	}
	/* freebsd32_utimensat */
	case 547: {
		struct freebsd32_utimensat_args *p = params;
		iarg[a++] = p->fd; /* int */
		uarg[a++] = (intptr_t)p->path; /* const char * */
		uarg[a++] = (intptr_t)p->times; /* const struct timespec32 * */
		iarg[a++] = p->flag; /* int */
		*n_args = 4;
		break;
	}
	/* fdatasync */
	case 550: {
		struct fdatasync_args *p = params;
		iarg[a++] = p->fd; /* int */
		*n_args = 1;
		break;
	}
	/* freebsd32_fstat */
	case 551: {
		struct freebsd32_fstat_args *p = params;
		iarg[a++] = p->fd; /* int */
		uarg[a++] = (intptr_t)p->sb; /* struct stat32 * */
		*n_args = 2;
		break;
	}
	/* freebsd32_fstatat */
	case 552: {
		struct freebsd32_fstatat_args *p = params;
		iarg[a++] = p->fd; /* int */
		uarg[a++] = (intptr_t)p->path; /* const char * */
		uarg[a++] = (intptr_t)p->buf; /* struct stat32 * */
		iarg[a++] = p->flag; /* int */
		*n_args = 4;
		break;
	}
	/* freebsd32_fhstat */
	case 553: {
		struct freebsd32_fhstat_args *p = params;
		uarg[a++] = (intptr_t)p->u_fhp; /* const struct fhandle * */
		uarg[a++] = (intptr_t)p->sb; /* struct stat32 * */
		*n_args = 2;
		break;
	}
	/* getdirentries */
	case 554: {
		struct getdirentries_args *p = params;
		iarg[a++] = p->fd; /* int */
		uarg[a++] = (intptr_t)p->buf; /* char * */
		uarg[a++] = p->count; /* size_t */
		uarg[a++] = (intptr_t)p->basep; /* off_t * */
		*n_args = 4;
		break;
	}
	/* statfs */
	case 555: {
		struct statfs_args *p = params;
		uarg[a++] = (intptr_t)p->path; /* const char * */
		uarg[a++] = (intptr_t)p->buf; /* struct statfs * */
		*n_args = 2;
		break;
	}
	/* fstatfs */
	case 556: {
		struct fstatfs_args *p = params;
		iarg[a++] = p->fd; /* int */
		uarg[a++] = (intptr_t)p->buf; /* struct statfs * */
		*n_args = 2;
		break;
	}
	/* freebsd32_getfsstat */
	case 557: {
		struct freebsd32_getfsstat_args *p = params;
		uarg[a++] = (intptr_t)p->buf; /* struct statfs * */
		iarg[a++] = p->bufsize; /* int32_t */
		iarg[a++] = p->mode; /* int */
		*n_args = 3;
		break;
	}
	/* fhstatfs */
	case 558: {
		struct fhstatfs_args *p = params;
		uarg[a++] = (intptr_t)p->u_fhp; /* const struct fhandle * */
		uarg[a++] = (intptr_t)p->buf; /* struct statfs * */
		*n_args = 2;
		break;
	}
	/* freebsd32_mknodat */
	case 559: {
		struct freebsd32_mknodat_args *p = params;
		iarg[a++] = p->fd; /* int */
		uarg[a++] = (intptr_t)p->path; /* const char * */
		iarg[a++] = p->mode; /* mode_t */
#ifdef PAD64_REQUIRED
		iarg[a++] = p->_pad; /* int */
#endif
		uarg[a++] = p->dev1; /* uint32_t */
		uarg[a++] = p->dev2; /* uint32_t */
		*n_args = 6;
		break;
	}
	/* freebsd32_kevent */
	case 560: {
		struct freebsd32_kevent_args *p = params;
		iarg[a++] = p->fd; /* int */
		uarg[a++] = (intptr_t)p->changelist; /* const struct kevent32 * */
		iarg[a++] = p->nchanges; /* int */
		uarg[a++] = (intptr_t)p->eventlist; /* struct kevent32 * */
		iarg[a++] = p->nevents; /* int */
		uarg[a++] = (intptr_t)p->timeout; /* const struct timespec32 * */
		*n_args = 6;
		break;
	}
	/* freebsd32_cpuset_getdomain */
	case 561: {
		struct freebsd32_cpuset_getdomain_args *p = params;
		iarg[a++] = p->level; /* cpulevel_t */
		iarg[a++] = p->which; /* cpuwhich_t */
		uarg[a++] = p->id1; /* uint32_t */
		uarg[a++] = p->id2; /* uint32_t */
		uarg[a++] = p->domainsetsize; /* size_t */
		uarg[a++] = (intptr_t)p->mask; /* domainset_t * */
		uarg[a++] = (intptr_t)p->policy; /* int * */
		*n_args = 7;
		break;
	}
	/* freebsd32_cpuset_setdomain */
	case 562: {
		struct freebsd32_cpuset_setdomain_args *p = params;
		iarg[a++] = p->level; /* cpulevel_t */
		iarg[a++] = p->which; /* cpuwhich_t */
		uarg[a++] = p->id1; /* uint32_t */
		uarg[a++] = p->id2; /* uint32_t */
		uarg[a++] = p->domainsetsize; /* size_t */
		uarg[a++] = (intptr_t)p->mask; /* domainset_t * */
		iarg[a++] = p->policy; /* int */
		*n_args = 7;
		break;
	}
	/* getrandom */
	case 563: {
		struct getrandom_args *p = params;
		uarg[a++] = (intptr_t)p->buf; /* void * */
		uarg[a++] = p->buflen; /* size_t */
		uarg[a++] = p->flags; /* unsigned int */
		*n_args = 3;
		break;
	}
	/* getfhat */
	case 564: {
		struct getfhat_args *p = params;
		iarg[a++] = p->fd; /* int */
		uarg[a++] = (intptr_t)p->path; /* char * */
		uarg[a++] = (intptr_t)p->fhp; /* struct fhandle * */
		iarg[a++] = p->flags; /* int */
		*n_args = 4;
		break;
	}
	/* fhlink */
	case 565: {
		struct fhlink_args *p = params;
		uarg[a++] = (intptr_t)p->fhp; /* struct fhandle * */
		uarg[a++] = (intptr_t)p->to; /* const char * */
		*n_args = 2;
		break;
	}
	/* fhlinkat */
	case 566: {
		struct fhlinkat_args *p = params;
		uarg[a++] = (intptr_t)p->fhp; /* struct fhandle * */
		iarg[a++] = p->tofd; /* int */
		uarg[a++] = (intptr_t)p->to; /* const char * */
		*n_args = 3;
		break;
	}
	/* fhreadlink */
	case 567: {
		struct fhreadlink_args *p = params;
		uarg[a++] = (intptr_t)p->fhp; /* struct fhandle * */
		uarg[a++] = (intptr_t)p->buf; /* char * */
		uarg[a++] = p->bufsize; /* size_t */
		*n_args = 3;
		break;
	}
	/* funlinkat */
	case 568: {
		struct funlinkat_args *p = params;
		iarg[a++] = p->dfd; /* int */
		uarg[a++] = (intptr_t)p->path; /* const char * */
		iarg[a++] = p->fd; /* int */
		iarg[a++] = p->flag; /* int */
		*n_args = 4;
		break;
	}
	/* copy_file_range */
	case 569: {
		struct copy_file_range_args *p = params;
		iarg[a++] = p->infd; /* int */
		uarg[a++] = (intptr_t)p->inoffp; /* off_t * */
		iarg[a++] = p->outfd; /* int */
		uarg[a++] = (intptr_t)p->outoffp; /* off_t * */
		uarg[a++] = p->len; /* size_t */
		uarg[a++] = p->flags; /* unsigned int */
		*n_args = 6;
		break;
	}
	/* freebsd32___sysctlbyname */
	case 570: {
		struct freebsd32___sysctlbyname_args *p = params;
		uarg[a++] = (intptr_t)p->name; /* const char * */
		uarg[a++] = p->namelen; /* size_t */
		uarg[a++] = (intptr_t)p->old; /* void * */
		uarg[a++] = (intptr_t)p->oldlenp; /* uint32_t * */
		uarg[a++] = (intptr_t)p->new; /* void * */
		uarg[a++] = p->newlen; /* size_t */
		*n_args = 6;
		break;
	}
	/* shm_open2 */
	case 571: {
		struct shm_open2_args *p = params;
		uarg[a++] = (intptr_t)p->path; /* const char * */
		iarg[a++] = p->flags; /* int */
		iarg[a++] = p->mode; /* mode_t */
		iarg[a++] = p->shmflags; /* int */
		uarg[a++] = (intptr_t)p->name; /* const char * */
		*n_args = 5;
		break;
	}
	/* shm_rename */
	case 572: {
		struct shm_rename_args *p = params;
		uarg[a++] = (intptr_t)p->path_from; /* const char * */
		uarg[a++] = (intptr_t)p->path_to; /* const char * */
		iarg[a++] = p->flags; /* int */
		*n_args = 3;
		break;
	}
	/* sigfastblock */
	case 573: {
		struct sigfastblock_args *p = params;
		iarg[a++] = p->cmd; /* int */
		uarg[a++] = (intptr_t)p->ptr; /* void * */
		*n_args = 2;
		break;
	}
	/* __realpathat */
	case 574: {
		struct __realpathat_args *p = params;
		iarg[a++] = p->fd; /* int */
		uarg[a++] = (intptr_t)p->path; /* const char * */
		uarg[a++] = (intptr_t)p->buf; /* char * */
		uarg[a++] = p->size; /* size_t */
		iarg[a++] = p->flags; /* int */
		*n_args = 5;
		break;
	}
	/* close_range */
	case 575: {
		struct close_range_args *p = params;
		uarg[a++] = p->lowfd; /* u_int */
		uarg[a++] = p->highfd; /* u_int */
		iarg[a++] = p->flags; /* int */
		*n_args = 3;
		break;
	}
	/* rpctls_syscall */
	case 576: {
		struct rpctls_syscall_args *p = params;
		iarg[a++] = p->op; /* int */
		uarg[a++] = (intptr_t)p->path; /* const char * */
		*n_args = 2;
		break;
	}
	/* __specialfd */
	case 577: {
		struct __specialfd_args *p = params;
		iarg[a++] = p->type; /* int */
		uarg[a++] = (intptr_t)p->req; /* const void * */
		uarg[a++] = p->len; /* size_t */
		*n_args = 3;
		break;
	}
	/* freebsd32_aio_writev */
	case 578: {
		struct freebsd32_aio_writev_args *p = params;
		uarg[a++] = (intptr_t)p->aiocbp; /* struct aiocb32 * */
		*n_args = 1;
		break;
	}
	/* freebsd32_aio_readv */
	case 579: {
		struct freebsd32_aio_readv_args *p = params;
		uarg[a++] = (intptr_t)p->aiocbp; /* struct aiocb32 * */
		*n_args = 1;
		break;
	}
	/* fspacectl */
	case 580: {
		struct fspacectl_args *p = params;
		iarg[a++] = p->fd; /* int */
		iarg[a++] = p->cmd; /* int */
		uarg[a++] = (intptr_t)p->rqsr; /* const struct spacectl_range * */
		iarg[a++] = p->flags; /* int */
		uarg[a++] = (intptr_t)p->rmsr; /* struct spacectl_range * */
		*n_args = 5;
		break;
	}
	/* sched_getcpu */
	case 581: {
		*n_args = 0;
		break;
	}
	/* swapoff */
	case 582: {
		struct swapoff_args *p = params;
		uarg[a++] = (intptr_t)p->name; /* const char * */
		uarg[a++] = p->flags; /* u_int */
		*n_args = 2;
		break;
	}
	/* kqueuex */
	case 583: {
		struct kqueuex_args *p = params;
		uarg[a++] = p->flags; /* u_int */
		*n_args = 1;
		break;
	}
	/* membarrier */
	case 584: {
		struct membarrier_args *p = params;
		iarg[a++] = p->cmd; /* int */
		uarg[a++] = p->flags; /* unsigned */
		iarg[a++] = p->cpu_id; /* int */
		*n_args = 3;
		break;
	}
	/* timerfd_create */
	case 585: {
		struct timerfd_create_args *p = params;
		iarg[a++] = p->clockid; /* int */
		iarg[a++] = p->flags; /* int */
		*n_args = 2;
		break;
	}
	/* freebsd32_timerfd_gettime */
	case 586: {
		struct freebsd32_timerfd_gettime_args *p = params;
		iarg[a++] = p->fd; /* int */
		uarg[a++] = (intptr_t)p->curr_value; /* struct itimerspec32 * */
		*n_args = 2;
		break;
	}
	/* freebsd32_timerfd_settime */
	case 587: {
		struct freebsd32_timerfd_settime_args *p = params;
		iarg[a++] = p->fd; /* int */
		iarg[a++] = p->flags; /* int */
		uarg[a++] = (intptr_t)p->new_value; /* const struct itimerspec32 * */
		uarg[a++] = (intptr_t)p->old_value; /* struct itimerspec32 * */
		*n_args = 4;
		break;
	}
	/* kcmp */
	case 588: {
		struct kcmp_args *p = params;
		iarg[a++] = p->pid1; /* pid_t */
		iarg[a++] = p->pid2; /* pid_t */
		iarg[a++] = p->type; /* int */
		uarg[a++] = (intptr_t)p->idx1; /* uintptr_t */
		uarg[a++] = (intptr_t)p->idx2; /* uintptr_t */
		*n_args = 5;
		break;
	}
<<<<<<< HEAD
	/* osdb_exec */
	case 589: {
		struct osdb_exec_args *p = params;
		uarg[a++] = (intptr_t)p->query; /* const char * */
		iarg[a++] = p->querylen; /* int */
		uarg[a++] = (intptr_t)p->data; /* char * */
		uarg[a++] = (intptr_t)p->headers; /* char * */
		iarg[a++] = p->reslen; /* int */
		*n_args = 5;
		break;
	}
	/* freebsd32_osdb_prepare_v2 */
	case 590: {
		struct freebsd32_osdb_prepare_v2_args *p = params;
		uarg[a++] = (intptr_t)p->zSql; /* const char * */
		iarg[a++] = p->nBytes; /* int */
		uarg[a++] = (intptr_t)p->ppStmt; /* uint32_t * */
		uarg[a++] = (intptr_t)p->pzTail; /* uint32_t * */
		*n_args = 4;
		break;
	}
	/* osdb_step */
	case 591: {
		struct osdb_step_args *p = params;
		uarg[a++] = (intptr_t)p->sqlite3_stmt; /* void* */
		uarg[a++] = (intptr_t)p->status; /* int * */
		*n_args = 2;
		break;
	}
	/* osdb_finalize */
	case 592: {
		struct osdb_finalize_args *p = params;
		uarg[a++] = (intptr_t)p->sqlite3_stmt; /* void* */
		*n_args = 1;
		break;
	}
	/* osdb_column_blob */
	case 593: {
		struct osdb_column_blob_args *p = params;
		uarg[a++] = (intptr_t)p->sqlite3_stmt; /* void* */
		iarg[a++] = p->iCol; /* int */
		uarg[a++] = (intptr_t)p->data; /* char * */
		iarg[a++] = p->len; /* int */
		*n_args = 4;
		break;
	}
	/* osdb_column_double */
	case 594: {
		struct osdb_column_double_args *p = params;
		uarg[a++] = (intptr_t)p->sqlite3_stmt; /* void* */
		iarg[a++] = p->iCol; /* int */
		uarg[a++] = (intptr_t)p->result; /* double * */
		*n_args = 3;
		break;
	}
	/* osdb_column_int */
	case 595: {
		struct osdb_column_int_args *p = params;
		uarg[a++] = (intptr_t)p->sqlite3_stmt; /* void* */
		iarg[a++] = p->iCol; /* int */
		uarg[a++] = (intptr_t)p->result; /* int * */
		*n_args = 3;
		break;
	}
	/* freebsd32_osdb_column_int64 */
	case 596: {
		struct freebsd32_osdb_column_int64_args *p = params;
		uarg[a++] = (intptr_t)p->sqlite3_stmt; /* void* */
		iarg[a++] = p->iCol; /* int */
		uarg[a++] = (intptr_t)p->result; /* int32_t * */
		*n_args = 3;
		break;
	}
	/* osdb_column_text */
	case 597: {
		struct osdb_column_text_args *p = params;
		uarg[a++] = (intptr_t)p->sqlite3_stmt; /* void* */
		iarg[a++] = p->iCol; /* int */
		uarg[a++] = (intptr_t)p->data; /* char * */
		iarg[a++] = p->len; /* int */
		*n_args = 4;
		break;
	}
	/* osdb_column_text16 */
	case 598: {
		struct osdb_column_text16_args *p = params;
		uarg[a++] = (intptr_t)p->sqlite3_stmt; /* void* */
		iarg[a++] = p->iCol; /* int */
		uarg[a++] = (intptr_t)p->data; /* char * */
		iarg[a++] = p->len; /* int */
		*n_args = 4;
		break;
	}
	/* osdb_column_value */
	case 599: {
		struct osdb_column_value_args *p = params;
		uarg[a++] = (intptr_t)p->sqlite3_stmt; /* void* */
		iarg[a++] = p->iCol; /* int */
		uarg[a++] = (intptr_t)p->data; /* char * */
		uarg[a++] = (intptr_t)p->reslen; /* int * */
		*n_args = 4;
		break;
	}
	/* osdb_column_bytes */
	case 600: {
		struct osdb_column_bytes_args *p = params;
		uarg[a++] = (intptr_t)p->sqlite3_stmt; /* void* */
		iarg[a++] = p->iCol; /* int */
		uarg[a++] = (intptr_t)p->size; /* int * */
		*n_args = 3;
		break;
	}
	/* osdb_column_bytes16 */
	case 601: {
		struct osdb_column_bytes16_args *p = params;
		uarg[a++] = (intptr_t)p->sqlite3_stmt; /* void* */
		iarg[a++] = p->iCol; /* int */
		uarg[a++] = (intptr_t)p->size; /* int * */
		*n_args = 3;
		break;
	}
	/* osdb_column_type */
	case 602: {
		struct osdb_column_type_args *p = params;
		uarg[a++] = (intptr_t)p->sqlite3_stmt; /* void* */
		iarg[a++] = p->iCol; /* int */
		uarg[a++] = (intptr_t)p->datatype; /* int * */
		*n_args = 3;
		break;
	}
	/* osdb_column_count */
	case 603: {
		struct osdb_column_count_args *p = params;
		uarg[a++] = (intptr_t)p->sqlite3_stmt; /* void* */
		uarg[a++] = (intptr_t)p->count; /* int * */
		*n_args = 2;
		break;
	}
	/* osdb_column_name */
	case 604: {
		struct osdb_column_name_args *p = params;
		uarg[a++] = (intptr_t)p->sqlite3_stmt; /* void* */
		iarg[a++] = p->N; /* int */
		uarg[a++] = (intptr_t)p->name; /* void * */
		*n_args = 3;
		break;
	}
	/* osdb_sample */
	case 605: {
		struct osdb_sample_args *p = params;
		iarg[a++] = p->delay; /* int */
		iarg[a++] = p->max; /* int */
		*n_args = 2;
		break;
	}
	/* osdb_snapshot_clear */
	case 606: {
		*n_args = 0;
		break;
	}
=======
	/* getrlimitusage */
	case 589: {
		struct getrlimitusage_args *p = params;
		uarg[a++] = p->which; /* u_int */
		iarg[a++] = p->flags; /* int */
		uarg[a++] = (intptr_t)p->res; /* rlim_t * */
		*n_args = 3;
		break;
	}
	/* fchroot */
	case 590: {
		struct fchroot_args *p = params;
		iarg[a++] = p->fd; /* int */
		*n_args = 1;
		break;
	}
	/* freebsd32_setcred */
	case 591: {
		struct freebsd32_setcred_args *p = params;
		uarg[a++] = p->flags; /* u_int */
		uarg[a++] = (intptr_t)p->wcred; /* const struct setcred32 * */
		uarg[a++] = p->size; /* size_t */
		*n_args = 3;
		break;
	}
>>>>>>> c4ca1d21
	default:
		*n_args = 0;
		break;
	};
}
static void
systrace_entry_setargdesc(int sysnum, int ndx, char *desc, size_t descsz)
{
	const char *p = NULL;
	switch (sysnum) {
	/* syscall */
	case 0:
		break;
	/* exit */
	case 1:
		switch (ndx) {
		case 0:
			p = "int";
			break;
		default:
			break;
		};
		break;
	/* fork */
	case 2:
		break;
	/* read */
	case 3:
		switch (ndx) {
		case 0:
			p = "int";
			break;
		case 1:
			p = "userland void *";
			break;
		case 2:
			p = "size_t";
			break;
		default:
			break;
		};
		break;
	/* write */
	case 4:
		switch (ndx) {
		case 0:
			p = "int";
			break;
		case 1:
			p = "userland const void *";
			break;
		case 2:
			p = "size_t";
			break;
		default:
			break;
		};
		break;
	/* open */
	case 5:
		switch (ndx) {
		case 0:
			p = "userland const char *";
			break;
		case 1:
			p = "int";
			break;
		case 2:
			p = "mode_t";
			break;
		default:
			break;
		};
		break;
	/* close */
	case 6:
		switch (ndx) {
		case 0:
			p = "int";
			break;
		default:
			break;
		};
		break;
	/* freebsd32_wait4 */
	case 7:
		switch (ndx) {
		case 0:
			p = "int";
			break;
		case 1:
			p = "userland int *";
			break;
		case 2:
			p = "int";
			break;
		case 3:
			p = "userland struct rusage32 *";
			break;
		default:
			break;
		};
		break;
	/* link */
	case 9:
		switch (ndx) {
		case 0:
			p = "userland const char *";
			break;
		case 1:
			p = "userland const char *";
			break;
		default:
			break;
		};
		break;
	/* unlink */
	case 10:
		switch (ndx) {
		case 0:
			p = "userland const char *";
			break;
		default:
			break;
		};
		break;
	/* chdir */
	case 12:
		switch (ndx) {
		case 0:
			p = "userland const char *";
			break;
		default:
			break;
		};
		break;
	/* fchdir */
	case 13:
		switch (ndx) {
		case 0:
			p = "int";
			break;
		default:
			break;
		};
		break;
	/* chmod */
	case 15:
		switch (ndx) {
		case 0:
			p = "userland const char *";
			break;
		case 1:
			p = "mode_t";
			break;
		default:
			break;
		};
		break;
	/* chown */
	case 16:
		switch (ndx) {
		case 0:
			p = "userland const char *";
			break;
		case 1:
			p = "int";
			break;
		case 2:
			p = "int";
			break;
		default:
			break;
		};
		break;
	/* break */
	case 17:
		switch (ndx) {
		case 0:
			p = "userland char *";
			break;
		default:
			break;
		};
		break;
	/* getpid */
	case 20:
		break;
	/* mount */
	case 21:
		switch (ndx) {
		case 0:
			p = "userland const char *";
			break;
		case 1:
			p = "userland const char *";
			break;
		case 2:
			p = "int";
			break;
		case 3:
			p = "userland void *";
			break;
		default:
			break;
		};
		break;
	/* unmount */
	case 22:
		switch (ndx) {
		case 0:
			p = "userland const char *";
			break;
		case 1:
			p = "int";
			break;
		default:
			break;
		};
		break;
	/* setuid */
	case 23:
		switch (ndx) {
		case 0:
			p = "uid_t";
			break;
		default:
			break;
		};
		break;
	/* getuid */
	case 24:
		break;
	/* geteuid */
	case 25:
		break;
	/* freebsd32_ptrace */
	case 26:
		switch (ndx) {
		case 0:
			p = "int";
			break;
		case 1:
			p = "pid_t";
			break;
		case 2:
			p = "caddr_t";
			break;
		case 3:
			p = "int";
			break;
		default:
			break;
		};
		break;
	/* freebsd32_recvmsg */
	case 27:
		switch (ndx) {
		case 0:
			p = "int";
			break;
		case 1:
			p = "userland struct msghdr32 *";
			break;
		case 2:
			p = "int";
			break;
		default:
			break;
		};
		break;
	/* freebsd32_sendmsg */
	case 28:
		switch (ndx) {
		case 0:
			p = "int";
			break;
		case 1:
			p = "userland const struct msghdr32 *";
			break;
		case 2:
			p = "int";
			break;
		default:
			break;
		};
		break;
	/* recvfrom */
	case 29:
		switch (ndx) {
		case 0:
			p = "int";
			break;
		case 1:
			p = "userland void *";
			break;
		case 2:
			p = "size_t";
			break;
		case 3:
			p = "int";
			break;
		case 4:
			p = "userland struct sockaddr *";
			break;
		case 5:
			p = "userland __socklen_t *";
			break;
		default:
			break;
		};
		break;
	/* accept */
	case 30:
		switch (ndx) {
		case 0:
			p = "int";
			break;
		case 1:
			p = "userland struct sockaddr *";
			break;
		case 2:
			p = "userland __socklen_t *";
			break;
		default:
			break;
		};
		break;
	/* getpeername */
	case 31:
		switch (ndx) {
		case 0:
			p = "int";
			break;
		case 1:
			p = "userland struct sockaddr *";
			break;
		case 2:
			p = "userland __socklen_t *";
			break;
		default:
			break;
		};
		break;
	/* getsockname */
	case 32:
		switch (ndx) {
		case 0:
			p = "int";
			break;
		case 1:
			p = "userland struct sockaddr *";
			break;
		case 2:
			p = "userland __socklen_t *";
			break;
		default:
			break;
		};
		break;
	/* access */
	case 33:
		switch (ndx) {
		case 0:
			p = "userland const char *";
			break;
		case 1:
			p = "int";
			break;
		default:
			break;
		};
		break;
	/* chflags */
	case 34:
		switch (ndx) {
		case 0:
			p = "userland const char *";
			break;
		case 1:
			p = "u_long";
			break;
		default:
			break;
		};
		break;
	/* fchflags */
	case 35:
		switch (ndx) {
		case 0:
			p = "int";
			break;
		case 1:
			p = "u_long";
			break;
		default:
			break;
		};
		break;
	/* sync */
	case 36:
		break;
	/* kill */
	case 37:
		switch (ndx) {
		case 0:
			p = "int";
			break;
		case 1:
			p = "int";
			break;
		default:
			break;
		};
		break;
	/* getppid */
	case 39:
		break;
	/* dup */
	case 41:
		switch (ndx) {
		case 0:
			p = "u_int";
			break;
		default:
			break;
		};
		break;
	/* getegid */
	case 43:
		break;
	/* profil */
	case 44:
		switch (ndx) {
		case 0:
			p = "userland char *";
			break;
		case 1:
			p = "size_t";
			break;
		case 2:
			p = "size_t";
			break;
		case 3:
			p = "u_int";
			break;
		default:
			break;
		};
		break;
	/* ktrace */
	case 45:
		switch (ndx) {
		case 0:
			p = "userland const char *";
			break;
		case 1:
			p = "int";
			break;
		case 2:
			p = "int";
			break;
		case 3:
			p = "int";
			break;
		default:
			break;
		};
		break;
	/* getgid */
	case 47:
		break;
	/* getlogin */
	case 49:
		switch (ndx) {
		case 0:
			p = "userland char *";
			break;
		case 1:
			p = "u_int";
			break;
		default:
			break;
		};
		break;
	/* setlogin */
	case 50:
		switch (ndx) {
		case 0:
			p = "userland const char *";
			break;
		default:
			break;
		};
		break;
	/* acct */
	case 51:
		switch (ndx) {
		case 0:
			p = "userland const char *";
			break;
		default:
			break;
		};
		break;
	/* freebsd32_sigaltstack */
	case 53:
		switch (ndx) {
		case 0:
			p = "userland const struct sigaltstack32 *";
			break;
		case 1:
			p = "userland struct sigaltstack32 *";
			break;
		default:
			break;
		};
		break;
	/* freebsd32_ioctl */
	case 54:
		switch (ndx) {
		case 0:
			p = "int";
			break;
		case 1:
			p = "u_long";
			break;
		case 2:
			p = "userland char *";
			break;
		default:
			break;
		};
		break;
	/* reboot */
	case 55:
		switch (ndx) {
		case 0:
			p = "int";
			break;
		default:
			break;
		};
		break;
	/* revoke */
	case 56:
		switch (ndx) {
		case 0:
			p = "userland const char *";
			break;
		default:
			break;
		};
		break;
	/* symlink */
	case 57:
		switch (ndx) {
		case 0:
			p = "userland const char *";
			break;
		case 1:
			p = "userland const char *";
			break;
		default:
			break;
		};
		break;
	/* readlink */
	case 58:
		switch (ndx) {
		case 0:
			p = "userland const char *";
			break;
		case 1:
			p = "userland char *";
			break;
		case 2:
			p = "size_t";
			break;
		default:
			break;
		};
		break;
	/* freebsd32_execve */
	case 59:
		switch (ndx) {
		case 0:
			p = "userland const char *";
			break;
		case 1:
			p = "userland uint32_t *";
			break;
		case 2:
			p = "userland uint32_t *";
			break;
		default:
			break;
		};
		break;
	/* umask */
	case 60:
		switch (ndx) {
		case 0:
			p = "mode_t";
			break;
		default:
			break;
		};
		break;
	/* chroot */
	case 61:
		switch (ndx) {
		case 0:
			p = "userland const char *";
			break;
		default:
			break;
		};
		break;
	/* msync */
	case 65:
		switch (ndx) {
		case 0:
			p = "userland void *";
			break;
		case 1:
			p = "size_t";
			break;
		case 2:
			p = "int";
			break;
		default:
			break;
		};
		break;
	/* vfork */
	case 66:
		break;
	/* munmap */
	case 73:
		switch (ndx) {
		case 0:
			p = "userland void *";
			break;
		case 1:
			p = "size_t";
			break;
		default:
			break;
		};
		break;
	/* freebsd32_mprotect */
	case 74:
		switch (ndx) {
		case 0:
			p = "userland void *";
			break;
		case 1:
			p = "size_t";
			break;
		case 2:
			p = "int";
			break;
		default:
			break;
		};
		break;
	/* madvise */
	case 75:
		switch (ndx) {
		case 0:
			p = "userland void *";
			break;
		case 1:
			p = "size_t";
			break;
		case 2:
			p = "int";
			break;
		default:
			break;
		};
		break;
	/* mincore */
	case 78:
		switch (ndx) {
		case 0:
			p = "userland const void *";
			break;
		case 1:
			p = "size_t";
			break;
		case 2:
			p = "userland char *";
			break;
		default:
			break;
		};
		break;
	/* getgroups */
	case 79:
		switch (ndx) {
		case 0:
			p = "int";
			break;
		case 1:
			p = "userland gid_t *";
			break;
		default:
			break;
		};
		break;
	/* setgroups */
	case 80:
		switch (ndx) {
		case 0:
			p = "int";
			break;
		case 1:
			p = "userland const gid_t *";
			break;
		default:
			break;
		};
		break;
	/* getpgrp */
	case 81:
		break;
	/* setpgid */
	case 82:
		switch (ndx) {
		case 0:
			p = "int";
			break;
		case 1:
			p = "int";
			break;
		default:
			break;
		};
		break;
	/* freebsd32_setitimer */
	case 83:
		switch (ndx) {
		case 0:
			p = "int";
			break;
		case 1:
			p = "userland const struct itimerval32 *";
			break;
		case 2:
			p = "userland struct itimerval32 *";
			break;
		default:
			break;
		};
		break;
	/* swapon */
	case 85:
		switch (ndx) {
		case 0:
			p = "userland const char *";
			break;
		default:
			break;
		};
		break;
	/* freebsd32_getitimer */
	case 86:
		switch (ndx) {
		case 0:
			p = "int";
			break;
		case 1:
			p = "userland struct itimerval32 *";
			break;
		default:
			break;
		};
		break;
	/* getdtablesize */
	case 89:
		break;
	/* dup2 */
	case 90:
		switch (ndx) {
		case 0:
			p = "u_int";
			break;
		case 1:
			p = "u_int";
			break;
		default:
			break;
		};
		break;
	/* freebsd32_fcntl */
	case 92:
		switch (ndx) {
		case 0:
			p = "int";
			break;
		case 1:
			p = "int";
			break;
		case 2:
			p = "intptr_t";
			break;
		default:
			break;
		};
		break;
	/* freebsd32_select */
	case 93:
		switch (ndx) {
		case 0:
			p = "int";
			break;
		case 1:
			p = "userland fd_set *";
			break;
		case 2:
			p = "userland fd_set *";
			break;
		case 3:
			p = "userland fd_set *";
			break;
		case 4:
			p = "userland struct timeval32 *";
			break;
		default:
			break;
		};
		break;
	/* fsync */
	case 95:
		switch (ndx) {
		case 0:
			p = "int";
			break;
		default:
			break;
		};
		break;
	/* setpriority */
	case 96:
		switch (ndx) {
		case 0:
			p = "int";
			break;
		case 1:
			p = "int";
			break;
		case 2:
			p = "int";
			break;
		default:
			break;
		};
		break;
	/* socket */
	case 97:
		switch (ndx) {
		case 0:
			p = "int";
			break;
		case 1:
			p = "int";
			break;
		case 2:
			p = "int";
			break;
		default:
			break;
		};
		break;
	/* connect */
	case 98:
		switch (ndx) {
		case 0:
			p = "int";
			break;
		case 1:
			p = "userland const struct sockaddr *";
			break;
		case 2:
			p = "__socklen_t";
			break;
		default:
			break;
		};
		break;
	/* getpriority */
	case 100:
		switch (ndx) {
		case 0:
			p = "int";
			break;
		case 1:
			p = "int";
			break;
		default:
			break;
		};
		break;
	/* bind */
	case 104:
		switch (ndx) {
		case 0:
			p = "int";
			break;
		case 1:
			p = "userland const struct sockaddr *";
			break;
		case 2:
			p = "__socklen_t";
			break;
		default:
			break;
		};
		break;
	/* setsockopt */
	case 105:
		switch (ndx) {
		case 0:
			p = "int";
			break;
		case 1:
			p = "int";
			break;
		case 2:
			p = "int";
			break;
		case 3:
			p = "userland const void *";
			break;
		case 4:
			p = "__socklen_t";
			break;
		default:
			break;
		};
		break;
	/* listen */
	case 106:
		switch (ndx) {
		case 0:
			p = "int";
			break;
		case 1:
			p = "int";
			break;
		default:
			break;
		};
		break;
	/* freebsd32_gettimeofday */
	case 116:
		switch (ndx) {
		case 0:
			p = "userland struct timeval32 *";
			break;
		case 1:
			p = "userland struct timezone *";
			break;
		default:
			break;
		};
		break;
	/* freebsd32_getrusage */
	case 117:
		switch (ndx) {
		case 0:
			p = "int";
			break;
		case 1:
			p = "userland struct rusage32 *";
			break;
		default:
			break;
		};
		break;
	/* getsockopt */
	case 118:
		switch (ndx) {
		case 0:
			p = "int";
			break;
		case 1:
			p = "int";
			break;
		case 2:
			p = "int";
			break;
		case 3:
			p = "userland void *";
			break;
		case 4:
			p = "userland __socklen_t *";
			break;
		default:
			break;
		};
		break;
	/* freebsd32_readv */
	case 120:
		switch (ndx) {
		case 0:
			p = "int";
			break;
		case 1:
			p = "userland const struct iovec32 *";
			break;
		case 2:
			p = "u_int";
			break;
		default:
			break;
		};
		break;
	/* freebsd32_writev */
	case 121:
		switch (ndx) {
		case 0:
			p = "int";
			break;
		case 1:
			p = "userland const struct iovec32 *";
			break;
		case 2:
			p = "u_int";
			break;
		default:
			break;
		};
		break;
	/* freebsd32_settimeofday */
	case 122:
		switch (ndx) {
		case 0:
			p = "userland const struct timeval32 *";
			break;
		case 1:
			p = "userland const struct timezone *";
			break;
		default:
			break;
		};
		break;
	/* fchown */
	case 123:
		switch (ndx) {
		case 0:
			p = "int";
			break;
		case 1:
			p = "int";
			break;
		case 2:
			p = "int";
			break;
		default:
			break;
		};
		break;
	/* fchmod */
	case 124:
		switch (ndx) {
		case 0:
			p = "int";
			break;
		case 1:
			p = "mode_t";
			break;
		default:
			break;
		};
		break;
	/* setreuid */
	case 126:
		switch (ndx) {
		case 0:
			p = "int";
			break;
		case 1:
			p = "int";
			break;
		default:
			break;
		};
		break;
	/* setregid */
	case 127:
		switch (ndx) {
		case 0:
			p = "int";
			break;
		case 1:
			p = "int";
			break;
		default:
			break;
		};
		break;
	/* rename */
	case 128:
		switch (ndx) {
		case 0:
			p = "userland const char *";
			break;
		case 1:
			p = "userland const char *";
			break;
		default:
			break;
		};
		break;
	/* flock */
	case 131:
		switch (ndx) {
		case 0:
			p = "int";
			break;
		case 1:
			p = "int";
			break;
		default:
			break;
		};
		break;
	/* mkfifo */
	case 132:
		switch (ndx) {
		case 0:
			p = "userland const char *";
			break;
		case 1:
			p = "mode_t";
			break;
		default:
			break;
		};
		break;
	/* sendto */
	case 133:
		switch (ndx) {
		case 0:
			p = "int";
			break;
		case 1:
			p = "userland const void *";
			break;
		case 2:
			p = "size_t";
			break;
		case 3:
			p = "int";
			break;
		case 4:
			p = "userland const struct sockaddr *";
			break;
		case 5:
			p = "__socklen_t";
			break;
		default:
			break;
		};
		break;
	/* shutdown */
	case 134:
		switch (ndx) {
		case 0:
			p = "int";
			break;
		case 1:
			p = "int";
			break;
		default:
			break;
		};
		break;
	/* socketpair */
	case 135:
		switch (ndx) {
		case 0:
			p = "int";
			break;
		case 1:
			p = "int";
			break;
		case 2:
			p = "int";
			break;
		case 3:
			p = "userland int *";
			break;
		default:
			break;
		};
		break;
	/* mkdir */
	case 136:
		switch (ndx) {
		case 0:
			p = "userland const char *";
			break;
		case 1:
			p = "mode_t";
			break;
		default:
			break;
		};
		break;
	/* rmdir */
	case 137:
		switch (ndx) {
		case 0:
			p = "userland const char *";
			break;
		default:
			break;
		};
		break;
	/* freebsd32_utimes */
	case 138:
		switch (ndx) {
		case 0:
			p = "userland const char *";
			break;
		case 1:
			p = "userland const struct timeval32 *";
			break;
		default:
			break;
		};
		break;
	/* freebsd32_adjtime */
	case 140:
		switch (ndx) {
		case 0:
			p = "userland const struct timeval32 *";
			break;
		case 1:
			p = "userland struct timeval32 *";
			break;
		default:
			break;
		};
		break;
	/* setsid */
	case 147:
		break;
	/* quotactl */
	case 148:
		switch (ndx) {
		case 0:
			p = "userland const char *";
			break;
		case 1:
			p = "int";
			break;
		case 2:
			p = "int";
			break;
		case 3:
			p = "userland void *";
			break;
		default:
			break;
		};
		break;
	/* getfh */
	case 161:
		switch (ndx) {
		case 0:
			p = "userland const char *";
			break;
		case 1:
			p = "userland struct fhandle *";
			break;
		default:
			break;
		};
		break;
	/* freebsd32_sysarch */
	case 165:
		switch (ndx) {
		case 0:
			p = "int";
			break;
		case 1:
			p = "userland char *";
			break;
		default:
			break;
		};
		break;
	/* rtprio */
	case 166:
		switch (ndx) {
		case 0:
			p = "int";
			break;
		case 1:
			p = "pid_t";
			break;
		case 2:
			p = "userland struct rtprio *";
			break;
		default:
			break;
		};
		break;
	/* freebsd32_semsys */
	case 169:
		switch (ndx) {
		case 0:
			p = "int";
			break;
		case 1:
			p = "int";
			break;
		case 2:
			p = "int";
			break;
		case 3:
			p = "int";
			break;
		case 4:
			p = "int";
			break;
		default:
			break;
		};
		break;
	/* freebsd32_msgsys */
	case 170:
		switch (ndx) {
		case 0:
			p = "int";
			break;
		case 1:
			p = "int";
			break;
		case 2:
			p = "int";
			break;
		case 3:
			p = "int";
			break;
		case 4:
			p = "int";
			break;
		case 5:
			p = "int";
			break;
		default:
			break;
		};
		break;
	/* freebsd32_shmsys */
	case 171:
		switch (ndx) {
		case 0:
			p = "int";
			break;
		case 1:
			p = "int";
			break;
		case 2:
			p = "int";
			break;
		case 3:
			p = "int";
			break;
		default:
			break;
		};
		break;
	/* setfib */
	case 175:
		switch (ndx) {
		case 0:
			p = "int";
			break;
		default:
			break;
		};
		break;
	/* freebsd32_ntp_adjtime */
	case 176:
		switch (ndx) {
		case 0:
			p = "userland struct timex32 *";
			break;
		default:
			break;
		};
		break;
	/* setgid */
	case 181:
		switch (ndx) {
		case 0:
			p = "gid_t";
			break;
		default:
			break;
		};
		break;
	/* setegid */
	case 182:
		switch (ndx) {
		case 0:
			p = "gid_t";
			break;
		default:
			break;
		};
		break;
	/* seteuid */
	case 183:
		switch (ndx) {
		case 0:
			p = "uid_t";
			break;
		default:
			break;
		};
		break;
	/* pathconf */
	case 191:
		switch (ndx) {
		case 0:
			p = "userland const char *";
			break;
		case 1:
			p = "int";
			break;
		default:
			break;
		};
		break;
	/* fpathconf */
	case 192:
		switch (ndx) {
		case 0:
			p = "int";
			break;
		case 1:
			p = "int";
			break;
		default:
			break;
		};
		break;
	/* getrlimit */
	case 194:
		switch (ndx) {
		case 0:
			p = "u_int";
			break;
		case 1:
			p = "userland struct rlimit *";
			break;
		default:
			break;
		};
		break;
	/* setrlimit */
	case 195:
		switch (ndx) {
		case 0:
			p = "u_int";
			break;
		case 1:
			p = "userland struct rlimit *";
			break;
		default:
			break;
		};
		break;
	/* __syscall */
	case 198:
		break;
	/* freebsd32___sysctl */
	case 202:
		switch (ndx) {
		case 0:
			p = "userland int *";
			break;
		case 1:
			p = "u_int";
			break;
		case 2:
			p = "userland void *";
			break;
		case 3:
			p = "userland uint32_t *";
			break;
		case 4:
			p = "userland const void *";
			break;
		case 5:
			p = "size_t";
			break;
		default:
			break;
		};
		break;
	/* mlock */
	case 203:
		switch (ndx) {
		case 0:
			p = "userland const void *";
			break;
		case 1:
			p = "size_t";
			break;
		default:
			break;
		};
		break;
	/* munlock */
	case 204:
		switch (ndx) {
		case 0:
			p = "userland const void *";
			break;
		case 1:
			p = "size_t";
			break;
		default:
			break;
		};
		break;
	/* undelete */
	case 205:
		switch (ndx) {
		case 0:
			p = "userland const char *";
			break;
		default:
			break;
		};
		break;
	/* freebsd32_futimes */
	case 206:
		switch (ndx) {
		case 0:
			p = "int";
			break;
		case 1:
			p = "userland const struct timeval32 *";
			break;
		default:
			break;
		};
		break;
	/* getpgid */
	case 207:
		switch (ndx) {
		case 0:
			p = "pid_t";
			break;
		default:
			break;
		};
		break;
	/* poll */
	case 209:
		switch (ndx) {
		case 0:
			p = "userland struct pollfd *";
			break;
		case 1:
			p = "u_int";
			break;
		case 2:
			p = "int";
			break;
		default:
			break;
		};
		break;
	/* lkmnosys */
	case 210:
		break;
	/* lkmnosys */
	case 211:
		break;
	/* lkmnosys */
	case 212:
		break;
	/* lkmnosys */
	case 213:
		break;
	/* lkmnosys */
	case 214:
		break;
	/* lkmnosys */
	case 215:
		break;
	/* lkmnosys */
	case 216:
		break;
	/* lkmnosys */
	case 217:
		break;
	/* lkmnosys */
	case 218:
		break;
	/* lkmnosys */
	case 219:
		break;
	/* semget */
	case 221:
		switch (ndx) {
		case 0:
			p = "key_t";
			break;
		case 1:
			p = "int";
			break;
		case 2:
			p = "int";
			break;
		default:
			break;
		};
		break;
	/* semop */
	case 222:
		switch (ndx) {
		case 0:
			p = "int";
			break;
		case 1:
			p = "userland struct sembuf *";
			break;
		case 2:
			p = "size_t";
			break;
		default:
			break;
		};
		break;
	/* msgget */
	case 225:
		switch (ndx) {
		case 0:
			p = "key_t";
			break;
		case 1:
			p = "int";
			break;
		default:
			break;
		};
		break;
	/* freebsd32_msgsnd */
	case 226:
		switch (ndx) {
		case 0:
			p = "int";
			break;
		case 1:
			p = "userland const void *";
			break;
		case 2:
			p = "size_t";
			break;
		case 3:
			p = "int";
			break;
		default:
			break;
		};
		break;
	/* freebsd32_msgrcv */
	case 227:
		switch (ndx) {
		case 0:
			p = "int";
			break;
		case 1:
			p = "userland void *";
			break;
		case 2:
			p = "size_t";
			break;
		case 3:
			p = "int32_t";
			break;
		case 4:
			p = "int";
			break;
		default:
			break;
		};
		break;
	/* shmat */
	case 228:
		switch (ndx) {
		case 0:
			p = "int";
			break;
		case 1:
			p = "userland const void *";
			break;
		case 2:
			p = "int";
			break;
		default:
			break;
		};
		break;
	/* shmdt */
	case 230:
		switch (ndx) {
		case 0:
			p = "userland const void *";
			break;
		default:
			break;
		};
		break;
	/* shmget */
	case 231:
		switch (ndx) {
		case 0:
			p = "key_t";
			break;
		case 1:
			p = "size_t";
			break;
		case 2:
			p = "int";
			break;
		default:
			break;
		};
		break;
	/* freebsd32_clock_gettime */
	case 232:
		switch (ndx) {
		case 0:
			p = "clockid_t";
			break;
		case 1:
			p = "userland struct timespec32 *";
			break;
		default:
			break;
		};
		break;
	/* freebsd32_clock_settime */
	case 233:
		switch (ndx) {
		case 0:
			p = "clockid_t";
			break;
		case 1:
			p = "userland const struct timespec32 *";
			break;
		default:
			break;
		};
		break;
	/* freebsd32_clock_getres */
	case 234:
		switch (ndx) {
		case 0:
			p = "clockid_t";
			break;
		case 1:
			p = "userland struct timespec32 *";
			break;
		default:
			break;
		};
		break;
	/* freebsd32_ktimer_create */
	case 235:
		switch (ndx) {
		case 0:
			p = "clockid_t";
			break;
		case 1:
			p = "userland struct sigevent32 *";
			break;
		case 2:
			p = "userland int *";
			break;
		default:
			break;
		};
		break;
	/* ktimer_delete */
	case 236:
		switch (ndx) {
		case 0:
			p = "int";
			break;
		default:
			break;
		};
		break;
	/* freebsd32_ktimer_settime */
	case 237:
		switch (ndx) {
		case 0:
			p = "int";
			break;
		case 1:
			p = "int";
			break;
		case 2:
			p = "userland const struct itimerspec32 *";
			break;
		case 3:
			p = "userland struct itimerspec32 *";
			break;
		default:
			break;
		};
		break;
	/* freebsd32_ktimer_gettime */
	case 238:
		switch (ndx) {
		case 0:
			p = "int";
			break;
		case 1:
			p = "userland struct itimerspec32 *";
			break;
		default:
			break;
		};
		break;
	/* ktimer_getoverrun */
	case 239:
		switch (ndx) {
		case 0:
			p = "int";
			break;
		default:
			break;
		};
		break;
	/* freebsd32_nanosleep */
	case 240:
		switch (ndx) {
		case 0:
			p = "userland const struct timespec32 *";
			break;
		case 1:
			p = "userland struct timespec32 *";
			break;
		default:
			break;
		};
		break;
	/* ffclock_getcounter */
	case 241:
		switch (ndx) {
		case 0:
			p = "userland ffcounter *";
			break;
		default:
			break;
		};
		break;
	/* freebsd32_ffclock_setestimate */
	case 242:
		switch (ndx) {
		case 0:
			p = "userland struct ffclock_estimate32 *";
			break;
		default:
			break;
		};
		break;
	/* freebsd32_ffclock_getestimate */
	case 243:
		switch (ndx) {
		case 0:
			p = "userland struct ffclock_estimate32 *";
			break;
		default:
			break;
		};
		break;
	/* freebsd32_clock_nanosleep */
	case 244:
		switch (ndx) {
		case 0:
			p = "clockid_t";
			break;
		case 1:
			p = "int";
			break;
		case 2:
			p = "userland const struct timespec32 *";
			break;
		case 3:
			p = "userland struct timespec32 *";
			break;
		default:
			break;
		};
		break;
	/* freebsd32_clock_getcpuclockid2 */
	case 247:
		switch (ndx) {
		case 0:
			p = "uint32_t";
			break;
		case 1:
			p = "uint32_t";
			break;
		case 2:
			p = "int";
			break;
		case 3:
			p = "userland clockid_t *";
			break;
		default:
			break;
		};
		break;
	/* minherit */
	case 250:
		switch (ndx) {
		case 0:
			p = "userland void *";
			break;
		case 1:
			p = "size_t";
			break;
		case 2:
			p = "int";
			break;
		default:
			break;
		};
		break;
	/* rfork */
	case 251:
		switch (ndx) {
		case 0:
			p = "int";
			break;
		default:
			break;
		};
		break;
	/* issetugid */
	case 253:
		break;
	/* lchown */
	case 254:
		switch (ndx) {
		case 0:
			p = "userland const char *";
			break;
		case 1:
			p = "int";
			break;
		case 2:
			p = "int";
			break;
		default:
			break;
		};
		break;
	/* freebsd32_aio_read */
	case 255:
		switch (ndx) {
		case 0:
			p = "userland struct aiocb32 *";
			break;
		default:
			break;
		};
		break;
	/* freebsd32_aio_write */
	case 256:
		switch (ndx) {
		case 0:
			p = "userland struct aiocb32 *";
			break;
		default:
			break;
		};
		break;
	/* freebsd32_lio_listio */
	case 257:
		switch (ndx) {
		case 0:
			p = "int";
			break;
		case 1:
			p = "userland uint32_t *";
			break;
		case 2:
			p = "int";
			break;
		case 3:
			p = "userland struct sigevent32 *";
			break;
		default:
			break;
		};
		break;
	/* lchmod */
	case 274:
		switch (ndx) {
		case 0:
			p = "userland const char *";
			break;
		case 1:
			p = "mode_t";
			break;
		default:
			break;
		};
		break;
	/* freebsd32_lutimes */
	case 276:
		switch (ndx) {
		case 0:
			p = "userland const char *";
			break;
		case 1:
			p = "userland const struct timeval32 *";
			break;
		default:
			break;
		};
		break;
	/* freebsd32_preadv */
	case 289:
		switch (ndx) {
		case 0:
			p = "int";
			break;
		case 1:
			p = "userland struct iovec32 *";
			break;
		case 2:
			p = "u_int";
			break;
#ifdef PAD64_REQUIRED
		case 3:
			p = "int";
			break;
#define _P_ 0
#else
#define _P_ 1
#endif
		case 4 - _P_:
			p = "uint32_t";
			break;
		case 5 - _P_:
			p = "uint32_t";
			break;
		default:
			break;
		};
#undef _P_

		break;
	/* freebsd32_pwritev */
	case 290:
		switch (ndx) {
		case 0:
			p = "int";
			break;
		case 1:
			p = "userland struct iovec32 *";
			break;
		case 2:
			p = "u_int";
			break;
#ifdef PAD64_REQUIRED
		case 3:
			p = "int";
			break;
#define _P_ 0
#else
#define _P_ 1
#endif
		case 4 - _P_:
			p = "uint32_t";
			break;
		case 5 - _P_:
			p = "uint32_t";
			break;
		default:
			break;
		};
#undef _P_

		break;
	/* fhopen */
	case 298:
		switch (ndx) {
		case 0:
			p = "userland const struct fhandle *";
			break;
		case 1:
			p = "int";
			break;
		default:
			break;
		};
		break;
	/* modnext */
	case 300:
		switch (ndx) {
		case 0:
			p = "int";
			break;
		default:
			break;
		};
		break;
	/* freebsd32_modstat */
	case 301:
		switch (ndx) {
		case 0:
			p = "int";
			break;
		case 1:
			p = "userland struct module_stat32 *";
			break;
		default:
			break;
		};
		break;
	/* modfnext */
	case 302:
		switch (ndx) {
		case 0:
			p = "int";
			break;
		default:
			break;
		};
		break;
	/* modfind */
	case 303:
		switch (ndx) {
		case 0:
			p = "userland const char *";
			break;
		default:
			break;
		};
		break;
	/* kldload */
	case 304:
		switch (ndx) {
		case 0:
			p = "userland const char *";
			break;
		default:
			break;
		};
		break;
	/* kldunload */
	case 305:
		switch (ndx) {
		case 0:
			p = "int";
			break;
		default:
			break;
		};
		break;
	/* kldfind */
	case 306:
		switch (ndx) {
		case 0:
			p = "userland const char *";
			break;
		default:
			break;
		};
		break;
	/* kldnext */
	case 307:
		switch (ndx) {
		case 0:
			p = "int";
			break;
		default:
			break;
		};
		break;
	/* freebsd32_kldstat */
	case 308:
		switch (ndx) {
		case 0:
			p = "int";
			break;
		case 1:
			p = "userland struct kld_file_stat32 *";
			break;
		default:
			break;
		};
		break;
	/* kldfirstmod */
	case 309:
		switch (ndx) {
		case 0:
			p = "int";
			break;
		default:
			break;
		};
		break;
	/* getsid */
	case 310:
		switch (ndx) {
		case 0:
			p = "pid_t";
			break;
		default:
			break;
		};
		break;
	/* setresuid */
	case 311:
		switch (ndx) {
		case 0:
			p = "uid_t";
			break;
		case 1:
			p = "uid_t";
			break;
		case 2:
			p = "uid_t";
			break;
		default:
			break;
		};
		break;
	/* setresgid */
	case 312:
		switch (ndx) {
		case 0:
			p = "gid_t";
			break;
		case 1:
			p = "gid_t";
			break;
		case 2:
			p = "gid_t";
			break;
		default:
			break;
		};
		break;
	/* freebsd32_aio_return */
	case 314:
		switch (ndx) {
		case 0:
			p = "userland struct aiocb32 *";
			break;
		default:
			break;
		};
		break;
	/* freebsd32_aio_suspend */
	case 315:
		switch (ndx) {
		case 0:
			p = "userland uint32_t *";
			break;
		case 1:
			p = "int";
			break;
		case 2:
			p = "userland const struct timespec32 *";
			break;
		default:
			break;
		};
		break;
	/* aio_cancel */
	case 316:
		switch (ndx) {
		case 0:
			p = "int";
			break;
		case 1:
			p = "userland struct aiocb32 *";
			break;
		default:
			break;
		};
		break;
	/* freebsd32_aio_error */
	case 317:
		switch (ndx) {
		case 0:
			p = "userland struct aiocb32 *";
			break;
		default:
			break;
		};
		break;
	/* yield */
	case 321:
		break;
	/* mlockall */
	case 324:
		switch (ndx) {
		case 0:
			p = "int";
			break;
		default:
			break;
		};
		break;
	/* munlockall */
	case 325:
		break;
	/* __getcwd */
	case 326:
		switch (ndx) {
		case 0:
			p = "userland char *";
			break;
		case 1:
			p = "size_t";
			break;
		default:
			break;
		};
		break;
	/* sched_setparam */
	case 327:
		switch (ndx) {
		case 0:
			p = "pid_t";
			break;
		case 1:
			p = "userland const struct sched_param *";
			break;
		default:
			break;
		};
		break;
	/* sched_getparam */
	case 328:
		switch (ndx) {
		case 0:
			p = "pid_t";
			break;
		case 1:
			p = "userland struct sched_param *";
			break;
		default:
			break;
		};
		break;
	/* sched_setscheduler */
	case 329:
		switch (ndx) {
		case 0:
			p = "pid_t";
			break;
		case 1:
			p = "int";
			break;
		case 2:
			p = "userland const struct sched_param *";
			break;
		default:
			break;
		};
		break;
	/* sched_getscheduler */
	case 330:
		switch (ndx) {
		case 0:
			p = "pid_t";
			break;
		default:
			break;
		};
		break;
	/* sched_yield */
	case 331:
		break;
	/* sched_get_priority_max */
	case 332:
		switch (ndx) {
		case 0:
			p = "int";
			break;
		default:
			break;
		};
		break;
	/* sched_get_priority_min */
	case 333:
		switch (ndx) {
		case 0:
			p = "int";
			break;
		default:
			break;
		};
		break;
	/* freebsd32_sched_rr_get_interval */
	case 334:
		switch (ndx) {
		case 0:
			p = "pid_t";
			break;
		case 1:
			p = "userland struct timespec32 *";
			break;
		default:
			break;
		};
		break;
	/* utrace */
	case 335:
		switch (ndx) {
		case 0:
			p = "userland const void *";
			break;
		case 1:
			p = "size_t";
			break;
		default:
			break;
		};
		break;
	/* freebsd32_jail */
	case 338:
		switch (ndx) {
		case 0:
			p = "userland struct jail32 *";
			break;
		default:
			break;
		};
		break;
	/* sigprocmask */
	case 340:
		switch (ndx) {
		case 0:
			p = "int";
			break;
		case 1:
			p = "userland const sigset_t *";
			break;
		case 2:
			p = "userland sigset_t *";
			break;
		default:
			break;
		};
		break;
	/* sigsuspend */
	case 341:
		switch (ndx) {
		case 0:
			p = "userland const sigset_t *";
			break;
		default:
			break;
		};
		break;
	/* sigpending */
	case 343:
		switch (ndx) {
		case 0:
			p = "userland sigset_t *";
			break;
		default:
			break;
		};
		break;
	/* freebsd32_sigtimedwait */
	case 345:
		switch (ndx) {
		case 0:
			p = "userland const sigset_t *";
			break;
		case 1:
			p = "userland struct __siginfo32 *";
			break;
		case 2:
			p = "userland const struct timespec32 *";
			break;
		default:
			break;
		};
		break;
	/* freebsd32_sigwaitinfo */
	case 346:
		switch (ndx) {
		case 0:
			p = "userland const sigset_t *";
			break;
		case 1:
			p = "userland struct __siginfo32 *";
			break;
		default:
			break;
		};
		break;
	/* __acl_get_file */
	case 347:
		switch (ndx) {
		case 0:
			p = "userland const char *";
			break;
		case 1:
			p = "__acl_type_t";
			break;
		case 2:
			p = "userland struct acl *";
			break;
		default:
			break;
		};
		break;
	/* __acl_set_file */
	case 348:
		switch (ndx) {
		case 0:
			p = "userland const char *";
			break;
		case 1:
			p = "__acl_type_t";
			break;
		case 2:
			p = "userland struct acl *";
			break;
		default:
			break;
		};
		break;
	/* __acl_get_fd */
	case 349:
		switch (ndx) {
		case 0:
			p = "int";
			break;
		case 1:
			p = "__acl_type_t";
			break;
		case 2:
			p = "userland struct acl *";
			break;
		default:
			break;
		};
		break;
	/* __acl_set_fd */
	case 350:
		switch (ndx) {
		case 0:
			p = "int";
			break;
		case 1:
			p = "__acl_type_t";
			break;
		case 2:
			p = "userland struct acl *";
			break;
		default:
			break;
		};
		break;
	/* __acl_delete_file */
	case 351:
		switch (ndx) {
		case 0:
			p = "userland const char *";
			break;
		case 1:
			p = "__acl_type_t";
			break;
		default:
			break;
		};
		break;
	/* __acl_delete_fd */
	case 352:
		switch (ndx) {
		case 0:
			p = "int";
			break;
		case 1:
			p = "__acl_type_t";
			break;
		default:
			break;
		};
		break;
	/* __acl_aclcheck_file */
	case 353:
		switch (ndx) {
		case 0:
			p = "userland const char *";
			break;
		case 1:
			p = "__acl_type_t";
			break;
		case 2:
			p = "userland struct acl *";
			break;
		default:
			break;
		};
		break;
	/* __acl_aclcheck_fd */
	case 354:
		switch (ndx) {
		case 0:
			p = "int";
			break;
		case 1:
			p = "__acl_type_t";
			break;
		case 2:
			p = "userland struct acl *";
			break;
		default:
			break;
		};
		break;
	/* extattrctl */
	case 355:
		switch (ndx) {
		case 0:
			p = "userland const char *";
			break;
		case 1:
			p = "int";
			break;
		case 2:
			p = "userland const char *";
			break;
		case 3:
			p = "int";
			break;
		case 4:
			p = "userland const char *";
			break;
		default:
			break;
		};
		break;
	/* extattr_set_file */
	case 356:
		switch (ndx) {
		case 0:
			p = "userland const char *";
			break;
		case 1:
			p = "int";
			break;
		case 2:
			p = "userland const char *";
			break;
		case 3:
			p = "userland void *";
			break;
		case 4:
			p = "size_t";
			break;
		default:
			break;
		};
		break;
	/* extattr_get_file */
	case 357:
		switch (ndx) {
		case 0:
			p = "userland const char *";
			break;
		case 1:
			p = "int";
			break;
		case 2:
			p = "userland const char *";
			break;
		case 3:
			p = "userland void *";
			break;
		case 4:
			p = "size_t";
			break;
		default:
			break;
		};
		break;
	/* extattr_delete_file */
	case 358:
		switch (ndx) {
		case 0:
			p = "userland const char *";
			break;
		case 1:
			p = "int";
			break;
		case 2:
			p = "userland const char *";
			break;
		default:
			break;
		};
		break;
	/* freebsd32_aio_waitcomplete */
	case 359:
		switch (ndx) {
		case 0:
			p = "userland uint32_t *";
			break;
		case 1:
			p = "userland struct timespec32 *";
			break;
		default:
			break;
		};
		break;
	/* getresuid */
	case 360:
		switch (ndx) {
		case 0:
			p = "userland uid_t *";
			break;
		case 1:
			p = "userland uid_t *";
			break;
		case 2:
			p = "userland uid_t *";
			break;
		default:
			break;
		};
		break;
	/* getresgid */
	case 361:
		switch (ndx) {
		case 0:
			p = "userland gid_t *";
			break;
		case 1:
			p = "userland gid_t *";
			break;
		case 2:
			p = "userland gid_t *";
			break;
		default:
			break;
		};
		break;
	/* kqueue */
	case 362:
		break;
	/* extattr_set_fd */
	case 371:
		switch (ndx) {
		case 0:
			p = "int";
			break;
		case 1:
			p = "int";
			break;
		case 2:
			p = "userland const char *";
			break;
		case 3:
			p = "userland void *";
			break;
		case 4:
			p = "size_t";
			break;
		default:
			break;
		};
		break;
	/* extattr_get_fd */
	case 372:
		switch (ndx) {
		case 0:
			p = "int";
			break;
		case 1:
			p = "int";
			break;
		case 2:
			p = "userland const char *";
			break;
		case 3:
			p = "userland void *";
			break;
		case 4:
			p = "size_t";
			break;
		default:
			break;
		};
		break;
	/* extattr_delete_fd */
	case 373:
		switch (ndx) {
		case 0:
			p = "int";
			break;
		case 1:
			p = "int";
			break;
		case 2:
			p = "userland const char *";
			break;
		default:
			break;
		};
		break;
	/* __setugid */
	case 374:
		switch (ndx) {
		case 0:
			p = "int";
			break;
		default:
			break;
		};
		break;
	/* eaccess */
	case 376:
		switch (ndx) {
		case 0:
			p = "userland const char *";
			break;
		case 1:
			p = "int";
			break;
		default:
			break;
		};
		break;
	/* freebsd32_nmount */
	case 378:
		switch (ndx) {
		case 0:
			p = "userland struct iovec32 *";
			break;
		case 1:
			p = "unsigned int";
			break;
		case 2:
			p = "int";
			break;
		default:
			break;
		};
		break;
	/* kenv */
	case 390:
		switch (ndx) {
		case 0:
			p = "int";
			break;
		case 1:
			p = "userland const char *";
			break;
		case 2:
			p = "userland char *";
			break;
		case 3:
			p = "int";
			break;
		default:
			break;
		};
		break;
	/* lchflags */
	case 391:
		switch (ndx) {
		case 0:
			p = "userland const char *";
			break;
		case 1:
			p = "u_long";
			break;
		default:
			break;
		};
		break;
	/* uuidgen */
	case 392:
		switch (ndx) {
		case 0:
			p = "userland struct uuid *";
			break;
		case 1:
			p = "int";
			break;
		default:
			break;
		};
		break;
	/* freebsd32_sendfile */
	case 393:
		switch (ndx) {
		case 0:
			p = "int";
			break;
		case 1:
			p = "int";
			break;
		case 2:
			p = "uint32_t";
			break;
		case 3:
			p = "uint32_t";
			break;
		case 4:
			p = "size_t";
			break;
		case 5:
			p = "userland struct sf_hdtr32 *";
			break;
		case 6:
			p = "userland off_t *";
			break;
		case 7:
			p = "int";
			break;
		default:
			break;
		};
		break;
	/* mac_syscall */
	case 394:
		switch (ndx) {
		case 0:
			p = "userland const char *";
			break;
		case 1:
			p = "int";
			break;
		case 2:
			p = "userland void *";
			break;
		default:
			break;
		};
		break;
	/* ksem_close */
	case 400:
		switch (ndx) {
		case 0:
			p = "int32_t";
			break;
		default:
			break;
		};
		break;
	/* ksem_post */
	case 401:
		switch (ndx) {
		case 0:
			p = "int32_t";
			break;
		default:
			break;
		};
		break;
	/* ksem_wait */
	case 402:
		switch (ndx) {
		case 0:
			p = "int32_t";
			break;
		default:
			break;
		};
		break;
	/* ksem_trywait */
	case 403:
		switch (ndx) {
		case 0:
			p = "int32_t";
			break;
		default:
			break;
		};
		break;
	/* freebsd32_ksem_init */
	case 404:
		switch (ndx) {
		case 0:
			p = "userland int32_t *";
			break;
		case 1:
			p = "unsigned int";
			break;
		default:
			break;
		};
		break;
	/* freebsd32_ksem_open */
	case 405:
		switch (ndx) {
		case 0:
			p = "userland int32_t *";
			break;
		case 1:
			p = "userland const char *";
			break;
		case 2:
			p = "int";
			break;
		case 3:
			p = "mode_t";
			break;
		case 4:
			p = "unsigned int";
			break;
		default:
			break;
		};
		break;
	/* ksem_unlink */
	case 406:
		switch (ndx) {
		case 0:
			p = "userland const char *";
			break;
		default:
			break;
		};
		break;
	/* ksem_getvalue */
	case 407:
		switch (ndx) {
		case 0:
			p = "int32_t";
			break;
		case 1:
			p = "userland int *";
			break;
		default:
			break;
		};
		break;
	/* ksem_destroy */
	case 408:
		switch (ndx) {
		case 0:
			p = "int32_t";
			break;
		default:
			break;
		};
		break;
	/* extattr_set_link */
	case 412:
		switch (ndx) {
		case 0:
			p = "userland const char *";
			break;
		case 1:
			p = "int";
			break;
		case 2:
			p = "userland const char *";
			break;
		case 3:
			p = "userland void *";
			break;
		case 4:
			p = "size_t";
			break;
		default:
			break;
		};
		break;
	/* extattr_get_link */
	case 413:
		switch (ndx) {
		case 0:
			p = "userland const char *";
			break;
		case 1:
			p = "int";
			break;
		case 2:
			p = "userland const char *";
			break;
		case 3:
			p = "userland void *";
			break;
		case 4:
			p = "size_t";
			break;
		default:
			break;
		};
		break;
	/* extattr_delete_link */
	case 414:
		switch (ndx) {
		case 0:
			p = "userland const char *";
			break;
		case 1:
			p = "int";
			break;
		case 2:
			p = "userland const char *";
			break;
		default:
			break;
		};
		break;
	/* freebsd32_sigaction */
	case 416:
		switch (ndx) {
		case 0:
			p = "int";
			break;
		case 1:
			p = "userland const struct sigaction32 *";
			break;
		case 2:
			p = "userland struct sigaction32 *";
			break;
		default:
			break;
		};
		break;
	/* freebsd32_sigreturn */
	case 417:
		switch (ndx) {
		case 0:
			p = "userland const struct __ucontext32 *";
			break;
		default:
			break;
		};
		break;
	/* freebsd32_getcontext */
	case 421:
		switch (ndx) {
		case 0:
			p = "userland struct __ucontext32 *";
			break;
		default:
			break;
		};
		break;
	/* freebsd32_setcontext */
	case 422:
		switch (ndx) {
		case 0:
			p = "userland const struct __ucontext32 *";
			break;
		default:
			break;
		};
		break;
	/* freebsd32_swapcontext */
	case 423:
		switch (ndx) {
		case 0:
			p = "userland struct __ucontext32 *";
			break;
		case 1:
			p = "userland const struct __ucontext32 *";
			break;
		default:
			break;
		};
		break;
	/* __acl_get_link */
	case 425:
		switch (ndx) {
		case 0:
			p = "userland const char *";
			break;
		case 1:
			p = "__acl_type_t";
			break;
		case 2:
			p = "userland struct acl *";
			break;
		default:
			break;
		};
		break;
	/* __acl_set_link */
	case 426:
		switch (ndx) {
		case 0:
			p = "userland const char *";
			break;
		case 1:
			p = "__acl_type_t";
			break;
		case 2:
			p = "userland struct acl *";
			break;
		default:
			break;
		};
		break;
	/* __acl_delete_link */
	case 427:
		switch (ndx) {
		case 0:
			p = "userland const char *";
			break;
		case 1:
			p = "__acl_type_t";
			break;
		default:
			break;
		};
		break;
	/* __acl_aclcheck_link */
	case 428:
		switch (ndx) {
		case 0:
			p = "userland const char *";
			break;
		case 1:
			p = "__acl_type_t";
			break;
		case 2:
			p = "userland struct acl *";
			break;
		default:
			break;
		};
		break;
	/* sigwait */
	case 429:
		switch (ndx) {
		case 0:
			p = "userland const sigset_t *";
			break;
		case 1:
			p = "userland int *";
			break;
		default:
			break;
		};
		break;
	/* thr_exit */
	case 431:
		switch (ndx) {
		case 0:
			p = "userland int32_t *";
			break;
		default:
			break;
		};
		break;
	/* thr_self */
	case 432:
		switch (ndx) {
		case 0:
			p = "userland int32_t *";
			break;
		default:
			break;
		};
		break;
	/* thr_kill */
	case 433:
		switch (ndx) {
		case 0:
			p = "int32_t";
			break;
		case 1:
			p = "int";
			break;
		default:
			break;
		};
		break;
	/* jail_attach */
	case 436:
		switch (ndx) {
		case 0:
			p = "int";
			break;
		default:
			break;
		};
		break;
	/* extattr_list_fd */
	case 437:
		switch (ndx) {
		case 0:
			p = "int";
			break;
		case 1:
			p = "int";
			break;
		case 2:
			p = "userland void *";
			break;
		case 3:
			p = "size_t";
			break;
		default:
			break;
		};
		break;
	/* extattr_list_file */
	case 438:
		switch (ndx) {
		case 0:
			p = "userland const char *";
			break;
		case 1:
			p = "int";
			break;
		case 2:
			p = "userland void *";
			break;
		case 3:
			p = "size_t";
			break;
		default:
			break;
		};
		break;
	/* extattr_list_link */
	case 439:
		switch (ndx) {
		case 0:
			p = "userland const char *";
			break;
		case 1:
			p = "int";
			break;
		case 2:
			p = "userland void *";
			break;
		case 3:
			p = "size_t";
			break;
		default:
			break;
		};
		break;
	/* freebsd32_ksem_timedwait */
	case 441:
		switch (ndx) {
		case 0:
			p = "int32_t";
			break;
		case 1:
			p = "userland const struct timespec32 *";
			break;
		default:
			break;
		};
		break;
	/* freebsd32_thr_suspend */
	case 442:
		switch (ndx) {
		case 0:
			p = "userland const struct timespec32 *";
			break;
		default:
			break;
		};
		break;
	/* thr_wake */
	case 443:
		switch (ndx) {
		case 0:
			p = "int32_t";
			break;
		default:
			break;
		};
		break;
	/* kldunloadf */
	case 444:
		switch (ndx) {
		case 0:
			p = "int";
			break;
		case 1:
			p = "int";
			break;
		default:
			break;
		};
		break;
	/* audit */
	case 445:
		switch (ndx) {
		case 0:
			p = "userland const void *";
			break;
		case 1:
			p = "u_int";
			break;
		default:
			break;
		};
		break;
	/* auditon */
	case 446:
		switch (ndx) {
		case 0:
			p = "int";
			break;
		case 1:
			p = "userland void *";
			break;
		case 2:
			p = "u_int";
			break;
		default:
			break;
		};
		break;
	/* getauid */
	case 447:
		switch (ndx) {
		case 0:
			p = "userland uid_t *";
			break;
		default:
			break;
		};
		break;
	/* setauid */
	case 448:
		switch (ndx) {
		case 0:
			p = "userland uid_t *";
			break;
		default:
			break;
		};
		break;
	/* getaudit */
	case 449:
		switch (ndx) {
		case 0:
			p = "userland struct auditinfo *";
			break;
		default:
			break;
		};
		break;
	/* setaudit */
	case 450:
		switch (ndx) {
		case 0:
			p = "userland struct auditinfo *";
			break;
		default:
			break;
		};
		break;
	/* getaudit_addr */
	case 451:
		switch (ndx) {
		case 0:
			p = "userland struct auditinfo_addr *";
			break;
		case 1:
			p = "u_int";
			break;
		default:
			break;
		};
		break;
	/* setaudit_addr */
	case 452:
		switch (ndx) {
		case 0:
			p = "userland struct auditinfo_addr *";
			break;
		case 1:
			p = "u_int";
			break;
		default:
			break;
		};
		break;
	/* auditctl */
	case 453:
		switch (ndx) {
		case 0:
			p = "userland const char *";
			break;
		default:
			break;
		};
		break;
	/* freebsd32__umtx_op */
	case 454:
		switch (ndx) {
		case 0:
			p = "userland void *";
			break;
		case 1:
			p = "int";
			break;
		case 2:
			p = "u_long";
			break;
		case 3:
			p = "userland void *";
			break;
		case 4:
			p = "userland void *";
			break;
		default:
			break;
		};
		break;
	/* freebsd32_thr_new */
	case 455:
		switch (ndx) {
		case 0:
			p = "userland struct thr_param32 *";
			break;
		case 1:
			p = "int";
			break;
		default:
			break;
		};
		break;
	/* freebsd32_sigqueue */
	case 456:
		switch (ndx) {
		case 0:
			p = "pid_t";
			break;
		case 1:
			p = "int";
			break;
		case 2:
			p = "userland void *";
			break;
		default:
			break;
		};
		break;
	/* freebsd32_kmq_open */
	case 457:
		switch (ndx) {
		case 0:
			p = "userland const char *";
			break;
		case 1:
			p = "int";
			break;
		case 2:
			p = "mode_t";
			break;
		case 3:
			p = "userland const struct mq_attr32 *";
			break;
		default:
			break;
		};
		break;
	/* freebsd32_kmq_setattr */
	case 458:
		switch (ndx) {
		case 0:
			p = "int";
			break;
		case 1:
			p = "userland const struct mq_attr32 *";
			break;
		case 2:
			p = "userland struct mq_attr32 *";
			break;
		default:
			break;
		};
		break;
	/* freebsd32_kmq_timedreceive */
	case 459:
		switch (ndx) {
		case 0:
			p = "int";
			break;
		case 1:
			p = "userland char *";
			break;
		case 2:
			p = "size_t";
			break;
		case 3:
			p = "userland unsigned *";
			break;
		case 4:
			p = "userland const struct timespec32 *";
			break;
		default:
			break;
		};
		break;
	/* freebsd32_kmq_timedsend */
	case 460:
		switch (ndx) {
		case 0:
			p = "int";
			break;
		case 1:
			p = "userland const char *";
			break;
		case 2:
			p = "size_t";
			break;
		case 3:
			p = "unsigned";
			break;
		case 4:
			p = "userland const struct timespec32 *";
			break;
		default:
			break;
		};
		break;
	/* freebsd32_kmq_notify */
	case 461:
		switch (ndx) {
		case 0:
			p = "int";
			break;
		case 1:
			p = "userland const struct sigevent32 *";
			break;
		default:
			break;
		};
		break;
	/* kmq_unlink */
	case 462:
		switch (ndx) {
		case 0:
			p = "userland const char *";
			break;
		default:
			break;
		};
		break;
	/* freebsd32_abort2 */
	case 463:
		switch (ndx) {
		case 0:
			p = "userland const char *";
			break;
		case 1:
			p = "int";
			break;
		case 2:
			p = "userland uint32_t *";
			break;
		default:
			break;
		};
		break;
	/* thr_set_name */
	case 464:
		switch (ndx) {
		case 0:
			p = "int32_t";
			break;
		case 1:
			p = "userland const char *";
			break;
		default:
			break;
		};
		break;
	/* freebsd32_aio_fsync */
	case 465:
		switch (ndx) {
		case 0:
			p = "int";
			break;
		case 1:
			p = "userland struct aiocb32 *";
			break;
		default:
			break;
		};
		break;
	/* rtprio_thread */
	case 466:
		switch (ndx) {
		case 0:
			p = "int";
			break;
		case 1:
			p = "lwpid_t";
			break;
		case 2:
			p = "userland struct rtprio *";
			break;
		default:
			break;
		};
		break;
	/* sctp_peeloff */
	case 471:
		switch (ndx) {
		case 0:
			p = "int";
			break;
		case 1:
			p = "uint32_t";
			break;
		default:
			break;
		};
		break;
	/* sctp_generic_sendmsg */
	case 472:
		switch (ndx) {
		case 0:
			p = "int";
			break;
		case 1:
			p = "userland void *";
			break;
		case 2:
			p = "int";
			break;
		case 3:
			p = "userland const struct sockaddr *";
			break;
		case 4:
			p = "__socklen_t";
			break;
		case 5:
			p = "userland struct sctp_sndrcvinfo *";
			break;
		case 6:
			p = "int";
			break;
		default:
			break;
		};
		break;
	/* sctp_generic_sendmsg_iov */
	case 473:
		switch (ndx) {
		case 0:
			p = "int";
			break;
		case 1:
			p = "userland struct iovec32 *";
			break;
		case 2:
			p = "int";
			break;
		case 3:
			p = "userland const struct sockaddr *";
			break;
		case 4:
			p = "__socklen_t";
			break;
		case 5:
			p = "userland struct sctp_sndrcvinfo *";
			break;
		case 6:
			p = "int";
			break;
		default:
			break;
		};
		break;
	/* sctp_generic_recvmsg */
	case 474:
		switch (ndx) {
		case 0:
			p = "int";
			break;
		case 1:
			p = "userland struct iovec32 *";
			break;
		case 2:
			p = "int";
			break;
		case 3:
			p = "userland struct sockaddr *";
			break;
		case 4:
			p = "userland __socklen_t *";
			break;
		case 5:
			p = "userland struct sctp_sndrcvinfo *";
			break;
		case 6:
			p = "userland int *";
			break;
		default:
			break;
		};
		break;
	/* freebsd32_pread */
	case 475:
		switch (ndx) {
		case 0:
			p = "int";
			break;
		case 1:
			p = "userland void *";
			break;
		case 2:
			p = "size_t";
			break;
#ifdef PAD64_REQUIRED
		case 3:
			p = "int";
			break;
#define _P_ 0
#else
#define _P_ 1
#endif
		case 4 - _P_:
			p = "uint32_t";
			break;
		case 5 - _P_:
			p = "uint32_t";
			break;
		default:
			break;
		};
#undef _P_

		break;
	/* freebsd32_pwrite */
	case 476:
		switch (ndx) {
		case 0:
			p = "int";
			break;
		case 1:
			p = "userland const void *";
			break;
		case 2:
			p = "size_t";
			break;
#ifdef PAD64_REQUIRED
		case 3:
			p = "int";
			break;
#define _P_ 0
#else
#define _P_ 1
#endif
		case 4 - _P_:
			p = "uint32_t";
			break;
		case 5 - _P_:
			p = "uint32_t";
			break;
		default:
			break;
		};
#undef _P_

		break;
	/* freebsd32_mmap */
	case 477:
		switch (ndx) {
		case 0:
			p = "userland void *";
			break;
		case 1:
			p = "size_t";
			break;
		case 2:
			p = "int";
			break;
		case 3:
			p = "int";
			break;
		case 4:
			p = "int";
			break;
#ifdef PAD64_REQUIRED
		case 5:
			p = "int";
			break;
#define _P_ 0
#else
#define _P_ 1
#endif
		case 6 - _P_:
			p = "uint32_t";
			break;
		case 7 - _P_:
			p = "uint32_t";
			break;
		default:
			break;
		};
#undef _P_

		break;
	/* freebsd32_lseek */
	case 478:
		switch (ndx) {
		case 0:
			p = "int";
			break;
#ifdef PAD64_REQUIRED
		case 1:
			p = "int";
			break;
#define _P_ 0
#else
#define _P_ 1
#endif
		case 2 - _P_:
			p = "uint32_t";
			break;
		case 3 - _P_:
			p = "uint32_t";
			break;
		case 4 - _P_:
			p = "int";
			break;
		default:
			break;
		};
#undef _P_

		break;
	/* freebsd32_truncate */
	case 479:
		switch (ndx) {
		case 0:
			p = "userland const char *";
			break;
#ifdef PAD64_REQUIRED
		case 1:
			p = "int";
			break;
#define _P_ 0
#else
#define _P_ 1
#endif
		case 2 - _P_:
			p = "uint32_t";
			break;
		case 3 - _P_:
			p = "uint32_t";
			break;
		default:
			break;
		};
#undef _P_

		break;
	/* freebsd32_ftruncate */
	case 480:
		switch (ndx) {
		case 0:
			p = "int";
			break;
#ifdef PAD64_REQUIRED
		case 1:
			p = "int";
			break;
#define _P_ 0
#else
#define _P_ 1
#endif
		case 2 - _P_:
			p = "uint32_t";
			break;
		case 3 - _P_:
			p = "uint32_t";
			break;
		default:
			break;
		};
#undef _P_

		break;
	/* thr_kill2 */
	case 481:
		switch (ndx) {
		case 0:
			p = "pid_t";
			break;
		case 1:
			p = "int32_t";
			break;
		case 2:
			p = "int";
			break;
		default:
			break;
		};
		break;
	/* shm_unlink */
	case 483:
		switch (ndx) {
		case 0:
			p = "userland const char *";
			break;
		default:
			break;
		};
		break;
	/* cpuset */
	case 484:
		switch (ndx) {
		case 0:
			p = "userland cpusetid_t *";
			break;
		default:
			break;
		};
		break;
	/* freebsd32_cpuset_setid */
	case 485:
		switch (ndx) {
		case 0:
			p = "cpuwhich_t";
			break;
#ifdef PAD64_REQUIRED
		case 1:
			p = "int";
			break;
#define _P_ 0
#else
#define _P_ 1
#endif
		case 2 - _P_:
			p = "uint32_t";
			break;
		case 3 - _P_:
			p = "uint32_t";
			break;
		case 4 - _P_:
			p = "cpusetid_t";
			break;
		default:
			break;
		};
#undef _P_

		break;
	/* freebsd32_cpuset_getid */
	case 486:
		switch (ndx) {
		case 0:
			p = "cpulevel_t";
			break;
		case 1:
			p = "cpuwhich_t";
			break;
		case 2:
			p = "uint32_t";
			break;
		case 3:
			p = "uint32_t";
			break;
		case 4:
			p = "userland cpusetid_t *";
			break;
		default:
			break;
		};
		break;
	/* freebsd32_cpuset_getaffinity */
	case 487:
		switch (ndx) {
		case 0:
			p = "cpulevel_t";
			break;
		case 1:
			p = "cpuwhich_t";
			break;
		case 2:
			p = "uint32_t";
			break;
		case 3:
			p = "uint32_t";
			break;
		case 4:
			p = "size_t";
			break;
		case 5:
			p = "userland cpuset_t *";
			break;
		default:
			break;
		};
		break;
	/* freebsd32_cpuset_setaffinity */
	case 488:
		switch (ndx) {
		case 0:
			p = "cpulevel_t";
			break;
		case 1:
			p = "cpuwhich_t";
			break;
		case 2:
			p = "uint32_t";
			break;
		case 3:
			p = "uint32_t";
			break;
		case 4:
			p = "size_t";
			break;
		case 5:
			p = "userland const cpuset_t *";
			break;
		default:
			break;
		};
		break;
	/* faccessat */
	case 489:
		switch (ndx) {
		case 0:
			p = "int";
			break;
		case 1:
			p = "userland const char *";
			break;
		case 2:
			p = "int";
			break;
		case 3:
			p = "int";
			break;
		default:
			break;
		};
		break;
	/* fchmodat */
	case 490:
		switch (ndx) {
		case 0:
			p = "int";
			break;
		case 1:
			p = "userland const char *";
			break;
		case 2:
			p = "mode_t";
			break;
		case 3:
			p = "int";
			break;
		default:
			break;
		};
		break;
	/* fchownat */
	case 491:
		switch (ndx) {
		case 0:
			p = "int";
			break;
		case 1:
			p = "userland const char *";
			break;
		case 2:
			p = "uid_t";
			break;
		case 3:
			p = "gid_t";
			break;
		case 4:
			p = "int";
			break;
		default:
			break;
		};
		break;
	/* freebsd32_fexecve */
	case 492:
		switch (ndx) {
		case 0:
			p = "int";
			break;
		case 1:
			p = "userland uint32_t *";
			break;
		case 2:
			p = "userland uint32_t *";
			break;
		default:
			break;
		};
		break;
	/* freebsd32_futimesat */
	case 494:
		switch (ndx) {
		case 0:
			p = "int";
			break;
		case 1:
			p = "userland const char *";
			break;
		case 2:
			p = "userland const struct timeval32 *";
			break;
		default:
			break;
		};
		break;
	/* linkat */
	case 495:
		switch (ndx) {
		case 0:
			p = "int";
			break;
		case 1:
			p = "userland const char *";
			break;
		case 2:
			p = "int";
			break;
		case 3:
			p = "userland const char *";
			break;
		case 4:
			p = "int";
			break;
		default:
			break;
		};
		break;
	/* mkdirat */
	case 496:
		switch (ndx) {
		case 0:
			p = "int";
			break;
		case 1:
			p = "userland const char *";
			break;
		case 2:
			p = "mode_t";
			break;
		default:
			break;
		};
		break;
	/* mkfifoat */
	case 497:
		switch (ndx) {
		case 0:
			p = "int";
			break;
		case 1:
			p = "userland const char *";
			break;
		case 2:
			p = "mode_t";
			break;
		default:
			break;
		};
		break;
	/* openat */
	case 499:
		switch (ndx) {
		case 0:
			p = "int";
			break;
		case 1:
			p = "userland const char *";
			break;
		case 2:
			p = "int";
			break;
		case 3:
			p = "mode_t";
			break;
		default:
			break;
		};
		break;
	/* readlinkat */
	case 500:
		switch (ndx) {
		case 0:
			p = "int";
			break;
		case 1:
			p = "userland const char *";
			break;
		case 2:
			p = "userland char *";
			break;
		case 3:
			p = "size_t";
			break;
		default:
			break;
		};
		break;
	/* renameat */
	case 501:
		switch (ndx) {
		case 0:
			p = "int";
			break;
		case 1:
			p = "userland const char *";
			break;
		case 2:
			p = "int";
			break;
		case 3:
			p = "userland const char *";
			break;
		default:
			break;
		};
		break;
	/* symlinkat */
	case 502:
		switch (ndx) {
		case 0:
			p = "userland const char *";
			break;
		case 1:
			p = "int";
			break;
		case 2:
			p = "userland const char *";
			break;
		default:
			break;
		};
		break;
	/* unlinkat */
	case 503:
		switch (ndx) {
		case 0:
			p = "int";
			break;
		case 1:
			p = "userland const char *";
			break;
		case 2:
			p = "int";
			break;
		default:
			break;
		};
		break;
	/* posix_openpt */
	case 504:
		switch (ndx) {
		case 0:
			p = "int";
			break;
		default:
			break;
		};
		break;
	/* gssd_syscall */
	case 505:
		switch (ndx) {
		case 0:
			p = "userland const char *";
			break;
		default:
			break;
		};
		break;
	/* freebsd32_jail_get */
	case 506:
		switch (ndx) {
		case 0:
			p = "userland struct iovec32 *";
			break;
		case 1:
			p = "unsigned int";
			break;
		case 2:
			p = "int";
			break;
		default:
			break;
		};
		break;
	/* freebsd32_jail_set */
	case 507:
		switch (ndx) {
		case 0:
			p = "userland struct iovec32 *";
			break;
		case 1:
			p = "unsigned int";
			break;
		case 2:
			p = "int";
			break;
		default:
			break;
		};
		break;
	/* jail_remove */
	case 508:
		switch (ndx) {
		case 0:
			p = "int";
			break;
		default:
			break;
		};
		break;
	/* freebsd32___semctl */
	case 510:
		switch (ndx) {
		case 0:
			p = "int";
			break;
		case 1:
			p = "int";
			break;
		case 2:
			p = "int";
			break;
		case 3:
			p = "userland union semun32 *";
			break;
		default:
			break;
		};
		break;
	/* freebsd32_msgctl */
	case 511:
		switch (ndx) {
		case 0:
			p = "int";
			break;
		case 1:
			p = "int";
			break;
		case 2:
			p = "userland struct msqid_ds32 *";
			break;
		default:
			break;
		};
		break;
	/* freebsd32_shmctl */
	case 512:
		switch (ndx) {
		case 0:
			p = "int";
			break;
		case 1:
			p = "int";
			break;
		case 2:
			p = "userland struct shmid_ds32 *";
			break;
		default:
			break;
		};
		break;
	/* lpathconf */
	case 513:
		switch (ndx) {
		case 0:
			p = "userland const char *";
			break;
		case 1:
			p = "int";
			break;
		default:
			break;
		};
		break;
	/* __cap_rights_get */
	case 515:
		switch (ndx) {
		case 0:
			p = "int";
			break;
		case 1:
			p = "int";
			break;
		case 2:
			p = "userland cap_rights_t *";
			break;
		default:
			break;
		};
		break;
	/* cap_enter */
	case 516:
		break;
	/* cap_getmode */
	case 517:
		switch (ndx) {
		case 0:
			p = "userland u_int *";
			break;
		default:
			break;
		};
		break;
	/* pdfork */
	case 518:
		switch (ndx) {
		case 0:
			p = "userland int *";
			break;
		case 1:
			p = "int";
			break;
		default:
			break;
		};
		break;
	/* pdkill */
	case 519:
		switch (ndx) {
		case 0:
			p = "int";
			break;
		case 1:
			p = "int";
			break;
		default:
			break;
		};
		break;
	/* pdgetpid */
	case 520:
		switch (ndx) {
		case 0:
			p = "int";
			break;
		case 1:
			p = "userland pid_t *";
			break;
		default:
			break;
		};
		break;
	/* freebsd32_pselect */
	case 522:
		switch (ndx) {
		case 0:
			p = "int";
			break;
		case 1:
			p = "userland fd_set *";
			break;
		case 2:
			p = "userland fd_set *";
			break;
		case 3:
			p = "userland fd_set *";
			break;
		case 4:
			p = "userland const struct timespec32 *";
			break;
		case 5:
			p = "userland const sigset_t *";
			break;
		default:
			break;
		};
		break;
	/* getloginclass */
	case 523:
		switch (ndx) {
		case 0:
			p = "userland char *";
			break;
		case 1:
			p = "size_t";
			break;
		default:
			break;
		};
		break;
	/* setloginclass */
	case 524:
		switch (ndx) {
		case 0:
			p = "userland const char *";
			break;
		default:
			break;
		};
		break;
	/* rctl_get_racct */
	case 525:
		switch (ndx) {
		case 0:
			p = "userland const void *";
			break;
		case 1:
			p = "size_t";
			break;
		case 2:
			p = "userland void *";
			break;
		case 3:
			p = "size_t";
			break;
		default:
			break;
		};
		break;
	/* rctl_get_rules */
	case 526:
		switch (ndx) {
		case 0:
			p = "userland const void *";
			break;
		case 1:
			p = "size_t";
			break;
		case 2:
			p = "userland void *";
			break;
		case 3:
			p = "size_t";
			break;
		default:
			break;
		};
		break;
	/* rctl_get_limits */
	case 527:
		switch (ndx) {
		case 0:
			p = "userland const void *";
			break;
		case 1:
			p = "size_t";
			break;
		case 2:
			p = "userland void *";
			break;
		case 3:
			p = "size_t";
			break;
		default:
			break;
		};
		break;
	/* rctl_add_rule */
	case 528:
		switch (ndx) {
		case 0:
			p = "userland const void *";
			break;
		case 1:
			p = "size_t";
			break;
		case 2:
			p = "userland void *";
			break;
		case 3:
			p = "size_t";
			break;
		default:
			break;
		};
		break;
	/* rctl_remove_rule */
	case 529:
		switch (ndx) {
		case 0:
			p = "userland const void *";
			break;
		case 1:
			p = "size_t";
			break;
		case 2:
			p = "userland void *";
			break;
		case 3:
			p = "size_t";
			break;
		default:
			break;
		};
		break;
	/* freebsd32_posix_fallocate */
	case 530:
		switch (ndx) {
		case 0:
			p = "int";
			break;
#ifdef PAD64_REQUIRED
		case 1:
			p = "int";
			break;
#define _P_ 0
#else
#define _P_ 1
#endif
		case 2 - _P_:
			p = "uint32_t";
			break;
		case 3 - _P_:
			p = "uint32_t";
			break;
		case 4 - _P_:
			p = "uint32_t";
			break;
		case 5 - _P_:
			p = "uint32_t";
			break;
		default:
			break;
		};
#undef _P_

		break;
	/* freebsd32_posix_fadvise */
	case 531:
		switch (ndx) {
		case 0:
			p = "int";
			break;
#ifdef PAD64_REQUIRED
		case 1:
			p = "int";
			break;
#define _P_ 0
#else
#define _P_ 1
#endif
		case 2 - _P_:
			p = "uint32_t";
			break;
		case 3 - _P_:
			p = "uint32_t";
			break;
		case 4 - _P_:
			p = "uint32_t";
			break;
		case 5 - _P_:
			p = "uint32_t";
			break;
		case 6 - _P_:
			p = "int";
			break;
		default:
			break;
		};
#undef _P_

		break;
	/* freebsd32_wait6 */
	case 532:
		switch (ndx) {
		case 0:
			p = "idtype_t";
			break;
#ifdef PAD64_REQUIRED
		case 1:
			p = "int";
			break;
#define _P_ 0
#else
#define _P_ 1
#endif
		case 2 - _P_:
			p = "uint32_t";
			break;
		case 3 - _P_:
			p = "uint32_t";
			break;
		case 4 - _P_:
			p = "userland int *";
			break;
		case 5 - _P_:
			p = "int";
			break;
		case 6 - _P_:
			p = "userland struct __wrusage32 *";
			break;
		case 7 - _P_:
			p = "userland struct __siginfo32 *";
			break;
		default:
			break;
		};
#undef _P_

		break;
	/* cap_rights_limit */
	case 533:
		switch (ndx) {
		case 0:
			p = "int";
			break;
		case 1:
			p = "userland cap_rights_t *";
			break;
		default:
			break;
		};
		break;
	/* freebsd32_cap_ioctls_limit */
	case 534:
		switch (ndx) {
		case 0:
			p = "int";
			break;
		case 1:
			p = "userland const uint32_t *";
			break;
		case 2:
			p = "size_t";
			break;
		default:
			break;
		};
		break;
	/* freebsd32_cap_ioctls_get */
	case 535:
		switch (ndx) {
		case 0:
			p = "int";
			break;
		case 1:
			p = "userland uint32_t *";
			break;
		case 2:
			p = "size_t";
			break;
		default:
			break;
		};
		break;
	/* cap_fcntls_limit */
	case 536:
		switch (ndx) {
		case 0:
			p = "int";
			break;
		case 1:
			p = "uint32_t";
			break;
		default:
			break;
		};
		break;
	/* cap_fcntls_get */
	case 537:
		switch (ndx) {
		case 0:
			p = "int";
			break;
		case 1:
			p = "userland uint32_t *";
			break;
		default:
			break;
		};
		break;
	/* bindat */
	case 538:
		switch (ndx) {
		case 0:
			p = "int";
			break;
		case 1:
			p = "int";
			break;
		case 2:
			p = "userland const struct sockaddr *";
			break;
		case 3:
			p = "__socklen_t";
			break;
		default:
			break;
		};
		break;
	/* connectat */
	case 539:
		switch (ndx) {
		case 0:
			p = "int";
			break;
		case 1:
			p = "int";
			break;
		case 2:
			p = "userland const struct sockaddr *";
			break;
		case 3:
			p = "__socklen_t";
			break;
		default:
			break;
		};
		break;
	/* chflagsat */
	case 540:
		switch (ndx) {
		case 0:
			p = "int";
			break;
		case 1:
			p = "userland const char *";
			break;
		case 2:
			p = "u_long";
			break;
		case 3:
			p = "int";
			break;
		default:
			break;
		};
		break;
	/* accept4 */
	case 541:
		switch (ndx) {
		case 0:
			p = "int";
			break;
		case 1:
			p = "userland struct sockaddr *";
			break;
		case 2:
			p = "userland __socklen_t *";
			break;
		case 3:
			p = "int";
			break;
		default:
			break;
		};
		break;
	/* pipe2 */
	case 542:
		switch (ndx) {
		case 0:
			p = "userland int *";
			break;
		case 1:
			p = "int";
			break;
		default:
			break;
		};
		break;
	/* freebsd32_aio_mlock */
	case 543:
		switch (ndx) {
		case 0:
			p = "userland struct aiocb32 *";
			break;
		default:
			break;
		};
		break;
	/* freebsd32_procctl */
	case 544:
		switch (ndx) {
		case 0:
			p = "idtype_t";
			break;
#ifdef PAD64_REQUIRED
		case 1:
			p = "int";
			break;
#define _P_ 0
#else
#define _P_ 1
#endif
		case 2 - _P_:
			p = "uint32_t";
			break;
		case 3 - _P_:
			p = "uint32_t";
			break;
		case 4 - _P_:
			p = "int";
			break;
		case 5 - _P_:
			p = "userland void *";
			break;
		default:
			break;
		};
#undef _P_

		break;
	/* freebsd32_ppoll */
	case 545:
		switch (ndx) {
		case 0:
			p = "userland struct pollfd *";
			break;
		case 1:
			p = "u_int";
			break;
		case 2:
			p = "userland const struct timespec32 *";
			break;
		case 3:
			p = "userland const sigset_t *";
			break;
		default:
			break;
		};
		break;
	/* freebsd32_futimens */
	case 546:
		switch (ndx) {
		case 0:
			p = "int";
			break;
		case 1:
			p = "userland const struct timespec32 *";
			break;
		default:
			break;
		};
		break;
	/* freebsd32_utimensat */
	case 547:
		switch (ndx) {
		case 0:
			p = "int";
			break;
		case 1:
			p = "userland const char *";
			break;
		case 2:
			p = "userland const struct timespec32 *";
			break;
		case 3:
			p = "int";
			break;
		default:
			break;
		};
		break;
	/* fdatasync */
	case 550:
		switch (ndx) {
		case 0:
			p = "int";
			break;
		default:
			break;
		};
		break;
	/* freebsd32_fstat */
	case 551:
		switch (ndx) {
		case 0:
			p = "int";
			break;
		case 1:
			p = "userland struct stat32 *";
			break;
		default:
			break;
		};
		break;
	/* freebsd32_fstatat */
	case 552:
		switch (ndx) {
		case 0:
			p = "int";
			break;
		case 1:
			p = "userland const char *";
			break;
		case 2:
			p = "userland struct stat32 *";
			break;
		case 3:
			p = "int";
			break;
		default:
			break;
		};
		break;
	/* freebsd32_fhstat */
	case 553:
		switch (ndx) {
		case 0:
			p = "userland const struct fhandle *";
			break;
		case 1:
			p = "userland struct stat32 *";
			break;
		default:
			break;
		};
		break;
	/* getdirentries */
	case 554:
		switch (ndx) {
		case 0:
			p = "int";
			break;
		case 1:
			p = "userland char *";
			break;
		case 2:
			p = "size_t";
			break;
		case 3:
			p = "userland off_t *";
			break;
		default:
			break;
		};
		break;
	/* statfs */
	case 555:
		switch (ndx) {
		case 0:
			p = "userland const char *";
			break;
		case 1:
			p = "userland struct statfs *";
			break;
		default:
			break;
		};
		break;
	/* fstatfs */
	case 556:
		switch (ndx) {
		case 0:
			p = "int";
			break;
		case 1:
			p = "userland struct statfs *";
			break;
		default:
			break;
		};
		break;
	/* freebsd32_getfsstat */
	case 557:
		switch (ndx) {
		case 0:
			p = "userland struct statfs *";
			break;
		case 1:
			p = "int32_t";
			break;
		case 2:
			p = "int";
			break;
		default:
			break;
		};
		break;
	/* fhstatfs */
	case 558:
		switch (ndx) {
		case 0:
			p = "userland const struct fhandle *";
			break;
		case 1:
			p = "userland struct statfs *";
			break;
		default:
			break;
		};
		break;
	/* freebsd32_mknodat */
	case 559:
		switch (ndx) {
		case 0:
			p = "int";
			break;
		case 1:
			p = "userland const char *";
			break;
		case 2:
			p = "mode_t";
			break;
#ifdef PAD64_REQUIRED
		case 3:
			p = "int";
			break;
#define _P_ 0
#else
#define _P_ 1
#endif
		case 4 - _P_:
			p = "uint32_t";
			break;
		case 5 - _P_:
			p = "uint32_t";
			break;
		default:
			break;
		};
#undef _P_

		break;
	/* freebsd32_kevent */
	case 560:
		switch (ndx) {
		case 0:
			p = "int";
			break;
		case 1:
			p = "userland const struct kevent32 *";
			break;
		case 2:
			p = "int";
			break;
		case 3:
			p = "userland struct kevent32 *";
			break;
		case 4:
			p = "int";
			break;
		case 5:
			p = "userland const struct timespec32 *";
			break;
		default:
			break;
		};
		break;
	/* freebsd32_cpuset_getdomain */
	case 561:
		switch (ndx) {
		case 0:
			p = "cpulevel_t";
			break;
		case 1:
			p = "cpuwhich_t";
			break;
		case 2:
			p = "uint32_t";
			break;
		case 3:
			p = "uint32_t";
			break;
		case 4:
			p = "size_t";
			break;
		case 5:
			p = "userland domainset_t *";
			break;
		case 6:
			p = "userland int *";
			break;
		default:
			break;
		};
		break;
	/* freebsd32_cpuset_setdomain */
	case 562:
		switch (ndx) {
		case 0:
			p = "cpulevel_t";
			break;
		case 1:
			p = "cpuwhich_t";
			break;
		case 2:
			p = "uint32_t";
			break;
		case 3:
			p = "uint32_t";
			break;
		case 4:
			p = "size_t";
			break;
		case 5:
			p = "userland domainset_t *";
			break;
		case 6:
			p = "int";
			break;
		default:
			break;
		};
		break;
	/* getrandom */
	case 563:
		switch (ndx) {
		case 0:
			p = "userland void *";
			break;
		case 1:
			p = "size_t";
			break;
		case 2:
			p = "unsigned int";
			break;
		default:
			break;
		};
		break;
	/* getfhat */
	case 564:
		switch (ndx) {
		case 0:
			p = "int";
			break;
		case 1:
			p = "userland char *";
			break;
		case 2:
			p = "userland struct fhandle *";
			break;
		case 3:
			p = "int";
			break;
		default:
			break;
		};
		break;
	/* fhlink */
	case 565:
		switch (ndx) {
		case 0:
			p = "userland struct fhandle *";
			break;
		case 1:
			p = "userland const char *";
			break;
		default:
			break;
		};
		break;
	/* fhlinkat */
	case 566:
		switch (ndx) {
		case 0:
			p = "userland struct fhandle *";
			break;
		case 1:
			p = "int";
			break;
		case 2:
			p = "userland const char *";
			break;
		default:
			break;
		};
		break;
	/* fhreadlink */
	case 567:
		switch (ndx) {
		case 0:
			p = "userland struct fhandle *";
			break;
		case 1:
			p = "userland char *";
			break;
		case 2:
			p = "size_t";
			break;
		default:
			break;
		};
		break;
	/* funlinkat */
	case 568:
		switch (ndx) {
		case 0:
			p = "int";
			break;
		case 1:
			p = "userland const char *";
			break;
		case 2:
			p = "int";
			break;
		case 3:
			p = "int";
			break;
		default:
			break;
		};
		break;
	/* copy_file_range */
	case 569:
		switch (ndx) {
		case 0:
			p = "int";
			break;
		case 1:
			p = "userland off_t *";
			break;
		case 2:
			p = "int";
			break;
		case 3:
			p = "userland off_t *";
			break;
		case 4:
			p = "size_t";
			break;
		case 5:
			p = "unsigned int";
			break;
		default:
			break;
		};
		break;
	/* freebsd32___sysctlbyname */
	case 570:
		switch (ndx) {
		case 0:
			p = "userland const char *";
			break;
		case 1:
			p = "size_t";
			break;
		case 2:
			p = "userland void *";
			break;
		case 3:
			p = "userland uint32_t *";
			break;
		case 4:
			p = "userland void *";
			break;
		case 5:
			p = "size_t";
			break;
		default:
			break;
		};
		break;
	/* shm_open2 */
	case 571:
		switch (ndx) {
		case 0:
			p = "userland const char *";
			break;
		case 1:
			p = "int";
			break;
		case 2:
			p = "mode_t";
			break;
		case 3:
			p = "int";
			break;
		case 4:
			p = "userland const char *";
			break;
		default:
			break;
		};
		break;
	/* shm_rename */
	case 572:
		switch (ndx) {
		case 0:
			p = "userland const char *";
			break;
		case 1:
			p = "userland const char *";
			break;
		case 2:
			p = "int";
			break;
		default:
			break;
		};
		break;
	/* sigfastblock */
	case 573:
		switch (ndx) {
		case 0:
			p = "int";
			break;
		case 1:
			p = "userland void *";
			break;
		default:
			break;
		};
		break;
	/* __realpathat */
	case 574:
		switch (ndx) {
		case 0:
			p = "int";
			break;
		case 1:
			p = "userland const char *";
			break;
		case 2:
			p = "userland char *";
			break;
		case 3:
			p = "size_t";
			break;
		case 4:
			p = "int";
			break;
		default:
			break;
		};
		break;
	/* close_range */
	case 575:
		switch (ndx) {
		case 0:
			p = "u_int";
			break;
		case 1:
			p = "u_int";
			break;
		case 2:
			p = "int";
			break;
		default:
			break;
		};
		break;
	/* rpctls_syscall */
	case 576:
		switch (ndx) {
		case 0:
			p = "int";
			break;
		case 1:
			p = "userland const char *";
			break;
		default:
			break;
		};
		break;
	/* __specialfd */
	case 577:
		switch (ndx) {
		case 0:
			p = "int";
			break;
		case 1:
			p = "userland const void *";
			break;
		case 2:
			p = "size_t";
			break;
		default:
			break;
		};
		break;
	/* freebsd32_aio_writev */
	case 578:
		switch (ndx) {
		case 0:
			p = "userland struct aiocb32 *";
			break;
		default:
			break;
		};
		break;
	/* freebsd32_aio_readv */
	case 579:
		switch (ndx) {
		case 0:
			p = "userland struct aiocb32 *";
			break;
		default:
			break;
		};
		break;
	/* fspacectl */
	case 580:
		switch (ndx) {
		case 0:
			p = "int";
			break;
		case 1:
			p = "int";
			break;
		case 2:
			p = "userland const struct spacectl_range *";
			break;
		case 3:
			p = "int";
			break;
		case 4:
			p = "userland struct spacectl_range *";
			break;
		default:
			break;
		};
		break;
	/* sched_getcpu */
	case 581:
		break;
	/* swapoff */
	case 582:
		switch (ndx) {
		case 0:
			p = "userland const char *";
			break;
		case 1:
			p = "u_int";
			break;
		default:
			break;
		};
		break;
	/* kqueuex */
	case 583:
		switch (ndx) {
		case 0:
			p = "u_int";
			break;
		default:
			break;
		};
		break;
	/* membarrier */
	case 584:
		switch (ndx) {
		case 0:
			p = "int";
			break;
		case 1:
			p = "unsigned";
			break;
		case 2:
			p = "int";
			break;
		default:
			break;
		};
		break;
	/* timerfd_create */
	case 585:
		switch (ndx) {
		case 0:
			p = "int";
			break;
		case 1:
			p = "int";
			break;
		default:
			break;
		};
		break;
	/* freebsd32_timerfd_gettime */
	case 586:
		switch (ndx) {
		case 0:
			p = "int";
			break;
		case 1:
			p = "userland struct itimerspec32 *";
			break;
		default:
			break;
		};
		break;
	/* freebsd32_timerfd_settime */
	case 587:
		switch (ndx) {
		case 0:
			p = "int";
			break;
		case 1:
			p = "int";
			break;
		case 2:
			p = "userland const struct itimerspec32 *";
			break;
		case 3:
			p = "userland struct itimerspec32 *";
			break;
		default:
			break;
		};
		break;
	/* kcmp */
	case 588:
		switch (ndx) {
		case 0:
			p = "pid_t";
			break;
		case 1:
			p = "pid_t";
			break;
		case 2:
			p = "int";
			break;
		case 3:
			p = "uintptr_t";
			break;
		case 4:
			p = "uintptr_t";
			break;
		default:
			break;
		};
		break;
<<<<<<< HEAD
	/* osdb_exec */
	case 589:
		switch (ndx) {
		case 0:
			p = "userland const char *";
=======
	/* getrlimitusage */
	case 589:
		switch (ndx) {
		case 0:
			p = "u_int";
>>>>>>> c4ca1d21
			break;
		case 1:
			p = "int";
			break;
		case 2:
<<<<<<< HEAD
			p = "userland char *";
			break;
		case 3:
			p = "userland char *";
			break;
		case 4:
			p = "int";
=======
			p = "userland rlim_t *";
>>>>>>> c4ca1d21
			break;
		default:
			break;
		};
		break;
<<<<<<< HEAD
	/* freebsd32_osdb_prepare_v2 */
	case 590:
		switch (ndx) {
		case 0:
			p = "userland const char *";
			break;
		case 1:
			p = "int";
			break;
		case 2:
			p = "userland uint32_t *";
			break;
		case 3:
			p = "userland uint32_t *";
			break;
=======
	/* fchroot */
	case 590:
		switch (ndx) {
		case 0:
			p = "int";
			break;
>>>>>>> c4ca1d21
		default:
			break;
		};
		break;
<<<<<<< HEAD
	/* osdb_step */
	case 591:
		switch (ndx) {
		case 0:
			p = "userland void*";
			break;
		case 1:
			p = "userland int *";
			break;
		default:
			break;
		};
		break;
	/* osdb_finalize */
	case 592:
		switch (ndx) {
		case 0:
			p = "userland void*";
			break;
		default:
			break;
		};
		break;
	/* osdb_column_blob */
	case 593:
		switch (ndx) {
		case 0:
			p = "userland void*";
			break;
		case 1:
			p = "int";
			break;
		case 2:
			p = "userland char *";
			break;
		case 3:
			p = "int";
			break;
		default:
			break;
		};
		break;
	/* osdb_column_double */
	case 594:
		switch (ndx) {
		case 0:
			p = "userland void*";
			break;
		case 1:
			p = "int";
			break;
		case 2:
			p = "userland double *";
=======
	/* freebsd32_setcred */
	case 591:
		switch (ndx) {
		case 0:
			p = "u_int";
			break;
		case 1:
			p = "userland const struct setcred32 *";
			break;
		case 2:
			p = "size_t";
>>>>>>> c4ca1d21
			break;
		default:
			break;
		};
		break;
<<<<<<< HEAD
	/* osdb_column_int */
	case 595:
		switch (ndx) {
		case 0:
			p = "userland void*";
			break;
		case 1:
			p = "int";
			break;
		case 2:
			p = "userland int *";
			break;
		default:
			break;
		};
		break;
	/* freebsd32_osdb_column_int64 */
	case 596:
		switch (ndx) {
		case 0:
			p = "userland void*";
			break;
		case 1:
			p = "int";
			break;
		case 2:
			p = "userland int32_t *";
			break;
		default:
			break;
		};
		break;
	/* osdb_column_text */
	case 597:
		switch (ndx) {
		case 0:
			p = "userland void*";
			break;
		case 1:
			p = "int";
			break;
		case 2:
			p = "userland char *";
			break;
		case 3:
			p = "int";
			break;
		default:
			break;
		};
		break;
	/* osdb_column_text16 */
	case 598:
		switch (ndx) {
		case 0:
			p = "userland void*";
			break;
		case 1:
			p = "int";
			break;
		case 2:
			p = "userland char *";
			break;
		case 3:
			p = "int";
			break;
		default:
			break;
		};
		break;
	/* osdb_column_value */
	case 599:
		switch (ndx) {
		case 0:
			p = "userland void*";
			break;
		case 1:
			p = "int";
			break;
		case 2:
			p = "userland char *";
			break;
		case 3:
			p = "userland int *";
			break;
		default:
			break;
		};
		break;
	/* osdb_column_bytes */
	case 600:
		switch (ndx) {
		case 0:
			p = "userland void*";
			break;
		case 1:
			p = "int";
			break;
		case 2:
			p = "userland int *";
			break;
		default:
			break;
		};
		break;
	/* osdb_column_bytes16 */
	case 601:
		switch (ndx) {
		case 0:
			p = "userland void*";
			break;
		case 1:
			p = "int";
			break;
		case 2:
			p = "userland int *";
			break;
		default:
			break;
		};
		break;
	/* osdb_column_type */
	case 602:
		switch (ndx) {
		case 0:
			p = "userland void*";
			break;
		case 1:
			p = "int";
			break;
		case 2:
			p = "userland int *";
			break;
		default:
			break;
		};
		break;
	/* osdb_column_count */
	case 603:
		switch (ndx) {
		case 0:
			p = "userland void*";
			break;
		case 1:
			p = "userland int *";
			break;
		default:
			break;
		};
		break;
	/* osdb_column_name */
	case 604:
		switch (ndx) {
		case 0:
			p = "userland void*";
			break;
		case 1:
			p = "int";
			break;
		case 2:
			p = "userland void *";
			break;
		default:
			break;
		};
		break;
	/* osdb_sample */
	case 605:
		switch (ndx) {
		case 0:
			p = "int";
			break;
		case 1:
			p = "int";
			break;
		default:
			break;
		};
		break;
	/* osdb_snapshot_clear */
	case 606:
		break;
=======
>>>>>>> c4ca1d21
	default:
		break;
	};
	if (p != NULL)
		strlcpy(desc, p, descsz);
}
static void
systrace_return_setargdesc(int sysnum, int ndx, char *desc, size_t descsz)
{
	const char *p = NULL;
	switch (sysnum) {
	/* syscall */
	case 0:
	/* exit */
	case 1:
		if (ndx == 0 || ndx == 1)
			p = "void";
		break;
	/* fork */
	case 2:
	/* read */
	case 3:
		if (ndx == 0 || ndx == 1)
			p = "ssize_t";
		break;
	/* write */
	case 4:
		if (ndx == 0 || ndx == 1)
			p = "ssize_t";
		break;
	/* open */
	case 5:
		if (ndx == 0 || ndx == 1)
			p = "int";
		break;
	/* close */
	case 6:
		if (ndx == 0 || ndx == 1)
			p = "int";
		break;
	/* freebsd32_wait4 */
	case 7:
		if (ndx == 0 || ndx == 1)
			p = "int";
		break;
	/* link */
	case 9:
		if (ndx == 0 || ndx == 1)
			p = "int";
		break;
	/* unlink */
	case 10:
		if (ndx == 0 || ndx == 1)
			p = "int";
		break;
	/* chdir */
	case 12:
		if (ndx == 0 || ndx == 1)
			p = "int";
		break;
	/* fchdir */
	case 13:
		if (ndx == 0 || ndx == 1)
			p = "int";
		break;
	/* chmod */
	case 15:
		if (ndx == 0 || ndx == 1)
			p = "int";
		break;
	/* chown */
	case 16:
		if (ndx == 0 || ndx == 1)
			p = "int";
		break;
	/* break */
	case 17:
		if (ndx == 0 || ndx == 1)
			p = "void *";
		break;
	/* getpid */
	case 20:
	/* mount */
	case 21:
		if (ndx == 0 || ndx == 1)
			p = "int";
		break;
	/* unmount */
	case 22:
		if (ndx == 0 || ndx == 1)
			p = "int";
		break;
	/* setuid */
	case 23:
		if (ndx == 0 || ndx == 1)
			p = "int";
		break;
	/* getuid */
	case 24:
	/* geteuid */
	case 25:
	/* freebsd32_ptrace */
	case 26:
		if (ndx == 0 || ndx == 1)
			p = "int";
		break;
	/* freebsd32_recvmsg */
	case 27:
		if (ndx == 0 || ndx == 1)
			p = "ssize_t";
		break;
	/* freebsd32_sendmsg */
	case 28:
		if (ndx == 0 || ndx == 1)
			p = "ssize_t";
		break;
	/* recvfrom */
	case 29:
		if (ndx == 0 || ndx == 1)
			p = "ssize_t";
		break;
	/* accept */
	case 30:
		if (ndx == 0 || ndx == 1)
			p = "int";
		break;
	/* getpeername */
	case 31:
		if (ndx == 0 || ndx == 1)
			p = "int";
		break;
	/* getsockname */
	case 32:
		if (ndx == 0 || ndx == 1)
			p = "int";
		break;
	/* access */
	case 33:
		if (ndx == 0 || ndx == 1)
			p = "int";
		break;
	/* chflags */
	case 34:
		if (ndx == 0 || ndx == 1)
			p = "int";
		break;
	/* fchflags */
	case 35:
		if (ndx == 0 || ndx == 1)
			p = "int";
		break;
	/* sync */
	case 36:
	/* kill */
	case 37:
		if (ndx == 0 || ndx == 1)
			p = "int";
		break;
	/* getppid */
	case 39:
	/* dup */
	case 41:
		if (ndx == 0 || ndx == 1)
			p = "int";
		break;
	/* getegid */
	case 43:
	/* profil */
	case 44:
		if (ndx == 0 || ndx == 1)
			p = "int";
		break;
	/* ktrace */
	case 45:
		if (ndx == 0 || ndx == 1)
			p = "int";
		break;
	/* getgid */
	case 47:
	/* getlogin */
	case 49:
		if (ndx == 0 || ndx == 1)
			p = "int";
		break;
	/* setlogin */
	case 50:
		if (ndx == 0 || ndx == 1)
			p = "int";
		break;
	/* acct */
	case 51:
		if (ndx == 0 || ndx == 1)
			p = "int";
		break;
	/* freebsd32_sigaltstack */
	case 53:
		if (ndx == 0 || ndx == 1)
			p = "int";
		break;
	/* freebsd32_ioctl */
	case 54:
		if (ndx == 0 || ndx == 1)
			p = "int";
		break;
	/* reboot */
	case 55:
		if (ndx == 0 || ndx == 1)
			p = "int";
		break;
	/* revoke */
	case 56:
		if (ndx == 0 || ndx == 1)
			p = "int";
		break;
	/* symlink */
	case 57:
		if (ndx == 0 || ndx == 1)
			p = "int";
		break;
	/* readlink */
	case 58:
		if (ndx == 0 || ndx == 1)
			p = "ssize_t";
		break;
	/* freebsd32_execve */
	case 59:
		if (ndx == 0 || ndx == 1)
			p = "int";
		break;
	/* umask */
	case 60:
		if (ndx == 0 || ndx == 1)
			p = "mode_t";
		break;
	/* chroot */
	case 61:
		if (ndx == 0 || ndx == 1)
			p = "int";
		break;
	/* msync */
	case 65:
		if (ndx == 0 || ndx == 1)
			p = "int";
		break;
	/* vfork */
	case 66:
	/* munmap */
	case 73:
		if (ndx == 0 || ndx == 1)
			p = "int";
		break;
	/* freebsd32_mprotect */
	case 74:
		if (ndx == 0 || ndx == 1)
			p = "int";
		break;
	/* madvise */
	case 75:
		if (ndx == 0 || ndx == 1)
			p = "int";
		break;
	/* mincore */
	case 78:
		if (ndx == 0 || ndx == 1)
			p = "int";
		break;
	/* getgroups */
	case 79:
		if (ndx == 0 || ndx == 1)
			p = "int";
		break;
	/* setgroups */
	case 80:
		if (ndx == 0 || ndx == 1)
			p = "int";
		break;
	/* getpgrp */
	case 81:
	/* setpgid */
	case 82:
		if (ndx == 0 || ndx == 1)
			p = "int";
		break;
	/* freebsd32_setitimer */
	case 83:
		if (ndx == 0 || ndx == 1)
			p = "int";
		break;
	/* swapon */
	case 85:
		if (ndx == 0 || ndx == 1)
			p = "int";
		break;
	/* freebsd32_getitimer */
	case 86:
		if (ndx == 0 || ndx == 1)
			p = "int";
		break;
	/* getdtablesize */
	case 89:
	/* dup2 */
	case 90:
		if (ndx == 0 || ndx == 1)
			p = "int";
		break;
	/* freebsd32_fcntl */
	case 92:
		if (ndx == 0 || ndx == 1)
			p = "int";
		break;
	/* freebsd32_select */
	case 93:
		if (ndx == 0 || ndx == 1)
			p = "int";
		break;
	/* fsync */
	case 95:
		if (ndx == 0 || ndx == 1)
			p = "int";
		break;
	/* setpriority */
	case 96:
		if (ndx == 0 || ndx == 1)
			p = "int";
		break;
	/* socket */
	case 97:
		if (ndx == 0 || ndx == 1)
			p = "int";
		break;
	/* connect */
	case 98:
		if (ndx == 0 || ndx == 1)
			p = "int";
		break;
	/* getpriority */
	case 100:
		if (ndx == 0 || ndx == 1)
			p = "int";
		break;
	/* bind */
	case 104:
		if (ndx == 0 || ndx == 1)
			p = "int";
		break;
	/* setsockopt */
	case 105:
		if (ndx == 0 || ndx == 1)
			p = "int";
		break;
	/* listen */
	case 106:
		if (ndx == 0 || ndx == 1)
			p = "int";
		break;
	/* freebsd32_gettimeofday */
	case 116:
		if (ndx == 0 || ndx == 1)
			p = "int";
		break;
	/* freebsd32_getrusage */
	case 117:
		if (ndx == 0 || ndx == 1)
			p = "int";
		break;
	/* getsockopt */
	case 118:
		if (ndx == 0 || ndx == 1)
			p = "int";
		break;
	/* freebsd32_readv */
	case 120:
		if (ndx == 0 || ndx == 1)
			p = "ssize_t";
		break;
	/* freebsd32_writev */
	case 121:
		if (ndx == 0 || ndx == 1)
			p = "ssize_t";
		break;
	/* freebsd32_settimeofday */
	case 122:
		if (ndx == 0 || ndx == 1)
			p = "int";
		break;
	/* fchown */
	case 123:
		if (ndx == 0 || ndx == 1)
			p = "int";
		break;
	/* fchmod */
	case 124:
		if (ndx == 0 || ndx == 1)
			p = "int";
		break;
	/* setreuid */
	case 126:
		if (ndx == 0 || ndx == 1)
			p = "int";
		break;
	/* setregid */
	case 127:
		if (ndx == 0 || ndx == 1)
			p = "int";
		break;
	/* rename */
	case 128:
		if (ndx == 0 || ndx == 1)
			p = "int";
		break;
	/* flock */
	case 131:
		if (ndx == 0 || ndx == 1)
			p = "int";
		break;
	/* mkfifo */
	case 132:
		if (ndx == 0 || ndx == 1)
			p = "int";
		break;
	/* sendto */
	case 133:
		if (ndx == 0 || ndx == 1)
			p = "ssize_t";
		break;
	/* shutdown */
	case 134:
		if (ndx == 0 || ndx == 1)
			p = "int";
		break;
	/* socketpair */
	case 135:
		if (ndx == 0 || ndx == 1)
			p = "int";
		break;
	/* mkdir */
	case 136:
		if (ndx == 0 || ndx == 1)
			p = "int";
		break;
	/* rmdir */
	case 137:
		if (ndx == 0 || ndx == 1)
			p = "int";
		break;
	/* freebsd32_utimes */
	case 138:
		if (ndx == 0 || ndx == 1)
			p = "int";
		break;
	/* freebsd32_adjtime */
	case 140:
		if (ndx == 0 || ndx == 1)
			p = "int";
		break;
	/* setsid */
	case 147:
	/* quotactl */
	case 148:
		if (ndx == 0 || ndx == 1)
			p = "int";
		break;
	/* getfh */
	case 161:
		if (ndx == 0 || ndx == 1)
			p = "int";
		break;
	/* freebsd32_sysarch */
	case 165:
		if (ndx == 0 || ndx == 1)
			p = "int";
		break;
	/* rtprio */
	case 166:
		if (ndx == 0 || ndx == 1)
			p = "int";
		break;
	/* freebsd32_semsys */
	case 169:
		if (ndx == 0 || ndx == 1)
			p = "int";
		break;
	/* freebsd32_msgsys */
	case 170:
		if (ndx == 0 || ndx == 1)
			p = "int";
		break;
	/* freebsd32_shmsys */
	case 171:
		if (ndx == 0 || ndx == 1)
			p = "int";
		break;
	/* setfib */
	case 175:
		if (ndx == 0 || ndx == 1)
			p = "int";
		break;
	/* freebsd32_ntp_adjtime */
	case 176:
		if (ndx == 0 || ndx == 1)
			p = "int";
		break;
	/* setgid */
	case 181:
		if (ndx == 0 || ndx == 1)
			p = "int";
		break;
	/* setegid */
	case 182:
		if (ndx == 0 || ndx == 1)
			p = "int";
		break;
	/* seteuid */
	case 183:
		if (ndx == 0 || ndx == 1)
			p = "int";
		break;
	/* pathconf */
	case 191:
		if (ndx == 0 || ndx == 1)
			p = "int";
		break;
	/* fpathconf */
	case 192:
		if (ndx == 0 || ndx == 1)
			p = "int";
		break;
	/* getrlimit */
	case 194:
		if (ndx == 0 || ndx == 1)
			p = "int";
		break;
	/* setrlimit */
	case 195:
		if (ndx == 0 || ndx == 1)
			p = "int";
		break;
	/* __syscall */
	case 198:
	/* freebsd32___sysctl */
	case 202:
		if (ndx == 0 || ndx == 1)
			p = "int";
		break;
	/* mlock */
	case 203:
		if (ndx == 0 || ndx == 1)
			p = "int";
		break;
	/* munlock */
	case 204:
		if (ndx == 0 || ndx == 1)
			p = "int";
		break;
	/* undelete */
	case 205:
		if (ndx == 0 || ndx == 1)
			p = "int";
		break;
	/* freebsd32_futimes */
	case 206:
		if (ndx == 0 || ndx == 1)
			p = "int";
		break;
	/* getpgid */
	case 207:
		if (ndx == 0 || ndx == 1)
			p = "int";
		break;
	/* poll */
	case 209:
		if (ndx == 0 || ndx == 1)
			p = "int";
		break;
	/* lkmnosys */
	case 210:
	/* lkmnosys */
	case 211:
	/* lkmnosys */
	case 212:
	/* lkmnosys */
	case 213:
	/* lkmnosys */
	case 214:
	/* lkmnosys */
	case 215:
	/* lkmnosys */
	case 216:
	/* lkmnosys */
	case 217:
	/* lkmnosys */
	case 218:
	/* lkmnosys */
	case 219:
	/* semget */
	case 221:
		if (ndx == 0 || ndx == 1)
			p = "int";
		break;
	/* semop */
	case 222:
		if (ndx == 0 || ndx == 1)
			p = "int";
		break;
	/* msgget */
	case 225:
		if (ndx == 0 || ndx == 1)
			p = "int";
		break;
	/* freebsd32_msgsnd */
	case 226:
		if (ndx == 0 || ndx == 1)
			p = "int";
		break;
	/* freebsd32_msgrcv */
	case 227:
		if (ndx == 0 || ndx == 1)
			p = "ssize_t";
		break;
	/* shmat */
	case 228:
		if (ndx == 0 || ndx == 1)
			p = "void *";
		break;
	/* shmdt */
	case 230:
		if (ndx == 0 || ndx == 1)
			p = "int";
		break;
	/* shmget */
	case 231:
		if (ndx == 0 || ndx == 1)
			p = "int";
		break;
	/* freebsd32_clock_gettime */
	case 232:
		if (ndx == 0 || ndx == 1)
			p = "int";
		break;
	/* freebsd32_clock_settime */
	case 233:
		if (ndx == 0 || ndx == 1)
			p = "int";
		break;
	/* freebsd32_clock_getres */
	case 234:
		if (ndx == 0 || ndx == 1)
			p = "int";
		break;
	/* freebsd32_ktimer_create */
	case 235:
		if (ndx == 0 || ndx == 1)
			p = "int";
		break;
	/* ktimer_delete */
	case 236:
		if (ndx == 0 || ndx == 1)
			p = "int";
		break;
	/* freebsd32_ktimer_settime */
	case 237:
		if (ndx == 0 || ndx == 1)
			p = "int";
		break;
	/* freebsd32_ktimer_gettime */
	case 238:
		if (ndx == 0 || ndx == 1)
			p = "int";
		break;
	/* ktimer_getoverrun */
	case 239:
		if (ndx == 0 || ndx == 1)
			p = "int";
		break;
	/* freebsd32_nanosleep */
	case 240:
		if (ndx == 0 || ndx == 1)
			p = "int";
		break;
	/* ffclock_getcounter */
	case 241:
		if (ndx == 0 || ndx == 1)
			p = "int";
		break;
	/* freebsd32_ffclock_setestimate */
	case 242:
		if (ndx == 0 || ndx == 1)
			p = "int";
		break;
	/* freebsd32_ffclock_getestimate */
	case 243:
		if (ndx == 0 || ndx == 1)
			p = "int";
		break;
	/* freebsd32_clock_nanosleep */
	case 244:
		if (ndx == 0 || ndx == 1)
			p = "int";
		break;
	/* freebsd32_clock_getcpuclockid2 */
	case 247:
		if (ndx == 0 || ndx == 1)
			p = "int";
		break;
	/* minherit */
	case 250:
		if (ndx == 0 || ndx == 1)
			p = "int";
		break;
	/* rfork */
	case 251:
		if (ndx == 0 || ndx == 1)
			p = "int";
		break;
	/* issetugid */
	case 253:
	/* lchown */
	case 254:
		if (ndx == 0 || ndx == 1)
			p = "int";
		break;
	/* freebsd32_aio_read */
	case 255:
		if (ndx == 0 || ndx == 1)
			p = "int";
		break;
	/* freebsd32_aio_write */
	case 256:
		if (ndx == 0 || ndx == 1)
			p = "int";
		break;
	/* freebsd32_lio_listio */
	case 257:
		if (ndx == 0 || ndx == 1)
			p = "int";
		break;
	/* lchmod */
	case 274:
		if (ndx == 0 || ndx == 1)
			p = "int";
		break;
	/* freebsd32_lutimes */
	case 276:
		if (ndx == 0 || ndx == 1)
			p = "int";
		break;
	/* freebsd32_preadv */
	case 289:
		if (ndx == 0 || ndx == 1)
			p = "ssize_t";
		break;
	/* freebsd32_pwritev */
	case 290:
		if (ndx == 0 || ndx == 1)
			p = "ssize_t";
		break;
	/* fhopen */
	case 298:
		if (ndx == 0 || ndx == 1)
			p = "int";
		break;
	/* modnext */
	case 300:
		if (ndx == 0 || ndx == 1)
			p = "int";
		break;
	/* freebsd32_modstat */
	case 301:
		if (ndx == 0 || ndx == 1)
			p = "int";
		break;
	/* modfnext */
	case 302:
		if (ndx == 0 || ndx == 1)
			p = "int";
		break;
	/* modfind */
	case 303:
		if (ndx == 0 || ndx == 1)
			p = "int";
		break;
	/* kldload */
	case 304:
		if (ndx == 0 || ndx == 1)
			p = "int";
		break;
	/* kldunload */
	case 305:
		if (ndx == 0 || ndx == 1)
			p = "int";
		break;
	/* kldfind */
	case 306:
		if (ndx == 0 || ndx == 1)
			p = "int";
		break;
	/* kldnext */
	case 307:
		if (ndx == 0 || ndx == 1)
			p = "int";
		break;
	/* freebsd32_kldstat */
	case 308:
		if (ndx == 0 || ndx == 1)
			p = "int";
		break;
	/* kldfirstmod */
	case 309:
		if (ndx == 0 || ndx == 1)
			p = "int";
		break;
	/* getsid */
	case 310:
		if (ndx == 0 || ndx == 1)
			p = "int";
		break;
	/* setresuid */
	case 311:
		if (ndx == 0 || ndx == 1)
			p = "int";
		break;
	/* setresgid */
	case 312:
		if (ndx == 0 || ndx == 1)
			p = "int";
		break;
	/* freebsd32_aio_return */
	case 314:
		if (ndx == 0 || ndx == 1)
			p = "ssize_t";
		break;
	/* freebsd32_aio_suspend */
	case 315:
		if (ndx == 0 || ndx == 1)
			p = "int";
		break;
	/* aio_cancel */
	case 316:
		if (ndx == 0 || ndx == 1)
			p = "int";
		break;
	/* freebsd32_aio_error */
	case 317:
		if (ndx == 0 || ndx == 1)
			p = "int";
		break;
	/* yield */
	case 321:
	/* mlockall */
	case 324:
		if (ndx == 0 || ndx == 1)
			p = "int";
		break;
	/* munlockall */
	case 325:
	/* __getcwd */
	case 326:
		if (ndx == 0 || ndx == 1)
			p = "int";
		break;
	/* sched_setparam */
	case 327:
		if (ndx == 0 || ndx == 1)
			p = "int";
		break;
	/* sched_getparam */
	case 328:
		if (ndx == 0 || ndx == 1)
			p = "int";
		break;
	/* sched_setscheduler */
	case 329:
		if (ndx == 0 || ndx == 1)
			p = "int";
		break;
	/* sched_getscheduler */
	case 330:
		if (ndx == 0 || ndx == 1)
			p = "int";
		break;
	/* sched_yield */
	case 331:
	/* sched_get_priority_max */
	case 332:
		if (ndx == 0 || ndx == 1)
			p = "int";
		break;
	/* sched_get_priority_min */
	case 333:
		if (ndx == 0 || ndx == 1)
			p = "int";
		break;
	/* freebsd32_sched_rr_get_interval */
	case 334:
		if (ndx == 0 || ndx == 1)
			p = "int";
		break;
	/* utrace */
	case 335:
		if (ndx == 0 || ndx == 1)
			p = "int";
		break;
	/* freebsd32_jail */
	case 338:
		if (ndx == 0 || ndx == 1)
			p = "int";
		break;
	/* sigprocmask */
	case 340:
		if (ndx == 0 || ndx == 1)
			p = "int";
		break;
	/* sigsuspend */
	case 341:
		if (ndx == 0 || ndx == 1)
			p = "int";
		break;
	/* sigpending */
	case 343:
		if (ndx == 0 || ndx == 1)
			p = "int";
		break;
	/* freebsd32_sigtimedwait */
	case 345:
		if (ndx == 0 || ndx == 1)
			p = "int";
		break;
	/* freebsd32_sigwaitinfo */
	case 346:
		if (ndx == 0 || ndx == 1)
			p = "int";
		break;
	/* __acl_get_file */
	case 347:
		if (ndx == 0 || ndx == 1)
			p = "int";
		break;
	/* __acl_set_file */
	case 348:
		if (ndx == 0 || ndx == 1)
			p = "int";
		break;
	/* __acl_get_fd */
	case 349:
		if (ndx == 0 || ndx == 1)
			p = "int";
		break;
	/* __acl_set_fd */
	case 350:
		if (ndx == 0 || ndx == 1)
			p = "int";
		break;
	/* __acl_delete_file */
	case 351:
		if (ndx == 0 || ndx == 1)
			p = "int";
		break;
	/* __acl_delete_fd */
	case 352:
		if (ndx == 0 || ndx == 1)
			p = "int";
		break;
	/* __acl_aclcheck_file */
	case 353:
		if (ndx == 0 || ndx == 1)
			p = "int";
		break;
	/* __acl_aclcheck_fd */
	case 354:
		if (ndx == 0 || ndx == 1)
			p = "int";
		break;
	/* extattrctl */
	case 355:
		if (ndx == 0 || ndx == 1)
			p = "int";
		break;
	/* extattr_set_file */
	case 356:
		if (ndx == 0 || ndx == 1)
			p = "ssize_t";
		break;
	/* extattr_get_file */
	case 357:
		if (ndx == 0 || ndx == 1)
			p = "ssize_t";
		break;
	/* extattr_delete_file */
	case 358:
		if (ndx == 0 || ndx == 1)
			p = "int";
		break;
	/* freebsd32_aio_waitcomplete */
	case 359:
		if (ndx == 0 || ndx == 1)
			p = "ssize_t";
		break;
	/* getresuid */
	case 360:
		if (ndx == 0 || ndx == 1)
			p = "int";
		break;
	/* getresgid */
	case 361:
		if (ndx == 0 || ndx == 1)
			p = "int";
		break;
	/* kqueue */
	case 362:
	/* extattr_set_fd */
	case 371:
		if (ndx == 0 || ndx == 1)
			p = "ssize_t";
		break;
	/* extattr_get_fd */
	case 372:
		if (ndx == 0 || ndx == 1)
			p = "ssize_t";
		break;
	/* extattr_delete_fd */
	case 373:
		if (ndx == 0 || ndx == 1)
			p = "int";
		break;
	/* __setugid */
	case 374:
		if (ndx == 0 || ndx == 1)
			p = "int";
		break;
	/* eaccess */
	case 376:
		if (ndx == 0 || ndx == 1)
			p = "int";
		break;
	/* freebsd32_nmount */
	case 378:
		if (ndx == 0 || ndx == 1)
			p = "int";
		break;
	/* kenv */
	case 390:
		if (ndx == 0 || ndx == 1)
			p = "int";
		break;
	/* lchflags */
	case 391:
		if (ndx == 0 || ndx == 1)
			p = "int";
		break;
	/* uuidgen */
	case 392:
		if (ndx == 0 || ndx == 1)
			p = "int";
		break;
	/* freebsd32_sendfile */
	case 393:
		if (ndx == 0 || ndx == 1)
			p = "int";
		break;
	/* mac_syscall */
	case 394:
		if (ndx == 0 || ndx == 1)
			p = "int";
		break;
	/* ksem_close */
	case 400:
		if (ndx == 0 || ndx == 1)
			p = "int";
		break;
	/* ksem_post */
	case 401:
		if (ndx == 0 || ndx == 1)
			p = "int";
		break;
	/* ksem_wait */
	case 402:
		if (ndx == 0 || ndx == 1)
			p = "int";
		break;
	/* ksem_trywait */
	case 403:
		if (ndx == 0 || ndx == 1)
			p = "int";
		break;
	/* freebsd32_ksem_init */
	case 404:
		if (ndx == 0 || ndx == 1)
			p = "int";
		break;
	/* freebsd32_ksem_open */
	case 405:
		if (ndx == 0 || ndx == 1)
			p = "int";
		break;
	/* ksem_unlink */
	case 406:
		if (ndx == 0 || ndx == 1)
			p = "int";
		break;
	/* ksem_getvalue */
	case 407:
		if (ndx == 0 || ndx == 1)
			p = "int";
		break;
	/* ksem_destroy */
	case 408:
		if (ndx == 0 || ndx == 1)
			p = "int";
		break;
	/* extattr_set_link */
	case 412:
		if (ndx == 0 || ndx == 1)
			p = "ssize_t";
		break;
	/* extattr_get_link */
	case 413:
		if (ndx == 0 || ndx == 1)
			p = "ssize_t";
		break;
	/* extattr_delete_link */
	case 414:
		if (ndx == 0 || ndx == 1)
			p = "int";
		break;
	/* freebsd32_sigaction */
	case 416:
		if (ndx == 0 || ndx == 1)
			p = "int";
		break;
	/* freebsd32_sigreturn */
	case 417:
		if (ndx == 0 || ndx == 1)
			p = "int";
		break;
	/* freebsd32_getcontext */
	case 421:
		if (ndx == 0 || ndx == 1)
			p = "int";
		break;
	/* freebsd32_setcontext */
	case 422:
		if (ndx == 0 || ndx == 1)
			p = "int";
		break;
	/* freebsd32_swapcontext */
	case 423:
		if (ndx == 0 || ndx == 1)
			p = "int";
		break;
	/* __acl_get_link */
	case 425:
		if (ndx == 0 || ndx == 1)
			p = "int";
		break;
	/* __acl_set_link */
	case 426:
		if (ndx == 0 || ndx == 1)
			p = "int";
		break;
	/* __acl_delete_link */
	case 427:
		if (ndx == 0 || ndx == 1)
			p = "int";
		break;
	/* __acl_aclcheck_link */
	case 428:
		if (ndx == 0 || ndx == 1)
			p = "int";
		break;
	/* sigwait */
	case 429:
		if (ndx == 0 || ndx == 1)
			p = "int";
		break;
	/* thr_exit */
	case 431:
		if (ndx == 0 || ndx == 1)
			p = "void";
		break;
	/* thr_self */
	case 432:
		if (ndx == 0 || ndx == 1)
			p = "int";
		break;
	/* thr_kill */
	case 433:
		if (ndx == 0 || ndx == 1)
			p = "int";
		break;
	/* jail_attach */
	case 436:
		if (ndx == 0 || ndx == 1)
			p = "int";
		break;
	/* extattr_list_fd */
	case 437:
		if (ndx == 0 || ndx == 1)
			p = "ssize_t";
		break;
	/* extattr_list_file */
	case 438:
		if (ndx == 0 || ndx == 1)
			p = "ssize_t";
		break;
	/* extattr_list_link */
	case 439:
		if (ndx == 0 || ndx == 1)
			p = "ssize_t";
		break;
	/* freebsd32_ksem_timedwait */
	case 441:
		if (ndx == 0 || ndx == 1)
			p = "int";
		break;
	/* freebsd32_thr_suspend */
	case 442:
		if (ndx == 0 || ndx == 1)
			p = "int";
		break;
	/* thr_wake */
	case 443:
		if (ndx == 0 || ndx == 1)
			p = "int";
		break;
	/* kldunloadf */
	case 444:
		if (ndx == 0 || ndx == 1)
			p = "int";
		break;
	/* audit */
	case 445:
		if (ndx == 0 || ndx == 1)
			p = "int";
		break;
	/* auditon */
	case 446:
		if (ndx == 0 || ndx == 1)
			p = "int";
		break;
	/* getauid */
	case 447:
		if (ndx == 0 || ndx == 1)
			p = "int";
		break;
	/* setauid */
	case 448:
		if (ndx == 0 || ndx == 1)
			p = "int";
		break;
	/* getaudit */
	case 449:
		if (ndx == 0 || ndx == 1)
			p = "int";
		break;
	/* setaudit */
	case 450:
		if (ndx == 0 || ndx == 1)
			p = "int";
		break;
	/* getaudit_addr */
	case 451:
		if (ndx == 0 || ndx == 1)
			p = "int";
		break;
	/* setaudit_addr */
	case 452:
		if (ndx == 0 || ndx == 1)
			p = "int";
		break;
	/* auditctl */
	case 453:
		if (ndx == 0 || ndx == 1)
			p = "int";
		break;
	/* freebsd32__umtx_op */
	case 454:
		if (ndx == 0 || ndx == 1)
			p = "int";
		break;
	/* freebsd32_thr_new */
	case 455:
		if (ndx == 0 || ndx == 1)
			p = "int";
		break;
	/* freebsd32_sigqueue */
	case 456:
		if (ndx == 0 || ndx == 1)
			p = "int";
		break;
	/* freebsd32_kmq_open */
	case 457:
		if (ndx == 0 || ndx == 1)
			p = "int";
		break;
	/* freebsd32_kmq_setattr */
	case 458:
		if (ndx == 0 || ndx == 1)
			p = "int";
		break;
	/* freebsd32_kmq_timedreceive */
	case 459:
		if (ndx == 0 || ndx == 1)
			p = "int";
		break;
	/* freebsd32_kmq_timedsend */
	case 460:
		if (ndx == 0 || ndx == 1)
			p = "int";
		break;
	/* freebsd32_kmq_notify */
	case 461:
		if (ndx == 0 || ndx == 1)
			p = "int";
		break;
	/* kmq_unlink */
	case 462:
		if (ndx == 0 || ndx == 1)
			p = "int";
		break;
	/* freebsd32_abort2 */
	case 463:
		if (ndx == 0 || ndx == 1)
			p = "void";
		break;
	/* thr_set_name */
	case 464:
		if (ndx == 0 || ndx == 1)
			p = "int";
		break;
	/* freebsd32_aio_fsync */
	case 465:
		if (ndx == 0 || ndx == 1)
			p = "int";
		break;
	/* rtprio_thread */
	case 466:
		if (ndx == 0 || ndx == 1)
			p = "int";
		break;
	/* sctp_peeloff */
	case 471:
		if (ndx == 0 || ndx == 1)
			p = "int";
		break;
	/* sctp_generic_sendmsg */
	case 472:
		if (ndx == 0 || ndx == 1)
			p = "int";
		break;
	/* sctp_generic_sendmsg_iov */
	case 473:
		if (ndx == 0 || ndx == 1)
			p = "int";
		break;
	/* sctp_generic_recvmsg */
	case 474:
		if (ndx == 0 || ndx == 1)
			p = "int";
		break;
	/* freebsd32_pread */
	case 475:
		if (ndx == 0 || ndx == 1)
			p = "ssize_t";
		break;
	/* freebsd32_pwrite */
	case 476:
		if (ndx == 0 || ndx == 1)
			p = "ssize_t";
		break;
	/* freebsd32_mmap */
	case 477:
		if (ndx == 0 || ndx == 1)
			p = "void *";
		break;
	/* freebsd32_lseek */
	case 478:
		if (ndx == 0 || ndx == 1)
			p = "off_t";
		break;
	/* freebsd32_truncate */
	case 479:
		if (ndx == 0 || ndx == 1)
			p = "int";
		break;
	/* freebsd32_ftruncate */
	case 480:
		if (ndx == 0 || ndx == 1)
			p = "int";
		break;
	/* thr_kill2 */
	case 481:
		if (ndx == 0 || ndx == 1)
			p = "int";
		break;
	/* shm_unlink */
	case 483:
		if (ndx == 0 || ndx == 1)
			p = "int";
		break;
	/* cpuset */
	case 484:
		if (ndx == 0 || ndx == 1)
			p = "int";
		break;
	/* freebsd32_cpuset_setid */
	case 485:
		if (ndx == 0 || ndx == 1)
			p = "int";
		break;
	/* freebsd32_cpuset_getid */
	case 486:
		if (ndx == 0 || ndx == 1)
			p = "int";
		break;
	/* freebsd32_cpuset_getaffinity */
	case 487:
		if (ndx == 0 || ndx == 1)
			p = "int";
		break;
	/* freebsd32_cpuset_setaffinity */
	case 488:
		if (ndx == 0 || ndx == 1)
			p = "int";
		break;
	/* faccessat */
	case 489:
		if (ndx == 0 || ndx == 1)
			p = "int";
		break;
	/* fchmodat */
	case 490:
		if (ndx == 0 || ndx == 1)
			p = "int";
		break;
	/* fchownat */
	case 491:
		if (ndx == 0 || ndx == 1)
			p = "int";
		break;
	/* freebsd32_fexecve */
	case 492:
		if (ndx == 0 || ndx == 1)
			p = "int";
		break;
	/* freebsd32_futimesat */
	case 494:
		if (ndx == 0 || ndx == 1)
			p = "int";
		break;
	/* linkat */
	case 495:
		if (ndx == 0 || ndx == 1)
			p = "int";
		break;
	/* mkdirat */
	case 496:
		if (ndx == 0 || ndx == 1)
			p = "int";
		break;
	/* mkfifoat */
	case 497:
		if (ndx == 0 || ndx == 1)
			p = "int";
		break;
	/* openat */
	case 499:
		if (ndx == 0 || ndx == 1)
			p = "int";
		break;
	/* readlinkat */
	case 500:
		if (ndx == 0 || ndx == 1)
			p = "ssize_t";
		break;
	/* renameat */
	case 501:
		if (ndx == 0 || ndx == 1)
			p = "int";
		break;
	/* symlinkat */
	case 502:
		if (ndx == 0 || ndx == 1)
			p = "int";
		break;
	/* unlinkat */
	case 503:
		if (ndx == 0 || ndx == 1)
			p = "int";
		break;
	/* posix_openpt */
	case 504:
		if (ndx == 0 || ndx == 1)
			p = "int";
		break;
	/* gssd_syscall */
	case 505:
		if (ndx == 0 || ndx == 1)
			p = "int";
		break;
	/* freebsd32_jail_get */
	case 506:
		if (ndx == 0 || ndx == 1)
			p = "int";
		break;
	/* freebsd32_jail_set */
	case 507:
		if (ndx == 0 || ndx == 1)
			p = "int";
		break;
	/* jail_remove */
	case 508:
		if (ndx == 0 || ndx == 1)
			p = "int";
		break;
	/* freebsd32___semctl */
	case 510:
		if (ndx == 0 || ndx == 1)
			p = "int";
		break;
	/* freebsd32_msgctl */
	case 511:
		if (ndx == 0 || ndx == 1)
			p = "int";
		break;
	/* freebsd32_shmctl */
	case 512:
		if (ndx == 0 || ndx == 1)
			p = "int";
		break;
	/* lpathconf */
	case 513:
		if (ndx == 0 || ndx == 1)
			p = "int";
		break;
	/* __cap_rights_get */
	case 515:
		if (ndx == 0 || ndx == 1)
			p = "int";
		break;
	/* cap_enter */
	case 516:
	/* cap_getmode */
	case 517:
		if (ndx == 0 || ndx == 1)
			p = "int";
		break;
	/* pdfork */
	case 518:
		if (ndx == 0 || ndx == 1)
			p = "int";
		break;
	/* pdkill */
	case 519:
		if (ndx == 0 || ndx == 1)
			p = "int";
		break;
	/* pdgetpid */
	case 520:
		if (ndx == 0 || ndx == 1)
			p = "int";
		break;
	/* freebsd32_pselect */
	case 522:
		if (ndx == 0 || ndx == 1)
			p = "int";
		break;
	/* getloginclass */
	case 523:
		if (ndx == 0 || ndx == 1)
			p = "int";
		break;
	/* setloginclass */
	case 524:
		if (ndx == 0 || ndx == 1)
			p = "int";
		break;
	/* rctl_get_racct */
	case 525:
		if (ndx == 0 || ndx == 1)
			p = "int";
		break;
	/* rctl_get_rules */
	case 526:
		if (ndx == 0 || ndx == 1)
			p = "int";
		break;
	/* rctl_get_limits */
	case 527:
		if (ndx == 0 || ndx == 1)
			p = "int";
		break;
	/* rctl_add_rule */
	case 528:
		if (ndx == 0 || ndx == 1)
			p = "int";
		break;
	/* rctl_remove_rule */
	case 529:
		if (ndx == 0 || ndx == 1)
			p = "int";
		break;
	/* freebsd32_posix_fallocate */
	case 530:
		if (ndx == 0 || ndx == 1)
			p = "int";
		break;
	/* freebsd32_posix_fadvise */
	case 531:
		if (ndx == 0 || ndx == 1)
			p = "int";
		break;
	/* freebsd32_wait6 */
	case 532:
		if (ndx == 0 || ndx == 1)
			p = "int";
		break;
	/* cap_rights_limit */
	case 533:
		if (ndx == 0 || ndx == 1)
			p = "int";
		break;
	/* freebsd32_cap_ioctls_limit */
	case 534:
		if (ndx == 0 || ndx == 1)
			p = "int";
		break;
	/* freebsd32_cap_ioctls_get */
	case 535:
		if (ndx == 0 || ndx == 1)
			p = "ssize_t";
		break;
	/* cap_fcntls_limit */
	case 536:
		if (ndx == 0 || ndx == 1)
			p = "int";
		break;
	/* cap_fcntls_get */
	case 537:
		if (ndx == 0 || ndx == 1)
			p = "int";
		break;
	/* bindat */
	case 538:
		if (ndx == 0 || ndx == 1)
			p = "int";
		break;
	/* connectat */
	case 539:
		if (ndx == 0 || ndx == 1)
			p = "int";
		break;
	/* chflagsat */
	case 540:
		if (ndx == 0 || ndx == 1)
			p = "int";
		break;
	/* accept4 */
	case 541:
		if (ndx == 0 || ndx == 1)
			p = "int";
		break;
	/* pipe2 */
	case 542:
		if (ndx == 0 || ndx == 1)
			p = "int";
		break;
	/* freebsd32_aio_mlock */
	case 543:
		if (ndx == 0 || ndx == 1)
			p = "int";
		break;
	/* freebsd32_procctl */
	case 544:
		if (ndx == 0 || ndx == 1)
			p = "int";
		break;
	/* freebsd32_ppoll */
	case 545:
		if (ndx == 0 || ndx == 1)
			p = "int";
		break;
	/* freebsd32_futimens */
	case 546:
		if (ndx == 0 || ndx == 1)
			p = "int";
		break;
	/* freebsd32_utimensat */
	case 547:
		if (ndx == 0 || ndx == 1)
			p = "int";
		break;
	/* fdatasync */
	case 550:
		if (ndx == 0 || ndx == 1)
			p = "int";
		break;
	/* freebsd32_fstat */
	case 551:
		if (ndx == 0 || ndx == 1)
			p = "int";
		break;
	/* freebsd32_fstatat */
	case 552:
		if (ndx == 0 || ndx == 1)
			p = "int";
		break;
	/* freebsd32_fhstat */
	case 553:
		if (ndx == 0 || ndx == 1)
			p = "int";
		break;
	/* getdirentries */
	case 554:
		if (ndx == 0 || ndx == 1)
			p = "ssize_t";
		break;
	/* statfs */
	case 555:
		if (ndx == 0 || ndx == 1)
			p = "int";
		break;
	/* fstatfs */
	case 556:
		if (ndx == 0 || ndx == 1)
			p = "int";
		break;
	/* freebsd32_getfsstat */
	case 557:
		if (ndx == 0 || ndx == 1)
			p = "int";
		break;
	/* fhstatfs */
	case 558:
		if (ndx == 0 || ndx == 1)
			p = "int";
		break;
	/* freebsd32_mknodat */
	case 559:
		if (ndx == 0 || ndx == 1)
			p = "int";
		break;
	/* freebsd32_kevent */
	case 560:
		if (ndx == 0 || ndx == 1)
			p = "int";
		break;
	/* freebsd32_cpuset_getdomain */
	case 561:
		if (ndx == 0 || ndx == 1)
			p = "int";
		break;
	/* freebsd32_cpuset_setdomain */
	case 562:
		if (ndx == 0 || ndx == 1)
			p = "int";
		break;
	/* getrandom */
	case 563:
		if (ndx == 0 || ndx == 1)
			p = "int";
		break;
	/* getfhat */
	case 564:
		if (ndx == 0 || ndx == 1)
			p = "int";
		break;
	/* fhlink */
	case 565:
		if (ndx == 0 || ndx == 1)
			p = "int";
		break;
	/* fhlinkat */
	case 566:
		if (ndx == 0 || ndx == 1)
			p = "int";
		break;
	/* fhreadlink */
	case 567:
		if (ndx == 0 || ndx == 1)
			p = "int";
		break;
	/* funlinkat */
	case 568:
		if (ndx == 0 || ndx == 1)
			p = "int";
		break;
	/* copy_file_range */
	case 569:
		if (ndx == 0 || ndx == 1)
			p = "ssize_t";
		break;
	/* freebsd32___sysctlbyname */
	case 570:
		if (ndx == 0 || ndx == 1)
			p = "int";
		break;
	/* shm_open2 */
	case 571:
		if (ndx == 0 || ndx == 1)
			p = "int";
		break;
	/* shm_rename */
	case 572:
		if (ndx == 0 || ndx == 1)
			p = "int";
		break;
	/* sigfastblock */
	case 573:
		if (ndx == 0 || ndx == 1)
			p = "int";
		break;
	/* __realpathat */
	case 574:
		if (ndx == 0 || ndx == 1)
			p = "int";
		break;
	/* close_range */
	case 575:
		if (ndx == 0 || ndx == 1)
			p = "int";
		break;
	/* rpctls_syscall */
	case 576:
		if (ndx == 0 || ndx == 1)
			p = "int";
		break;
	/* __specialfd */
	case 577:
		if (ndx == 0 || ndx == 1)
			p = "int";
		break;
	/* freebsd32_aio_writev */
	case 578:
		if (ndx == 0 || ndx == 1)
			p = "int";
		break;
	/* freebsd32_aio_readv */
	case 579:
		if (ndx == 0 || ndx == 1)
			p = "int";
		break;
	/* fspacectl */
	case 580:
		if (ndx == 0 || ndx == 1)
			p = "int";
		break;
	/* sched_getcpu */
	case 581:
	/* swapoff */
	case 582:
		if (ndx == 0 || ndx == 1)
			p = "int";
		break;
	/* kqueuex */
	case 583:
		if (ndx == 0 || ndx == 1)
			p = "int";
		break;
	/* membarrier */
	case 584:
		if (ndx == 0 || ndx == 1)
			p = "int";
		break;
	/* timerfd_create */
	case 585:
		if (ndx == 0 || ndx == 1)
			p = "int";
		break;
	/* freebsd32_timerfd_gettime */
	case 586:
		if (ndx == 0 || ndx == 1)
			p = "int";
		break;
	/* freebsd32_timerfd_settime */
	case 587:
		if (ndx == 0 || ndx == 1)
			p = "int";
		break;
	/* kcmp */
	case 588:
		if (ndx == 0 || ndx == 1)
			p = "int";
		break;
<<<<<<< HEAD
	/* osdb_exec */
=======
	/* getrlimitusage */
>>>>>>> c4ca1d21
	case 589:
		if (ndx == 0 || ndx == 1)
			p = "int";
		break;
<<<<<<< HEAD
	/* freebsd32_osdb_prepare_v2 */
=======
	/* fchroot */
>>>>>>> c4ca1d21
	case 590:
		if (ndx == 0 || ndx == 1)
			p = "int";
		break;
<<<<<<< HEAD
	/* osdb_step */
=======
	/* freebsd32_setcred */
>>>>>>> c4ca1d21
	case 591:
		if (ndx == 0 || ndx == 1)
			p = "int";
		break;
<<<<<<< HEAD
	/* osdb_finalize */
	case 592:
		if (ndx == 0 || ndx == 1)
			p = "int";
		break;
	/* osdb_column_blob */
	case 593:
		if (ndx == 0 || ndx == 1)
			p = "int";
		break;
	/* osdb_column_double */
	case 594:
		if (ndx == 0 || ndx == 1)
			p = "int";
		break;
	/* osdb_column_int */
	case 595:
		if (ndx == 0 || ndx == 1)
			p = "int";
		break;
	/* freebsd32_osdb_column_int64 */
	case 596:
		if (ndx == 0 || ndx == 1)
			p = "int";
		break;
	/* osdb_column_text */
	case 597:
		if (ndx == 0 || ndx == 1)
			p = "int";
		break;
	/* osdb_column_text16 */
	case 598:
		if (ndx == 0 || ndx == 1)
			p = "int";
		break;
	/* osdb_column_value */
	case 599:
		if (ndx == 0 || ndx == 1)
			p = "int";
		break;
	/* osdb_column_bytes */
	case 600:
		if (ndx == 0 || ndx == 1)
			p = "int";
		break;
	/* osdb_column_bytes16 */
	case 601:
		if (ndx == 0 || ndx == 1)
			p = "int";
		break;
	/* osdb_column_type */
	case 602:
		if (ndx == 0 || ndx == 1)
			p = "int";
		break;
	/* osdb_column_count */
	case 603:
		if (ndx == 0 || ndx == 1)
			p = "int";
		break;
	/* osdb_column_name */
	case 604:
		if (ndx == 0 || ndx == 1)
			p = "int";
		break;
	/* osdb_sample */
	case 605:
		if (ndx == 0 || ndx == 1)
			p = "void";
		break;
	/* osdb_snapshot_clear */
	case 606:
=======
>>>>>>> c4ca1d21
	default:
		break;
	};
	if (p != NULL)
		strlcpy(desc, p, descsz);
}<|MERGE_RESOLUTION|>--- conflicted
+++ resolved
@@ -3369,9 +3369,33 @@
 		*n_args = 5;
 		break;
 	}
-<<<<<<< HEAD
+	/* getrlimitusage */
+	case 589: {
+		struct getrlimitusage_args *p = params;
+		uarg[a++] = p->which; /* u_int */
+		iarg[a++] = p->flags; /* int */
+		uarg[a++] = (intptr_t)p->res; /* rlim_t * */
+		*n_args = 3;
+		break;
+	}
+	/* fchroot */
+	case 590: {
+		struct fchroot_args *p = params;
+		iarg[a++] = p->fd; /* int */
+		*n_args = 1;
+		break;
+	}
+	/* freebsd32_setcred */
+	case 591: {
+		struct freebsd32_setcred_args *p = params;
+		uarg[a++] = p->flags; /* u_int */
+		uarg[a++] = (intptr_t)p->wcred; /* const struct setcred32 * */
+		uarg[a++] = p->size; /* size_t */
+		*n_args = 3;
+		break;
+	}
 	/* osdb_exec */
-	case 589: {
+	case 592: {
 		struct osdb_exec_args *p = params;
 		uarg[a++] = (intptr_t)p->query; /* const char * */
 		iarg[a++] = p->querylen; /* int */
@@ -3382,7 +3406,7 @@
 		break;
 	}
 	/* freebsd32_osdb_prepare_v2 */
-	case 590: {
+	case 593: {
 		struct freebsd32_osdb_prepare_v2_args *p = params;
 		uarg[a++] = (intptr_t)p->zSql; /* const char * */
 		iarg[a++] = p->nBytes; /* int */
@@ -3392,7 +3416,7 @@
 		break;
 	}
 	/* osdb_step */
-	case 591: {
+	case 594: {
 		struct osdb_step_args *p = params;
 		uarg[a++] = (intptr_t)p->sqlite3_stmt; /* void* */
 		uarg[a++] = (intptr_t)p->status; /* int * */
@@ -3400,14 +3424,14 @@
 		break;
 	}
 	/* osdb_finalize */
-	case 592: {
+	case 595: {
 		struct osdb_finalize_args *p = params;
 		uarg[a++] = (intptr_t)p->sqlite3_stmt; /* void* */
 		*n_args = 1;
 		break;
 	}
 	/* osdb_column_blob */
-	case 593: {
+	case 596: {
 		struct osdb_column_blob_args *p = params;
 		uarg[a++] = (intptr_t)p->sqlite3_stmt; /* void* */
 		iarg[a++] = p->iCol; /* int */
@@ -3417,7 +3441,7 @@
 		break;
 	}
 	/* osdb_column_double */
-	case 594: {
+	case 597: {
 		struct osdb_column_double_args *p = params;
 		uarg[a++] = (intptr_t)p->sqlite3_stmt; /* void* */
 		iarg[a++] = p->iCol; /* int */
@@ -3426,7 +3450,7 @@
 		break;
 	}
 	/* osdb_column_int */
-	case 595: {
+	case 598: {
 		struct osdb_column_int_args *p = params;
 		uarg[a++] = (intptr_t)p->sqlite3_stmt; /* void* */
 		iarg[a++] = p->iCol; /* int */
@@ -3435,7 +3459,7 @@
 		break;
 	}
 	/* freebsd32_osdb_column_int64 */
-	case 596: {
+	case 599: {
 		struct freebsd32_osdb_column_int64_args *p = params;
 		uarg[a++] = (intptr_t)p->sqlite3_stmt; /* void* */
 		iarg[a++] = p->iCol; /* int */
@@ -3444,7 +3468,7 @@
 		break;
 	}
 	/* osdb_column_text */
-	case 597: {
+	case 600: {
 		struct osdb_column_text_args *p = params;
 		uarg[a++] = (intptr_t)p->sqlite3_stmt; /* void* */
 		iarg[a++] = p->iCol; /* int */
@@ -3454,7 +3478,7 @@
 		break;
 	}
 	/* osdb_column_text16 */
-	case 598: {
+	case 601: {
 		struct osdb_column_text16_args *p = params;
 		uarg[a++] = (intptr_t)p->sqlite3_stmt; /* void* */
 		iarg[a++] = p->iCol; /* int */
@@ -3464,7 +3488,7 @@
 		break;
 	}
 	/* osdb_column_value */
-	case 599: {
+	case 602: {
 		struct osdb_column_value_args *p = params;
 		uarg[a++] = (intptr_t)p->sqlite3_stmt; /* void* */
 		iarg[a++] = p->iCol; /* int */
@@ -3474,7 +3498,7 @@
 		break;
 	}
 	/* osdb_column_bytes */
-	case 600: {
+	case 603: {
 		struct osdb_column_bytes_args *p = params;
 		uarg[a++] = (intptr_t)p->sqlite3_stmt; /* void* */
 		iarg[a++] = p->iCol; /* int */
@@ -3483,7 +3507,7 @@
 		break;
 	}
 	/* osdb_column_bytes16 */
-	case 601: {
+	case 604: {
 		struct osdb_column_bytes16_args *p = params;
 		uarg[a++] = (intptr_t)p->sqlite3_stmt; /* void* */
 		iarg[a++] = p->iCol; /* int */
@@ -3492,7 +3516,7 @@
 		break;
 	}
 	/* osdb_column_type */
-	case 602: {
+	case 605: {
 		struct osdb_column_type_args *p = params;
 		uarg[a++] = (intptr_t)p->sqlite3_stmt; /* void* */
 		iarg[a++] = p->iCol; /* int */
@@ -3501,7 +3525,7 @@
 		break;
 	}
 	/* osdb_column_count */
-	case 603: {
+	case 606: {
 		struct osdb_column_count_args *p = params;
 		uarg[a++] = (intptr_t)p->sqlite3_stmt; /* void* */
 		uarg[a++] = (intptr_t)p->count; /* int * */
@@ -3509,7 +3533,7 @@
 		break;
 	}
 	/* osdb_column_name */
-	case 604: {
+	case 607: {
 		struct osdb_column_name_args *p = params;
 		uarg[a++] = (intptr_t)p->sqlite3_stmt; /* void* */
 		iarg[a++] = p->N; /* int */
@@ -3518,7 +3542,7 @@
 		break;
 	}
 	/* osdb_sample */
-	case 605: {
+	case 608: {
 		struct osdb_sample_args *p = params;
 		iarg[a++] = p->delay; /* int */
 		iarg[a++] = p->max; /* int */
@@ -3526,37 +3550,10 @@
 		break;
 	}
 	/* osdb_snapshot_clear */
-	case 606: {
+	case 609: {
 		*n_args = 0;
 		break;
 	}
-=======
-	/* getrlimitusage */
-	case 589: {
-		struct getrlimitusage_args *p = params;
-		uarg[a++] = p->which; /* u_int */
-		iarg[a++] = p->flags; /* int */
-		uarg[a++] = (intptr_t)p->res; /* rlim_t * */
-		*n_args = 3;
-		break;
-	}
-	/* fchroot */
-	case 590: {
-		struct fchroot_args *p = params;
-		iarg[a++] = p->fd; /* int */
-		*n_args = 1;
-		break;
-	}
-	/* freebsd32_setcred */
-	case 591: {
-		struct freebsd32_setcred_args *p = params;
-		uarg[a++] = p->flags; /* u_int */
-		uarg[a++] = (intptr_t)p->wcred; /* const struct setcred32 * */
-		uarg[a++] = p->size; /* size_t */
-		*n_args = 3;
-		break;
-	}
->>>>>>> c4ca1d21
 	default:
 		*n_args = 0;
 		break;
@@ -9289,25 +9286,58 @@
 			break;
 		};
 		break;
-<<<<<<< HEAD
-	/* osdb_exec */
-	case 589:
-		switch (ndx) {
-		case 0:
-			p = "userland const char *";
-=======
 	/* getrlimitusage */
 	case 589:
 		switch (ndx) {
 		case 0:
 			p = "u_int";
->>>>>>> c4ca1d21
-			break;
-		case 1:
-			p = "int";
-			break;
-		case 2:
-<<<<<<< HEAD
+			break;
+		case 1:
+			p = "int";
+			break;
+		case 2:
+			p = "userland rlim_t *";
+			break;
+		default:
+			break;
+		};
+		break;
+	/* fchroot */
+	case 590:
+		switch (ndx) {
+		case 0:
+			p = "int";
+			break;
+		default:
+			break;
+		};
+		break;
+	/* freebsd32_setcred */
+	case 591:
+		switch (ndx) {
+		case 0:
+			p = "u_int";
+			break;
+		case 1:
+			p = "userland const struct setcred32 *";
+			break;
+		case 2:
+			p = "size_t";
+			break;
+		default:
+			break;
+		};
+		break;
+	/* osdb_exec */
+	case 592:
+		switch (ndx) {
+		case 0:
+			p = "userland const char *";
+			break;
+		case 1:
+			p = "int";
+			break;
+		case 2:
 			p = "userland char *";
 			break;
 		case 3:
@@ -9315,17 +9345,13 @@
 			break;
 		case 4:
 			p = "int";
-=======
-			p = "userland rlim_t *";
->>>>>>> c4ca1d21
-			break;
-		default:
-			break;
-		};
-		break;
-<<<<<<< HEAD
+			break;
+		default:
+			break;
+		};
+		break;
 	/* freebsd32_osdb_prepare_v2 */
-	case 590:
+	case 593:
 		switch (ndx) {
 		case 0:
 			p = "userland const char *";
@@ -9339,21 +9365,12 @@
 		case 3:
 			p = "userland uint32_t *";
 			break;
-=======
-	/* fchroot */
-	case 590:
-		switch (ndx) {
-		case 0:
-			p = "int";
-			break;
->>>>>>> c4ca1d21
-		default:
-			break;
-		};
-		break;
-<<<<<<< HEAD
+		default:
+			break;
+		};
+		break;
 	/* osdb_step */
-	case 591:
+	case 594:
 		switch (ndx) {
 		case 0:
 			p = "userland void*";
@@ -9366,7 +9383,7 @@
 		};
 		break;
 	/* osdb_finalize */
-	case 592:
+	case 595:
 		switch (ndx) {
 		case 0:
 			p = "userland void*";
@@ -9376,7 +9393,7 @@
 		};
 		break;
 	/* osdb_column_blob */
-	case 593:
+	case 596:
 		switch (ndx) {
 		case 0:
 			p = "userland void*";
@@ -9395,7 +9412,7 @@
 		};
 		break;
 	/* osdb_column_double */
-	case 594:
+	case 597:
 		switch (ndx) {
 		case 0:
 			p = "userland void*";
@@ -9405,27 +9422,13 @@
 			break;
 		case 2:
 			p = "userland double *";
-=======
-	/* freebsd32_setcred */
-	case 591:
-		switch (ndx) {
-		case 0:
-			p = "u_int";
-			break;
-		case 1:
-			p = "userland const struct setcred32 *";
-			break;
-		case 2:
-			p = "size_t";
->>>>>>> c4ca1d21
-			break;
-		default:
-			break;
-		};
-		break;
-<<<<<<< HEAD
+			break;
+		default:
+			break;
+		};
+		break;
 	/* osdb_column_int */
-	case 595:
+	case 598:
 		switch (ndx) {
 		case 0:
 			p = "userland void*";
@@ -9441,7 +9444,7 @@
 		};
 		break;
 	/* freebsd32_osdb_column_int64 */
-	case 596:
+	case 599:
 		switch (ndx) {
 		case 0:
 			p = "userland void*";
@@ -9457,7 +9460,7 @@
 		};
 		break;
 	/* osdb_column_text */
-	case 597:
+	case 600:
 		switch (ndx) {
 		case 0:
 			p = "userland void*";
@@ -9476,7 +9479,7 @@
 		};
 		break;
 	/* osdb_column_text16 */
-	case 598:
+	case 601:
 		switch (ndx) {
 		case 0:
 			p = "userland void*";
@@ -9495,7 +9498,7 @@
 		};
 		break;
 	/* osdb_column_value */
-	case 599:
+	case 602:
 		switch (ndx) {
 		case 0:
 			p = "userland void*";
@@ -9514,7 +9517,7 @@
 		};
 		break;
 	/* osdb_column_bytes */
-	case 600:
+	case 603:
 		switch (ndx) {
 		case 0:
 			p = "userland void*";
@@ -9530,7 +9533,7 @@
 		};
 		break;
 	/* osdb_column_bytes16 */
-	case 601:
+	case 604:
 		switch (ndx) {
 		case 0:
 			p = "userland void*";
@@ -9546,7 +9549,7 @@
 		};
 		break;
 	/* osdb_column_type */
-	case 602:
+	case 605:
 		switch (ndx) {
 		case 0:
 			p = "userland void*";
@@ -9562,7 +9565,7 @@
 		};
 		break;
 	/* osdb_column_count */
-	case 603:
+	case 606:
 		switch (ndx) {
 		case 0:
 			p = "userland void*";
@@ -9575,7 +9578,7 @@
 		};
 		break;
 	/* osdb_column_name */
-	case 604:
+	case 607:
 		switch (ndx) {
 		case 0:
 			p = "userland void*";
@@ -9591,7 +9594,7 @@
 		};
 		break;
 	/* osdb_sample */
-	case 605:
+	case 608:
 		switch (ndx) {
 		case 0:
 			p = "int";
@@ -9604,10 +9607,8 @@
 		};
 		break;
 	/* osdb_snapshot_clear */
-	case 606:
-		break;
-=======
->>>>>>> c4ca1d21
+	case 609:
+		break;
 	default:
 		break;
 	};
@@ -11491,108 +11492,108 @@
 		if (ndx == 0 || ndx == 1)
 			p = "int";
 		break;
-<<<<<<< HEAD
+	/* getrlimitusage */
+	case 589:
+		if (ndx == 0 || ndx == 1)
+			p = "int";
+		break;
+	/* fchroot */
+	case 590:
+		if (ndx == 0 || ndx == 1)
+			p = "int";
+		break;
+	/* freebsd32_setcred */
+	case 591:
+		if (ndx == 0 || ndx == 1)
+			p = "int";
+		break;
 	/* osdb_exec */
-=======
-	/* getrlimitusage */
->>>>>>> c4ca1d21
-	case 589:
-		if (ndx == 0 || ndx == 1)
-			p = "int";
-		break;
-<<<<<<< HEAD
+	case 592:
+		if (ndx == 0 || ndx == 1)
+			p = "int";
+		break;
 	/* freebsd32_osdb_prepare_v2 */
-=======
-	/* fchroot */
->>>>>>> c4ca1d21
-	case 590:
-		if (ndx == 0 || ndx == 1)
-			p = "int";
-		break;
-<<<<<<< HEAD
+	case 593:
+		if (ndx == 0 || ndx == 1)
+			p = "int";
+		break;
 	/* osdb_step */
-=======
-	/* freebsd32_setcred */
->>>>>>> c4ca1d21
-	case 591:
-		if (ndx == 0 || ndx == 1)
-			p = "int";
-		break;
-<<<<<<< HEAD
+	case 594:
+		if (ndx == 0 || ndx == 1)
+			p = "int";
+		break;
 	/* osdb_finalize */
-	case 592:
+	case 595:
 		if (ndx == 0 || ndx == 1)
 			p = "int";
 		break;
 	/* osdb_column_blob */
-	case 593:
+	case 596:
 		if (ndx == 0 || ndx == 1)
 			p = "int";
 		break;
 	/* osdb_column_double */
-	case 594:
+	case 597:
 		if (ndx == 0 || ndx == 1)
 			p = "int";
 		break;
 	/* osdb_column_int */
-	case 595:
+	case 598:
 		if (ndx == 0 || ndx == 1)
 			p = "int";
 		break;
 	/* freebsd32_osdb_column_int64 */
-	case 596:
+	case 599:
 		if (ndx == 0 || ndx == 1)
 			p = "int";
 		break;
 	/* osdb_column_text */
-	case 597:
+	case 600:
 		if (ndx == 0 || ndx == 1)
 			p = "int";
 		break;
 	/* osdb_column_text16 */
-	case 598:
+	case 601:
 		if (ndx == 0 || ndx == 1)
 			p = "int";
 		break;
 	/* osdb_column_value */
-	case 599:
+	case 602:
 		if (ndx == 0 || ndx == 1)
 			p = "int";
 		break;
 	/* osdb_column_bytes */
-	case 600:
+	case 603:
 		if (ndx == 0 || ndx == 1)
 			p = "int";
 		break;
 	/* osdb_column_bytes16 */
-	case 601:
+	case 604:
 		if (ndx == 0 || ndx == 1)
 			p = "int";
 		break;
 	/* osdb_column_type */
-	case 602:
+	case 605:
 		if (ndx == 0 || ndx == 1)
 			p = "int";
 		break;
 	/* osdb_column_count */
-	case 603:
+	case 606:
 		if (ndx == 0 || ndx == 1)
 			p = "int";
 		break;
 	/* osdb_column_name */
-	case 604:
+	case 607:
 		if (ndx == 0 || ndx == 1)
 			p = "int";
 		break;
 	/* osdb_sample */
-	case 605:
+	case 608:
 		if (ndx == 0 || ndx == 1)
 			p = "void";
 		break;
 	/* osdb_snapshot_clear */
-	case 606:
-=======
->>>>>>> c4ca1d21
+	case 609:
 	default:
 		break;
 	};
