--- conflicted
+++ resolved
@@ -361,30 +361,7 @@
 DRIVER_MODULE(mp_tmr, simplebus, arm_tmr_driver, arm_tmr_devclass, 0, 0);
 
 /**
-<<<<<<< HEAD
- *	cpu_initclocks - called by system to initialise the cpu clocks
- *
- *	This is a boilerplat function, most of the setup has already been done
- *	when the driver was attached.  Therefore this function must only be called
- *	after the driver is attached.
- *
- *	RETURNS
- *	nothing
- */
-void
-arm_tmr_cpu_initclocks(platform_t plat)
-{
-	if (PCPU_GET(cpuid) == 0)
-		cpu_initclocks_bsp();
-	else
-		cpu_initclocks_ap();
-}
-
-/**
  *	arm_tmr_delay - Delay for at least usec microseconds.
-=======
- *	DELAY - Delay for at least usec microseconds.
->>>>>>> 72e3ed2c
  *	@usec: number of microseconds to delay by
  *
  *	This function is called all over the kernel and is suppose to provide a
@@ -394,13 +371,8 @@
  *	RETURNS:
  *	nothing
  */
-<<<<<<< HEAD
 void
 arm_tmr_delay(platform_t plat, int usec)
-=======
-static void __used /* Must emit function code for the weak ref below. */
-arm_tmr_DELAY(int usec)
->>>>>>> 72e3ed2c
 {
 	int32_t counts_per_usec;
 	int32_t counts;
@@ -438,10 +410,3 @@
 		first = last;
 	}
 }
-
-/*
- * Supply a DELAY() implementation via weak linkage.  A platform may want to use
- * the mpcore per-cpu eventtimers but provide its own DELAY() routine,
- * especially when the core frequency can change on the fly.
- */
-__weak_reference(arm_tmr_DELAY, DELAY);
