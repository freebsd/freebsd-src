--- conflicted
+++ resolved
@@ -906,16 +906,9 @@
 		m_freem(m);
 		return (EAFNOSUPPORT);
 	}
-<<<<<<< HEAD
 	random_harvest(&(m->m_data), 12, 2, RANDOM_NET_TUN);
-	ifp->if_ibytes += m->m_pkthdr.len;
-	ifp->if_ipackets++;
-=======
-	if (harvest.point_to_point)
-		random_harvest(&(m->m_data), 12, 2, RANDOM_NET_TUN);
 	if_inc_counter(ifp, IFCOUNTER_IBYTES, m->m_pkthdr.len);
 	if_inc_counter(ifp, IFCOUNTER_IPACKETS, 1);
->>>>>>> 1db3c5c0
 	CURVNET_SET(ifp->if_vnet);
 	M_SETFIB(m, ifp->if_fib);
 	netisr_dispatch(isr, m);
