/*-
 * Copyright (c) 1988, 1991, 1993
 *	The Regents of the University of California.  All rights reserved.
 *
 * Redistribution and use in source and binary forms, with or without
 * modification, are permitted provided that the following conditions
 * are met:
 * 1. Redistributions of source code must retain the above copyright
 *    notice, this list of conditions and the following disclaimer.
 * 2. Redistributions in binary form must reproduce the above copyright
 *    notice, this list of conditions and the following disclaimer in the
 *    documentation and/or other materials provided with the distribution.
 * 4. Neither the name of the University nor the names of its contributors
 *    may be used to endorse or promote products derived from this software
 *    without specific prior written permission.
 *
 * THIS SOFTWARE IS PROVIDED BY THE REGENTS AND CONTRIBUTORS ``AS IS'' AND
 * ANY EXPRESS OR IMPLIED WARRANTIES, INCLUDING, BUT NOT LIMITED TO, THE
 * IMPLIED WARRANTIES OF MERCHANTABILITY AND FITNESS FOR A PARTICULAR PURPOSE
 * ARE DISCLAIMED.  IN NO EVENT SHALL THE REGENTS OR CONTRIBUTORS BE LIABLE
 * FOR ANY DIRECT, INDIRECT, INCIDENTAL, SPECIAL, EXEMPLARY, OR CONSEQUENTIAL
 * DAMAGES (INCLUDING, BUT NOT LIMITED TO, PROCUREMENT OF SUBSTITUTE GOODS
 * OR SERVICES; LOSS OF USE, DATA, OR PROFITS; OR BUSINESS INTERRUPTION)
 * HOWEVER CAUSED AND ON ANY THEORY OF LIABILITY, WHETHER IN CONTRACT, STRICT
 * LIABILITY, OR TORT (INCLUDING NEGLIGENCE OR OTHERWISE) ARISING IN ANY WAY
 * OUT OF THE USE OF THIS SOFTWARE, EVEN IF ADVISED OF THE POSSIBILITY OF
 * SUCH DAMAGE.
 *
 *	@(#)rtsock.c	8.7 (Berkeley) 10/12/95
 * $FreeBSD$
 */
#include "opt_compat.h"
#include "opt_mpath.h"
#include "opt_inet.h"
#include "opt_inet6.h"

#include <sys/param.h>
#include <sys/jail.h>
#include <sys/kernel.h>
#include <sys/domain.h>
#include <sys/lock.h>
#include <sys/malloc.h>
#include <sys/mbuf.h>
#include <sys/priv.h>
#include <sys/proc.h>
#include <sys/protosw.h>
#include <sys/rwlock.h>
#include <sys/signalvar.h>
#include <sys/socket.h>
#include <sys/socketvar.h>
#include <sys/sysctl.h>
#include <sys/systm.h>

#include <net/if.h>
#include <net/if_var.h>
#include <net/if_dl.h>
#include <net/if_llatbl.h>
#include <net/if_types.h>
#include <net/netisr.h>
#include <net/raw_cb.h>
#include <net/route.h>
#include <net/vnet.h>

#include <netinet/in.h>
#include <netinet/if_ether.h>
#include <netinet/ip_carp.h>
#ifdef INET6
#include <netinet6/ip6_var.h>
#include <netinet6/scope6_var.h>
#endif

#ifdef COMPAT_FREEBSD32
#include <sys/mount.h>
#include <compat/freebsd32/freebsd32.h>

struct if_msghdr32 {
	uint16_t ifm_msglen;
	uint8_t	ifm_version;
	uint8_t	ifm_type;
	int32_t	ifm_addrs;
	int32_t	ifm_flags;
	uint16_t ifm_index;
	struct	if_data ifm_data;
};

struct if_msghdrl32 {
	uint16_t ifm_msglen;
	uint8_t	ifm_version;
	uint8_t	ifm_type;
	int32_t	ifm_addrs;
	int32_t	ifm_flags;
	uint16_t ifm_index;
	uint16_t _ifm_spare1;
	uint16_t ifm_len;
	uint16_t ifm_data_off;
	struct	if_data ifm_data;
};

struct ifa_msghdrl32 {
	uint16_t ifam_msglen;
	uint8_t	ifam_version;
	uint8_t	ifam_type;
	int32_t	ifam_addrs;
	int32_t	ifam_flags;
	uint16_t ifam_index;
	uint16_t _ifam_spare1;
	uint16_t ifam_len;
	uint16_t ifam_data_off;
	int32_t	ifam_metric;
	struct	if_data ifam_data;
};
#endif /* COMPAT_FREEBSD32 */

MALLOC_DEFINE(M_RTABLE, "routetbl", "routing tables");

/* NB: these are not modified */
static struct	sockaddr route_src = { 2, PF_ROUTE, };
static struct	sockaddr sa_zero   = { sizeof(sa_zero), AF_INET, };

/* These are external hooks for CARP. */
int	(*carp_get_vhid_p)(struct ifaddr *);

/*
 * Used by rtsock/raw_input callback code to decide whether to filter the update
 * notification to a socket bound to a particular FIB.
 */
#define	RTS_FILTER_FIB	M_PROTO8

typedef struct {
	int	ip_count;	/* attached w/ AF_INET */
	int	ip6_count;	/* attached w/ AF_INET6 */
	int	any_count;	/* total attached */
} route_cb_t;
static VNET_DEFINE(route_cb_t, route_cb);
#define	V_route_cb VNET(route_cb)

struct mtx rtsock_mtx;
MTX_SYSINIT(rtsock, &rtsock_mtx, "rtsock route_cb lock", MTX_DEF);

#define	RTSOCK_LOCK()	mtx_lock(&rtsock_mtx)
#define	RTSOCK_UNLOCK()	mtx_unlock(&rtsock_mtx)
#define	RTSOCK_LOCK_ASSERT()	mtx_assert(&rtsock_mtx, MA_OWNED)

static SYSCTL_NODE(_net, OID_AUTO, route, CTLFLAG_RD, 0, "");

struct walkarg {
	int	w_tmemsize;
	int	w_op, w_arg;
	caddr_t	w_tmem;
	struct sysctl_req *w_req;
};

static void	rts_input(struct mbuf *m);
static struct mbuf *rt_msg1(int type, struct rt_addrinfo *rtinfo);
static int	rtsock_msg_buffer(int type, struct rt_addrinfo *rtinfo,
			struct walkarg *w, int *plen);
static int	rt_xaddrs(caddr_t cp, caddr_t cplim,
			struct rt_addrinfo *rtinfo);
static int	sysctl_dumpentry(struct radix_node *rn, void *vw);
static int	sysctl_iflist(int af, struct walkarg *w);
static int	sysctl_ifmalist(int af, struct walkarg *w);
static int	route_output(struct mbuf *m, struct socket *so);
static void	rt_getmetrics(const struct rtentry *rt, struct rt_metrics *out);
static void	rt_dispatch(struct mbuf *, sa_family_t);

static struct netisr_handler rtsock_nh = {
	.nh_name = "rtsock",
	.nh_handler = rts_input,
	.nh_proto = NETISR_ROUTE,
	.nh_policy = NETISR_POLICY_SOURCE,
};

static int
sysctl_route_netisr_maxqlen(SYSCTL_HANDLER_ARGS)
{
	int error, qlimit;

	netisr_getqlimit(&rtsock_nh, &qlimit);
	error = sysctl_handle_int(oidp, &qlimit, 0, req);
        if (error || !req->newptr)
                return (error);
	if (qlimit < 1)
		return (EINVAL);
	return (netisr_setqlimit(&rtsock_nh, qlimit));
}
SYSCTL_PROC(_net_route, OID_AUTO, netisr_maxqlen, CTLTYPE_INT|CTLFLAG_RW,
    0, 0, sysctl_route_netisr_maxqlen, "I",
    "maximum routing socket dispatch queue length");

static void
rts_init(void)
{
	int tmp;

	if (TUNABLE_INT_FETCH("net.route.netisr_maxqlen", &tmp))
		rtsock_nh.nh_qlimit = tmp;
	netisr_register(&rtsock_nh);
}
SYSINIT(rtsock, SI_SUB_PROTO_DOMAIN, SI_ORDER_THIRD, rts_init, 0);

static int
raw_input_rts_cb(struct mbuf *m, struct sockproto *proto, struct sockaddr *src,
    struct rawcb *rp)
{
	int fibnum;

	KASSERT(m != NULL, ("%s: m is NULL", __func__));
	KASSERT(proto != NULL, ("%s: proto is NULL", __func__));
	KASSERT(rp != NULL, ("%s: rp is NULL", __func__));

	/* No filtering requested. */
	if ((m->m_flags & RTS_FILTER_FIB) == 0)
		return (0);

	/* Check if it is a rts and the fib matches the one of the socket. */
	fibnum = M_GETFIB(m);
	if (proto->sp_family != PF_ROUTE ||
	    rp->rcb_socket == NULL ||
	    rp->rcb_socket->so_fibnum == fibnum)
		return (0);

	/* Filtering requested and no match, the socket shall be skipped. */
	return (1);
}

static void
rts_input(struct mbuf *m)
{
	struct sockproto route_proto;
	unsigned short *family;
	struct m_tag *tag;

	route_proto.sp_family = PF_ROUTE;
	tag = m_tag_find(m, PACKET_TAG_RTSOCKFAM, NULL);
	if (tag != NULL) {
		family = (unsigned short *)(tag + 1);
		route_proto.sp_protocol = *family;
		m_tag_delete(m, tag);
	} else
		route_proto.sp_protocol = 0;

	raw_input_ext(m, &route_proto, &route_src, raw_input_rts_cb);
}

/*
 * It really doesn't make any sense at all for this code to share much
 * with raw_usrreq.c, since its functionality is so restricted.  XXX
 */
static void
rts_abort(struct socket *so)
{

	raw_usrreqs.pru_abort(so);
}

static void
rts_close(struct socket *so)
{

	raw_usrreqs.pru_close(so);
}

/* pru_accept is EOPNOTSUPP */

static int
rts_attach(struct socket *so, int proto, struct thread *td)
{
	struct rawcb *rp;
	int error;

	KASSERT(so->so_pcb == NULL, ("rts_attach: so_pcb != NULL"));

	/* XXX */
	rp = malloc(sizeof *rp, M_PCB, M_WAITOK | M_ZERO);
	if (rp == NULL)
		return ENOBUFS;

	so->so_pcb = (caddr_t)rp;
	so->so_fibnum = td->td_proc->p_fibnum;
	error = raw_attach(so, proto);
	rp = sotorawcb(so);
	if (error) {
		so->so_pcb = NULL;
		free(rp, M_PCB);
		return error;
	}
	RTSOCK_LOCK();
	switch(rp->rcb_proto.sp_protocol) {
	case AF_INET:
		V_route_cb.ip_count++;
		break;
	case AF_INET6:
		V_route_cb.ip6_count++;
		break;
	}
	V_route_cb.any_count++;
	RTSOCK_UNLOCK();
	soisconnected(so);
	so->so_options |= SO_USELOOPBACK;
	return 0;
}

static int
rts_bind(struct socket *so, struct sockaddr *nam, struct thread *td)
{

	return (raw_usrreqs.pru_bind(so, nam, td)); /* xxx just EINVAL */
}

static int
rts_connect(struct socket *so, struct sockaddr *nam, struct thread *td)
{

	return (raw_usrreqs.pru_connect(so, nam, td)); /* XXX just EINVAL */
}

/* pru_connect2 is EOPNOTSUPP */
/* pru_control is EOPNOTSUPP */

static void
rts_detach(struct socket *so)
{
	struct rawcb *rp = sotorawcb(so);

	KASSERT(rp != NULL, ("rts_detach: rp == NULL"));

	RTSOCK_LOCK();
	switch(rp->rcb_proto.sp_protocol) {
	case AF_INET:
		V_route_cb.ip_count--;
		break;
	case AF_INET6:
		V_route_cb.ip6_count--;
		break;
	}
	V_route_cb.any_count--;
	RTSOCK_UNLOCK();
	raw_usrreqs.pru_detach(so);
}

static int
rts_disconnect(struct socket *so)
{

	return (raw_usrreqs.pru_disconnect(so));
}

/* pru_listen is EOPNOTSUPP */

static int
rts_peeraddr(struct socket *so, struct sockaddr **nam)
{

	return (raw_usrreqs.pru_peeraddr(so, nam));
}

/* pru_rcvd is EOPNOTSUPP */
/* pru_rcvoob is EOPNOTSUPP */

static int
rts_send(struct socket *so, int flags, struct mbuf *m, struct sockaddr *nam,
	 struct mbuf *control, struct thread *td)
{

	return (raw_usrreqs.pru_send(so, flags, m, nam, control, td));
}

/* pru_sense is null */

static int
rts_shutdown(struct socket *so)
{

	return (raw_usrreqs.pru_shutdown(so));
}

static int
rts_sockaddr(struct socket *so, struct sockaddr **nam)
{

	return (raw_usrreqs.pru_sockaddr(so, nam));
}

static struct pr_usrreqs route_usrreqs = {
	.pru_abort =		rts_abort,
	.pru_attach =		rts_attach,
	.pru_bind =		rts_bind,
	.pru_connect =		rts_connect,
	.pru_detach =		rts_detach,
	.pru_disconnect =	rts_disconnect,
	.pru_peeraddr =		rts_peeraddr,
	.pru_send =		rts_send,
	.pru_shutdown =		rts_shutdown,
	.pru_sockaddr =		rts_sockaddr,
	.pru_close =		rts_close,
};

#ifndef _SOCKADDR_UNION_DEFINED
#define	_SOCKADDR_UNION_DEFINED
/*
 * The union of all possible address formats we handle.
 */
union sockaddr_union {
	struct sockaddr		sa;
	struct sockaddr_in	sin;
	struct sockaddr_in6	sin6;
};
#endif /* _SOCKADDR_UNION_DEFINED */

static int
rtm_get_jailed(struct rt_addrinfo *info, struct ifnet *ifp,
    struct rtentry *rt, union sockaddr_union *saun, struct ucred *cred)
{

	/* First, see if the returned address is part of the jail. */
	if (prison_if(cred, rt->rt_ifa->ifa_addr) == 0) {
		info->rti_info[RTAX_IFA] = rt->rt_ifa->ifa_addr;
		return (0);
	}

	switch (info->rti_info[RTAX_DST]->sa_family) {
#ifdef INET
	case AF_INET:
	{
		struct in_addr ia;
		struct ifaddr *ifa;
		int found;

		found = 0;
		/*
		 * Try to find an address on the given outgoing interface
		 * that belongs to the jail.
		 */
		IF_ADDR_RLOCK(ifp);
		TAILQ_FOREACH(ifa, &ifp->if_addrhead, ifa_link) {
			struct sockaddr *sa;
			sa = ifa->ifa_addr;
			if (sa->sa_family != AF_INET)
				continue;
			ia = ((struct sockaddr_in *)sa)->sin_addr;
			if (prison_check_ip4(cred, &ia) == 0) {
				found = 1;
				break;
			}
		}
		IF_ADDR_RUNLOCK(ifp);
		if (!found) {
			/*
			 * As a last resort return the 'default' jail address.
			 */
			ia = ((struct sockaddr_in *)rt->rt_ifa->ifa_addr)->
			    sin_addr;
			if (prison_get_ip4(cred, &ia) != 0)
				return (ESRCH);
		}
		bzero(&saun->sin, sizeof(struct sockaddr_in));
		saun->sin.sin_len = sizeof(struct sockaddr_in);
		saun->sin.sin_family = AF_INET;
		saun->sin.sin_addr.s_addr = ia.s_addr;
		info->rti_info[RTAX_IFA] = (struct sockaddr *)&saun->sin;
		break;
	}
#endif
#ifdef INET6
	case AF_INET6:
	{
		struct in6_addr ia6;
		struct ifaddr *ifa;
		int found;

		found = 0;
		/*
		 * Try to find an address on the given outgoing interface
		 * that belongs to the jail.
		 */
		IF_ADDR_RLOCK(ifp);
		TAILQ_FOREACH(ifa, &ifp->if_addrhead, ifa_link) {
			struct sockaddr *sa;
			sa = ifa->ifa_addr;
			if (sa->sa_family != AF_INET6)
				continue;
			bcopy(&((struct sockaddr_in6 *)sa)->sin6_addr,
			    &ia6, sizeof(struct in6_addr));
			if (prison_check_ip6(cred, &ia6) == 0) {
				found = 1;
				break;
			}
		}
		IF_ADDR_RUNLOCK(ifp);
		if (!found) {
			/*
			 * As a last resort return the 'default' jail address.
			 */
			ia6 = ((struct sockaddr_in6 *)rt->rt_ifa->ifa_addr)->
			    sin6_addr;
			if (prison_get_ip6(cred, &ia6) != 0)
				return (ESRCH);
		}
		bzero(&saun->sin6, sizeof(struct sockaddr_in6));
		saun->sin6.sin6_len = sizeof(struct sockaddr_in6);
		saun->sin6.sin6_family = AF_INET6;
		bcopy(&ia6, &saun->sin6.sin6_addr, sizeof(struct in6_addr));
		if (sa6_recoverscope(&saun->sin6) != 0)
			return (ESRCH);
		info->rti_info[RTAX_IFA] = (struct sockaddr *)&saun->sin6;
		break;
	}
#endif
	default:
		return (ESRCH);
	}
	return (0);
}

/*ARGSUSED*/
static int
route_output(struct mbuf *m, struct socket *so)
{
	struct rt_msghdr *rtm = NULL;
	struct rtentry *rt = NULL;
	struct radix_node_head *rnh;
	struct rt_addrinfo info;
#ifdef INET6
	struct sockaddr_storage ss;
	struct sockaddr_in6 *sin6;
	int i, rti_need_deembed = 0;
#endif
	int alloc_len = 0, len, error = 0, fibnum;
	struct ifnet *ifp = NULL;
	union sockaddr_union saun;
	sa_family_t saf = AF_UNSPEC;
	struct rawcb *rp = NULL;
	struct walkarg w;
<<<<<<< HEAD
	char msgbuf[512];
=======
>>>>>>> 5e9f15ac

	fibnum = so->so_fibnum;

#define senderr(e) { error = e; goto flush;}
	if (m == NULL || ((m->m_len < sizeof(long)) &&
		       (m = m_pullup(m, sizeof(long))) == NULL))
		return (ENOBUFS);
	if ((m->m_flags & M_PKTHDR) == 0)
		panic("route_output");
	len = m->m_pkthdr.len;
	if (len < sizeof(*rtm) ||
	    len != mtod(m, struct rt_msghdr *)->rtm_msglen)
		senderr(EINVAL);

	/*
	 * Most of current messages are in range 200-240 bytes,
<<<<<<< HEAD
	 * minimize possible failures by using on-stack buffer
	 * which should fit for most messages.
	 * However, use stable memory if we need to handle
	 * something large.
	 */
	if (len < sizeof(msgbuf)) {
		alloc_len = sizeof(msgbuf);
		rtm = (struct rt_msghdr *)msgbuf;
	} else {
		alloc_len = roundup2(len, 1024);
		rtm = malloc(alloc_len, M_TEMP, M_NOWAIT);
		if (rtm == NULL)
			senderr(ENOBUFS);
	}
=======
	 * minimize possible re-allocation on reply using larger size
	 * buffer aligned on 1k boundaty.
	 */
	alloc_len = roundup2(len, 1024);
	if ((rtm = malloc(alloc_len, M_TEMP, M_NOWAIT)) == NULL)
		senderr(ENOBUFS);
>>>>>>> 5e9f15ac

	m_copydata(m, 0, len, (caddr_t)rtm);
	bzero(&info, sizeof(info));
	bzero(&w, sizeof(w));

	if (rtm->rtm_version != RTM_VERSION) {
		/* Do not touch message since format is unknown */
<<<<<<< HEAD
		if ((char *)rtm != msgbuf)
			free(rtm, M_TEMP);
=======
		free(rtm, M_TEMP);
>>>>>>> 5e9f15ac
		rtm = NULL;
		senderr(EPROTONOSUPPORT);
	}

	/*
	 * Starting from here, it is possible
	 * to alter original message and insert
	 * caller PID and error value.
	 */

	rtm->rtm_pid = curproc->p_pid;
	info.rti_addrs = rtm->rtm_addrs;

	info.rti_mflags = rtm->rtm_inits;
	info.rti_rmx = &rtm->rtm_rmx;

	/*
	 * rt_xaddrs() performs s6_addr[2] := sin6_scope_id for AF_INET6
	 * link-local address because rtrequest requires addresses with
	 * embedded scope id.
	 */
	if (rt_xaddrs((caddr_t)(rtm + 1), len + (caddr_t)rtm, &info))
		senderr(EINVAL);

	info.rti_flags = rtm->rtm_flags;
	if (info.rti_info[RTAX_DST] == NULL ||
	    info.rti_info[RTAX_DST]->sa_family >= AF_MAX ||
	    (info.rti_info[RTAX_GATEWAY] != NULL &&
	     info.rti_info[RTAX_GATEWAY]->sa_family >= AF_MAX))
		senderr(EINVAL);
	saf = info.rti_info[RTAX_DST]->sa_family;
	/*
	 * Verify that the caller has the appropriate privilege; RTM_GET
	 * is the only operation the non-superuser is allowed.
	 */
	if (rtm->rtm_type != RTM_GET) {
		error = priv_check(curthread, PRIV_NET_ROUTE);
		if (error)
			senderr(error);
	}

	/*
	 * The given gateway address may be an interface address.
	 * For example, issuing a "route change" command on a route
	 * entry that was created from a tunnel, and the gateway
	 * address given is the local end point. In this case the 
	 * RTF_GATEWAY flag must be cleared or the destination will
	 * not be reachable even though there is no error message.
	 */
	if (info.rti_info[RTAX_GATEWAY] != NULL &&
	    info.rti_info[RTAX_GATEWAY]->sa_family != AF_LINK) {
		struct route gw_ro;

		bzero(&gw_ro, sizeof(gw_ro));
		gw_ro.ro_dst = *info.rti_info[RTAX_GATEWAY];
		rtalloc_ign_fib(&gw_ro, 0, fibnum);
		/* 
		 * A host route through the loopback interface is 
		 * installed for each interface adddress. In pre 8.0
		 * releases the interface address of a PPP link type
		 * is not reachable locally. This behavior is fixed as 
		 * part of the new L2/L3 redesign and rewrite work. The
		 * signature of this interface address route is the
		 * AF_LINK sa_family type of the rt_gateway, and the
		 * rt_ifp has the IFF_LOOPBACK flag set.
		 */
		if (gw_ro.ro_rt != NULL &&
		    gw_ro.ro_rt->rt_gateway->sa_family == AF_LINK &&
		    gw_ro.ro_rt->rt_ifp->if_flags & IFF_LOOPBACK) {
			info.rti_flags &= ~RTF_GATEWAY;
			info.rti_flags |= RTF_GWFLAG_COMPAT;
		}
		if (gw_ro.ro_rt != NULL)
			RTFREE(gw_ro.ro_rt);
	}

	switch (rtm->rtm_type) {
		struct rtentry *saved_nrt;

	case RTM_ADD:
	case RTM_CHANGE:
		if (info.rti_info[RTAX_GATEWAY] == NULL)
			senderr(EINVAL);
		saved_nrt = NULL;

		/* support for new ARP code */
		if (info.rti_info[RTAX_GATEWAY]->sa_family == AF_LINK &&
		    (rtm->rtm_flags & RTF_LLDATA) != 0) {
			error = lla_rt_output(rtm, &info);
#ifdef INET6
			if (error == 0)
				rti_need_deembed = (V_deembed_scopeid) ? 1 : 0;
#endif
			break;
		}
		error = rtrequest1_fib(rtm->rtm_type, &info, &saved_nrt,
		    fibnum);
		if (error == 0 && saved_nrt != NULL) {
#ifdef INET6
			rti_need_deembed = (V_deembed_scopeid) ? 1 : 0;
#endif
			RT_LOCK(saved_nrt);
			rtm->rtm_index = saved_nrt->rt_ifp->if_index;
			RT_REMREF(saved_nrt);
			RT_UNLOCK(saved_nrt);
		}
		break;

	case RTM_DELETE:
		saved_nrt = NULL;
		/* support for new ARP code */
		if (info.rti_info[RTAX_GATEWAY] && 
		    (info.rti_info[RTAX_GATEWAY]->sa_family == AF_LINK) &&
		    (rtm->rtm_flags & RTF_LLDATA) != 0) {
			error = lla_rt_output(rtm, &info);
#ifdef INET6
			if (error == 0)
				rti_need_deembed = (V_deembed_scopeid) ? 1 : 0;
#endif
			break;
		}
		error = rtrequest1_fib(RTM_DELETE, &info, &saved_nrt, fibnum);
		if (error == 0) {
			RT_LOCK(saved_nrt);
			rt = saved_nrt;
			goto report;
		}
#ifdef INET6
		/* rt_msg2() will not be used when RTM_DELETE fails. */
		rti_need_deembed = (V_deembed_scopeid) ? 1 : 0;
#endif
		break;

	case RTM_GET:
		rnh = rt_tables_get_rnh(fibnum, saf);
		if (rnh == NULL)
			senderr(EAFNOSUPPORT);

		RADIX_NODE_HEAD_RLOCK(rnh);

		if (info.rti_info[RTAX_NETMASK] == NULL &&
		    rtm->rtm_type == RTM_GET) {
			/*
			 * Provide logest prefix match for
			 * address lookup (no mask).
			 * 'route -n get addr'
			 */
			rt = (struct rtentry *) rnh->rnh_matchaddr(
			    info.rti_info[RTAX_DST], rnh);
		} else
			rt = (struct rtentry *) rnh->rnh_lookup(
			    info.rti_info[RTAX_DST],
			    info.rti_info[RTAX_NETMASK], rnh);

		if (rt == NULL) {
			RADIX_NODE_HEAD_RUNLOCK(rnh);
			senderr(ESRCH);
		}
#ifdef RADIX_MPATH
		/*
		 * for RTM_CHANGE/LOCK, if we got multipath routes,
		 * we require users to specify a matching RTAX_GATEWAY.
		 *
		 * for RTM_GET, gate is optional even with multipath.
		 * if gate == NULL the first match is returned.
		 * (no need to call rt_mpath_matchgate if gate == NULL)
		 */
		if (rn_mpath_capable(rnh) &&
		    (rtm->rtm_type != RTM_GET || info.rti_info[RTAX_GATEWAY])) {
			rt = rt_mpath_matchgate(rt, info.rti_info[RTAX_GATEWAY]);
			if (!rt) {
				RADIX_NODE_HEAD_RUNLOCK(rnh);
				senderr(ESRCH);
			}
		}
#endif
		/*
		 * If performing proxied L2 entry insertion, and
		 * the actual PPP host entry is found, perform
		 * another search to retrieve the prefix route of
		 * the local end point of the PPP link.
		 */
		if (rtm->rtm_flags & RTF_ANNOUNCE) {
			struct sockaddr laddr;

			if (rt->rt_ifp != NULL && 
			    rt->rt_ifp->if_type == IFT_PROPVIRTUAL) {
				struct ifaddr *ifa;

				ifa = ifa_ifwithnet(info.rti_info[RTAX_DST], 1,
				    RT_DEFAULT_FIB);
				if (ifa != NULL)
					rt_maskedcopy(ifa->ifa_addr,
						      &laddr,
						      ifa->ifa_netmask);
			} else
				rt_maskedcopy(rt->rt_ifa->ifa_addr,
					      &laddr,
					      rt->rt_ifa->ifa_netmask);
			/* 
			 * refactor rt and no lock operation necessary
			 */
			rt = (struct rtentry *)rnh->rnh_matchaddr(&laddr, rnh);
			if (rt == NULL) {
				RADIX_NODE_HEAD_RUNLOCK(rnh);
				senderr(ESRCH);
			}
		} 
		RT_LOCK(rt);
		RT_ADDREF(rt);
		RADIX_NODE_HEAD_RUNLOCK(rnh);

report:
		RT_LOCK_ASSERT(rt);
		if ((rt->rt_flags & RTF_HOST) == 0
		    ? jailed_without_vnet(curthread->td_ucred)
		    : prison_if(curthread->td_ucred,
		    rt_key(rt)) != 0) {
			RT_UNLOCK(rt);
			senderr(ESRCH);
		}
		info.rti_info[RTAX_DST] = rt_key(rt);
		info.rti_info[RTAX_GATEWAY] = rt->rt_gateway;
		info.rti_info[RTAX_NETMASK] = rt_mask(rt);
		info.rti_info[RTAX_GENMASK] = 0;
		if (rtm->rtm_addrs & (RTA_IFP | RTA_IFA)) {
			ifp = rt->rt_ifp;
			if (ifp) {
				info.rti_info[RTAX_IFP] =
				    ifp->if_addr->ifa_addr;
				error = rtm_get_jailed(&info, ifp, rt,
				    &saun, curthread->td_ucred);
				if (error != 0) {
					RT_UNLOCK(rt);
					senderr(error);
				}
				if (ifp->if_flags & IFF_POINTOPOINT)
					info.rti_info[RTAX_BRD] =
					    rt->rt_ifa->ifa_dstaddr;
				rtm->rtm_index = ifp->if_index;
			} else {
				info.rti_info[RTAX_IFP] = NULL;
				info.rti_info[RTAX_IFA] = NULL;
			}
		} else if ((ifp = rt->rt_ifp) != NULL) {
			rtm->rtm_index = ifp->if_index;
		}

		/* Check if we need to realloc storage */
		rtsock_msg_buffer(rtm->rtm_type, &info, NULL, &len);
		if (len > alloc_len) {
			struct rt_msghdr *new_rtm;
			new_rtm = malloc(len, M_TEMP, M_NOWAIT);
			if (new_rtm == NULL) {
				RT_UNLOCK(rt);
				senderr(ENOBUFS);
			}
			bcopy(rtm, new_rtm, rtm->rtm_msglen);
			free(rtm, M_TEMP);
			rtm = new_rtm;
			alloc_len = len;
		}

		w.w_tmem = (caddr_t)rtm;
		w.w_tmemsize = alloc_len;
		rtsock_msg_buffer(rtm->rtm_type, &info, &w, &len);

		if (rt->rt_flags & RTF_GWFLAG_COMPAT)
			rtm->rtm_flags = RTF_GATEWAY | 
				(rt->rt_flags & ~RTF_GWFLAG_COMPAT);
		else
			rtm->rtm_flags = rt->rt_flags;
		rt_getmetrics(rt, &rtm->rtm_rmx);
		rtm->rtm_addrs = info.rti_addrs;

		RT_UNLOCK(rt);
		break;

	default:
		senderr(EOPNOTSUPP);
	}

flush:
	if (rt != NULL)
		RTFREE(rt);
	/*
	 * Check to see if we don't want our own messages.
	 */
	if ((so->so_options & SO_USELOOPBACK) == 0) {
		if (V_route_cb.any_count <= 1) {
<<<<<<< HEAD
			if (rtm != NULL && (char *)rtm != msgbuf)
=======
			if (rtm != NULL)
>>>>>>> 5e9f15ac
				free(rtm, M_TEMP);
			m_freem(m);
			return (error);
		}
		/* There is another listener, so construct message */
		rp = sotorawcb(so);
	}

	if (rtm != NULL) {
#ifdef INET6
		if (rti_need_deembed) {
			/* sin6_scope_id is recovered before sending rtm. */
			sin6 = (struct sockaddr_in6 *)&ss;
			for (i = 0; i < RTAX_MAX; i++) {
				if (info.rti_info[i] == NULL)
					continue;
				if (info.rti_info[i]->sa_family != AF_INET6)
					continue;
				bcopy(info.rti_info[i], sin6, sizeof(*sin6));
				if (sa6_recoverscope(sin6) == 0)
					bcopy(sin6, info.rti_info[i],
						    sizeof(*sin6));
			}
		}
#endif
		if (error != 0)
			rtm->rtm_errno = error;
		else
			rtm->rtm_flags |= RTF_DONE;

		m_copyback(m, 0, rtm->rtm_msglen, (caddr_t)rtm);
		if (m->m_pkthdr.len < rtm->rtm_msglen) {
			m_freem(m);
			m = NULL;
		} else if (m->m_pkthdr.len > rtm->rtm_msglen)
			m_adj(m, rtm->rtm_msglen - m->m_pkthdr.len);

<<<<<<< HEAD
		if ((char *)rtm != msgbuf)
			free(rtm, M_TEMP);
=======
		free(rtm, M_TEMP);
>>>>>>> 5e9f15ac
	}
	if (m != NULL) {
		M_SETFIB(m, fibnum);
		m->m_flags |= RTS_FILTER_FIB;
		if (rp) {
			/*
			 * XXX insure we don't get a copy by
			 * invalidating our protocol
			 */
			unsigned short family = rp->rcb_proto.sp_family;
			rp->rcb_proto.sp_family = 0;
			rt_dispatch(m, saf);
			rp->rcb_proto.sp_family = family;
		} else
			rt_dispatch(m, saf);
	}
<<<<<<< HEAD

	return (error);
}

static void
rt_setmetrics(const struct rt_msghdr *rtm, struct rtentry *rt)
{
=======
>>>>>>> 5e9f15ac

	return (error);
}

static void
rt_getmetrics(const struct rtentry *rt, struct rt_metrics *out)
{

	bzero(out, sizeof(*out));
	out->rmx_mtu = rt->rt_mtu;
	out->rmx_weight = rt->rt_weight;
	out->rmx_pksent = counter_u64_fetch(rt->rt_pksent);
	/* Kernel -> userland timebase conversion. */
	out->rmx_expire = rt->rt_expire ?
	    rt->rt_expire - time_uptime + time_second : 0;
}

/*
 * Extract the addresses of the passed sockaddrs.
 * Do a little sanity checking so as to avoid bad memory references.
 * This data is derived straight from userland.
 */
static int
rt_xaddrs(caddr_t cp, caddr_t cplim, struct rt_addrinfo *rtinfo)
{
	struct sockaddr *sa;
	int i;

	for (i = 0; i < RTAX_MAX && cp < cplim; i++) {
		if ((rtinfo->rti_addrs & (1 << i)) == 0)
			continue;
		sa = (struct sockaddr *)cp;
		/*
		 * It won't fit.
		 */
		if (cp + sa->sa_len > cplim)
			return (EINVAL);
		/*
		 * there are no more.. quit now
		 * If there are more bits, they are in error.
		 * I've seen this. route(1) can evidently generate these. 
		 * This causes kernel to core dump.
		 * for compatibility, If we see this, point to a safe address.
		 */
		if (sa->sa_len == 0) {
			rtinfo->rti_info[i] = &sa_zero;
			return (0); /* should be EINVAL but for compat */
		}
		/* accept it */
#ifdef INET6
		if (sa->sa_family == AF_INET6)
			sa6_embedscope((struct sockaddr_in6 *)sa,
			    V_ip6_use_defzone);
#endif
		rtinfo->rti_info[i] = sa;
		cp += SA_SIZE(sa);
	}
	return (0);
}

/*
 * Used by the routing socket.
 */
static struct mbuf *
rt_msg1(int type, struct rt_addrinfo *rtinfo)
{
	struct rt_msghdr *rtm;
	struct mbuf *m;
	int i;
	struct sockaddr *sa;
#ifdef INET6
	struct sockaddr_storage ss;
	struct sockaddr_in6 *sin6;
#endif
	int len, dlen;

	switch (type) {

	case RTM_DELADDR:
	case RTM_NEWADDR:
		len = sizeof(struct ifa_msghdr);
		break;

	case RTM_DELMADDR:
	case RTM_NEWMADDR:
		len = sizeof(struct ifma_msghdr);
		break;

	case RTM_IFINFO:
		len = sizeof(struct if_msghdr);
		break;

	case RTM_IFANNOUNCE:
	case RTM_IEEE80211:
		len = sizeof(struct if_announcemsghdr);
		break;

	default:
		len = sizeof(struct rt_msghdr);
	}

	/* XXXGL: can we use MJUMPAGESIZE cluster here? */
	KASSERT(len <= MCLBYTES, ("%s: message too big", __func__));
	if (len > MHLEN)
		m = m_getcl(M_NOWAIT, MT_DATA, M_PKTHDR);
	else
		m = m_gethdr(M_NOWAIT, MT_DATA);
	if (m == NULL)
		return (m);

	m->m_pkthdr.len = m->m_len = len;
	rtm = mtod(m, struct rt_msghdr *);
	bzero((caddr_t)rtm, len);
	for (i = 0; i < RTAX_MAX; i++) {
		if ((sa = rtinfo->rti_info[i]) == NULL)
			continue;
		rtinfo->rti_addrs |= (1 << i);
		dlen = SA_SIZE(sa);
#ifdef INET6
		if (V_deembed_scopeid && sa->sa_family == AF_INET6) {
			sin6 = (struct sockaddr_in6 *)&ss;
			bcopy(sa, sin6, sizeof(*sin6));
			if (sa6_recoverscope(sin6) == 0)
				sa = (struct sockaddr *)sin6;
		}
#endif
		m_copyback(m, len, dlen, (caddr_t)sa);
		len += dlen;
	}
	if (m->m_pkthdr.len != len) {
		m_freem(m);
		return (NULL);
	}
	rtm->rtm_msglen = len;
	rtm->rtm_version = RTM_VERSION;
	rtm->rtm_type = type;
	return (m);
}

/*
 * Writes information related to @rtinfo object to preallocated buffer.
 * Stores needed size in @plen. If @w is NULL, calculates size without
 * writing.
 * Used for sysctl dumps and rtsock answers (RTM_DEL/RTM_GET) generation.
 *
 * Returns 0 on success.
 *
 */
static int
rtsock_msg_buffer(int type, struct rt_addrinfo *rtinfo, struct walkarg *w, int *plen)
{
	int i;
	int len, buflen = 0, dlen;
	caddr_t cp = NULL;
	struct rt_msghdr *rtm = NULL;
#ifdef INET6
	struct sockaddr_storage ss;
	struct sockaddr_in6 *sin6;
#endif

	switch (type) {

	case RTM_DELADDR:
	case RTM_NEWADDR:
		if (w != NULL && w->w_op == NET_RT_IFLISTL) {
#ifdef COMPAT_FREEBSD32
			if (w->w_req->flags & SCTL_MASK32)
				len = sizeof(struct ifa_msghdrl32);
			else
#endif
				len = sizeof(struct ifa_msghdrl);
		} else
			len = sizeof(struct ifa_msghdr);
		break;

	case RTM_IFINFO:
#ifdef COMPAT_FREEBSD32
		if (w != NULL && w->w_req->flags & SCTL_MASK32) {
			if (w->w_op == NET_RT_IFLISTL)
				len = sizeof(struct if_msghdrl32);
			else
				len = sizeof(struct if_msghdr32);
			break;
		}
#endif
		if (w != NULL && w->w_op == NET_RT_IFLISTL)
			len = sizeof(struct if_msghdrl);
		else
			len = sizeof(struct if_msghdr);
		break;

	case RTM_NEWMADDR:
		len = sizeof(struct ifma_msghdr);
		break;

	default:
		len = sizeof(struct rt_msghdr);
	}

	if (w != NULL) {
		rtm = (struct rt_msghdr *)w->w_tmem;
		buflen = w->w_tmemsize - len;
		cp = (caddr_t)w->w_tmem + len;
	}

	rtinfo->rti_addrs = 0;
	for (i = 0; i < RTAX_MAX; i++) {
		struct sockaddr *sa;

		if ((sa = rtinfo->rti_info[i]) == NULL)
			continue;
		rtinfo->rti_addrs |= (1 << i);
		dlen = SA_SIZE(sa);
		if (cp != NULL && buflen >= dlen) {
#ifdef INET6
			if (V_deembed_scopeid && sa->sa_family == AF_INET6) {
				sin6 = (struct sockaddr_in6 *)&ss;
				bcopy(sa, sin6, sizeof(*sin6));
				if (sa6_recoverscope(sin6) == 0)
					sa = (struct sockaddr *)sin6;
			}
#endif
			bcopy((caddr_t)sa, cp, (unsigned)dlen);
			cp += dlen;
			buflen -= dlen;
		} else if (cp != NULL) {
			/*
			 * Buffer too small. Count needed size
			 * and return with error.
			 */
			cp = NULL;
		}

		len += dlen;
	}

	if (cp != NULL) {
		dlen = ALIGN(len) - len;
		if (buflen < dlen)
			cp = NULL;
		else
			buflen -= dlen;
	}
	len = ALIGN(len);

	if (cp != NULL) {
		/* fill header iff buffer is large enough */
		rtm->rtm_version = RTM_VERSION;
		rtm->rtm_type = type;
		rtm->rtm_msglen = len;
	}

	*plen = len;

	if (w != NULL && cp == NULL)
		return (ENOBUFS);

	return (0);
}

/*
 * This routine is called to generate a message from the routing
 * socket indicating that a redirect has occured, a routing lookup
 * has failed, or that a protocol has detected timeouts to a particular
 * destination.
 */
void
rt_missmsg_fib(int type, struct rt_addrinfo *rtinfo, int flags, int error,
    int fibnum)
{
	struct rt_msghdr *rtm;
	struct mbuf *m;
	struct sockaddr *sa = rtinfo->rti_info[RTAX_DST];

	if (V_route_cb.any_count == 0)
		return;
	m = rt_msg1(type, rtinfo);
	if (m == NULL)
		return;

	if (fibnum != RT_ALL_FIBS) {
		KASSERT(fibnum >= 0 && fibnum < rt_numfibs, ("%s: fibnum out "
		    "of range 0 <= %d < %d", __func__, fibnum, rt_numfibs));
		M_SETFIB(m, fibnum);
		m->m_flags |= RTS_FILTER_FIB;
	}

	rtm = mtod(m, struct rt_msghdr *);
	rtm->rtm_flags = RTF_DONE | flags;
	rtm->rtm_errno = error;
	rtm->rtm_addrs = rtinfo->rti_addrs;
	rt_dispatch(m, sa ? sa->sa_family : AF_UNSPEC);
}

void
rt_missmsg(int type, struct rt_addrinfo *rtinfo, int flags, int error)
{

	rt_missmsg_fib(type, rtinfo, flags, error, RT_ALL_FIBS);
}

/*
 * This routine is called to generate a message from the routing
 * socket indicating that the status of a network interface has changed.
 */
void
rt_ifmsg(struct ifnet *ifp)
{
	struct if_msghdr *ifm;
	struct mbuf *m;
	struct rt_addrinfo info;

	if (V_route_cb.any_count == 0)
		return;
	bzero((caddr_t)&info, sizeof(info));
	m = rt_msg1(RTM_IFINFO, &info);
	if (m == NULL)
		return;
	ifm = mtod(m, struct if_msghdr *);
	ifm->ifm_index = ifp->if_index;
	ifm->ifm_flags = ifp->if_flags | ifp->if_drv_flags;
	ifm->ifm_data = ifp->if_data;
	ifm->ifm_addrs = 0;
	rt_dispatch(m, AF_UNSPEC);
}

/*
 * Announce interface address arrival/withdraw.
 * Please do not call directly, use rt_addrmsg().
 * Assume input data to be valid.
 * Returns 0 on success.
 */
int
rtsock_addrmsg(int cmd, struct ifaddr *ifa, int fibnum)
{
	struct rt_addrinfo info;
	struct sockaddr *sa;
	int ncmd;
	struct mbuf *m;
	struct ifa_msghdr *ifam;
	struct ifnet *ifp = ifa->ifa_ifp;

	if (V_route_cb.any_count == 0)
		return (0);

	ncmd = cmd == RTM_ADD ? RTM_NEWADDR : RTM_DELADDR;

	bzero((caddr_t)&info, sizeof(info));
	info.rti_info[RTAX_IFA] = sa = ifa->ifa_addr;
	info.rti_info[RTAX_IFP] = ifp->if_addr->ifa_addr;
	info.rti_info[RTAX_NETMASK] = ifa->ifa_netmask;
	info.rti_info[RTAX_BRD] = ifa->ifa_dstaddr;
	if ((m = rt_msg1(ncmd, &info)) == NULL)
		return (ENOBUFS);
	ifam = mtod(m, struct ifa_msghdr *);
	ifam->ifam_index = ifp->if_index;
	ifam->ifam_metric = ifa->ifa_metric;
	ifam->ifam_flags = ifa->ifa_flags;
	ifam->ifam_addrs = info.rti_addrs;

	if (fibnum != RT_ALL_FIBS) {
		M_SETFIB(m, fibnum);
		m->m_flags |= RTS_FILTER_FIB;
	}

	rt_dispatch(m, sa ? sa->sa_family : AF_UNSPEC);

	return (0);
}

/*
 * Announce route addition/removal.
 * Please do not call directly, use rt_routemsg().
 * Note that @rt data MAY be inconsistent/invalid:
 * if some userland app sends us "invalid" route message (invalid mask,
 * no dst, wrong address families, etc...) we need to pass it back
 * to app (and any other rtsock consumers) with rtm_errno field set to
 * non-zero value.
 *
 * Returns 0 on success.
 */
int
rtsock_routemsg(int cmd, struct ifnet *ifp, int error, struct rtentry *rt,
    int fibnum)
{
	struct rt_addrinfo info;
	struct sockaddr *sa;
	struct mbuf *m;
	struct rt_msghdr *rtm;

	if (V_route_cb.any_count == 0)
		return (0);

	bzero((caddr_t)&info, sizeof(info));
	info.rti_info[RTAX_NETMASK] = rt_mask(rt);
	info.rti_info[RTAX_DST] = sa = rt_key(rt);
	info.rti_info[RTAX_GATEWAY] = rt->rt_gateway;
	if ((m = rt_msg1(cmd, &info)) == NULL)
		return (ENOBUFS);
	rtm = mtod(m, struct rt_msghdr *);
	rtm->rtm_index = ifp->if_index;
	rtm->rtm_flags |= rt->rt_flags;
	rtm->rtm_errno = error;
	rtm->rtm_addrs = info.rti_addrs;

	if (fibnum != RT_ALL_FIBS) {
		M_SETFIB(m, fibnum);
		m->m_flags |= RTS_FILTER_FIB;
	}

	rt_dispatch(m, sa ? sa->sa_family : AF_UNSPEC);

	return (0);
}

/*
 * This is the analogue to the rt_newaddrmsg which performs the same
 * function but for multicast group memberhips.  This is easier since
 * there is no route state to worry about.
 */
void
rt_newmaddrmsg(int cmd, struct ifmultiaddr *ifma)
{
	struct rt_addrinfo info;
	struct mbuf *m = NULL;
	struct ifnet *ifp = ifma->ifma_ifp;
	struct ifma_msghdr *ifmam;

	if (V_route_cb.any_count == 0)
		return;

	bzero((caddr_t)&info, sizeof(info));
	info.rti_info[RTAX_IFA] = ifma->ifma_addr;
	info.rti_info[RTAX_IFP] = ifp ? ifp->if_addr->ifa_addr : NULL;
	/*
	 * If a link-layer address is present, present it as a ``gateway''
	 * (similarly to how ARP entries, e.g., are presented).
	 */
	info.rti_info[RTAX_GATEWAY] = ifma->ifma_lladdr;
	m = rt_msg1(cmd, &info);
	if (m == NULL)
		return;
	ifmam = mtod(m, struct ifma_msghdr *);
	KASSERT(ifp != NULL, ("%s: link-layer multicast address w/o ifp\n",
	    __func__));
	ifmam->ifmam_index = ifp->if_index;
	ifmam->ifmam_addrs = info.rti_addrs;
	rt_dispatch(m, ifma->ifma_addr ? ifma->ifma_addr->sa_family : AF_UNSPEC);
}

static struct mbuf *
rt_makeifannouncemsg(struct ifnet *ifp, int type, int what,
	struct rt_addrinfo *info)
{
	struct if_announcemsghdr *ifan;
	struct mbuf *m;

	if (V_route_cb.any_count == 0)
		return NULL;
	bzero((caddr_t)info, sizeof(*info));
	m = rt_msg1(type, info);
	if (m != NULL) {
		ifan = mtod(m, struct if_announcemsghdr *);
		ifan->ifan_index = ifp->if_index;
		strlcpy(ifan->ifan_name, ifp->if_xname,
			sizeof(ifan->ifan_name));
		ifan->ifan_what = what;
	}
	return m;
}

/*
 * This is called to generate routing socket messages indicating
 * IEEE80211 wireless events.
 * XXX we piggyback on the RTM_IFANNOUNCE msg format in a clumsy way.
 */
void
rt_ieee80211msg(struct ifnet *ifp, int what, void *data, size_t data_len)
{
	struct mbuf *m;
	struct rt_addrinfo info;

	m = rt_makeifannouncemsg(ifp, RTM_IEEE80211, what, &info);
	if (m != NULL) {
		/*
		 * Append the ieee80211 data.  Try to stick it in the
		 * mbuf containing the ifannounce msg; otherwise allocate
		 * a new mbuf and append.
		 *
		 * NB: we assume m is a single mbuf.
		 */
		if (data_len > M_TRAILINGSPACE(m)) {
			struct mbuf *n = m_get(M_NOWAIT, MT_DATA);
			if (n == NULL) {
				m_freem(m);
				return;
			}
			bcopy(data, mtod(n, void *), data_len);
			n->m_len = data_len;
			m->m_next = n;
		} else if (data_len > 0) {
			bcopy(data, mtod(m, u_int8_t *) + m->m_len, data_len);
			m->m_len += data_len;
		}
		if (m->m_flags & M_PKTHDR)
			m->m_pkthdr.len += data_len;
		mtod(m, struct if_announcemsghdr *)->ifan_msglen += data_len;
		rt_dispatch(m, AF_UNSPEC);
	}
}

/*
 * This is called to generate routing socket messages indicating
 * network interface arrival and departure.
 */
void
rt_ifannouncemsg(struct ifnet *ifp, int what)
{
	struct mbuf *m;
	struct rt_addrinfo info;

	m = rt_makeifannouncemsg(ifp, RTM_IFANNOUNCE, what, &info);
	if (m != NULL)
		rt_dispatch(m, AF_UNSPEC);
}

static void
rt_dispatch(struct mbuf *m, sa_family_t saf)
{
	struct m_tag *tag;

	/*
	 * Preserve the family from the sockaddr, if any, in an m_tag for
	 * use when injecting the mbuf into the routing socket buffer from
	 * the netisr.
	 */
	if (saf != AF_UNSPEC) {
		tag = m_tag_get(PACKET_TAG_RTSOCKFAM, sizeof(unsigned short),
		    M_NOWAIT);
		if (tag == NULL) {
			m_freem(m);
			return;
		}
		*(unsigned short *)(tag + 1) = saf;
		m_tag_prepend(m, tag);
	}
#ifdef VIMAGE
	if (V_loif)
		m->m_pkthdr.rcvif = V_loif;
	else {
		m_freem(m);
		return;
	}
#endif
	netisr_queue(NETISR_ROUTE, m);	/* mbuf is free'd on failure. */
}

/*
 * This is used in dumping the kernel table via sysctl().
 */
static int
sysctl_dumpentry(struct radix_node *rn, void *vw)
{
	struct walkarg *w = vw;
	struct rtentry *rt = (struct rtentry *)rn;
	int error = 0, size;
	struct rt_addrinfo info;

	if (w->w_op == NET_RT_FLAGS && !(rt->rt_flags & w->w_arg))
		return 0;
	if ((rt->rt_flags & RTF_HOST) == 0
	    ? jailed_without_vnet(w->w_req->td->td_ucred)
	    : prison_if(w->w_req->td->td_ucred, rt_key(rt)) != 0)
		return (0);
	bzero((caddr_t)&info, sizeof(info));
	info.rti_info[RTAX_DST] = rt_key(rt);
	info.rti_info[RTAX_GATEWAY] = rt->rt_gateway;
	info.rti_info[RTAX_NETMASK] = rt_mask(rt);
	info.rti_info[RTAX_GENMASK] = 0;
	if (rt->rt_ifp) {
		info.rti_info[RTAX_IFP] = rt->rt_ifp->if_addr->ifa_addr;
		info.rti_info[RTAX_IFA] = rt->rt_ifa->ifa_addr;
		if (rt->rt_ifp->if_flags & IFF_POINTOPOINT)
			info.rti_info[RTAX_BRD] = rt->rt_ifa->ifa_dstaddr;
	}
	if ((error = rtsock_msg_buffer(RTM_GET, &info, w, &size)) != 0)
		return (error);
	if (w->w_req && w->w_tmem) {
		struct rt_msghdr *rtm = (struct rt_msghdr *)w->w_tmem;

		if (rt->rt_flags & RTF_GWFLAG_COMPAT)
			rtm->rtm_flags = RTF_GATEWAY | 
				(rt->rt_flags & ~RTF_GWFLAG_COMPAT);
		else
			rtm->rtm_flags = rt->rt_flags;
		rt_getmetrics(rt, &rtm->rtm_rmx);
		rtm->rtm_index = rt->rt_ifp->if_index;
		rtm->rtm_errno = rtm->rtm_pid = rtm->rtm_seq = 0;
		rtm->rtm_addrs = info.rti_addrs;
		error = SYSCTL_OUT(w->w_req, (caddr_t)rtm, size);
		return (error);
	}
	return (error);
}

static int
sysctl_iflist_ifml(struct ifnet *ifp, struct rt_addrinfo *info,
    struct walkarg *w, int len)
{
	struct if_msghdrl *ifm;
	struct if_data *ifd;

	ifm = (struct if_msghdrl *)w->w_tmem;

#ifdef COMPAT_FREEBSD32
	if (w->w_req->flags & SCTL_MASK32) {
		struct if_msghdrl32 *ifm32;

		ifm32 = (struct if_msghdrl32 *)ifm;
		ifm32->ifm_addrs = info->rti_addrs;
		ifm32->ifm_flags = ifp->if_flags | ifp->if_drv_flags;
		ifm32->ifm_index = ifp->if_index;
		ifm32->_ifm_spare1 = 0;
		ifm32->ifm_len = sizeof(*ifm32);
		ifm32->ifm_data_off = offsetof(struct if_msghdrl32, ifm_data);
		ifd = &ifm32->ifm_data;
	} else
#endif
	{
		ifm->ifm_addrs = info->rti_addrs;
		ifm->ifm_flags = ifp->if_flags | ifp->if_drv_flags;
		ifm->ifm_index = ifp->if_index;
		ifm->_ifm_spare1 = 0;
		ifm->ifm_len = sizeof(*ifm);
		ifm->ifm_data_off = offsetof(struct if_msghdrl, ifm_data);
		ifd = &ifm->ifm_data;
	}

	*ifd = ifp->if_data;

	/* Some drivers still use ifqueue(9), add its stats. */
	ifd->ifi_oqdrops += ifp->if_snd.ifq_drops;

	return (SYSCTL_OUT(w->w_req, (caddr_t)ifm, len));
}

static int
sysctl_iflist_ifm(struct ifnet *ifp, struct rt_addrinfo *info,
    struct walkarg *w, int len)
{
	struct if_msghdr *ifm;
	struct if_data *ifd;

	ifm = (struct if_msghdr *)w->w_tmem;

#ifdef COMPAT_FREEBSD32
	if (w->w_req->flags & SCTL_MASK32) {
		struct if_msghdr32 *ifm32;

		ifm32 = (struct if_msghdr32 *)ifm;
		ifm32->ifm_addrs = info->rti_addrs;
		ifm32->ifm_flags = ifp->if_flags | ifp->if_drv_flags;
		ifm32->ifm_index = ifp->if_index;
		ifd = &ifm32->ifm_data;
	} else
#endif
	{
		ifm->ifm_addrs = info->rti_addrs;
		ifm->ifm_flags = ifp->if_flags | ifp->if_drv_flags;
		ifm->ifm_index = ifp->if_index;
		ifd = &ifm->ifm_data;
	}

	*ifd = ifp->if_data;

	/* Some drivers still use ifqueue(9), add its stats. */
	ifd->ifi_oqdrops += ifp->if_snd.ifq_drops;

	return (SYSCTL_OUT(w->w_req, (caddr_t)ifm, len));
}

static int
sysctl_iflist_ifaml(struct ifaddr *ifa, struct rt_addrinfo *info,
    struct walkarg *w, int len)
{
	struct ifa_msghdrl *ifam;
	struct if_data *ifd;

	ifam = (struct ifa_msghdrl *)w->w_tmem;

#ifdef COMPAT_FREEBSD32
	if (w->w_req->flags & SCTL_MASK32) {
		struct ifa_msghdrl32 *ifam32;

		ifam32 = (struct ifa_msghdrl32 *)ifam;
		ifam32->ifam_addrs = info->rti_addrs;
		ifam32->ifam_flags = ifa->ifa_flags;
		ifam32->ifam_index = ifa->ifa_ifp->if_index;
		ifam32->_ifam_spare1 = 0;
		ifam32->ifam_len = sizeof(*ifam32);
		ifam32->ifam_data_off =
		    offsetof(struct ifa_msghdrl32, ifam_data);
		ifam32->ifam_metric = ifa->ifa_metric;
		ifd = &ifam32->ifam_data;
	} else
#endif
	{
		ifam->ifam_addrs = info->rti_addrs;
		ifam->ifam_flags = ifa->ifa_flags;
		ifam->ifam_index = ifa->ifa_ifp->if_index;
		ifam->_ifam_spare1 = 0;
		ifam->ifam_len = sizeof(*ifam);
		ifam->ifam_data_off = offsetof(struct ifa_msghdrl, ifam_data);
		ifam->ifam_metric = ifa->ifa_metric;
		ifd = &ifam->ifam_data;
	}

	bzero(ifd, sizeof(*ifd));
	ifd->ifi_datalen = sizeof(struct if_data);
	ifd->ifi_ipackets = counter_u64_fetch(ifa->ifa_ipackets);
	ifd->ifi_opackets = counter_u64_fetch(ifa->ifa_opackets);
	ifd->ifi_ibytes = counter_u64_fetch(ifa->ifa_ibytes);
	ifd->ifi_obytes = counter_u64_fetch(ifa->ifa_obytes);

	/* Fixup if_data carp(4) vhid. */
	if (carp_get_vhid_p != NULL)
		ifd->ifi_vhid = (*carp_get_vhid_p)(ifa);

	return (SYSCTL_OUT(w->w_req, w->w_tmem, len));
}

static int
sysctl_iflist_ifam(struct ifaddr *ifa, struct rt_addrinfo *info,
    struct walkarg *w, int len)
{
	struct ifa_msghdr *ifam;

	ifam = (struct ifa_msghdr *)w->w_tmem;
	ifam->ifam_addrs = info->rti_addrs;
	ifam->ifam_flags = ifa->ifa_flags;
	ifam->ifam_index = ifa->ifa_ifp->if_index;
	ifam->ifam_metric = ifa->ifa_metric;

	return (SYSCTL_OUT(w->w_req, w->w_tmem, len));
}

static int
sysctl_iflist(int af, struct walkarg *w)
{
	struct ifnet *ifp;
	struct ifaddr *ifa;
	struct rt_addrinfo info;
	int len, error = 0;

	bzero((caddr_t)&info, sizeof(info));
	IFNET_RLOCK_NOSLEEP();
	TAILQ_FOREACH(ifp, &V_ifnet, if_link) {
		if (w->w_arg && w->w_arg != ifp->if_index)
			continue;
		IF_ADDR_RLOCK(ifp);
		ifa = ifp->if_addr;
		info.rti_info[RTAX_IFP] = ifa->ifa_addr;
		error = rtsock_msg_buffer(RTM_IFINFO, &info, w, &len);
		if (error != 0)
			goto done;
		info.rti_info[RTAX_IFP] = NULL;
		if (w->w_req && w->w_tmem) {
			if (w->w_op == NET_RT_IFLISTL)
				error = sysctl_iflist_ifml(ifp, &info, w, len);
			else
				error = sysctl_iflist_ifm(ifp, &info, w, len);
			if (error)
				goto done;
		}
		while ((ifa = TAILQ_NEXT(ifa, ifa_link)) != NULL) {
			if (af && af != ifa->ifa_addr->sa_family)
				continue;
			if (prison_if(w->w_req->td->td_ucred,
			    ifa->ifa_addr) != 0)
				continue;
			info.rti_info[RTAX_IFA] = ifa->ifa_addr;
			info.rti_info[RTAX_NETMASK] = ifa->ifa_netmask;
			info.rti_info[RTAX_BRD] = ifa->ifa_dstaddr;
			error = rtsock_msg_buffer(RTM_NEWADDR, &info, w, &len);
			if (error != 0)
				goto done;
			if (w->w_req && w->w_tmem) {
				if (w->w_op == NET_RT_IFLISTL)
					error = sysctl_iflist_ifaml(ifa, &info,
					    w, len);
				else
					error = sysctl_iflist_ifam(ifa, &info,
					    w, len);
				if (error)
					goto done;
			}
		}
		IF_ADDR_RUNLOCK(ifp);
		info.rti_info[RTAX_IFA] = info.rti_info[RTAX_NETMASK] =
			info.rti_info[RTAX_BRD] = NULL;
	}
done:
	if (ifp != NULL)
		IF_ADDR_RUNLOCK(ifp);
	IFNET_RUNLOCK_NOSLEEP();
	return (error);
}

static int
sysctl_ifmalist(int af, struct walkarg *w)
{
	struct ifnet *ifp;
	struct ifmultiaddr *ifma;
	struct	rt_addrinfo info;
	int	len, error = 0;
	struct ifaddr *ifa;

	bzero((caddr_t)&info, sizeof(info));
	IFNET_RLOCK_NOSLEEP();
	TAILQ_FOREACH(ifp, &V_ifnet, if_link) {
		if (w->w_arg && w->w_arg != ifp->if_index)
			continue;
		ifa = ifp->if_addr;
		info.rti_info[RTAX_IFP] = ifa ? ifa->ifa_addr : NULL;
		IF_ADDR_RLOCK(ifp);
		TAILQ_FOREACH(ifma, &ifp->if_multiaddrs, ifma_link) {
			if (af && af != ifma->ifma_addr->sa_family)
				continue;
			if (prison_if(w->w_req->td->td_ucred,
			    ifma->ifma_addr) != 0)
				continue;
			info.rti_info[RTAX_IFA] = ifma->ifma_addr;
			info.rti_info[RTAX_GATEWAY] =
			    (ifma->ifma_addr->sa_family != AF_LINK) ?
			    ifma->ifma_lladdr : NULL;
			error = rtsock_msg_buffer(RTM_NEWADDR, &info, w, &len);
			if (error != 0)
				goto done;
			if (w->w_req && w->w_tmem) {
				struct ifma_msghdr *ifmam;

				ifmam = (struct ifma_msghdr *)w->w_tmem;
				ifmam->ifmam_index = ifma->ifma_ifp->if_index;
				ifmam->ifmam_flags = 0;
				ifmam->ifmam_addrs = info.rti_addrs;
				error = SYSCTL_OUT(w->w_req, w->w_tmem, len);
				if (error) {
					IF_ADDR_RUNLOCK(ifp);
					goto done;
				}
			}
		}
		IF_ADDR_RUNLOCK(ifp);
	}
done:
	IFNET_RUNLOCK_NOSLEEP();
	return (error);
}

static int
sysctl_rtsock(SYSCTL_HANDLER_ARGS)
{
	int	*name = (int *)arg1;
	u_int	namelen = arg2;
	struct radix_node_head *rnh = NULL; /* silence compiler. */
	int	i, lim, error = EINVAL;
	int	fib = 0;
	u_char	af;
	struct	walkarg w;

	name ++;
	namelen--;
	if (req->newptr)
		return (EPERM);
	if (name[1] == NET_RT_DUMP) {
		if (namelen == 3)
			fib = req->td->td_proc->p_fibnum;
		else if (namelen == 4)
			fib = (name[3] == RT_ALL_FIBS) ?
			    req->td->td_proc->p_fibnum : name[3];
		else
			return ((namelen < 3) ? EISDIR : ENOTDIR);
		if (fib < 0 || fib >= rt_numfibs)
			return (EINVAL);
	} else if (namelen != 3)
		return ((namelen < 3) ? EISDIR : ENOTDIR);
	af = name[0];
	if (af > AF_MAX)
		return (EINVAL);
	bzero(&w, sizeof(w));
	w.w_op = name[1];
	w.w_arg = name[2];
	w.w_req = req;

	error = sysctl_wire_old_buffer(req, 0);
	if (error)
		return (error);
	
	/*
	 * Allocate reply buffer in advance.
	 * All rtsock messages has maximum length of u_short.
	 */
	w.w_tmemsize = 65536;
	w.w_tmem = malloc(w.w_tmemsize, M_TEMP, M_WAITOK);

	switch (w.w_op) {

	case NET_RT_DUMP:
	case NET_RT_FLAGS:
		if (af == 0) {			/* dump all tables */
			i = 1;
			lim = AF_MAX;
		} else				/* dump only one table */
			i = lim = af;

		/*
		 * take care of llinfo entries, the caller must
		 * specify an AF
		 */
		if (w.w_op == NET_RT_FLAGS &&
		    (w.w_arg == 0 || w.w_arg & RTF_LLINFO)) {
			if (af != 0)
				error = lltable_sysctl_dumparp(af, w.w_req);
			else
				error = EINVAL;
			break;
		}
		/*
		 * take care of routing entries
		 */
		for (error = 0; error == 0 && i <= lim; i++) {
			rnh = rt_tables_get_rnh(fib, i);
			if (rnh != NULL) {
				RADIX_NODE_HEAD_RLOCK(rnh); 
			    	error = rnh->rnh_walktree(rnh,
				    sysctl_dumpentry, &w);
				RADIX_NODE_HEAD_RUNLOCK(rnh);
			} else if (af != 0)
				error = EAFNOSUPPORT;
		}
		break;

	case NET_RT_IFLIST:
	case NET_RT_IFLISTL:
		error = sysctl_iflist(af, &w);
		break;

	case NET_RT_IFMALIST:
		error = sysctl_ifmalist(af, &w);
		break;
	}

	free(w.w_tmem, M_TEMP);
	return (error);
}

static SYSCTL_NODE(_net, PF_ROUTE, routetable, CTLFLAG_RD, sysctl_rtsock, "");

/*
 * Definitions of protocols supported in the ROUTE domain.
 */

static struct domain routedomain;		/* or at least forward */

static struct protosw routesw[] = {
{
	.pr_type =		SOCK_RAW,
	.pr_domain =		&routedomain,
	.pr_flags =		PR_ATOMIC|PR_ADDR,
	.pr_output =		route_output,
	.pr_ctlinput =		raw_ctlinput,
	.pr_init =		raw_init,
	.pr_usrreqs =		&route_usrreqs
}
};

static struct domain routedomain = {
	.dom_family =		PF_ROUTE,
	.dom_name =		 "route",
	.dom_protosw =		routesw,
	.dom_protoswNPROTOSW =	&routesw[sizeof(routesw)/sizeof(routesw[0])]
};

VNET_DOMAIN_SET(route);<|MERGE_RESOLUTION|>--- conflicted
+++ resolved
@@ -531,10 +531,6 @@
 	sa_family_t saf = AF_UNSPEC;
 	struct rawcb *rp = NULL;
 	struct walkarg w;
-<<<<<<< HEAD
-	char msgbuf[512];
-=======
->>>>>>> 5e9f15ac
 
 	fibnum = so->so_fibnum;
 
@@ -551,29 +547,12 @@
 
 	/*
 	 * Most of current messages are in range 200-240 bytes,
-<<<<<<< HEAD
-	 * minimize possible failures by using on-stack buffer
-	 * which should fit for most messages.
-	 * However, use stable memory if we need to handle
-	 * something large.
-	 */
-	if (len < sizeof(msgbuf)) {
-		alloc_len = sizeof(msgbuf);
-		rtm = (struct rt_msghdr *)msgbuf;
-	} else {
-		alloc_len = roundup2(len, 1024);
-		rtm = malloc(alloc_len, M_TEMP, M_NOWAIT);
-		if (rtm == NULL)
-			senderr(ENOBUFS);
-	}
-=======
 	 * minimize possible re-allocation on reply using larger size
 	 * buffer aligned on 1k boundaty.
 	 */
 	alloc_len = roundup2(len, 1024);
 	if ((rtm = malloc(alloc_len, M_TEMP, M_NOWAIT)) == NULL)
 		senderr(ENOBUFS);
->>>>>>> 5e9f15ac
 
 	m_copydata(m, 0, len, (caddr_t)rtm);
 	bzero(&info, sizeof(info));
@@ -581,12 +560,7 @@
 
 	if (rtm->rtm_version != RTM_VERSION) {
 		/* Do not touch message since format is unknown */
-<<<<<<< HEAD
-		if ((char *)rtm != msgbuf)
-			free(rtm, M_TEMP);
-=======
 		free(rtm, M_TEMP);
->>>>>>> 5e9f15ac
 		rtm = NULL;
 		senderr(EPROTONOSUPPORT);
 	}
@@ -877,11 +851,7 @@
 	 */
 	if ((so->so_options & SO_USELOOPBACK) == 0) {
 		if (V_route_cb.any_count <= 1) {
-<<<<<<< HEAD
-			if (rtm != NULL && (char *)rtm != msgbuf)
-=======
 			if (rtm != NULL)
->>>>>>> 5e9f15ac
 				free(rtm, M_TEMP);
 			m_freem(m);
 			return (error);
@@ -919,12 +889,7 @@
 		} else if (m->m_pkthdr.len > rtm->rtm_msglen)
 			m_adj(m, rtm->rtm_msglen - m->m_pkthdr.len);
 
-<<<<<<< HEAD
-		if ((char *)rtm != msgbuf)
-			free(rtm, M_TEMP);
-=======
 		free(rtm, M_TEMP);
->>>>>>> 5e9f15ac
 	}
 	if (m != NULL) {
 		M_SETFIB(m, fibnum);
@@ -941,16 +906,6 @@
 		} else
 			rt_dispatch(m, saf);
 	}
-<<<<<<< HEAD
-
-	return (error);
-}
-
-static void
-rt_setmetrics(const struct rt_msghdr *rtm, struct rtentry *rt)
-{
-=======
->>>>>>> 5e9f15ac
 
 	return (error);
 }
