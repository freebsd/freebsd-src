--- conflicted
+++ resolved
@@ -37,13 +37,8 @@
 struct timer_list {
 	struct callout	timer_callout;
 	void		(*function)(unsigned long);
-<<<<<<< HEAD
-        unsigned long	data;
-	int		expires;
-=======
 	unsigned long	data;
 	unsigned long	expires;
->>>>>>> a5e43a09
 };
 
 static inline void
