--- conflicted
+++ resolved
@@ -127,12 +127,6 @@
 
 int rdma_copy_addr(struct rdma_dev_addr *dev_addr, struct net_device *dev,
 	      const unsigned char *dst_dev_addr);
-<<<<<<< HEAD
-int rdma_addr_find_smac_by_sgid(union ib_gid *sgid, u8 *smac, u16 *vlan_id);
-int rdma_addr_find_dmac_by_grh(union ib_gid *sgid, union ib_gid *dgid, u8 *smac,
-			       u16 *vlan_id, int *if_index);
-=======
->>>>>>> f4a0996f
 
 int rdma_addr_size(struct sockaddr *addr);
 
@@ -182,12 +176,7 @@
 				       (struct in6_addr *)gid);
 		break;
 	case AF_INET6:
-<<<<<<< HEAD
-		memcpy(gid->raw, &((struct sockaddr_in6 *)addr)->sin6_addr,
-				   16);
-=======
 		memcpy(gid->raw, &((const struct sockaddr_in6 *)addr)->sin6_addr, 16);
->>>>>>> f4a0996f
 		/* make sure scope ID gets zeroed inside GID */
 		if (IN6_IS_SCOPE_LINKLOCAL((struct in6_addr *)gid->raw) ||
 		    IN6_IS_ADDR_MC_INTFACELOCAL((struct in6_addr *)gid->raw)) {
@@ -202,11 +191,7 @@
 }
 
 /* Important - sockaddr should be a union of sockaddr_in and sockaddr_in6 */
-<<<<<<< HEAD
-static inline int rdma_gid2ip(struct sockaddr *out, union ib_gid *gid)
-=======
 static inline void rdma_gid2ip(struct sockaddr *out, const union ib_gid *gid)
->>>>>>> f4a0996f
 {
 	if (ipv6_addr_v4mapped((const struct in6_addr *)gid)) {
 		struct sockaddr_in *out_in = (struct sockaddr_in *)out;
@@ -223,12 +208,6 @@
 	}
 }
 
-<<<<<<< HEAD
-/* This func is called only in loopback ip address (127.0.0.1)
- * case in which sgid is not relevant
- */
-=======
->>>>>>> f4a0996f
 static inline void iboe_addr_get_sgid(struct rdma_dev_addr *dev_addr,
 				      union ib_gid *gid)
 {
