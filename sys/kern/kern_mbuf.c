--- conflicted
+++ resolved
@@ -647,24 +647,8 @@
 	int error;
 #endif
 	m->m_data = m->m_pktdat;
-<<<<<<< HEAD
-	m->m_pkthdr.rcvif = NULL;
-	SLIST_INIT(&m->m_pkthdr.tags);
-	m->m_pkthdr.len = 0;
-	m->m_pkthdr.flowid = 0;
-	m->m_pkthdr.csum_flags = 0;
-	m->m_pkthdr.fibnum = 0;
-	m->m_pkthdr.rsstype = 0;
-	m->m_pkthdr.l2hlen = 0;
-	m->m_pkthdr.l3hlen = 0;
-	m->m_pkthdr.l4hlen = 0;
-	m->m_pkthdr.l5hlen = 0;
-	m->m_pkthdr.PH_per.sixtyfour[0] = 0;
-	m->m_pkthdr.PH_loc.sixtyfour[0] = 0;
+	bzero(&m->m_pkthdr, sizeof(m->m_pkthdr));
 	m->m_pkthdr.cosqos = 0xff; /*drbr_maxq-1;*/
-=======
-	bzero(&m->m_pkthdr, sizeof(m->m_pkthdr));
->>>>>>> 02e632b7
 #ifdef MAC
 	/* If the label init fails, fail the alloc */
 	error = mac_mbuf_init(m, how);
