--- conflicted
+++ resolved
@@ -1789,11 +1789,7 @@
 	if (bd->bd_lim == 0)
 		return (0);
 	flushed = 0;
-<<<<<<< HEAD
-	for (i = 0; i < mp_ncpus; i++) {
-=======
 	for (i = 0; i <= mp_maxid; i++) {
->>>>>>> e35a88be
 		bq = &bd->bd_subq[i];
 		if (bq->bq_len == 0)
 			continue;
