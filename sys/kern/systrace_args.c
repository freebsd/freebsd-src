--- conflicted
+++ resolved
@@ -3444,155 +3444,6 @@
 		*n_args = 4;
 		break;
 	}
-<<<<<<< HEAD
-	/* osdb_exec */
-	case 588: {
-		struct osdb_exec_args *p = params;
-		uarg[a++] = (intptr_t)p->query; /* const char * */
-		iarg[a++] = p->querylen; /* int */
-		uarg[a++] = (intptr_t)p->data; /* char * */
-		uarg[a++] = (intptr_t)p->headers; /* char * */
-		iarg[a++] = p->reslen; /* int */
-		*n_args = 5;
-		break;
-	}
-	/* osdb_prepare_v2 */
-	case 589: {
-		struct osdb_prepare_v2_args *p = params;
-		uarg[a++] = (intptr_t)p->zSql; /* const char * */
-		iarg[a++] = p->nBytes; /* int */
-		uarg[a++] = (intptr_t)p->ppStmt; /* void** */
-		uarg[a++] = (intptr_t)p->pzTail; /* void** */
-		*n_args = 4;
-		break;
-	}
-	/* osdb_step */
-	case 590: {
-		struct osdb_step_args *p = params;
-		uarg[a++] = (intptr_t)p->sqlite3_stmt; /* void* */
-		uarg[a++] = (intptr_t)p->status; /* int * */
-		*n_args = 2;
-		break;
-	}
-	/* osdb_finalize */
-	case 591: {
-		struct osdb_finalize_args *p = params;
-		uarg[a++] = (intptr_t)p->sqlite3_stmt; /* void* */
-		*n_args = 1;
-		break;
-	}
-	/* osdb_column_blob */
-	case 592: {
-		struct osdb_column_blob_args *p = params;
-		uarg[a++] = (intptr_t)p->sqlite3_stmt; /* void* */
-		iarg[a++] = p->iCol; /* int */
-		uarg[a++] = (intptr_t)p->data; /* char * */
-		iarg[a++] = p->len; /* int */
-		*n_args = 4;
-		break;
-	}
-	/* osdb_column_double */
-	case 593: {
-		struct osdb_column_double_args *p = params;
-		uarg[a++] = (intptr_t)p->sqlite3_stmt; /* void* */
-		iarg[a++] = p->iCol; /* int */
-		uarg[a++] = (intptr_t)p->result; /* double * */
-		*n_args = 3;
-		break;
-	}
-	/* osdb_column_int */
-	case 594: {
-		struct osdb_column_int_args *p = params;
-		uarg[a++] = (intptr_t)p->sqlite3_stmt; /* void* */
-		iarg[a++] = p->iCol; /* int */
-		uarg[a++] = (intptr_t)p->result; /* int * */
-		*n_args = 3;
-		break;
-	}
-	/* osdb_column_int64 */
-	case 595: {
-		struct osdb_column_int64_args *p = params;
-		uarg[a++] = (intptr_t)p->sqlite3_stmt; /* void* */
-		iarg[a++] = p->iCol; /* int */
-		uarg[a++] = (intptr_t)p->result; /* long * */
-		*n_args = 3;
-		break;
-	}
-	/* osdb_column_text */
-	case 596: {
-		struct osdb_column_text_args *p = params;
-		uarg[a++] = (intptr_t)p->sqlite3_stmt; /* void* */
-		iarg[a++] = p->iCol; /* int */
-		uarg[a++] = (intptr_t)p->data; /* char * */
-		iarg[a++] = p->len; /* int */
-		*n_args = 4;
-		break;
-	}
-	/* osdb_column_text16 */
-	case 597: {
-		struct osdb_column_text16_args *p = params;
-		uarg[a++] = (intptr_t)p->sqlite3_stmt; /* void* */
-		iarg[a++] = p->iCol; /* int */
-		uarg[a++] = (intptr_t)p->data; /* char * */
-		iarg[a++] = p->len; /* int */
-		*n_args = 4;
-		break;
-	}
-	/* osdb_column_value */
-	case 598: {
-		struct osdb_column_value_args *p = params;
-		uarg[a++] = (intptr_t)p->sqlite3_stmt; /* void* */
-		iarg[a++] = p->iCol; /* int */
-		uarg[a++] = (intptr_t)p->data; /* char * */
-		uarg[a++] = (intptr_t)p->reslen; /* int * */
-		*n_args = 4;
-		break;
-	}
-	/* osdb_column_bytes */
-	case 599: {
-		struct osdb_column_bytes_args *p = params;
-		uarg[a++] = (intptr_t)p->sqlite3_stmt; /* void* */
-		iarg[a++] = p->iCol; /* int */
-		uarg[a++] = (intptr_t)p->size; /* int * */
-		*n_args = 3;
-		break;
-	}
-	/* osdb_column_bytes16 */
-	case 600: {
-		struct osdb_column_bytes16_args *p = params;
-		uarg[a++] = (intptr_t)p->sqlite3_stmt; /* void* */
-		iarg[a++] = p->iCol; /* int */
-		uarg[a++] = (intptr_t)p->size; /* int * */
-		*n_args = 3;
-		break;
-	}
-	/* osdb_column_type */
-	case 601: {
-		struct osdb_column_type_args *p = params;
-		uarg[a++] = (intptr_t)p->sqlite3_stmt; /* void* */
-		iarg[a++] = p->iCol; /* int */
-		uarg[a++] = (intptr_t)p->datatype; /* int * */
-		*n_args = 3;
-		break;
-	}
-	/* osdb_column_count */
-	case 602: {
-		struct osdb_column_count_args *p = params;
-		uarg[a++] = (intptr_t)p->sqlite3_stmt; /* void* */
-		uarg[a++] = (intptr_t)p->count; /* int * */
-		*n_args = 2;
-		break;
-	}
-	/* osdb_column_name */
-	case 603: {
-		struct osdb_column_name_args *p = params;
-		uarg[a++] = (intptr_t)p->sqlite3_stmt; /* void* */
-		iarg[a++] = p->N; /* int */
-		uarg[a++] = (intptr_t)p->name; /* void * */
-		*n_args = 3;
-		break;
-	}
-=======
 	/* kcmp */
 	case 588: {
 		struct kcmp_args *p = params;
@@ -3604,7 +3455,153 @@
 		*n_args = 5;
 		break;
 	}
->>>>>>> 0f409d26
+	/* osdb_exec */
+	case 589: {
+		struct osdb_exec_args *p = params;
+		uarg[a++] = (intptr_t)p->query; /* const char * */
+		iarg[a++] = p->querylen; /* int */
+		uarg[a++] = (intptr_t)p->data; /* char * */
+		uarg[a++] = (intptr_t)p->headers; /* char * */
+		iarg[a++] = p->reslen; /* int */
+		*n_args = 5;
+		break;
+	}
+	/* osdb_prepare_v2 */
+	case 590: {
+		struct osdb_prepare_v2_args *p = params;
+		uarg[a++] = (intptr_t)p->zSql; /* const char * */
+		iarg[a++] = p->nBytes; /* int */
+		uarg[a++] = (intptr_t)p->ppStmt; /* void** */
+		uarg[a++] = (intptr_t)p->pzTail; /* void** */
+		*n_args = 4;
+		break;
+	}
+	/* osdb_step */
+	case 591: {
+		struct osdb_step_args *p = params;
+		uarg[a++] = (intptr_t)p->sqlite3_stmt; /* void* */
+		uarg[a++] = (intptr_t)p->status; /* int * */
+		*n_args = 2;
+		break;
+	}
+	/* osdb_finalize */
+	case 592: {
+		struct osdb_finalize_args *p = params;
+		uarg[a++] = (intptr_t)p->sqlite3_stmt; /* void* */
+		*n_args = 1;
+		break;
+	}
+	/* osdb_column_blob */
+	case 593: {
+		struct osdb_column_blob_args *p = params;
+		uarg[a++] = (intptr_t)p->sqlite3_stmt; /* void* */
+		iarg[a++] = p->iCol; /* int */
+		uarg[a++] = (intptr_t)p->data; /* char * */
+		iarg[a++] = p->len; /* int */
+		*n_args = 4;
+		break;
+	}
+	/* osdb_column_double */
+	case 594: {
+		struct osdb_column_double_args *p = params;
+		uarg[a++] = (intptr_t)p->sqlite3_stmt; /* void* */
+		iarg[a++] = p->iCol; /* int */
+		uarg[a++] = (intptr_t)p->result; /* double * */
+		*n_args = 3;
+		break;
+	}
+	/* osdb_column_int */
+	case 595: {
+		struct osdb_column_int_args *p = params;
+		uarg[a++] = (intptr_t)p->sqlite3_stmt; /* void* */
+		iarg[a++] = p->iCol; /* int */
+		uarg[a++] = (intptr_t)p->result; /* int * */
+		*n_args = 3;
+		break;
+	}
+	/* osdb_column_int64 */
+	case 596: {
+		struct osdb_column_int64_args *p = params;
+		uarg[a++] = (intptr_t)p->sqlite3_stmt; /* void* */
+		iarg[a++] = p->iCol; /* int */
+		uarg[a++] = (intptr_t)p->result; /* long * */
+		*n_args = 3;
+		break;
+	}
+	/* osdb_column_text */
+	case 597: {
+		struct osdb_column_text_args *p = params;
+		uarg[a++] = (intptr_t)p->sqlite3_stmt; /* void* */
+		iarg[a++] = p->iCol; /* int */
+		uarg[a++] = (intptr_t)p->data; /* char * */
+		iarg[a++] = p->len; /* int */
+		*n_args = 4;
+		break;
+	}
+	/* osdb_column_text16 */
+	case 598: {
+		struct osdb_column_text16_args *p = params;
+		uarg[a++] = (intptr_t)p->sqlite3_stmt; /* void* */
+		iarg[a++] = p->iCol; /* int */
+		uarg[a++] = (intptr_t)p->data; /* char * */
+		iarg[a++] = p->len; /* int */
+		*n_args = 4;
+		break;
+	}
+	/* osdb_column_value */
+	case 599: {
+		struct osdb_column_value_args *p = params;
+		uarg[a++] = (intptr_t)p->sqlite3_stmt; /* void* */
+		iarg[a++] = p->iCol; /* int */
+		uarg[a++] = (intptr_t)p->data; /* char * */
+		uarg[a++] = (intptr_t)p->reslen; /* int * */
+		*n_args = 4;
+		break;
+	}
+	/* osdb_column_bytes */
+	case 600: {
+		struct osdb_column_bytes_args *p = params;
+		uarg[a++] = (intptr_t)p->sqlite3_stmt; /* void* */
+		iarg[a++] = p->iCol; /* int */
+		uarg[a++] = (intptr_t)p->size; /* int * */
+		*n_args = 3;
+		break;
+	}
+	/* osdb_column_bytes16 */
+	case 601: {
+		struct osdb_column_bytes16_args *p = params;
+		uarg[a++] = (intptr_t)p->sqlite3_stmt; /* void* */
+		iarg[a++] = p->iCol; /* int */
+		uarg[a++] = (intptr_t)p->size; /* int * */
+		*n_args = 3;
+		break;
+	}
+	/* osdb_column_type */
+	case 602: {
+		struct osdb_column_type_args *p = params;
+		uarg[a++] = (intptr_t)p->sqlite3_stmt; /* void* */
+		iarg[a++] = p->iCol; /* int */
+		uarg[a++] = (intptr_t)p->datatype; /* int * */
+		*n_args = 3;
+		break;
+	}
+	/* osdb_column_count */
+	case 603: {
+		struct osdb_column_count_args *p = params;
+		uarg[a++] = (intptr_t)p->sqlite3_stmt; /* void* */
+		uarg[a++] = (intptr_t)p->count; /* int * */
+		*n_args = 2;
+		break;
+	}
+	/* osdb_column_name */
+	case 604: {
+		struct osdb_column_name_args *p = params;
+		uarg[a++] = (intptr_t)p->sqlite3_stmt; /* void* */
+		iarg[a++] = p->N; /* int */
+		uarg[a++] = (intptr_t)p->name; /* void * */
+		*n_args = 3;
+		break;
+	}
 	default:
 		*n_args = 0;
 		break;
@@ -9373,9 +9370,30 @@
 			break;
 		};
 		break;
-<<<<<<< HEAD
+	/* kcmp */
+	case 588:
+		switch (ndx) {
+		case 0:
+			p = "pid_t";
+			break;
+		case 1:
+			p = "pid_t";
+			break;
+		case 2:
+			p = "int";
+			break;
+		case 3:
+			p = "uintptr_t";
+			break;
+		case 4:
+			p = "uintptr_t";
+			break;
+		default:
+			break;
+		};
+		break;
 	/* osdb_exec */
-	case 588:
+	case 589:
 		switch (ndx) {
 		case 0:
 			p = "userland const char *";
@@ -9397,7 +9415,7 @@
 		};
 		break;
 	/* osdb_prepare_v2 */
-	case 589:
+	case 590:
 		switch (ndx) {
 		case 0:
 			p = "userland const char *";
@@ -9416,7 +9434,7 @@
 		};
 		break;
 	/* osdb_step */
-	case 590:
+	case 591:
 		switch (ndx) {
 		case 0:
 			p = "userland void*";
@@ -9429,7 +9447,7 @@
 		};
 		break;
 	/* osdb_finalize */
-	case 591:
+	case 592:
 		switch (ndx) {
 		case 0:
 			p = "userland void*";
@@ -9439,7 +9457,7 @@
 		};
 		break;
 	/* osdb_column_blob */
-	case 592:
+	case 593:
 		switch (ndx) {
 		case 0:
 			p = "userland void*";
@@ -9458,7 +9476,7 @@
 		};
 		break;
 	/* osdb_column_double */
-	case 593:
+	case 594:
 		switch (ndx) {
 		case 0:
 			p = "userland void*";
@@ -9474,7 +9492,7 @@
 		};
 		break;
 	/* osdb_column_int */
-	case 594:
+	case 595:
 		switch (ndx) {
 		case 0:
 			p = "userland void*";
@@ -9490,7 +9508,7 @@
 		};
 		break;
 	/* osdb_column_int64 */
-	case 595:
+	case 596:
 		switch (ndx) {
 		case 0:
 			p = "userland void*";
@@ -9506,7 +9524,7 @@
 		};
 		break;
 	/* osdb_column_text */
-	case 596:
+	case 597:
 		switch (ndx) {
 		case 0:
 			p = "userland void*";
@@ -9525,7 +9543,7 @@
 		};
 		break;
 	/* osdb_column_text16 */
-	case 597:
+	case 598:
 		switch (ndx) {
 		case 0:
 			p = "userland void*";
@@ -9544,7 +9562,7 @@
 		};
 		break;
 	/* osdb_column_value */
-	case 598:
+	case 599:
 		switch (ndx) {
 		case 0:
 			p = "userland void*";
@@ -9563,7 +9581,7 @@
 		};
 		break;
 	/* osdb_column_bytes */
-	case 599:
+	case 600:
 		switch (ndx) {
 		case 0:
 			p = "userland void*";
@@ -9579,7 +9597,7 @@
 		};
 		break;
 	/* osdb_column_bytes16 */
-	case 600:
+	case 601:
 		switch (ndx) {
 		case 0:
 			p = "userland void*";
@@ -9595,7 +9613,7 @@
 		};
 		break;
 	/* osdb_column_type */
-	case 601:
+	case 602:
 		switch (ndx) {
 		case 0:
 			p = "userland void*";
@@ -9611,7 +9629,7 @@
 		};
 		break;
 	/* osdb_column_count */
-	case 602:
+	case 603:
 		switch (ndx) {
 		case 0:
 			p = "userland void*";
@@ -9624,7 +9642,7 @@
 		};
 		break;
 	/* osdb_column_name */
-	case 603:
+	case 604:
 		switch (ndx) {
 		case 0:
 			p = "userland void*";
@@ -9634,25 +9652,6 @@
 			break;
 		case 2:
 			p = "userland void *";
-=======
-	/* kcmp */
-	case 588:
-		switch (ndx) {
-		case 0:
-			p = "pid_t";
-			break;
-		case 1:
-			p = "pid_t";
-			break;
-		case 2:
-			p = "int";
-			break;
-		case 3:
-			p = "uintptr_t";
-			break;
-		case 4:
-			p = "uintptr_t";
->>>>>>> 0f409d26
 			break;
 		default:
 			break;
@@ -11626,93 +11625,91 @@
 		if (ndx == 0 || ndx == 1)
 			p = "int";
 		break;
-<<<<<<< HEAD
+	/* kcmp */
+	case 588:
+		if (ndx == 0 || ndx == 1)
+			p = "int";
+		break;
 	/* osdb_exec */
-=======
-	/* kcmp */
->>>>>>> 0f409d26
-	case 588:
-		if (ndx == 0 || ndx == 1)
-			p = "int";
-		break;
-<<<<<<< HEAD
+	case 589:
+		if (ndx == 0 || ndx == 1)
+			p = "int";
+		break;
 	/* osdb_prepare_v2 */
-	case 589:
+	case 590:
 		if (ndx == 0 || ndx == 1)
 			p = "int";
 		break;
 	/* osdb_step */
-	case 590:
+	case 591:
 		if (ndx == 0 || ndx == 1)
 			p = "int";
 		break;
 	/* osdb_finalize */
-	case 591:
+	case 592:
 		if (ndx == 0 || ndx == 1)
 			p = "int";
 		break;
 	/* osdb_column_blob */
-	case 592:
+	case 593:
 		if (ndx == 0 || ndx == 1)
 			p = "int";
 		break;
 	/* osdb_column_double */
-	case 593:
+	case 594:
 		if (ndx == 0 || ndx == 1)
 			p = "int";
 		break;
 	/* osdb_column_int */
-	case 594:
+	case 595:
 		if (ndx == 0 || ndx == 1)
 			p = "int";
 		break;
 	/* osdb_column_int64 */
-	case 595:
+	case 596:
 		if (ndx == 0 || ndx == 1)
 			p = "int";
 		break;
 	/* osdb_column_text */
-	case 596:
+	case 597:
 		if (ndx == 0 || ndx == 1)
 			p = "int";
 		break;
 	/* osdb_column_text16 */
-	case 597:
+	case 598:
 		if (ndx == 0 || ndx == 1)
 			p = "int";
 		break;
 	/* osdb_column_value */
-	case 598:
+	case 599:
 		if (ndx == 0 || ndx == 1)
 			p = "int";
 		break;
 	/* osdb_column_bytes */
-	case 599:
+	case 600:
 		if (ndx == 0 || ndx == 1)
 			p = "int";
 		break;
 	/* osdb_column_bytes16 */
-	case 600:
+	case 601:
 		if (ndx == 0 || ndx == 1)
 			p = "int";
 		break;
 	/* osdb_column_type */
-	case 601:
+	case 602:
 		if (ndx == 0 || ndx == 1)
 			p = "int";
 		break;
 	/* osdb_column_count */
-	case 602:
+	case 603:
 		if (ndx == 0 || ndx == 1)
 			p = "int";
 		break;
 	/* osdb_column_name */
-	case 603:
-		if (ndx == 0 || ndx == 1)
-			p = "int";
-		break;
-=======
->>>>>>> 0f409d26
+	case 604:
+		if (ndx == 0 || ndx == 1)
+			p = "int";
+		break;
 	default:
 		break;
 	};
