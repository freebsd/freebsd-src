; System call name/number master file.
; Processed to created init_sysent.c, syscalls.c and syscall.h.

; New FreeBSD system calls should be added to the bottom of this file.

; Columns: number audit type name alt{name,tag,rtyp}/comments
;	number	system call number, must be in order
;	audit	the audit event associated with the system call
;		A value of AUE_NULL means no auditing, but it also means that
;		there is no audit event for the call at this time. For the
;		case where the event exists, but we don't want auditing, the
;		event should be #defined to AUE_NULL in audit_kevents.h.
;	type	one of STD, OBSOL, RESERVED, UNIMPL, SYSMUX, COMPAT*,
;		NODEF, NOARGS, NOPROTO, NOSTD
;		The COMPAT* options may be combined with one or more NO*
;		options separated by '|' with no spaces (e.g. COMPAT|NOARGS)
;		The CAPENABLED option may be ORed into a type.
;	name	pseudo-prototype of syscall routine
;		If one of the following alts is different, then all appear:
;	altname	name of system call if different
;	alttag	name of args struct tag if different from [o]`name'"_args"
;	altrtyp	return type if not int (bogus - syscalls always return int)
;		for UNIMPL/OBSOL, name continues with comments

; types:
;	STD	always included
;	COMPAT	included on COMPAT #ifdef
;	COMPAT4	included on COMPAT_FREEBSD4 #ifdef (FreeBSD 4 compat)
;	COMPAT6	included on COMPAT_FREEBSD6 #ifdef (FreeBSD 6 compat)
;	COMPAT7	included on COMPAT_FREEBSD7 #ifdef (FreeBSD 7 compat)
;	COMPAT10 included on COMPAT_FREEBSD10 #ifdef (FreeBSD 10 compat)
;	COMPAT11 included on COMPAT_FREEBSD11 #ifdef (FreeBSD 11 compat)
;	COMPAT12 included on COMPAT_FREEBSD12 #ifdef (FreeBSD 12 compat)
;	COMPAT13 included on COMPAT_FREEBSD13 #ifdef (FreeBSD 13 compat)
;	COMPAT14 included on COMPAT_FREEBSD14 #ifdef (FreeBSD 14 compat)
;	OBSOL	obsolete, not included in system, only specifies name
;	RESERVED reserved for local or vendor use (not for FreeBSD)
;	UNIMPL	not implemented, placeholder only
;	NOSTD	implemented but as a lkm that can be statically
;		compiled in; sysent entry will be filled with lkmressys
;		so the SYSCALL_MODULE macro works
;	NOARGS	same as STD except do not create structure in sys/sysproto.h
;	NODEF	same as STD except only have the entry in the syscall table
;		added.  Meaning - do not create structure or function
;		prototype in sys/sysproto.h
;	NOPROTO	same as STD except do not create structure or
;		function prototype in sys/sysproto.h.  Does add a
;		definition to syscall.h besides adding a sysent.
;	NOTSTATIC syscall is loadable
;	SYSMUX	syscall multiplexer.  No prototype, argument struct, or
;		handler is declared or used.  Handled in MD syscall code.
;	CAPENABLED syscall is allowed in capability mode
;
; To support programmatic generation of both the default ABI and 32-bit compat
; (freebsd32) we impose a number of restrictions on the types of system calls.
; For integer types:
;  - Bare int and long are allowed (long is a sign of a bad interface).
;  - Use u_int and u_long rather than "unsigned (int|long)".
;  - size_t is allowed.
;  - typedefs are allowed, but new signed types that vary between 32- and
;    64-bit ABIs must be added to makesyscalls.lua so it knows they require
;    handling.
;  - Always-64-bit types other than dev_t, id_t, and off_t must be added to
;    makesyscalls.lua.
; For pointers:
;  - Prefer structs to typedefs so an ABI-specific suffix (e.g., "32") can
;    be prepended (e.g., ucontext_t -> struct ucontext -> struct ucontext32).
;  - Pointers to objects (structs, unions, etc) containing any long, pointer,
;    or time_t arguments need _Contains_ annotations.  Such objects should be
;    padded such that all 64-bit types are 64-bit aligned.

; annotations:
;	SAL 2.0 annotations are used to specify how system calls treat
;	arguments that are passed using pointers. There are three basic
;	annotations.
;
;	_In_    Object pointed to will be read and not modified.
;	_Out_   Object pointed to will be written and not read.
;	_Inout_ Object pointed to will be written and read.
;
;	These annotations are used alone when the pointer refers to a single
;	object i.e. scalar types, structs, and pointers, and not NULL. Adding
;	the _opt_ suffix, e.g. _In_opt_, implies that the pointer may also
;	refer to NULL.
;
;	For pointers to arrays, additional suffixes are added:
;
;	_In_z_, _Out_z_, _Inout_z_:
;	    for a NUL terminated array e.g. a string.
;	_In_reads_z_(n),_Out_writes_z_(n), _Inout_updates_z_(n):
;	    for a NUL terminated array e.g. a string, of known length n bytes.
;	_In_reads_(n),_Out_writes_(n),_Inout_updates_(n):
;	    for an array of n elements.
;	_In_reads_bytes_(n), _Out_writes_bytes_(n), _Inout_updates_bytes(n):
;	    for a buffer of n-bytes.
;
;	In addition to SAL annotations, pointers are annotated to indicate
;	that they point to types that change between ABIs.  That means that
;	they contain long, pointer, or time_t types.  This is indicated with
;	a _Contains_ annotation followed immediately by one or more of:
;
;	long_	Object contains a direct (or typedef'd) long value and varies
;		between 32- and 64-bit ABIs.  This includes size_t.
;	ptr_	Object contains pointers (or intptr_t) and varies between
;		32- and 64-bit ABIs.
;	timet_	Object contains a time_t and varies between i386 and other
;		ABIs.

; #include's, #defines's, etc. may be included, and are copied to the output
; files. However, #ifdef, etc will be copied, but any lines that don't start
; with # will not. Caveat Emptor.

#include <sys/param.h>
#include <sys/sysent.h>
#include <sys/sysproto.h>
%%ABI_HEADERS%%

0	AUE_NULL	SYSMUX {
		int syscall(
		    int number,
		    ...
		);
	}
1	AUE_EXIT	STD|CAPENABLED {
		void exit(
		    int rval
		);
	}
2	AUE_FORK	STD|CAPENABLED {
		int fork(void);
	}
3	AUE_READ	STD|CAPENABLED {
		ssize_t read(
		    int fd,
		    _Out_writes_bytes_(nbyte) void *buf,
		    size_t nbyte
		);
	}
4	AUE_WRITE	STD|CAPENABLED {
		ssize_t write(
		    int fd,
		    _In_reads_bytes_(nbyte) const void *buf,
		    size_t nbyte
		);
	}
5	AUE_OPEN_RWTC	STD {
		int open(
		    _In_z_ const char *path,
		    int flags,
		    mode_t mode
		);
	}
; XXX should be		{ int open(const char *path, int flags, ...); }
; but we're not ready for varargs.
6	AUE_CLOSE	STD|CAPENABLED {
		int close(
		    int fd
		);
	}
7	AUE_WAIT4	STD {
		int wait4(
		    int pid,
		    _Out_opt_ int *status,
		    int options,
		    _Out_opt_ _Contains_long_timet_ struct rusage *rusage
		);
	}
8	AUE_CREAT	COMPAT {
		int creat(
		    _In_z_ const char *path,
		    int mode
		);
	}
9	AUE_LINK	STD {
		int link(
		    _In_z_ const char *path,
		    _In_z_ const char *link
		);
	}
10	AUE_UNLINK	STD {
		int unlink(
		    _In_z_ const char *path
		);
	}
11	AUE_NULL	OBSOL	execv
12	AUE_CHDIR	STD {
		int chdir(
		    _In_z_ const char *path
		);
	}
13	AUE_FCHDIR	STD {
		int fchdir(
		    int fd
		);
	}
14	AUE_MKNOD	COMPAT11 {
		int mknod(
		    _In_z_ const char *path,
		    int mode,
		    uint32_t dev
		);
	}
15	AUE_CHMOD	STD {
		int chmod(
		    _In_z_ const char *path,
		    mode_t mode
		);
	}
16	AUE_CHOWN	STD {
		int chown(
		    _In_z_ const char *path,
		    int uid,
		    int gid
		);
	}
17	AUE_NULL	STD|CAPENABLED {
		void *break(
		    _In_ char *nsize
		);
	}
18	AUE_GETFSSTAT	COMPAT4 {
		int getfsstat(
		    _Out_writes_bytes_opt_(bufsize) _Contains_long_ struct ostatfs *buf,
		    long bufsize,
		    int mode
		);
	}
19	AUE_LSEEK	COMPAT|CAPENABLED {
		long lseek(
		    int fd,
		    long offset,
		    int whence
		);
	}
20	AUE_GETPID	STD|CAPENABLED {
		pid_t getpid(void);
	}
21	AUE_MOUNT	STD {
		int mount(
		    _In_z_ const char *type,
		    _In_z_ const char *path,
		    int flags,
		    _In_opt_ void *data
		);
	}
22	AUE_UMOUNT	STD {
		int unmount(
		    _In_z_ const char *path,
		    int flags
		);
	}
23	AUE_SETUID	STD|CAPENABLED {
		int setuid(
		    uid_t uid
		);
	}
24	AUE_GETUID	STD|CAPENABLED {
		uid_t getuid(void);
	}
25	AUE_GETEUID	STD|CAPENABLED {
		uid_t geteuid(void);
	}
26	AUE_PTRACE	STD {
		int ptrace(
		    int req,
		    pid_t pid,
		    _Inout_opt_ _Contains_long_ptr_ caddr_t addr,
		    int data
		);
	}
27	AUE_RECVMSG	STD|CAPENABLED {
		ssize_t recvmsg(
		    int s,
		    _Inout_ _Contains_ptr_ struct msghdr *msg,
		    int flags
		);
	}
28	AUE_SENDMSG	STD|CAPENABLED {
		ssize_t sendmsg(
		    int s,
		    _In_ _Contains_ptr_ const struct msghdr *msg,
		    int flags
		);
	}
29	AUE_RECVFROM	STD|CAPENABLED {
		ssize_t recvfrom(
		    int s,
		    _Out_writes_bytes_(len) void *buf,
		    size_t len,
		    int flags,
		    _Out_writes_bytes_opt_(*fromlenaddr) struct sockaddr *from,
		    _Inout_opt_ __socklen_t *fromlenaddr
		);
	}
30	AUE_ACCEPT	STD|CAPENABLED {
		int accept(
		    int s,
		    _Out_writes_bytes_opt_(*anamelen) struct sockaddr *name,
		    _Inout_opt_ __socklen_t *anamelen
		);
	}
31	AUE_GETPEERNAME	STD|CAPENABLED {
		int getpeername(
		    int fdes,
		    _Out_writes_bytes_(*alen) struct sockaddr *asa,
		    _Inout_opt_ __socklen_t *alen
		);
	}
32	AUE_GETSOCKNAME	STD|CAPENABLED {
		int getsockname(
		    int fdes,
		    _Out_writes_bytes_(*alen) struct sockaddr *asa,
		    _Inout_ __socklen_t *alen
		);
	}
33	AUE_ACCESS	STD {
		int access(
		    _In_z_ const char *path,
		    int amode
		);
	}
34	AUE_CHFLAGS	STD {
		int chflags(
		    _In_z_ const char *path,
		    u_long flags
		);
	}
35	AUE_FCHFLAGS	STD|CAPENABLED {
		int fchflags(
		    int fd,
		    u_long flags
		);
	}
36	AUE_SYNC	STD|CAPENABLED {
		int sync(void);
	}
37	AUE_KILL	STD|CAPENABLED {
		int kill(
		    int pid,
		    int signum
		);
	}
38	AUE_STAT	COMPAT {
		int stat(
		    _In_z_ const char *path,
		    _Out_ _Contains_timet_ struct ostat *ub
		);
	}
39	AUE_GETPPID	STD|CAPENABLED {
		pid_t getppid(void);
	}
40	AUE_LSTAT	COMPAT {
		int lstat(
		    _In_z_ const char *path,
		    _Out_ _Contains_timet_ struct ostat *ub
		);
	}
41	AUE_DUP		STD|CAPENABLED {
		int dup(
		    u_int fd
		);
	}
42	AUE_PIPE	COMPAT10|CAPENABLED {
		int pipe(void);
	}
43	AUE_GETEGID	STD|CAPENABLED {
		gid_t getegid(void);
	}
44	AUE_PROFILE	STD|CAPENABLED {
		int profil(
		    _Out_writes_bytes_(size) char *samples,
		    size_t size,
		    size_t offset,
		    u_int scale
		);
	}
45	AUE_KTRACE	STD {
		int ktrace(
		    _In_z_ const char *fname,
		    int ops,
		    int facs,
		    int pid
		);
	}
46	AUE_SIGACTION	COMPAT|CAPENABLED {
		int sigaction(
		    int signum,
		    _In_opt_ _Contains_ptr_ struct osigaction *nsa,
		    _Out_opt_ _Contains_ptr_ struct osigaction *osa
		);
	}
47	AUE_GETGID	STD|CAPENABLED {
		gid_t getgid(void);
	}
48	AUE_SIGPROCMASK	COMPAT|CAPENABLED {
		int sigprocmask(
		    int how,
		    osigset_t mask
		);
	}
; XXX note nonstandard (bogus) calling convention - the libc stub passes
; us the mask, not a pointer to it, and we return the old mask as the
; (int) return value.
49	AUE_GETLOGIN	STD|CAPENABLED {
		int getlogin(
		    _Out_writes_z_(namelen) char *namebuf,
		    u_int namelen
		);
	}
50	AUE_SETLOGIN	STD {
		int setlogin(
		    _In_z_ const char *namebuf
		);
	}
51	AUE_ACCT	STD {
		int acct(
		    _In_z_ const char *path
		);
	}
52	AUE_SIGPENDING	COMPAT|CAPENABLED {
		int sigpending(void);
	}
53	AUE_SIGALTSTACK	STD|CAPENABLED {
		int sigaltstack(
		    _In_opt_ _Contains_long_ptr_ const struct sigaltstack *ss,
		    _Out_opt_ _Contains_long_ptr_ struct sigaltstack *oss
		);
	}
54	AUE_IOCTL	STD|CAPENABLED {
		int ioctl(
		    int fd,
		    u_long com,
		    _Inout_opt_ _Contains_long_ptr_ char *data
		);
	}
55	AUE_REBOOT	STD {
		int reboot(
		    int opt
		);
	}
56	AUE_REVOKE	STD {
		int revoke(
		    _In_z_ const char *path
		);
	}
57	AUE_SYMLINK	STD {
		int symlink(
		    _In_z_ const char *path,
		    _In_z_ const char *link
		);
	}
58	AUE_READLINK	STD {
		ssize_t readlink(
		    _In_z_ const char *path,
		    _Out_writes_z_(count) char *buf,
		    size_t count
		);
	}
59	AUE_EXECVE	STD {
		int execve(
		    _In_z_ const char *fname,
		    _In_z_ char **argv,
		    _In_z_ char **envv
		);
	}
60	AUE_UMASK	STD|CAPENABLED {
		mode_t umask(
		    mode_t newmask
		);
	}
61	AUE_CHROOT	STD {
		int chroot(
		    _In_z_ const char *path
		);
	}
62	AUE_FSTAT	COMPAT|CAPENABLED {
		int fstat(
		    int fd,
		    _Out_ _Contains_timet_ struct ostat *sb
		);
	}
63	AUE_NULL	COMPAT {
		int getkerninfo(
		    int op,
		    _Out_writes_bytes_opt(*size) char *where,
		    _Inout_opt_ size_t *size,
		    int arg
		);
	}
64	AUE_NULL	COMPAT|CAPENABLED {
		int getpagesize(void);
	}
65	AUE_MSYNC	STD|CAPENABLED {
		int msync(
		    _In_ void *addr,
		    size_t len,
		    int flags
		);
	}
66	AUE_VFORK	STD {
		int vfork(void);
	}
67	AUE_NULL	OBSOL	vread
68	AUE_NULL	OBSOL	vwrite
69	AUE_NULL	OBSOL	sbrk
70	AUE_NULL	OBSOL	sstk
71	AUE_MMAP	COMPAT|CAPENABLED {
		void *mmap(
		    _In_ void *addr,
		    int len,
		    int prot,
		    int flags,
		    int fd,
		    long pos
		);
	}
72	AUE_O_VADVISE	COMPAT11 {
		int vadvise(
		    int anom
		);
	}
73	AUE_MUNMAP	STD|CAPENABLED {
		int munmap(
		    _In_ void *addr,
		    size_t len
		);
	}
74	AUE_MPROTECT	STD|CAPENABLED {
		int mprotect(
		    _In_ void *addr,
		    size_t len,
		    int prot
		);
	}
75	AUE_MADVISE	STD|CAPENABLED {
		int madvise(
		    _In_ void *addr,
		    size_t len,
		    int behav
		);
	}
76	AUE_NULL	OBSOL	vhangup
77	AUE_NULL	OBSOL	vlimit
78	AUE_MINCORE	STD|CAPENABLED {
		int mincore(
		    _In_ const void *addr,
		    size_t len,
		    _Out_writes_bytes_(len/PAGE_SIZE) char *vec
		);
	}
79	AUE_GETGROUPS	STD|CAPENABLED {
		int getgroups(
		    int gidsetsize,
		    _Out_writes_opt_(gidsetsize) gid_t *gidset
		);
	}
80	AUE_SETGROUPS	STD {
		int setgroups(
		    int gidsetsize,
		    _In_reads_(gidsetsize) const gid_t *gidset
		);
	}
81	AUE_GETPGRP	STD|CAPENABLED {
		int getpgrp(void);
	}
82	AUE_SETPGRP	STD {
		int setpgid(
		    int pid,
		    int pgid
		);
	}
83	AUE_SETITIMER	STD|CAPENABLED {
		int setitimer(
		    int which,
		    _In_ _Contains_timet_ const struct itimerval *itv,
		    _Out_opt_ _Contains_timet_ struct itimerval *oitv
		);
	}
84	AUE_WAIT4	COMPAT {
		int wait(void);
	}
85	AUE_SWAPON	STD {
		int swapon(
		    _In_z_ const char *name
		);
	}
86	AUE_GETITIMER	STD|CAPENABLED {
		int getitimer(
		    int which,
		    _Out_ _Contains_timet_ struct itimerval *itv
		);
	}
87	AUE_SYSCTL	COMPAT|CAPENABLED {
		int gethostname(
		    _Out_writes_z_(len) char *hostname,
		    u_int len
		);
	}
88	AUE_SYSCTL	COMPAT {
		int sethostname(
		    _In_reads_z_(len) char *hostname,
		    u_int len
		);
	}
89	AUE_GETDTABLESIZE	STD|CAPENABLED {
		int getdtablesize(void);
	}
90	AUE_DUP2	STD|CAPENABLED {
		int dup2(
		    u_int from,
		    u_int to
		);
	}
91	AUE_NULL	RESERVED
92	AUE_FCNTL	STD|CAPENABLED {
		int fcntl(
		    int fd,
		    int cmd,
		    long arg
		);
	}
; XXX should be { int fcntl(int fd, int cmd, ...); }
; but we're not ready for varargs.
93	AUE_SELECT	STD|CAPENABLED {
		int select(
		    int nd,
		    _Inout_opt_ fd_set *in,
		    _Inout_opt_ fd_set *ou,
		    _Inout_opt_ fd_set *ex,
		    _In_opt_ _Contains_long_timet_ struct timeval *tv
		);
	}
94	AUE_NULL	RESERVED
95	AUE_FSYNC	STD|CAPENABLED {
		int fsync(
		    int fd
		);
	}
96	AUE_SETPRIORITY	STD|CAPENABLED {
		int setpriority(
		    int which,
		    int who,
		    int prio
		);
	}
97	AUE_SOCKET	STD|CAPENABLED {
		int socket(
		    int domain,
		    int type,
		    int protocol
		);
	}
98	AUE_CONNECT	STD {
		int connect(
		    int s,
		    _In_reads_bytes_(namelen) const struct sockaddr *name,
		    __socklen_t namelen
		);
	}
99	AUE_ACCEPT	COMPAT|CAPENABLED {
		int accept(
		    int s,
		    _Out_writes_bytes_opt_(*anamelen) struct sockaddr *name,
		    __socklen_t *anamelen
		);
	}
100	AUE_GETPRIORITY	STD|CAPENABLED {
		int getpriority(
		    int which,
		    int who
		);
	}
101	AUE_SEND	COMPAT|CAPENABLED {
		int send(
		    int s,
		    _In_reads_bytes_(len) const void *buf,
		    int len,
		    int flags
		);
	}
102	AUE_RECV	COMPAT|CAPENABLED {
		int recv(
		    int s,
		    _Out_writes_bytes_(len) void *buf,
		    int len,
		    int flags
		);
	}
103	AUE_SIGRETURN	COMPAT|CAPENABLED {
		int sigreturn(
		    _In_ struct osigcontext *sigcntxp
		);
	}
104	AUE_BIND	STD {
		int bind(
		    int s,
		    _In_reads_bytes_(namelen) const struct sockaddr *name,
		    __socklen_t namelen
		);
	}
105	AUE_SETSOCKOPT	STD|CAPENABLED {
		int setsockopt(
		    int s,
		    int level,
		    int name,
		    _In_reads_bytes_opt_(valsize) const void *val,
		    __socklen_t valsize
		);
	}
106	AUE_LISTEN	STD|CAPENABLED {
		int listen(
		    int s,
		    int backlog
		);
	}
107	AUE_NULL	OBSOL	vtimes
108	AUE_NULL	COMPAT|CAPENABLED {
		int sigvec(
		    int signum,
		    _In_opt_ _Contains_ptr_ struct sigvec *nsv,
		    _Out_opt_ _Contains_ptr_ struct sigvec *osv
		);
	}
109	AUE_NULL	COMPAT|CAPENABLED {
		int sigblock(
		    int mask
		);
	}
110	AUE_NULL	COMPAT|CAPENABLED {
		int sigsetmask(
		    int mask
		);
	}
111	AUE_NULL	COMPAT|CAPENABLED {
		int sigsuspend(
		    osigset_t mask
		);
	}
; XXX note nonstandard (bogus) calling convention - the libc stub passes
; us the mask, not a pointer to it.
112	AUE_NULL	COMPAT|CAPENABLED {
		int sigstack(
		    _In_opt_ _Contains_ptr_ struct sigstack *nss,
		    _Out_opt_ _Contains_ptr_ struct sigstack *oss
		);
	}
113	AUE_RECVMSG	COMPAT|CAPENABLED {
		int recvmsg(
		    int s,
		    _Inout_ _Contains_ptr_ struct omsghdr *msg,
		    int flags
		);
	}
114	AUE_SENDMSG	COMPAT|CAPENABLED {
		int sendmsg(
		    int s,
		    _In_ _Contains_ptr_ const struct omsghdr *msg,
		    int flags
		);
	}
115	AUE_NULL	OBSOL	vtrace
116	AUE_GETTIMEOFDAY	STD|CAPENABLED {
		int gettimeofday(
		    _Out_ _Contains_long_timet_ struct timeval *tp,
		    _Out_opt_ struct timezone *tzp
		);
	}
117	AUE_GETRUSAGE	STD|CAPENABLED {
		int getrusage(
		    int who,
		    _Out_ _Contains_long_ struct rusage *rusage
		);
	}
118	AUE_GETSOCKOPT	STD|CAPENABLED {
		int getsockopt(
		    int s,
		    int level,
		    int name,
		    _Out_writes_bytes_opt_(*avalsize) void *val,
		    _Inout_ __socklen_t *avalsize
		);
	}
119	AUE_NULL	RESERVED
120	AUE_READV	STD|CAPENABLED {
		int readv(
		    int fd,
		    _Inout_updates_(iovcnt) _Contains_long_ptr_ struct iovec *iovp,
		    u_int iovcnt
		);
	}
121	AUE_WRITEV	STD|CAPENABLED {
		int writev(
		    int fd,
		    _In_reads_opt_(iovcnt) _Contains_long_ptr_ struct iovec *iovp,
		    u_int iovcnt
		);
	}
122	AUE_SETTIMEOFDAY	STD {
		int settimeofday(
		    _In_ _Contains_long_timet_ const struct timeval *tv,
		    _In_opt_ const struct timezone *tzp
		);
	}
123	AUE_FCHOWN	STD|CAPENABLED {
		int fchown(
		    int fd,
		    int uid,
		    int gid
		);
	}
124	AUE_FCHMOD	STD|CAPENABLED {
		int fchmod(
		    int fd,
		    mode_t mode
		);
	}
125	AUE_RECVFROM	COMPAT|CAPENABLED {
		int recvfrom(
		    int s,
		    _Out_writes_(len) void *buf,
		    size_t len,
		    int flags,
		    _Out_writes_bytes_(*fromlenaddr) struct sockaddr *from,
		    _Inout_ __socklen_t *fromlenaddr
		);
	}
126	AUE_SETREUID	STD|CAPENABLED {
		int setreuid(
		    int ruid,
		    int euid
		);
	}
127	AUE_SETREGID	STD|CAPENABLED {
		int setregid(
		    int rgid,
		    int egid
		);
	}
128	AUE_RENAME	STD {
		int rename(
		    _In_z_ const char *from,
		    _In_z_ const char *to
		);
	}
129	AUE_TRUNCATE	COMPAT {
		int truncate(
		    _In_z_ const char *path,
		    long length
		);
	}
130	AUE_FTRUNCATE	COMPAT|CAPENABLED {
		int ftruncate(
		    int fd,
		    long length
		);
	}
131	AUE_FLOCK	STD|CAPENABLED {
		int flock(
		    int fd,
		    int how
		);
	}
132	AUE_MKFIFO	STD {
		int mkfifo(
		    _In_z_ const char *path,
		    mode_t mode
		);
	}
133	AUE_SENDTO	STD|CAPENABLED {
		ssize_t sendto(
		    int s,
		    _In_reads_bytes_(len) const void *buf,
		    size_t len,
		    int flags,
		    _In_reads_bytes_opt_(tolen) const struct sockaddr *to,
		    __socklen_t tolen
		);
	}
134	AUE_SHUTDOWN	STD|CAPENABLED {
		int shutdown(
		    int s,
		    int how
		);
	}
135	AUE_SOCKETPAIR	STD|CAPENABLED {
		int socketpair(
		    int domain,
		    int type,
		    int protocol,
		    _Out_writes_(2) int *rsv
		);
	}
136	AUE_MKDIR	STD {
		int mkdir(
		    _In_z_ const char *path,
		    mode_t mode
		);
	}
137	AUE_RMDIR	STD {
		int rmdir(
		    _In_z_ const char *path
		);
	}
138	AUE_UTIMES	STD {
		int utimes(
		    _In_z_ const char *path,
		    _In_ _Contains_long_timet_ const struct timeval *tptr
		);
	}
139	AUE_NULL	OBSOL	sigreturn
140	AUE_ADJTIME	STD {
		int adjtime(
		    _In_ _Contains_long_timet_ const struct timeval *delta,
		    _Out_opt_ _Contains_long_timet_ struct timeval *olddelta
		);
	}
141	AUE_GETPEERNAME	COMPAT|CAPENABLED {
		int getpeername(
		    int fdes,
		    _Out_writes_bytes_(*alen) struct sockaddr *asa,
		    _Inout_opt_ __socklen_t *alen
		);
	}
142	AUE_SYSCTL	COMPAT|CAPENABLED {
		long gethostid(void);
	}
143	AUE_SYSCTL	COMPAT {
		int sethostid(
		    long hostid
		);
	}
144	AUE_GETRLIMIT	COMPAT|CAPENABLED {
		int getrlimit(
		    u_int which,
		    _Out_ struct orlimit *rlp
		);
	}
145	AUE_SETRLIMIT	COMPAT|CAPENABLED {
		int setrlimit(
		    u_int which,
		    _Out_ struct orlimit *rlp
		);
	}
146	AUE_KILLPG	COMPAT {
		int killpg(
		    int pgid,
		    int signum
		);
	}
147	AUE_SETSID	STD|CAPENABLED {
		int setsid(void);
	}
148	AUE_QUOTACTL	STD {
		int quotactl(
		    _In_z_ const char *path,
		    int cmd,
		    int uid,
		    _In_ void *arg
		);
	}
149	AUE_O_QUOTA	COMPAT {
		int quota(void);
	}
150	AUE_GETSOCKNAME	COMPAT|CAPENABLED {
		int getsockname(
		    int fdes,
		    _Out_writes_bytes_(*alen) struct sockaddr *asa,
		    _Inout_ __socklen_t *alen
		);
	}
151-153	AUE_NULL	RESERVED
; 154 is initialised by the NLM code, if present.
154	AUE_NULL	NOSTD {
		int nlm_syscall(
		    int debug_level,
		    int grace_period,
		    int addr_count,
		    _In_reads_(addr_count) char **addrs
		);
	}
; 155 is initialized by the NFS code, if present.
155	AUE_NFS_SVC	NOSTD {
		int nfssvc(
		    int flag,
		    _In_ void *argp
		);
	}
156	AUE_GETDIRENTRIES	COMPAT|CAPENABLED {
		int getdirentries(
		    int fd,
		    _Out_writes_bytes_(count) char *buf,
		    u_int count,
		    _Out_opt_ long *basep
		);
	}
157	AUE_STATFS	COMPAT4 {
		int statfs(
		    _In_z_ const char *path,
		    _Out_ _Contains_long_ struct ostatfs *buf
		);
	}
158	AUE_FSTATFS	COMPAT4|CAPENABLED {
		int fstatfs(
		    int fd,
		    _Out_ _Contains_long_ struct ostatfs *buf
		);
	}
159	AUE_NULL	RESERVED
160	AUE_LGETFH	STD {
		int lgetfh(
		    _In_z_ const char *fname,
		    _Out_ struct fhandle *fhp
		);
	}
161	AUE_NFS_GETFH	STD {
		int getfh(
		    _In_z_ const char *fname,
		    _Out_ struct fhandle *fhp
		);
	}
162	AUE_SYSCTL	COMPAT4|CAPENABLED {
		int getdomainname(
		    _Out_writes_z_(len) char *domainname,
		    int len
		);
	}
163	AUE_SYSCTL	COMPAT4 {
		int setdomainname(
		    _In_reads_z_(len) char *domainname,
		    int len
		);
	}
164	AUE_NULL	COMPAT4 {
		int uname(
		    _Out_ struct utsname *name
		);
	}
165	AUE_SYSARCH	STD|CAPENABLED {
		int sysarch(
		    int op,
		    _In_z_ char *parms
		);
	}
166	AUE_RTPRIO	STD|CAPENABLED {
		int rtprio(
		    int function,
		    pid_t pid,
		    _Inout_ struct rtprio *rtp
		);
	}
167-168	AUE_NULL	RESERVED
169	AUE_SEMSYS	NOSTD {
		int semsys(
		    int which,
		    int a2,
		    int a3,
		    int a4,
		    int a5
		);
	}
; XXX should be { int semsys(int which, ...); }
170	AUE_MSGSYS	NOSTD {
		int msgsys(
		    int which,
		    int a2,
		    int a3,
		    int a4,
		    int a5,
		    int a6
		);
	}
; XXX should be { int msgsys(int which, ...); }
171	AUE_SHMSYS	NOSTD {
		int shmsys(
		    int which,
		    int a2,
		    int a3,
		    int a4
		);
	}
; XXX should be { int shmsys(int which, ...); }
172	AUE_NULL	RESERVED
173	AUE_PREAD	COMPAT6|CAPENABLED {
		ssize_t pread(
		    int fd,
		    _Out_writes_bytes_(nbyte) void *buf,
		    size_t nbyte,
		    int pad,
		    off_t offset
		);
	}
174	AUE_PWRITE	COMPAT6|CAPENABLED {
		ssize_t pwrite(
		    int fd,
		    _In_reads_bytes_(nbyte) const void *buf,
		    size_t nbyte,
		    int pad,
		    off_t offset
		);
	}
175	AUE_SETFIB	STD {
		int setfib(
		    int fibnum
		);
	}
176	AUE_NTP_ADJTIME	STD {
		int ntp_adjtime(
		    _Inout_ _Contains_long_ struct timex *tp
		);
	}
177-180	AUE_NULL	RESERVED
181	AUE_SETGID	STD|CAPENABLED {
		int setgid(
		    gid_t gid
		);
	}
182	AUE_SETEGID	STD|CAPENABLED {
		int setegid(
		    gid_t egid
		);
	}
183	AUE_SETEUID	STD|CAPENABLED {
		int seteuid(
		    uid_t euid
		);
	}
184	AUE_NULL	OBSOL	lfs_bmapv
185	AUE_NULL	OBSOL	lfs_markv
186	AUE_NULL	OBSOL	lfs_segclean
187	AUE_NULL	OBSOL	lfs_segwait
188	AUE_STAT	COMPAT11 {
		int stat(
		    _In_z_ const char *path,
		    _Out_ _Contains_timet_ struct freebsd11_stat *ub
		);
	}
189	AUE_FSTAT	COMPAT11|CAPENABLED {
		int fstat(
		    int fd,
		    _Out_ _Contains_timet_ struct freebsd11_stat *sb
		);
	}
190	AUE_LSTAT	COMPAT11 {
		int lstat(
		    _In_z_ const char *path,
		    _Out_ _Contains_timet_ struct freebsd11_stat *ub
		);
	}
191	AUE_PATHCONF	STD {
		int pathconf(
		    _In_z_ const char *path,
		    int name
		);
	}
192	AUE_FPATHCONF	STD|CAPENABLED {
		int fpathconf(
		    int fd,
		    int name
		);
	}
193	AUE_NULL	RESERVED
194	AUE_GETRLIMIT	STD|CAPENABLED {
		int getrlimit(
		    u_int which,
		    _Out_ struct rlimit *rlp
		);
	}
195	AUE_SETRLIMIT	STD|CAPENABLED {
		int setrlimit(
		    u_int which,
		    _In_ struct rlimit *rlp
		);
	}
196	AUE_GETDIRENTRIES	COMPAT11|CAPENABLED {
		int getdirentries(
		    int fd,
		    _Out_writes_bytes_(count) char *buf,
		    u_int count,
		    _Out_opt_ long *basep
		);
	}
197	AUE_MMAP	COMPAT6|CAPENABLED {
		void *mmap(
		    _In_ void *addr,
		    size_t len,
		    int prot,
		    int flags,
		    int fd,
		    int pad,
		    off_t pos
		);
	}
198	AUE_NULL	SYSMUX {
		int __syscall(
		    int64_t number,
		    ...
		);
	}
199	AUE_LSEEK	COMPAT6|CAPENABLED {
		off_t lseek(
		    int fd,
		    int pad,
		    off_t offset,
		    int whence
		);
	}
200	AUE_TRUNCATE	COMPAT6 {
		int truncate(
		    _In_z_ const char *path,
		    int pad,
		    off_t length
		);
	}
201	AUE_FTRUNCATE	COMPAT6|CAPENABLED {
		int ftruncate(
		    int fd,
		    int pad,
		    off_t length
		);
	}
202	AUE_SYSCTL	STD|CAPENABLED {
		int __sysctl(
		    _In_reads_(namelen) int *name,
		    u_int namelen,
		    _Out_writes_bytes_opt_(*oldlenp) void *old,
		    _Inout_opt_ size_t *oldlenp,
		    _In_reads_bytes_opt_(newlen) const void *new,
		    size_t newlen
		);
	}
203	AUE_MLOCK	STD|CAPENABLED {
		int mlock(
		    _In_ const void *addr,
		    size_t len
		);
	}
204	AUE_MUNLOCK	STD|CAPENABLED {
		int munlock(
		    _In_ const void *addr,
		    size_t len
		);
	}
205	AUE_UNDELETE	STD {
		int undelete(
		    _In_z_ const char *path
		);
	}
206	AUE_FUTIMES	STD|CAPENABLED {
		int futimes(
		    int fd,
		    _In_reads_(2) _Contains_long_timet_ const struct timeval *tptr
		);
	}
207	AUE_GETPGID	STD|CAPENABLED {
		int getpgid(
		    pid_t pid
		);
	}
208	AUE_NULL	RESERVED
209	AUE_POLL	STD|CAPENABLED {
		int poll(
		    _Inout_updates_(nfds) struct pollfd *fds,
		    u_int nfds,
		    int timeout
		);
	}
;
; The following are reserved for loadable syscalls
;
210	AUE_NULL	NODEF|NOTSTATIC	lkmnosys lkmnosys nosys_args int
211	AUE_NULL	NODEF|NOTSTATIC	lkmnosys lkmnosys nosys_args int
212	AUE_NULL	NODEF|NOTSTATIC	lkmnosys lkmnosys nosys_args int
213	AUE_NULL	NODEF|NOTSTATIC	lkmnosys lkmnosys nosys_args int
214	AUE_NULL	NODEF|NOTSTATIC	lkmnosys lkmnosys nosys_args int
215	AUE_NULL	NODEF|NOTSTATIC	lkmnosys lkmnosys nosys_args int
216	AUE_NULL	NODEF|NOTSTATIC	lkmnosys lkmnosys nosys_args int
217	AUE_NULL	NODEF|NOTSTATIC	lkmnosys lkmnosys nosys_args int
218	AUE_NULL	NODEF|NOTSTATIC	lkmnosys lkmnosys nosys_args int
219	AUE_NULL	NODEF|NOTSTATIC	lkmnosys lkmnosys nosys_args int

220	AUE_SEMCTL	COMPAT7|NOSTD {
		int __semctl(
		    int semid,
		    int semnum,
		    int cmd,
		    _Contains_ptr_ union semun_old *arg
		);
	}
221	AUE_SEMGET	NOSTD {
		int semget(
		    key_t key,
		    int nsems,
		    int semflg
		);
	}
222	AUE_SEMOP	NOSTD {
		int semop(
		    int semid,
		    _In_reads_(nsops) struct sembuf *sops,
		    size_t nsops
		);
	}
223	AUE_NULL	OBSOL	semconfig
224	AUE_MSGCTL	COMPAT7|NOSTD {
		int msgctl(
		    int msqid,
		    int cmd,
		    _Contains_long_ptr_timet_ struct msqid_ds_old *buf
		);
	}
225	AUE_MSGGET	NOSTD {
		int msgget(
		    key_t key,
		    int msgflg
		);
	}
226	AUE_MSGSND	NOSTD {
		int msgsnd(
		    int msqid,
		    _In_reads_bytes_(msgsz) _Contains_long_ const void *msgp,
		    size_t msgsz,
		    int msgflg
		);
	}
227	AUE_MSGRCV	NOSTD {
		ssize_t msgrcv(
		    int msqid,
		    _Out_writes_bytes_(msgsz) _Contains_long_ void *msgp,
		    size_t msgsz,
		    long msgtyp,
		    int msgflg
		);
	}
228	AUE_SHMAT	NOSTD {
		void *shmat(
		    int shmid,
		    _In_ const void *shmaddr,
		    int shmflg
		);
	}
229	AUE_SHMCTL	COMPAT7|NOSTD {
		int shmctl(
		    int shmid,
		    int cmd,
		    _Inout_opt_ _Contains_long_ struct shmid_ds_old *buf
		);
	}
230	AUE_SHMDT	NOSTD {
		int shmdt(
		    _In_ const void *shmaddr
		);
	}
231	AUE_SHMGET	NOSTD {
		int shmget(
		    key_t key,
		    size_t size,
		    int shmflg
		);
	}
232	AUE_NULL	STD|CAPENABLED {
		int clock_gettime(
		    clockid_t clock_id,
		    _Out_ _Contains_long_timet_ struct timespec *tp
		);
	}
233	AUE_CLOCK_SETTIME	STD {
		int clock_settime(
		    clockid_t clock_id,
		    _In_ _Contains_long_timet_ const struct timespec *tp
		);
	}
234	AUE_NULL	STD|CAPENABLED {
		int clock_getres(
		    clockid_t clock_id,
		    _Out_ _Contains_long_timet_ struct timespec *tp
		);
	}
235	AUE_NULL	STD|CAPENABLED {
		int ktimer_create(
		    clockid_t clock_id,
		    _In_ _Contains_long_ptr_ struct sigevent *evp,
		    _Out_ int *timerid
		);
	}
236	AUE_NULL	STD|CAPENABLED {
		int ktimer_delete(
		    int timerid
		);
	}
237	AUE_NULL	STD|CAPENABLED {
		int ktimer_settime(
		    int timerid,
		    int flags,
		    _In_ _Contains_long_timet_ const struct itimerspec *value,
		    _Out_opt_ _Contains_long_timet_ struct itimerspec *ovalue
		);
	}
238	AUE_NULL	STD|CAPENABLED {
		int ktimer_gettime(
		    int timerid,
		    _Out_ _Contains_long_timet_ struct itimerspec *value
		);
	}
239	AUE_NULL	STD|CAPENABLED {
		int ktimer_getoverrun(
		    int timerid
		);
	}
240	AUE_NULL	STD|CAPENABLED {
		int nanosleep(
		    _In_ _Contains_long_timet_ const struct timespec *rqtp,
		    _Out_opt_ _Contains_long_timet_ struct timespec *rmtp
		);
	}
241	AUE_NULL	STD {
		int ffclock_getcounter(
		    _Out_ ffcounter *ffcount
		);
	}
242	AUE_NULL	STD {
		int ffclock_setestimate(
		    _In_ _Contains_timet_ struct ffclock_estimate *cest
		);
	}
243	AUE_NULL	STD {
		int ffclock_getestimate(
		    _Out_ _Contains_timet_ struct ffclock_estimate *cest
		);
	}
244	AUE_NULL	STD {
		int clock_nanosleep(
		    clockid_t clock_id,
		    int flags,
		    _In_ _Contains_long_timet_ const struct timespec *rqtp,
		    _Out_opt_ _Contains_long_timet_ struct timespec *rmtp
		);
	}
245-246	AUE_NULL	RESERVED
247	AUE_NULL	STD {
		int clock_getcpuclockid2(
		    id_t id,
		    int which,
		    _Out_ clockid_t *clock_id
		);
	}
248	AUE_NULL	STD|CAPENABLED {
		int ntp_gettime(
		    _Out_ _Contains_long_timet_ struct ntptimeval *ntvp
		);
	}
249	AUE_NULL	RESERVED
250	AUE_MINHERIT	STD|CAPENABLED {
		int minherit(
		    _In_ void *addr,
		    size_t len,
		    int inherit
		);
	}
251	AUE_RFORK	STD {
		int rfork(
		    int flags
		);
	}
252	AUE_POLL	OBSOL	openbsd_poll
253	AUE_ISSETUGID	STD|CAPENABLED {
		int issetugid(void);
	}
254	AUE_LCHOWN	STD {
		int lchown(
		    _In_z_ const char *path,
		    int uid,
		    int gid
		);
	}
255	AUE_AIO_READ	STD|CAPENABLED {
		int aio_read(
		    _Inout_ _Contains_long_ptr_ struct aiocb *aiocbp
		);
	}
256	AUE_AIO_WRITE	STD|CAPENABLED {
		int aio_write(
		    _Inout_ _Contains_long_ptr_ struct aiocb *aiocbp
		);
	}
257	AUE_LIO_LISTIO	STD|CAPENABLED {
		int lio_listio(
		    int mode,
		    _Inout_updates_(nent) _Contains_long_ptr_ struct aiocb * const *acb_list,
		    int nent,
		    _In_opt_ _Contains_long_ptr_ struct sigevent *sig
		);
	}
258-271	AUE_NULL	RESERVED
272	AUE_O_GETDENTS	COMPAT11|CAPENABLED {
		int getdents(
		    int fd,
		    _Out_writes_bytes_(count) char *buf,
		    size_t count
		);
	}
273	AUE_NULL	RESERVED
274	AUE_LCHMOD	STD {
		int lchmod(
		    _In_z_ const char *path,
		    mode_t mode
		);
	}
275	AUE_NULL	OBSOL	netbsd_lchown
276	AUE_LUTIMES	STD {
		int lutimes(
		    _In_z_ const char *path,
		    _In_ _Contains_long_timet_ const struct timeval *tptr
		);
	}
277	AUE_NULL	OBSOL	netbsd_msync
278	AUE_STAT	COMPAT11 {
		int nstat(
		    _In_z_ const char *path,
		    _Out_ _Contains_long_timet_ struct nstat *ub
		);
	}
279	AUE_FSTAT	COMPAT11 {
		int nfstat(
		    int fd,
		    _Out_ _Contains_long_timet_ struct nstat *sb
		);
	}
280	AUE_LSTAT	COMPAT11 {
		int nlstat(
		    _In_z_ const char *path,
		    _Out_ _Contains_long_timet_ struct nstat *ub
		);
	}
281-288	AUE_NULL	RESERVED
289	AUE_PREADV	STD|CAPENABLED {
		ssize_t preadv(
		    int fd,
		    _In_reads_(iovcnt) _Contains_long_ptr_ struct iovec *iovp,
		    u_int iovcnt,
		    off_t offset
		);
	}
290	AUE_PWRITEV	STD|CAPENABLED {
		ssize_t pwritev(
		    int fd,
		    _In_reads_(iovcnt) _Contains_long_ptr_ struct iovec *iovp,
		    u_int iovcnt,
		    off_t offset
		);
	}
291-296	AUE_NULL	RESERVED
297	AUE_FHSTATFS	COMPAT4 {
		int fhstatfs(
		    _In_ const struct fhandle *u_fhp,
		    _Out_ _Contains_long_ struct ostatfs *buf
		);
	}
298	AUE_FHOPEN	STD {
		int fhopen(
		    _In_ const struct fhandle *u_fhp,
		    int flags
		);
	}
299	AUE_FHSTAT	COMPAT11 {
		int fhstat(
		    _In_ const struct fhandle *u_fhp,
		    _Out_ _Contains_long_timet_ struct freebsd11_stat *sb
		);
	}
300	AUE_NULL	STD {
		int modnext(
		    int modid
		);
	}
301	AUE_NULL	STD {
		int modstat(
		    int modid,
		    _Out_ _Contains_long_ struct module_stat *stat
		);
	}
302	AUE_NULL	STD {
		int modfnext(
		    int modid
		);
	}
303	AUE_NULL	STD {
		int modfind(
		    _In_z_ const char *name
		);
	}
304	AUE_MODLOAD	STD {
		int kldload(
		    _In_z_ const char *file
		);
	}
305	AUE_MODUNLOAD	STD {
		int kldunload(
		    int fileid
		);
	}
306	AUE_NULL	STD {
		int kldfind(
		    _In_z_ const char *file
		);
	}
307	AUE_NULL	STD {
		int kldnext(
		    int fileid
		);
	}
308	AUE_NULL	STD {
		int kldstat(
		    int fileid,
		    _Out_ _Contains_long_ptr_ struct kld_file_stat *stat
		);
	}
309	AUE_NULL	STD {
		int kldfirstmod(
		    int fileid
		);
	}
310	AUE_GETSID	STD|CAPENABLED {
		int getsid(
		    pid_t pid
		);
	}
311	AUE_SETRESUID	STD|CAPENABLED {
		int setresuid(
		    uid_t ruid,
		    uid_t euid,
		    uid_t suid
		);
	}
312	AUE_SETRESGID	STD|CAPENABLED {
		int setresgid(
		    gid_t rgid,
		    gid_t egid,
		    gid_t sgid
		);
	}
313	AUE_NULL	OBSOL	signanosleep
314	AUE_AIO_RETURN	STD|CAPENABLED {
		ssize_t aio_return(
		    _Inout_ _Contains_long_ptr_ struct aiocb *aiocbp
		);
	}
315	AUE_AIO_SUSPEND	STD|CAPENABLED {
		int aio_suspend(
		    _Inout_updates_(nent) _Contains_long_ptr_ struct aiocb * const * aiocbp,
		    int nent,
		    _In_opt_ _Contains_long_timet_ const struct timespec *timeout
		);
	}
316	AUE_AIO_CANCEL	STD|CAPENABLED {
		int aio_cancel(
		    int fd,
		    _In_opt_ _Contains_long_ptr_ struct aiocb *aiocbp
		);
	}
317	AUE_AIO_ERROR	STD|CAPENABLED {
		int aio_error(
		    _In_ _Contains_long_ptr_ struct aiocb *aiocbp
		);
	}
318	AUE_AIO_READ	COMPAT6|CAPENABLED {
		int aio_read(
		    _Inout_ _Contains_long_ptr_ struct oaiocb *aiocbp
		);
	}
319	AUE_AIO_WRITE	COMPAT6|CAPENABLED {
		int aio_write(
		    _Inout_ _Contains_long_ptr_ struct oaiocb *aiocbp
		);
	}
320	AUE_LIO_LISTIO	COMPAT6|CAPENABLED {
		int lio_listio(
		    int mode,
		    _Inout_updates_(nent) _Contains_long_ptr_ struct oaiocb * const *acb_list,
		    int nent,
		    _In_opt_ _Contains_ptr_ struct osigevent *sig
		);
	}
321	AUE_NULL	STD|CAPENABLED {
		int yield(void);
	}
322	AUE_NULL	OBSOL	thr_sleep
323	AUE_NULL	OBSOL	thr_wakeup
324	AUE_MLOCKALL	STD|CAPENABLED {
		int mlockall(
		    int how
		);
	}
325	AUE_MUNLOCKALL	STD|CAPENABLED {
		int munlockall(void);
	}
326	AUE_GETCWD	STD {
		int __getcwd(
		    _Out_writes_z_(buflen) char *buf,
		    size_t buflen
		);
	}
327	AUE_NULL	STD|CAPENABLED {
		int sched_setparam(
		    pid_t pid,
		    _In_ const struct sched_param *param
		);
	}
328	AUE_NULL	STD|CAPENABLED {
		int sched_getparam(
		    pid_t pid,
		    _Out_ struct sched_param *param
		);
	}
329	AUE_NULL	STD|CAPENABLED {
		int sched_setscheduler(
		    pid_t pid,
		    int policy,
		    _In_ const struct sched_param *param
		);
	}
330	AUE_NULL	STD|CAPENABLED {
		int sched_getscheduler(
		    pid_t pid
		);
	}
331	AUE_NULL	STD|CAPENABLED {
		int sched_yield(void);
	}
332	AUE_NULL	STD|CAPENABLED {
		int sched_get_priority_max(
		    int policy
		);
	}
333	AUE_NULL	STD|CAPENABLED {
		int sched_get_priority_min(
		    int policy
		);
	}
334	AUE_NULL	STD|CAPENABLED {
		int sched_rr_get_interval(
		    pid_t pid,
		    _Out_ _Contains_long_timet_ struct timespec *interval
		);
	}
335	AUE_NULL	STD|CAPENABLED {
		int utrace(
		    _In_reads_bytes_(len) const void *addr,
		    size_t len
		);
	}
336	AUE_SENDFILE	COMPAT4|CAPENABLED {
		int sendfile(
		    int fd,
		    int s,
		    off_t offset,
		    size_t nbytes,
		    _In_opt_ _Contains_ptr_ struct sf_hdtr *hdtr,
		    _Out_opt_ off_t *sbytes,
		    int flags
		);
	}
337	AUE_NULL	STD {
		int kldsym(
		    int fileid,
		    int cmd,
		    _In_ _Contains_long_ptr_ void *data
		);
	}
338	AUE_JAIL	STD {
		int jail(
		    _In_ _Contains_ptr_ struct jail *jail
		);
	}
339	AUE_NULL	NOSTD|NOTSTATIC {
		int nnpfs_syscall(
		    int operation,
		    char *a_pathP,
		    int a_opcode,
		    void *a_paramsP,
		    int a_followSymlinks
		);
	}
340	AUE_SIGPROCMASK	STD|CAPENABLED {
		int sigprocmask(
		    int how,
		    _In_opt_ const sigset_t *set,
		    _Out_opt_ sigset_t *oset
		);
	}
341	AUE_SIGSUSPEND	STD|CAPENABLED {
		int sigsuspend(
		    _In_ const sigset_t *sigmask
		);
	}
342	AUE_SIGACTION	COMPAT4|CAPENABLED {
		int sigaction(
		    int sig,
		    _In_opt_ _Contains_ptr_ const struct sigaction *act,
		    _Out_opt_ _Contains_ptr_ struct sigaction *oact
		);
	}
343	AUE_SIGPENDING	STD|CAPENABLED {
		int sigpending(
		    _In_ sigset_t *set
		);
	}
344	AUE_SIGRETURN	COMPAT4|CAPENABLED {
		int sigreturn(
		    _In_ _Contains_long_ptr_ const struct freebsd4_ucontext *sigcntxp
		);
	}
345	AUE_SIGWAIT	STD|CAPENABLED {
		int sigtimedwait(
		    _In_ const sigset_t *set,
		    _Out_opt_ _Contains_long_ptr_ struct siginfo *info,
		    _In_opt_ _Contains_long_timet_ const struct timespec *timeout
		);
	}
346	AUE_NULL	STD|CAPENABLED {
		int sigwaitinfo(
		    _In_ const sigset_t *set,
		    _Out_opt_ _Contains_long_ptr_ struct siginfo *info
		);
	}
347	AUE_ACL_GET_FILE	STD {
		int __acl_get_file(
		    _In_z_ const char *path,
		    acl_type_t type,
		    _Out_ struct acl *aclp
		);
	}
348	AUE_ACL_SET_FILE	STD {
		int __acl_set_file(
		    _In_z_ const char *path,
		    acl_type_t type,
		    _In_ struct acl *aclp
		);
	}
349	AUE_ACL_GET_FD	STD|CAPENABLED {
		int __acl_get_fd(
		    int filedes,
		    acl_type_t type,
		    _Out_ struct acl *aclp
		);
	}
350	AUE_ACL_SET_FD	STD|CAPENABLED {
		int __acl_set_fd(
		    int filedes,
		    acl_type_t type,
		    _In_ struct acl *aclp
		);
	}
351	AUE_ACL_DELETE_FILE	STD {
		int __acl_delete_file(
		    _In_z_ const char *path,
		    acl_type_t type
		);
	}
352	AUE_ACL_DELETE_FD	STD|CAPENABLED {
		int __acl_delete_fd(
		    int filedes,
		    acl_type_t type
		);
	}
353	AUE_ACL_CHECK_FILE	STD {
		int __acl_aclcheck_file(
		    _In_z_ const char *path,
		    acl_type_t type,
		    _In_ struct acl *aclp
		);
	}
354	AUE_ACL_CHECK_FD	STD|CAPENABLED {
		int __acl_aclcheck_fd(
		    int filedes,
		    acl_type_t type,
		    _In_ struct acl *aclp
		);
	}
355	AUE_EXTATTRCTL	STD {
		int extattrctl(
		    _In_z_ const char *path,
		    int cmd,
		    _In_z_opt_ const char *filename,
		    int attrnamespace,
		    _In_z_ const char *attrname
		);
	}
356	AUE_EXTATTR_SET_FILE	STD {
		ssize_t extattr_set_file(
		    _In_z_ const char *path,
		    int attrnamespace,
		    _In_z_ const char *attrname,
		    _In_reads_bytes_(nbytes) void *data,
		    size_t nbytes
		);
	}
357	AUE_EXTATTR_GET_FILE	STD {
		ssize_t extattr_get_file(
		    _In_z_ const char *path,
		    int attrnamespace,
		    _In_z_ const char *attrname,
		    _Out_writes_bytes_(nbytes) void *data,
		    size_t nbytes
		);
	}
358	AUE_EXTATTR_DELETE_FILE	STD {
		int extattr_delete_file(
		    _In_z_ const char *path,
		    int attrnamespace,
		    _In_z_ const char *attrname
		);
	}
359	AUE_AIO_WAITCOMPLETE	STD|CAPENABLED {
		ssize_t aio_waitcomplete(
		    _Outptr_result_maybenull_ struct aiocb **aiocbp,
		    _In_opt_ _Contains_long_timet_ struct timespec *timeout
		);
	}
360	AUE_GETRESUID	STD|CAPENABLED {
		int getresuid(
		    _Out_opt_ uid_t *ruid,
		    _Out_opt_ uid_t *euid,
		    _Out_opt_ uid_t *suid
		);
	}
361	AUE_GETRESGID	STD|CAPENABLED {
		int getresgid(
		    _Out_opt_ gid_t *rgid,
		    _Out_opt_ gid_t *egid,
		    _Out_opt_ gid_t *sgid
		);
	}
362	AUE_KQUEUE	STD|CAPENABLED {
		int kqueue(void);
	}
363	AUE_KEVENT	COMPAT11|CAPENABLED {
		int kevent(
		    int fd,
		    _In_reads_opt_(nchanges) _Contains_ptr_ const struct freebsd11_kevent *changelist,
		    int nchanges,
		    _Out_writes_opt_(nevents) _Contains_ptr_ struct freebsd11_kevent *eventlist,
		    int nevents,
		    _In_opt_ _Contains_long_timet_ const struct timespec *timeout
		);
	}
364	AUE_NULL	OBSOL	__cap_get_proc
365	AUE_NULL	OBSOL	__cap_set_proc
366	AUE_NULL	OBSOL	__cap_get_fd
367	AUE_NULL	OBSOL	__cap_get_file
368	AUE_NULL	OBSOL	__cap_set_fd
369	AUE_NULL	OBSOL	__cap_set_file
370	AUE_NULL	RESERVED
371	AUE_EXTATTR_SET_FD	STD|CAPENABLED {
		ssize_t extattr_set_fd(
		    int fd,
		    int attrnamespace,
		    _In_z_ const char *attrname,
		    _In_reads_bytes_(nbytes) void *data,
		    size_t nbytes
		);
	}
372	AUE_EXTATTR_GET_FD	STD|CAPENABLED {
		ssize_t extattr_get_fd(
		    int fd,
		    int attrnamespace,
		    _In_z_ const char *attrname,
		    _Out_writes_bytes_(nbytes) void *data,
		    size_t nbytes
		);
	}
373	AUE_EXTATTR_DELETE_FD	STD|CAPENABLED {
		int extattr_delete_fd(
		    int fd,
		    int attrnamespace,
		    _In_z_ const char *attrname
		);
	}
374	AUE_SETUGID	STD {
		int __setugid(
		    int flag
		);
	}
375	AUE_NULL	OBSOL	nfsclnt
376	AUE_EACCESS	STD {
		int eaccess(
		    _In_z_ const char *path,
		    int amode
		);
	}
377	AUE_NULL	NOSTD|NOTSTATIC {
		int afs3_syscall(
		    long syscall,
		    long parm1,
		    long parm2,
		    long parm3,
		    long parm4,
		    long parm5,
		    long parm6
		);
	}
378	AUE_NMOUNT	STD {
		int nmount(
		    _In_reads_(iovcnt) _Contains_long_ptr_ struct iovec *iovp,
		    unsigned int iovcnt,
		    int flags
		);
	}
379	AUE_NULL	OBSOL	kse_exit
380	AUE_NULL	OBSOL	kse_wakeup
381	AUE_NULL	OBSOL	kse_create
382	AUE_NULL	OBSOL	kse_thr_interrupt
383	AUE_NULL	OBSOL	kse_release
384	AUE_NULL	STD|CAPENABLED {
		int __mac_get_proc(
		    _In_ _Contains_long_ptr_ struct mac *mac_p
		);
	}
385	AUE_NULL	STD|CAPENABLED {
		int __mac_set_proc(
		    _In_ _Contains_long_ptr_ struct mac *mac_p
		);
	}
386	AUE_NULL	STD|CAPENABLED {
		int __mac_get_fd(
		    int fd,
		    _In_ _Contains_long_ptr_ struct mac *mac_p
		);
	}
387	AUE_NULL	STD {
		int __mac_get_file(
		    _In_z_ const char *path_p,
		    _In_ _Contains_long_ptr_ struct mac *mac_p
		);
	}
388	AUE_NULL	STD|CAPENABLED {
		int __mac_set_fd(
		    int fd,
		    _In_ _Contains_long_ptr_ struct mac *mac_p
		);
	}
389	AUE_NULL	STD {
		int __mac_set_file(
		    _In_z_ const char *path_p,
		    _In_ _Contains_long_ptr_ struct mac *mac_p
		);
	}
390	AUE_NULL	STD {
		int kenv(
		    int what,
		    _In_z_opt_ const char *name,
		    _Inout_updates_opt_(len) char *value,
		    int len
		);
	}
391	AUE_LCHFLAGS	STD {
		int lchflags(
		    _In_z_ const char *path,
		    u_long flags
		);
	}
392	AUE_NULL	STD|CAPENABLED {
		int uuidgen(
		    _Out_writes_(count) struct uuid *store,
		    int count
		);
	}
393	AUE_SENDFILE	STD|CAPENABLED {
		int sendfile(
		    int fd,
		    int s,
		    off_t offset,
		    size_t nbytes,
		    _In_opt_ _Contains_ptr_ struct sf_hdtr *hdtr,
		    _Out_opt_ off_t *sbytes,
		    int flags
		);
	}
394	AUE_NULL	STD {
		int mac_syscall(
		    _In_z_ const char *policy,
		    int call,
		    _In_opt_ void *arg
		);
	}
395	AUE_GETFSSTAT	COMPAT11 {
		int getfsstat(
		    _Out_writes_bytes_opt_(bufsize) struct freebsd11_statfs *buf,
		    long bufsize,
		    int mode
		);
	}
396	AUE_STATFS	COMPAT11 {
		int statfs(
		    _In_z_ const char *path,
		    _Out_ struct freebsd11_statfs *buf
		);
	}
397	AUE_FSTATFS	COMPAT11|CAPENABLED {
		int fstatfs(
		    int fd,
		    _Out_ struct freebsd11_statfs *buf
		);
	}
398	AUE_FHSTATFS	COMPAT11 {
		int fhstatfs(
		    _In_ const struct fhandle *u_fhp,
		    _Out_ struct freebsd11_statfs *buf
		);
	}
399	AUE_NULL	RESERVED
400	AUE_SEMCLOSE	NOSTD {
		int ksem_close(
		    semid_t id
		);
	}
401	AUE_SEMPOST	NOSTD {
		int ksem_post(
		    semid_t id
		);
	}
402	AUE_SEMWAIT	NOSTD {
		int ksem_wait(
		    semid_t id
		);
	}
403	AUE_SEMTRYWAIT	NOSTD {
		int ksem_trywait(
		    semid_t id
		);
	}
404	AUE_SEMINIT	NOSTD {
		int ksem_init(
		    _Out_ semid_t *idp,
		    unsigned int value
		);
	}
405	AUE_SEMOPEN	NOSTD {
		int ksem_open(
		    _Out_ semid_t *idp,
		    _In_z_ const char *name,
		    int oflag,
		    mode_t mode,
		    unsigned int value
		);
	}
406	AUE_SEMUNLINK	NOSTD {
		int ksem_unlink(
		    _In_z_ const char *name
		);
	}
407	AUE_SEMGETVALUE	NOSTD {
		int ksem_getvalue(
		    semid_t id,
		    _Out_ int *val
		);
	}
408	AUE_SEMDESTROY	NOSTD {
		int ksem_destroy(
		    semid_t id
		);
	}
409	AUE_NULL	STD {
		int __mac_get_pid(
		    pid_t pid,
		    _In_ _Contains_long_ptr_ struct mac *mac_p
		);
	}
410	AUE_NULL	STD {
		int __mac_get_link(
		    _In_z_ const char *path_p,
		    _In_ _Contains_long_ptr_ struct mac *mac_p
		);
	}
411	AUE_NULL	STD {
		int __mac_set_link(
		    _In_z_ const char *path_p,
		    _In_ _Contains_long_ptr_ struct mac *mac_p
		);
	}
412	AUE_EXTATTR_SET_LINK	STD {
		ssize_t extattr_set_link(
		    _In_z_ const char *path,
		    int attrnamespace,
		    _In_z_ const char *attrname,
		    _In_reads_bytes_(nbytes) void *data,
		    size_t nbytes
		);
	}
413	AUE_EXTATTR_GET_LINK	STD {
		ssize_t extattr_get_link(
		    _In_z_ const char *path,
		    int attrnamespace,
		    _In_z_ const char *attrname,
		    _Out_writes_bytes_(nbytes) void *data,
		    size_t nbytes
		);
	}
414	AUE_EXTATTR_DELETE_LINK	STD {
		int extattr_delete_link(
		    _In_z_ const char *path,
		    int attrnamespace,
		    _In_z_ const char *attrname
		);
	}
415	AUE_NULL	STD {
		int __mac_execve(
		    _In_z_ const char *fname,
		    _In_ char **argv,
		    _In_ char **envv,
		    _In_ _Contains_long_ptr_ struct mac *mac_p
		);
	}
416	AUE_SIGACTION	STD|CAPENABLED {
		int sigaction(
		    int sig,
		    _In_opt_ _Contains_ptr_ const struct sigaction *act,
		    _Out_opt_ _Contains_ptr_ struct sigaction *oact
		);
	}
417	AUE_SIGRETURN	STD|CAPENABLED {
		int sigreturn(
		    _In_ _Contains_long_ptr_ const struct __ucontext *sigcntxp
		);
	}
418-420	AUE_NULL	RESERVED
421	AUE_NULL	STD|CAPENABLED {
		int getcontext(
		    _Out_ _Contains_long_ptr_ struct __ucontext *ucp
		);
	}
422	AUE_NULL	STD|CAPENABLED {
		int setcontext(
		    _In_ _Contains_long_ptr_ const struct __ucontext *ucp
		);
	}
423	AUE_NULL	STD {
		int swapcontext(
		    _Out_ _Contains_long_ptr_ struct __ucontext *oucp,
		    _In_ _Contains_long_ptr_ const struct __ucontext *ucp
		);
	}
424	AUE_SWAPOFF	COMPAT13 {
		int swapoff(
		    _In_z_ const char *name
		);
	}
425	AUE_ACL_GET_LINK	STD {
		int __acl_get_link(
		    _In_z_ const char *path,
		    acl_type_t type,
		    _Out_ struct acl *aclp
		);
	}
426	AUE_ACL_SET_LINK	STD {
		int __acl_set_link(
		    _In_z_ const char *path,
		    acl_type_t type,
		    _In_ struct acl *aclp
		);
	}
427	AUE_ACL_DELETE_LINK	STD {
		int __acl_delete_link(
		    _In_z_ const char *path,
		    acl_type_t type
		);
	}
428	AUE_ACL_CHECK_LINK	STD {
		int __acl_aclcheck_link(
		    _In_z_ const char *path,
		    acl_type_t type,
		    _In_ struct acl *aclp
		);
	}
429	AUE_SIGWAIT	STD|CAPENABLED {
		int sigwait(
		    _In_ const sigset_t *set,
		    _Out_ int *sig
		);
	}
430	AUE_THR_CREATE	STD|CAPENABLED {
		int thr_create(
		    _In_ _Contains_long_ptr_ ucontext_t *ctx,
		    _Out_ long *id,
		    int flags
		);
	}
431	AUE_THR_EXIT	STD|CAPENABLED {
		void thr_exit(
		    _Out_opt_ long *state
		);
	}
432	AUE_NULL	STD|CAPENABLED {
		int thr_self(
		    _Out_ long *id
		);
	}
433	AUE_THR_KILL	STD|CAPENABLED {
		int thr_kill(
		    long id,
		    int sig
		);
	}

434	AUE_NULL	COMPAT10 {
		int _umtx_lock(
		    _Inout_ struct umtx *umtx
		);
	}

435	AUE_NULL	COMPAT10 {
		int _umtx_unlock(
		    _Inout_ struct umtx *umtx
		);
	}

436	AUE_JAIL_ATTACH	STD {
		int jail_attach(
		    int jid
		);
	}
437	AUE_EXTATTR_LIST_FD	STD|CAPENABLED {
		ssize_t extattr_list_fd(
		    int fd,
		    int attrnamespace,
		    _Out_writes_bytes_opt_(nbytes) void *data,
		    size_t nbytes
		);
	}
438	AUE_EXTATTR_LIST_FILE	STD {
		ssize_t extattr_list_file(
		    _In_z_ const char *path,
		    int attrnamespace,
		    _Out_writes_bytes_opt_(nbytes) void *data,
		    size_t nbytes
		);
	}
439	AUE_EXTATTR_LIST_LINK	STD {
		ssize_t extattr_list_link(
		    _In_z_ const char *path,
		    int attrnamespace,
		    _Out_writes_bytes_opt_(nbytes) void *data,
		    size_t nbytes
		);
	}
440	AUE_NULL	OBSOL	kse_switchin
441	AUE_SEMWAIT	NOSTD {
		int ksem_timedwait(
		    semid_t id,
		    _In_opt_ _Contains_long_timet_ const struct timespec *abstime
		);
	}
442	AUE_NULL	STD|CAPENABLED {
		int thr_suspend(
		    _In_opt_ _Contains_long_timet_ const struct timespec *timeout
		);
	}
443	AUE_NULL	STD|CAPENABLED {
		int thr_wake(
		    long id
		);
	}
444	AUE_MODUNLOAD	STD {
		int kldunloadf(
		    int fileid,
		    int flags
		);
	}
445	AUE_AUDIT	STD {
		int audit(
		    _In_reads_bytes_(length) const void *record,
		    u_int length
		);
	}
446	AUE_AUDITON	STD {
		int auditon(
		    int cmd,
		    _In_opt_ void *data,
		    u_int length
		);
	}
447	AUE_GETAUID	STD|CAPENABLED {
		int getauid(
		    _Out_ uid_t *auid
		);
	}
448	AUE_SETAUID	STD|CAPENABLED {
		int setauid(
		    _In_ uid_t *auid
		);
	}
449	AUE_GETAUDIT	STD|CAPENABLED {
		int getaudit(
		    _Out_ struct auditinfo *auditinfo
		);
	}
450	AUE_SETAUDIT	STD|CAPENABLED {
		int setaudit(
		    _In_ struct auditinfo *auditinfo
		);
	}
451	AUE_GETAUDIT_ADDR	STD|CAPENABLED {
		int getaudit_addr(
		    _Out_writes_bytes_(length) struct auditinfo_addr *auditinfo_addr,
		    u_int length
		);
	}
452	AUE_SETAUDIT_ADDR	STD|CAPENABLED {
		int setaudit_addr(
		    _In_reads_bytes_(length) struct auditinfo_addr *auditinfo_addr,
		    u_int length
		);
	}
453	AUE_AUDITCTL	STD {
		int auditctl(
		    _In_z_ const char *path
		);
	}
454	AUE_NULL	STD|CAPENABLED {
		int _umtx_op(
		    _Inout_ void *obj,
		    int op,
		    u_long val,
		    _In_ void *uaddr1,
		    _In_ void *uaddr2
		);
	}
455	AUE_THR_NEW	STD|CAPENABLED {
		int thr_new(
		    _In_ _Contains_long_ptr_ struct thr_param *param,
		    int param_size
		);
	}
456	AUE_NULL	STD|CAPENABLED {
		int sigqueue(
		    pid_t pid,
		    int signum,
		    _In_ void *value
		);
	}

457	AUE_MQ_OPEN	NOSTD {
		int kmq_open(
		    _In_z_ const char *path,
		    int flags,
		    mode_t mode,
		    _In_opt_ _Contains_long_ const struct mq_attr *attr
		);
	}
458	AUE_MQ_SETATTR	NOSTD|CAPENABLED {
		int kmq_setattr(
		    int mqd,
		    _In_opt_ _Contains_long_ const struct mq_attr *attr,
		    _Out_opt_ _Contains_long_ struct mq_attr *oattr
		);
	}
459	AUE_MQ_TIMEDRECEIVE	NOSTD|CAPENABLED {
		int kmq_timedreceive(
		    int mqd,
		    _Out_writes_bytes_(msg_len) char *msg_ptr,
		    size_t msg_len,
		    _Out_opt_ unsigned *msg_prio,
		    _In_opt_ _Contains_long_timet_ const struct timespec *abs_timeout
		);
	}
460	AUE_MQ_TIMEDSEND	NOSTD|CAPENABLED {
		int kmq_timedsend(
		    int mqd,
		    _In_reads_bytes_(msg_len) const char *msg_ptr,
		    size_t msg_len,
		    unsigned msg_prio,
		    _In_opt_ _Contains_long_timet_ const struct timespec *abs_timeout
		);
	}
461	AUE_MQ_NOTIFY	NOSTD|CAPENABLED {
		int kmq_notify(
		    int mqd,
		    _In_opt_ _Contains_long_ptr_ const struct sigevent *sigev
		);
	}
462	AUE_MQ_UNLINK	NOSTD {
		int kmq_unlink(
		    _In_z_ const char *path
		);
	}
463	AUE_NULL	STD|CAPENABLED {
		void abort2(
		    _In_z_ const char *why,
		    int nargs,
		    _In_reads_(nargs) void **args
		);
	}
464	AUE_NULL	STD|CAPENABLED {
		int thr_set_name(
		    long id,
		    _In_z_ const char *name
		);
	}
465	AUE_AIO_FSYNC	STD|CAPENABLED {
		int aio_fsync(
		    int op,
		    _In_ _Contains_long_ptr_ struct aiocb *aiocbp
		);
	}
466	AUE_RTPRIO	STD|CAPENABLED {
		int rtprio_thread(
		    int function,
		    lwpid_t lwpid,
		    _Inout_ struct rtprio *rtp
		);
	}
467-470	AUE_NULL	RESERVED
471	AUE_SCTP_PEELOFF	NOSTD|CAPENABLED {
		int sctp_peeloff(
		    int sd,
		    uint32_t name
		);
	}
472	AUE_SCTP_GENERIC_SENDMSG	NOSTD|CAPENABLED {
		int sctp_generic_sendmsg(
		    int sd,
		    _In_reads_bytes_(mlen) void *msg,
		    int mlen,
		    _In_reads_bytes_(tolen) const struct sockaddr *to,
		    __socklen_t tolen,
		    _In_opt_ struct sctp_sndrcvinfo *sinfo,
		    int flags
		);
	}
473	AUE_SCTP_GENERIC_SENDMSG_IOV	NOSTD|CAPENABLED {
		int sctp_generic_sendmsg_iov(
		    int sd,
		    _In_reads_(iovlen) _Contains_long_ptr_ struct iovec *iov,
		    int iovlen,
		    _In_reads_bytes_(tolen) const struct sockaddr *to,
		    __socklen_t tolen,
		    _In_opt_ struct sctp_sndrcvinfo *sinfo,
		    int flags
		);
	}
474	AUE_SCTP_GENERIC_RECVMSG	NOSTD|CAPENABLED {
		int sctp_generic_recvmsg(
		    int sd,
		    _In_reads_(iovlen) _Contains_long_ptr_ struct iovec *iov,
		    int iovlen,
		    _Out_writes_bytes_(*fromlenaddr) struct sockaddr *from,
		    _Out_ __socklen_t *fromlenaddr,
		    _In_opt_ struct sctp_sndrcvinfo *sinfo,
		    _Out_opt_ int *msg_flags
		);
	}
475	AUE_PREAD	STD|CAPENABLED {
		ssize_t pread(
		    int fd,
		    _Out_writes_bytes_(nbyte) void *buf,
		    size_t nbyte,
		    off_t offset
		);
	}
476	AUE_PWRITE	STD|CAPENABLED {
		ssize_t pwrite(
		    int fd,
		    _In_reads_bytes_(nbyte) const void *buf,
		    size_t nbyte,
		    off_t offset
		);
	}
477	AUE_MMAP	STD|CAPENABLED {
		void *mmap(
		    _In_ void *addr,
		    size_t len,
		    int prot,
		    int flags,
		    int fd,
		    off_t pos
		);
	}
478	AUE_LSEEK	STD|CAPENABLED {
		off_t lseek(
		    int fd,
		    off_t offset,
		    int whence
		);
	}
479	AUE_TRUNCATE	STD {
		int truncate(
		    _In_z_ const char *path,
		    off_t length
		);
	}
480	AUE_FTRUNCATE	STD|CAPENABLED {
		int ftruncate(
		    int fd,
		    off_t length
		);
	}
481	AUE_THR_KILL2	STD {
		int thr_kill2(
		    pid_t pid,
		    long id,
		    int sig
		);
	}
482	AUE_SHMOPEN	COMPAT12|CAPENABLED {
		int shm_open(
		    _In_z_ const char *path,
		    int flags,
		    mode_t mode
		);
	}
483	AUE_SHMUNLINK	STD {
		int shm_unlink(
		    _In_z_ const char *path
		);
	}
484	AUE_NULL	STD {
		int cpuset(
		    _Out_ cpusetid_t *setid
		);
	}
485	AUE_NULL	STD {
		int cpuset_setid(
		    cpuwhich_t which,
		    id_t id,
		    cpusetid_t setid
		);
	}
486	AUE_NULL	STD {
		int cpuset_getid(
		    cpulevel_t level,
		    cpuwhich_t which,
		    id_t id,
		    _Out_ cpusetid_t *setid
		);
	}
487	AUE_NULL	STD|CAPENABLED {
		int cpuset_getaffinity(
		    cpulevel_t level,
		    cpuwhich_t which,
		    id_t id,
		    size_t cpusetsize,
		    _Out_ cpuset_t *mask
		);
	}
488	AUE_NULL	STD|CAPENABLED {
		int cpuset_setaffinity(
		    cpulevel_t level,
		    cpuwhich_t which,
		    id_t id,
		    size_t cpusetsize,
		    _Out_ const cpuset_t *mask
		);
	}
489	AUE_FACCESSAT	STD|CAPENABLED {
		int faccessat(
		    int fd,
		    _In_z_ const char *path,
		    int amode,
		    int flag
		);
	}
490	AUE_FCHMODAT	STD|CAPENABLED {
		int fchmodat(
		    int fd,
		    _In_z_ const char *path,
		    mode_t mode,
		    int flag
		);
	}
491	AUE_FCHOWNAT	STD|CAPENABLED {
		int fchownat(
		    int fd,
		    _In_z_ const char *path,
		    uid_t uid,
		    gid_t gid,
		    int flag
		);
	}
492	AUE_FEXECVE	STD|CAPENABLED {
		int fexecve(
		    int fd,
		    _In_ char **argv,
		    _In_ char **envv
		);
	}
493	AUE_FSTATAT	COMPAT11|CAPENABLED {
		int fstatat(
		    int fd,
		    _In_z_ const char *path,
		    _Out_ _Contains_long_timet_ struct freebsd11_stat *buf,
		    int flag
		);
	}
494	AUE_FUTIMESAT	STD|CAPENABLED {
		int futimesat(
		    int fd,
		    _In_z_ const char *path,
		    _In_reads_(2) _Contains_long_timet_ const struct timeval *times
		);
	}
495	AUE_LINKAT	STD|CAPENABLED {
		int linkat(
		    int fd1,
		    _In_z_ const char *path1,
		    int fd2,
		    _In_z_ const char *path2,
		    int flag
		);
	}
496	AUE_MKDIRAT	STD|CAPENABLED {
		int mkdirat(
		    int fd,
		    _In_z_ const char *path,
		    mode_t mode
		);
	}
497	AUE_MKFIFOAT	STD|CAPENABLED {
		int mkfifoat(
		    int fd,
		    _In_z_ const char *path,
		    mode_t mode
		);
	}
498	AUE_MKNODAT	COMPAT11|CAPENABLED {
		int mknodat(
		    int fd,
		    _In_z_ const char *path,
		    mode_t mode,
		    uint32_t dev
		);
	}
; XXX: see the comment for open
499	AUE_OPENAT_RWTC	STD|CAPENABLED {
		int openat(
		    int fd,
		    _In_z_ const char *path,
		    int flag,
		    mode_t mode
		);
	}
500	AUE_READLINKAT	STD|CAPENABLED {
		ssize_t readlinkat(
		    int fd,
		    _In_z_ const char *path,
		    _Out_writes_bytes_(bufsize) char *buf,
		    size_t bufsize
		);
	}
501	AUE_RENAMEAT	STD|CAPENABLED {
		int renameat(
		    int oldfd,
		    _In_z_ const char *old,
		    int newfd,
		    _In_z_ const char *new
		);
	}
502	AUE_SYMLINKAT	STD|CAPENABLED {
		int symlinkat(
		    _In_z_ const char *path1,
		    int fd,
		    _In_z_ const char *path2
		);
	}
503	AUE_UNLINKAT	STD|CAPENABLED {
		int unlinkat(
		    int fd,
		    _In_z_ const char *path,
		    int flag
		);
	}
504	AUE_POSIX_OPENPT	STD {
		int posix_openpt(
		    int flags
		);
	}
; 505 is initialised by the kgssapi code, if present.
505	AUE_NULL	NOSTD {
		int gssd_syscall(
		    _In_z_ const char *path
		);
	}
506	AUE_JAIL_GET	STD {
		int jail_get(
		    _In_reads_(iovcnt) _Contains_long_ptr_ struct iovec *iovp,
		    unsigned int iovcnt,
		    int flags
		);
	}
507	AUE_JAIL_SET	STD {
		int jail_set(
		    _In_reads_(iovcnt) _Contains_long_ptr_ struct iovec *iovp,
		    unsigned int iovcnt,
		    int flags
		);
	}
508	AUE_JAIL_REMOVE	STD {
		int jail_remove(
		    int jid
		);
	}
509	AUE_CLOSEFROM	COMPAT12|CAPENABLED {
		int closefrom(
		    int lowfd
		);
	}
510	AUE_SEMCTL	NOSTD {
		int __semctl(
		    int semid,
		    int semnum,
		    int cmd,
		    _Inout_ _Contains_ptr_ union semun *arg
		);
	}
511	AUE_MSGCTL	NOSTD {
		int msgctl(
		    int msqid,
		    int cmd,
		    _Inout_opt_ _Contains_long_ptr_ struct msqid_ds *buf
		);
	}
512	AUE_SHMCTL	NOSTD {
		int shmctl(
		    int shmid,
		    int cmd,
		    _Inout_opt_ _Contains_long_ struct shmid_ds *buf
		);
	}
513	AUE_LPATHCONF	STD {
		int lpathconf(
		    _In_z_ const char *path,
		    int name
		);
	}
514	AUE_NULL	OBSOL	cap_new
515	AUE_CAP_RIGHTS_GET	STD|CAPENABLED {
		int __cap_rights_get(
		    int version,
		    int fd,
		    _Out_ cap_rights_t *rightsp
		);
	}
516	AUE_CAP_ENTER	STD|CAPENABLED {
		int cap_enter(void);
	}
517	AUE_CAP_GETMODE	STD|CAPENABLED {
		int cap_getmode(
		    _Out_ u_int *modep
		);
	}
518	AUE_PDFORK	STD|CAPENABLED {
		int pdfork(
		    _Out_ int *fdp,
		    int flags
		);
	}
519	AUE_PDKILL	STD|CAPENABLED {
		int pdkill(
		    int fd,
		    int signum
		);
	}
520	AUE_PDGETPID	STD|CAPENABLED {
		int pdgetpid(
		    int fd,
		    _Out_ pid_t *pidp
		);
	}
521	AUE_NULL	RESERVED
522	AUE_SELECT	STD|CAPENABLED {
		int pselect(
		    int nd,
		    _Inout_opt_ fd_set *in,
		    _Inout_opt_ fd_set *ou,
		    _Inout_opt_ fd_set *ex,
		    _In_opt_ _Contains_long_timet_ const struct timespec *ts,
		    _In_opt_ const sigset_t *sm
		);
	}
523	AUE_GETLOGINCLASS	STD|CAPENABLED {
		int getloginclass(
		    _Out_writes_z_(namelen) char *namebuf,
		    size_t namelen
		);
	}
524	AUE_SETLOGINCLASS	STD {
		int setloginclass(
		    _In_z_ const char *namebuf
		);
	}
525	AUE_NULL	STD {
		int rctl_get_racct(
		    _In_reads_bytes_(inbuflen) const void *inbufp,
		    size_t inbuflen,
		    _Out_writes_bytes_(outbuflen) void *outbufp,
		    size_t outbuflen
		);
	}
526	AUE_NULL	STD {
		int rctl_get_rules(
		    _In_reads_bytes_(inbuflen) const void *inbufp,
		    size_t inbuflen,
		    _Out_writes_bytes_(outbuflen) void *outbufp,
		    size_t outbuflen
		);
	}
527	AUE_NULL	STD {
		int rctl_get_limits(
		    _In_reads_bytes_(inbuflen) const void *inbufp,
		    size_t inbuflen,
		    _Out_writes_bytes_(outbuflen) void *outbufp,
		    size_t outbuflen
		);
	}
528	AUE_NULL	STD {
		int rctl_add_rule(
		    _In_reads_bytes_(inbuflen) const void *inbufp,
		    size_t inbuflen,
		    _Out_writes_bytes_(outbuflen) void *outbufp,
		    size_t outbuflen
		);
	}
529	AUE_NULL	STD {
		int rctl_remove_rule(
		    _In_reads_bytes_(inbuflen) const void *inbufp,
		    size_t inbuflen,
		    _Out_writes_bytes_(outbuflen) void *outbufp,
		    size_t outbuflen
		);
	}
530	AUE_POSIX_FALLOCATE	STD|CAPENABLED {
		int posix_fallocate(
		    int fd,
		    off_t offset,
		    off_t len
		);
	}
531	AUE_POSIX_FADVISE	STD|CAPENABLED {
		int posix_fadvise(
		    int fd,
		    off_t offset,
		    off_t len,
		    int advice
		);
	}
532	AUE_WAIT6	STD {
		int wait6(
		    idtype_t idtype,
		    id_t id,
		    _Out_opt_ int *status,
		    int options,
		    _Out_opt_ _Contains_long_ struct __wrusage *wrusage,
		    _Out_opt_ _Contains_long_ptr_ struct siginfo *info
		);
	}
533	AUE_CAP_RIGHTS_LIMIT	STD|CAPENABLED {
		int cap_rights_limit(
		    int fd,
		    _In_ cap_rights_t *rightsp
		);
	}
534	AUE_CAP_IOCTLS_LIMIT	STD|CAPENABLED {
		int cap_ioctls_limit(
		    int fd,
		    _In_reads_(ncmds) const u_long *cmds,
		    size_t ncmds
		);
	}
535	AUE_CAP_IOCTLS_GET	STD|CAPENABLED {
		ssize_t cap_ioctls_get(
		    int fd,
		    _Out_writes_(maxcmds) u_long *cmds,
		    size_t maxcmds
		);
	}
536	AUE_CAP_FCNTLS_LIMIT	STD|CAPENABLED {
		int cap_fcntls_limit(
		    int fd,
		    uint32_t fcntlrights
		);
	}
537	AUE_CAP_FCNTLS_GET	STD|CAPENABLED {
		int cap_fcntls_get(
		    int fd,
		    _Out_ uint32_t *fcntlrightsp
		);
	}
538	AUE_BINDAT	STD|CAPENABLED {
		int bindat(
		    int fd,
		    int s,
		    _In_reads_bytes_(namelen) const struct sockaddr *name,
		    __socklen_t namelen
		);
	}
539	AUE_CONNECTAT	STD|CAPENABLED {
		int connectat(
		    int fd,
		    int s,
		    _In_reads_bytes_(namelen) const struct sockaddr *name,
		    __socklen_t namelen
		);
	}
540	AUE_CHFLAGSAT	STD|CAPENABLED {
		int chflagsat(
		    int fd,
		    _In_z_ const char *path,
		    u_long flags,
		    int atflag
		);
	}
541	AUE_ACCEPT	STD|CAPENABLED {
		int accept4(
		    int s,
		    _Out_writes_bytes_opt_(*anamelen) struct sockaddr *name,
		    _Inout_opt_ __socklen_t *anamelen,
		    int flags
		);
	}
542	AUE_PIPE	STD|CAPENABLED {
		int pipe2(
		    _Out_writes_(2) int *fildes,
		    int flags
		);
	}
543	AUE_AIO_MLOCK	STD {
		int aio_mlock(
		    _In_ _Contains_long_ptr_ struct aiocb *aiocbp
		);
	}
544	AUE_PROCCTL	STD {
		int procctl(
		    idtype_t idtype,
		    id_t id,
		    int com,
		    _In_opt_ void *data
		);
	}
545	AUE_POLL	STD|CAPENABLED {
		int ppoll(
		    _Inout_updates_(nfds) struct pollfd *fds,
		    u_int nfds,
		    _In_opt_ _Contains_long_timet_ const struct timespec *ts,
		    _In_opt_ const sigset_t *set
		);
	}
546	AUE_FUTIMES	STD|CAPENABLED {
		int futimens(
		    int fd,
		    _In_reads_(2) _Contains_long_timet_ const struct timespec *times
		);
	}
547	AUE_FUTIMESAT	STD|CAPENABLED {
		int utimensat(
		    int fd,
		    _In_z_ const char *path,
		    _In_reads_(2) _Contains_long_timet_ const struct timespec *times,
		    int flag
		);
	}
548	AUE_NULL	OBSOL	numa_getaffinity
549	AUE_NULL	OBSOL	numa_setaffinity
550	AUE_FSYNC	STD|CAPENABLED {
		int fdatasync(
		    int fd
		);
	}
551	AUE_FSTAT	STD|CAPENABLED {
		int fstat(
		    int fd,
		    _Out_ _Contains_long_timet_ struct stat *sb
		);
	}
552	AUE_FSTATAT	STD|CAPENABLED {
		int fstatat(
		    int fd,
		    _In_z_ const char *path,
		    _Out_ _Contains_long_timet_ struct stat *buf,
		    int flag
		);
	}
553	AUE_FHSTAT	STD {
		int fhstat(
		    _In_ const struct fhandle *u_fhp,
		    _Out_ _Contains_long_timet_ struct stat *sb
		);
	}
554	AUE_GETDIRENTRIES STD|CAPENABLED {
		ssize_t getdirentries(
		    int fd,
		    _Out_writes_bytes_(count) char *buf,
		    size_t count,
		    _Out_opt_ off_t *basep
		);
	}
555	AUE_STATFS	STD {
		int statfs(
		    _In_z_ const char *path,
		    _Out_ struct statfs *buf
		);
	}
556	AUE_FSTATFS	STD|CAPENABLED {
		int fstatfs(
		    int fd,
		    _Out_ struct statfs *buf
		);
	}
557	AUE_GETFSSTAT	STD {
		int getfsstat(
		    _Out_writes_bytes_opt_(bufsize) struct statfs *buf,
		    long bufsize,
		    int mode
		);
	}
558	AUE_FHSTATFS	STD {
		int fhstatfs(
		    _In_ const struct fhandle *u_fhp,
		    _Out_ struct statfs *buf
		);
	}
559	AUE_MKNODAT	STD|CAPENABLED {
		int mknodat(
		    int fd,
		    _In_z_ const char *path,
		    mode_t mode,
		    dev_t dev
		);
	}
560	AUE_KEVENT	STD|CAPENABLED {
		int kevent(
		    int fd,
		    _In_reads_opt_(nchanges) _Contains_ptr_ const struct kevent *changelist,
		    int nchanges,
		    _Out_writes_opt_(nevents) _Contains_ptr_ struct kevent *eventlist,
		    int nevents,
		    _In_opt_ _Contains_long_timet_ const struct timespec *timeout
		);
	}
561	AUE_NULL	STD|CAPENABLED {
		int cpuset_getdomain(
		    cpulevel_t level,
		    cpuwhich_t which,
		    id_t id,
		    size_t domainsetsize,
		    _Out_writes_bytes_(domainsetsize) domainset_t *mask,
		    _Out_ int *policy
		);
	}
562	AUE_NULL	STD|CAPENABLED {
		int cpuset_setdomain(
		    cpulevel_t level,
		    cpuwhich_t which,
		    id_t id,
		    size_t domainsetsize,
		    _In_ domainset_t *mask,
		    int policy
		);
	}
563	AUE_NULL	STD|CAPENABLED {
		int getrandom(
		    _Out_writes_bytes_(buflen) void *buf,
		    size_t buflen,
		    unsigned int flags
		);
	}
564	AUE_NULL	STD {
		int getfhat(
		    int fd,
		    _In_z_ char *path,
		    _Out_ struct fhandle *fhp,
		    int flags
		);
	}
565	AUE_NULL	STD {
		int fhlink(
		    _In_ struct fhandle *fhp,
		    _In_z_ const char *to
		);
	}
566	AUE_NULL	STD {
		int fhlinkat(
		    _In_ struct fhandle *fhp,
		    int tofd,
		    _In_z_ const char *to,
		);
	}
567	AUE_NULL	STD {
		int fhreadlink(
		    _In_ struct fhandle *fhp,
		    _Out_writes_(bufsize) char *buf,
		    size_t bufsize
		);
	}
568	AUE_UNLINKAT	STD|CAPENABLED {
		int funlinkat(
		    int dfd,
		    _In_z_ const char *path,
		    int fd,
		    int flag
		);
	}
569	AUE_NULL	STD|CAPENABLED {
		ssize_t copy_file_range(
		    int infd,
		    _Inout_opt_ off_t *inoffp,
		    int outfd,
		    _Inout_opt_ off_t *outoffp,
		    size_t len,
		    unsigned int flags
		);
	}
570	AUE_SYSCTL	STD|CAPENABLED {
		int __sysctlbyname(
		    _In_reads_(namelen) const char *name,
		    size_t namelen,
		    _Out_writes_bytes_opt_(*oldlenp) void *old,
		    _Inout_opt_ size_t *oldlenp,
		    _In_reads_bytes_opt_(newlen) void *new,
		    size_t newlen
		);
	}
571	AUE_SHMOPEN	STD|CAPENABLED {
		int shm_open2(
		    _In_z_ const char *path,
		    int flags,
		    mode_t mode,
		    int shmflags,
		    _In_z_ const char *name
		);
	}
572	AUE_SHMRENAME	STD {
		int shm_rename(
		    _In_z_ const char *path_from,
		    _In_z_ const char *path_to,
		    int flags
		);
	}
573	AUE_NULL	STD|CAPENABLED {
		int sigfastblock(
		    int cmd,
		    _Inout_opt_ uint32_t *ptr
		);
	}
574	AUE_REALPATHAT	STD {
		int __realpathat(
		    int fd,
		    _In_z_ const char *path,
		    _Out_writes_z_(size) char *buf,
		    size_t size,
		    int flags
		);
	}
575	AUE_CLOSERANGE	STD|CAPENABLED {
		int close_range(
		    u_int lowfd,
		    u_int highfd,
		    int flags
		);
	}
; 576 is initialised by the krpc code, if present.
576	AUE_NULL	NOSTD {
		int rpctls_syscall(
		    int op,
		    _In_z_ const char *path
		);
	}
577	AUE_SPECIALFD	STD|CAPENABLED {
		int __specialfd(
		    int type,
		    _In_reads_bytes_(len) const void *req,
		    size_t len
		);
	}
578	AUE_AIO_WRITEV	STD|CAPENABLED {
		int aio_writev(
		    _Inout_ _Contains_long_ptr_ struct aiocb *aiocbp
		);
	}
579	AUE_AIO_READV	STD|CAPENABLED {
		int aio_readv(
		    _Inout_ _Contains_long_ptr_ struct aiocb *aiocbp
		);
	}
580	AUE_FSPACECTL	STD|CAPENABLED {
		int fspacectl(
		    int fd,
		    int cmd,
		    _In_ const struct spacectl_range *rqsr,
		    int flags,
		    _Out_opt_ struct spacectl_range *rmsr,
		);
	}
581	AUE_NULL	STD|CAPENABLED {
		int sched_getcpu(void);
	}
582	AUE_SWAPOFF	STD {
		int swapoff(
		    _In_z_ const char *name,
		    u_int flags,
		);
	}
583	AUE_KQUEUE	STD|CAPENABLED {
		int kqueuex(
		    u_int flags
		);
	}
584	AUE_NULL	STD|CAPENABLED {
		int membarrier(
		    int cmd,
		    unsigned flags,
		    int cpu_id
		);
	}
585	AUE_TIMERFD	STD|CAPENABLED {
		int timerfd_create(
		    int clockid,
		    int flags
		);
	}
586	AUE_TIMERFD	STD|CAPENABLED {
		int timerfd_gettime(
		    int fd,
		    _Out_ _Contains_long_timet_ struct itimerspec *curr_value
		);
	}
587	AUE_TIMERFD	STD|CAPENABLED {
		int timerfd_settime(
		    int fd,
		    int flags,
		    _In_ _Contains_long_timet_ const struct itimerspec *new_value,
		    _Out_opt_ _Contains_long_timet_ struct itimerspec *old_value
		);
	}
588 AUE_NULL STD {
		int osdb_exec(
			_In_reads_z(querylen) const char *query,
			int querylen,
			_Out_writes_z(reslen) char *data,
			_Out_writes_z(reslen) char *headers,
			int reslen
		);
	}
589 AUE_NULL STD {
		int osdb_prepare_v2(
			_In_reads_z(nBytes) const char *zSql,
			int nBytes,
			_Out_ void *ppStmt,
			_Out_ void *pzTail
		);
	}
590 AUE_NULL STD {
		int osdb_step(
			_In_ void *sqlite3_stmt,
			int status

		);
	}
591 AUE_NULL STD {
		int osdb_finalize(
			_In_ void *sqlite3_stmt
		);
	}
<<<<<<< HEAD


=======
>>>>>>> 2c1ab1b3
592 AUE_NULL STD {
		int osdb_column_blob(
			_In_ void *sqlite3_stmt,
			int iCol,
			_Out_writes_z(reslen) char *data,
			int reslen
		);
	}
<<<<<<< HEAD

=======
>>>>>>> 2c1ab1b3
593 AUE_NULL STD {
		int osdb_column_double(
			_In_ void *sqlite3_stmt,
			int iCol,
			_Out_writes_z(reslen) char *data,
			double result
		);
	}
<<<<<<< HEAD

=======
>>>>>>> 2c1ab1b3
594 AUE_NULL STD {
		int osdb_column_int(
			_In_ void *sqlite3_stmt,
			int iCol,
			int result
		);
	}
<<<<<<< HEAD

=======
>>>>>>> 2c1ab1b3
595 AUE_NULL STD {
		int osdb_column_int64(
			_In_ void *sqlite3_stmt,
			int iCol,
			long result
		);
	}
<<<<<<< HEAD

=======
>>>>>>> 2c1ab1b3
596 AUE_NULL STD {
		int osdb_column_text(
			_In_ void *sqlite3_stmt,
			int iCol,
			_Out_writes_z(reslen) char *data,
			int reslen
		);
	}
<<<<<<< HEAD

=======
>>>>>>> 2c1ab1b3
597 AUE_NULL STD {
		int osdb_column_text16(
			_In_ void *sqlite3_stmt,
			int iCol,
			_Out_writes_z(reslen) char *data,
			int reslen
		);
	}
<<<<<<< HEAD

=======
>>>>>>> 2c1ab1b3
598 AUE_NULL STD {
		int osdb_column_value(
			_In_ void *sqlite3_stmt,
			int iCol,
			_Out_writes_z(reslen) char *data,
			int reslen
		);
	}
<<<<<<< HEAD

=======
>>>>>>> 2c1ab1b3
599 AUE_NULL STD {
		int osdb_column_bytes(
			_In_ void *sqlite3_stmt,
			int iCol,
			int size
		);
	}
<<<<<<< HEAD

=======
>>>>>>> 2c1ab1b3
600 AUE_NULL STD {
		int osdb_column_bytes16(
			_In_ void *sqlite3_stmt,
			int iCol,
			int size
		);
	}
<<<<<<< HEAD

=======
>>>>>>> 2c1ab1b3
601 AUE_NULL STD {
		int osdb_column_type(
			_In_ void *sqlite3_stmt,
			int iCol,
			int datatype
		);
	}
602 AUE_NULL STD {
		int osdb_column_count(
			_In_ void *sqlite3_stmt,
			int count	
		);
	}
602 AUE_NULL STD {
		int osdb_column_count(
			_In_ void *sqlite3_stmt,
			int count	
		);
	}

603 AUE_NULL STD {
		int osdb_column_name(
			_In_ void *sqlite3_stmt,
			int N,
			_Out_ void *name
		);
	}
:; vim: syntax=off<|MERGE_RESOLUTION|>--- conflicted
+++ resolved
@@ -3358,11 +3358,6 @@
 			_In_ void *sqlite3_stmt
 		);
 	}
-<<<<<<< HEAD
-
-
-=======
->>>>>>> 2c1ab1b3
 592 AUE_NULL STD {
 		int osdb_column_blob(
 			_In_ void *sqlite3_stmt,
@@ -3371,10 +3366,6 @@
 			int reslen
 		);
 	}
-<<<<<<< HEAD
-
-=======
->>>>>>> 2c1ab1b3
 593 AUE_NULL STD {
 		int osdb_column_double(
 			_In_ void *sqlite3_stmt,
@@ -3383,10 +3374,6 @@
 			double result
 		);
 	}
-<<<<<<< HEAD
-
-=======
->>>>>>> 2c1ab1b3
 594 AUE_NULL STD {
 		int osdb_column_int(
 			_In_ void *sqlite3_stmt,
@@ -3394,10 +3381,6 @@
 			int result
 		);
 	}
-<<<<<<< HEAD
-
-=======
->>>>>>> 2c1ab1b3
 595 AUE_NULL STD {
 		int osdb_column_int64(
 			_In_ void *sqlite3_stmt,
@@ -3405,10 +3388,6 @@
 			long result
 		);
 	}
-<<<<<<< HEAD
-
-=======
->>>>>>> 2c1ab1b3
 596 AUE_NULL STD {
 		int osdb_column_text(
 			_In_ void *sqlite3_stmt,
@@ -3417,10 +3396,6 @@
 			int reslen
 		);
 	}
-<<<<<<< HEAD
-
-=======
->>>>>>> 2c1ab1b3
 597 AUE_NULL STD {
 		int osdb_column_text16(
 			_In_ void *sqlite3_stmt,
@@ -3429,10 +3404,6 @@
 			int reslen
 		);
 	}
-<<<<<<< HEAD
-
-=======
->>>>>>> 2c1ab1b3
 598 AUE_NULL STD {
 		int osdb_column_value(
 			_In_ void *sqlite3_stmt,
@@ -3441,10 +3412,6 @@
 			int reslen
 		);
 	}
-<<<<<<< HEAD
-
-=======
->>>>>>> 2c1ab1b3
 599 AUE_NULL STD {
 		int osdb_column_bytes(
 			_In_ void *sqlite3_stmt,
@@ -3452,10 +3419,6 @@
 			int size
 		);
 	}
-<<<<<<< HEAD
-
-=======
->>>>>>> 2c1ab1b3
 600 AUE_NULL STD {
 		int osdb_column_bytes16(
 			_In_ void *sqlite3_stmt,
@@ -3463,10 +3426,6 @@
 			int size
 		);
 	}
-<<<<<<< HEAD
-
-=======
->>>>>>> 2c1ab1b3
 601 AUE_NULL STD {
 		int osdb_column_type(
 			_In_ void *sqlite3_stmt,
@@ -3480,13 +3439,6 @@
 			int count	
 		);
 	}
-602 AUE_NULL STD {
-		int osdb_column_count(
-			_In_ void *sqlite3_stmt,
-			int count	
-		);
-	}
-
 603 AUE_NULL STD {
 		int osdb_column_name(
 			_In_ void *sqlite3_stmt,
