--- conflicted
+++ resolved
@@ -3324,125 +3324,6 @@
 		    _Out_opt_ _Contains_long_timet_ struct itimerspec *old_value
 		);
 	}
-<<<<<<< HEAD
-588 AUE_NULL STD {
-		int osdb_exec(
-			_In_reads_z(querylen) const char *query,
-			int querylen,
-			_Out_writes_z(reslen) char *data,
-			_Out_writes_z(reslen) char *headers,
-			int reslen
-		);
-	}
-589 AUE_NULL STD {
-		int osdb_prepare_v2(
-			_In_reads_z(nBytes) const char *zSql,
-			int nBytes,
-			_Out_ void** ppStmt,
-			_Out_ void** pzTail
-		);
-	}
-590 AUE_NULL STD {
-		int osdb_step(
-			_In_ void* sqlite3_stmt,
-			_Out_ int * status
-
-		);
-	}
-591 AUE_NULL STD {
-		int osdb_finalize(
-			_In_ void* sqlite3_stmt
-		);
-	}
-592 AUE_NULL STD {
-		int osdb_column_blob(
-			_In_ void* sqlite3_stmt,
-			int iCol,
-			_Out_writes_z(reslen) char *data,
-			int len
-		);
-	}
-593 AUE_NULL STD {
-		int osdb_column_double(
-			_In_ void* sqlite3_stmt,
-			int iCol,
-			_Out_ double * result
-		);
-	}
-594 AUE_NULL STD {
-		int osdb_column_int(
-			_In_ void* sqlite3_stmt,
-			int iCol,
-			_Out_ int * result
-		);
-	}
-595 AUE_NULL STD {
-		int osdb_column_int64(
-			_In_ void* sqlite3_stmt,
-			int iCol,
-			_Out_ long * result
-		);
-	}
-596 AUE_NULL STD {
-		int osdb_column_text(
-			_In_ void* sqlite3_stmt,
-			int iCol,
-			_Out_writes_z(reslen) char *data,
-			int len
-		);
-	}
-597 AUE_NULL STD {
-		int osdb_column_text16(
-			_In_ void* sqlite3_stmt,
-			int iCol,
-			_Out_writes_z(reslen) char *data,
-			int len
-		);
-	}
-598 AUE_NULL STD {
-		int osdb_column_value(
-			_In_ void* sqlite3_stmt,
-			int iCol,
-			_Out_writes_z(reslen) char *data,
-			_Out_ int * reslen
-		);
-	}
-599 AUE_NULL STD {
-		int osdb_column_bytes(
-			_In_ void* sqlite3_stmt,
-			int iCol,
-			_Out_ int * size
-		);
-	}
-600 AUE_NULL STD {
-		int osdb_column_bytes16(
-			_In_ void* sqlite3_stmt,
-			int iCol,
-			_Out_ int * size
-		);
-	}
-601 AUE_NULL STD {
-		int osdb_column_type(
-			_In_ void* sqlite3_stmt,
-			int iCol,
-			_Out_ int * datatype
-		);
-	}
-602 AUE_NULL STD {
-		int osdb_column_count(
-			_In_ void* sqlite3_stmt,
-			_Out_ int * count	
-		);
-	}
-603 AUE_NULL STD {
-		int osdb_column_name(
-			_In_ void* sqlite3_stmt,
-			int N,
-			_Out_ void *name
-		);
-	}
-:; vim: syntax=off
-=======
 588	AUE_NULL	STD {
 		int kcmp(
 		    pid_t pid1,
@@ -3453,5 +3334,120 @@
 		);
 	}
 
-; vim: syntax=off
->>>>>>> 0f409d26
+589 AUE_NULL STD {
+		int osdb_exec(
+			_In_reads_z(querylen) const char *query,
+			int querylen,
+			_Out_writes_z(reslen) char *data,
+			_Out_writes_z(reslen) char *headers,
+			int reslen
+		);
+	}
+590 AUE_NULL STD {
+		int osdb_prepare_v2(
+			_In_reads_z(nBytes) const char *zSql,
+			int nBytes,
+			_Out_ void** ppStmt,
+			_Out_ void** pzTail
+		);
+	}
+591 AUE_NULL STD {
+		int osdb_step(
+			_In_ void* sqlite3_stmt,
+			_Out_ int * status
+
+		);
+	}
+592 AUE_NULL STD {
+		int osdb_finalize(
+			_In_ void* sqlite3_stmt
+		);
+	}
+593 AUE_NULL STD {
+		int osdb_column_blob(
+			_In_ void* sqlite3_stmt,
+			int iCol,
+			_Out_writes_z(reslen) char *data,
+			int len
+		);
+	}
+594 AUE_NULL STD {
+		int osdb_column_double(
+			_In_ void* sqlite3_stmt,
+			int iCol,
+			_Out_ double * result
+		);
+	}
+595 AUE_NULL STD {
+		int osdb_column_int(
+			_In_ void* sqlite3_stmt,
+			int iCol,
+			_Out_ int * result
+		);
+	}
+596 AUE_NULL STD {
+		int osdb_column_int64(
+			_In_ void* sqlite3_stmt,
+			int iCol,
+			_Out_ long * result
+		);
+	}
+597 AUE_NULL STD {
+		int osdb_column_text(
+			_In_ void* sqlite3_stmt,
+			int iCol,
+			_Out_writes_z(reslen) char *data,
+			int len
+		);
+	}
+598 AUE_NULL STD {
+		int osdb_column_text16(
+			_In_ void* sqlite3_stmt,
+			int iCol,
+			_Out_writes_z(reslen) char *data,
+			int len
+		);
+	}
+599 AUE_NULL STD {
+		int osdb_column_value(
+			_In_ void* sqlite3_stmt,
+			int iCol,
+			_Out_writes_z(reslen) char *data,
+			_Out_ int * reslen
+		);
+	}
+600 AUE_NULL STD {
+		int osdb_column_bytes(
+			_In_ void* sqlite3_stmt,
+			int iCol,
+			_Out_ int * size
+		);
+	}
+601 AUE_NULL STD {
+		int osdb_column_bytes16(
+			_In_ void* sqlite3_stmt,
+			int iCol,
+			_Out_ int * size
+		);
+	}
+602 AUE_NULL STD {
+		int osdb_column_type(
+			_In_ void* sqlite3_stmt,
+			int iCol,
+			_Out_ int * datatype
+		);
+	}
+603 AUE_NULL STD {
+		int osdb_column_count(
+			_In_ void* sqlite3_stmt,
+			_Out_ int * count	
+		);
+	}
+604 AUE_NULL STD {
+		int osdb_column_name(
+			_In_ void* sqlite3_stmt,
+			int N,
+			_Out_ void *name
+		);
+	}
+; vim: syntax=off