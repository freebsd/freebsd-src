; System call name/number master file.
; Processed to created init_sysent.c, syscalls.c and syscall.h.

; New FreeBSD system calls should be added to the bottom of this file.

; Columns: number audit type name alt{name,tag,rtyp}/comments
;	number	system call number, must be in order
;	audit	the audit event associated with the system call
;		A value of AUE_NULL means no auditing, but it also means that
;		there is no audit event for the call at this time. For the
;		case where the event exists, but we don't want auditing, the
;		event should be #defined to AUE_NULL in audit_kevents.h.
;	type	one of STD, OBSOL, RESERVED, UNIMPL, SYSMUX, COMPAT*,
;		NODEF, NOARGS, NOPROTO, NOSTD
;		The COMPAT* options may be combined with one or more NO*
;		options separated by '|' with no spaces (e.g. COMPAT|NOARGS)
;		The CAPENABLED option may be ORed into a type.
;	name	pseudo-prototype of syscall routine
;		If one of the following alts is different, then all appear:
;	altname	name of system call if different
;	alttag	name of args struct tag if different from [o]`name'"_args"
;	altrtyp	return type if not int (bogus - syscalls always return int)
;		for UNIMPL/OBSOL, name continues with comments

; types:
;	STD	always included
;	COMPAT	included on COMPAT #ifdef
;	COMPAT4	included on COMPAT_FREEBSD4 #ifdef (FreeBSD 4 compat)
;	COMPAT6	included on COMPAT_FREEBSD6 #ifdef (FreeBSD 6 compat)
;	COMPAT7	included on COMPAT_FREEBSD7 #ifdef (FreeBSD 7 compat)
;	COMPAT10 included on COMPAT_FREEBSD10 #ifdef (FreeBSD 10 compat)
;	COMPAT11 included on COMPAT_FREEBSD11 #ifdef (FreeBSD 11 compat)
;	COMPAT12 included on COMPAT_FREEBSD12 #ifdef (FreeBSD 12 compat)
;	COMPAT13 included on COMPAT_FREEBSD13 #ifdef (FreeBSD 13 compat)
;	COMPAT14 included on COMPAT_FREEBSD14 #ifdef (FreeBSD 14 compat)
;	OBSOL	obsolete, not included in system, only specifies name
;	RESERVED reserved for local or vendor use (not for FreeBSD)
;	UNIMPL	not implemented, placeholder only
;	NOSTD	implemented but as a lkm that can be statically
;		compiled in; sysent entry will be filled with lkmressys
;		so the SYSCALL_MODULE macro works
;	NOARGS	same as STD except do not create structure in sys/sysproto.h
;	NODEF	same as STD except only have the entry in the syscall table
;		added.  Meaning - do not create structure or function
;		prototype in sys/sysproto.h
;	NOPROTO	same as STD except do not create structure or
;		function prototype in sys/sysproto.h.  Does add a
;		definition to syscall.h besides adding a sysent.
;	NOLIB	don't create stubs in libc or libsys
;	NOTSTATIC syscall is loadable
;	SYSMUX	syscall multiplexer.  No prototype, argument struct, or
;		handler is declared or used.  Handled in MD syscall code.
;	CAPENABLED syscall is allowed in capability mode
;
; To support programmatic generation of both the default ABI and 32-bit compat
; (freebsd32) we impose a number of restrictions on the types of system calls.
; For integer types:
;  - Bare int and long are allowed (long is a sign of a bad interface).
;  - Use u_int and u_long rather than "unsigned (int|long)".
;  - size_t is allowed.
;  - typedefs are allowed, but new signed types that vary between 32- and
;    64-bit ABIs must be added to config.known_abi_flags in
;    sys/tools/syscalls/config.lua so it knows they require handling.
;  - Always-64-bit types other than dev_t, id_t, and off_t must be added to
;    util.is64bitType in sys/tools/syscalls/tools/util.lua.
; For pointers:
;  - Prefer structs to typedefs so an ABI-specific suffix (e.g., "32") can
;    be prepended (e.g., ucontext_t -> struct ucontext -> struct ucontext32).
;  - Pointers to objects (structs, unions, etc) containing any long, pointer,
;    or time_t arguments need _Contains_ annotations.  Such objects should be
;    padded such that all 64-bit types are 64-bit aligned.

; annotations:
;	SAL 2.0 annotations are used to specify how system calls treat
;	arguments that are passed using pointers. There are three basic
;	annotations.
;
;	_In_    Object pointed to will be read and not modified.
;	_Out_   Object pointed to will be written and not read.
;	_Inout_ Object pointed to will be written and read.
;
;	These annotations are used alone when the pointer refers to a single
;	object i.e. scalar types, structs, and pointers, and not NULL. Adding
;	the _opt_ suffix, e.g. _In_opt_, implies that the pointer may also
;	refer to NULL.
;
;	For pointers to arrays, additional suffixes are added:
;
;	_In_z_, _Out_z_, _Inout_z_:
;	    for a NUL terminated array e.g. a string.
;	_In_reads_z_(n),_Out_writes_z_(n), _Inout_updates_z_(n):
;	    for a NUL terminated array e.g. a string, of known length n bytes.
;	_In_reads_(n),_Out_writes_(n),_Inout_updates_(n):
;	    for an array of n elements.
;	_In_reads_bytes_(n), _Out_writes_bytes_(n), _Inout_updates_bytes(n):
;	    for a buffer of n-bytes.
;
;	In addition to SAL annotations, pointers are annotated to indicate
;	that they point to types that change between ABIs.  That means that
;	they contain long, pointer, or time_t types.  This is indicated with
;	a _Contains_ annotation followed immediately by one or more of:
;
;	long_	Object contains a direct (or typedef'd) long value and varies
;		between 32- and 64-bit ABIs.  This includes size_t.
;	ptr_	Object contains pointers (or intptr_t) and varies between
;		32- and 64-bit ABIs.
;	timet_	Object contains a time_t and varies between i386 and other
;		ABIs.

; #include's, #defines's, etc. may be included, and are copied to a
; limited set of output files.  Before the first syscalls, #include lines will
; be copied and %%ABI_HEADERS%% expanded.  Between system call entries,
; all lines beginning with # will be copied.  Caveat Emptor.
; WARNING: this functionality is deprecated.

#include <sys/param.h>
#include <sys/sysent.h>
#include <sys/sysproto.h>
%%ABI_HEADERS%%

0	AUE_NULL	SYSMUX {
		int syscall(
		    int number,
		    ...
		);
	}
1	AUE_EXIT	STD|CAPENABLED {
		void exit(
		    int rval
		);
	}
2	AUE_FORK	STD|CAPENABLED {
		int fork(void);
	}
3	AUE_READ	STD|CAPENABLED {
		ssize_t read(
		    int fd,
		    _Out_writes_bytes_(nbyte) void *buf,
		    size_t nbyte
		);
	}
4	AUE_WRITE	STD|CAPENABLED {
		ssize_t write(
		    int fd,
		    _In_reads_bytes_(nbyte) const void *buf,
		    size_t nbyte
		);
	}
5	AUE_OPEN_RWTC	STD {
		int open(
		    _In_z_ const char *path,
		    int flags,
		    mode_t mode
		);
	}
; XXX should be		{ int open(const char *path, int flags, ...); }
; but we're not ready for varargs.
6	AUE_CLOSE	STD|CAPENABLED {
		int close(
		    int fd
		);
	}
7	AUE_WAIT4	STD|CAPENABLED {
		int wait4(
		    int pid,
		    _Out_opt_ int *status,
		    int options,
		    _Out_opt_ _Contains_long_timet_ struct rusage *rusage
		);
	}
8	AUE_CREAT	COMPAT {
		int creat(
		    _In_z_ const char *path,
		    int mode
		);
	}
9	AUE_LINK	STD {
		int link(
		    _In_z_ const char *path,
		    _In_z_ const char *link
		);
	}
10	AUE_UNLINK	STD {
		int unlink(
		    _In_z_ const char *path
		);
	}
11	AUE_NULL	OBSOL	execv
12	AUE_CHDIR	STD {
		int chdir(
		    _In_z_ const char *path
		);
	}
13	AUE_FCHDIR	STD {
		int fchdir(
		    int fd
		);
	}
14	AUE_MKNOD	COMPAT11 {
		int mknod(
		    _In_z_ const char *path,
		    int mode,
		    uint32_t dev
		);
	}
15	AUE_CHMOD	STD {
		int chmod(
		    _In_z_ const char *path,
		    mode_t mode
		);
	}
16	AUE_CHOWN	STD {
		int chown(
		    _In_z_ const char *path,
		    int uid,
		    int gid
		);
	}
17	AUE_NULL	STD|CAPENABLED {
		void *break(
		    _In_ char *nsize
		);
	}
18	AUE_GETFSSTAT	COMPAT4 {
		int getfsstat(
		    _Out_writes_bytes_opt_(bufsize) _Contains_long_ struct ostatfs *buf,
		    long bufsize,
		    int mode
		);
	}
19	AUE_LSEEK	COMPAT|CAPENABLED {
		long lseek(
		    int fd,
		    long offset,
		    int whence
		);
	}
20	AUE_GETPID	STD|CAPENABLED {
		pid_t getpid(void);
	}
21	AUE_MOUNT	STD {
		int mount(
		    _In_z_ const char *type,
		    _In_z_ const char *path,
		    int flags,
		    _In_opt_ void *data
		);
	}
22	AUE_UMOUNT	STD {
		int unmount(
		    _In_z_ const char *path,
		    int flags
		);
	}
23	AUE_SETUID	STD|CAPENABLED {
		int setuid(
		    uid_t uid
		);
	}
24	AUE_GETUID	STD|CAPENABLED {
		uid_t getuid(void);
	}
25	AUE_GETEUID	STD|CAPENABLED {
		uid_t geteuid(void);
	}
26	AUE_PTRACE	STD {
		int ptrace(
		    int req,
		    pid_t pid,
		    _Inout_opt_ _Contains_long_ptr_ caddr_t addr,
		    int data
		);
	}
27	AUE_RECVMSG	STD|CAPENABLED {
		ssize_t recvmsg(
		    int s,
		    _Inout_ _Contains_ptr_ struct msghdr *msg,
		    int flags
		);
	}
28	AUE_SENDMSG	STD|CAPENABLED {
		ssize_t sendmsg(
		    int s,
		    _In_ _Contains_ptr_ const struct msghdr *msg,
		    int flags
		);
	}
29	AUE_RECVFROM	STD|CAPENABLED {
		ssize_t recvfrom(
		    int s,
		    _Out_writes_bytes_(len) void *buf,
		    size_t len,
		    int flags,
		    _Out_writes_bytes_opt_(*fromlenaddr) struct sockaddr *from,
		    _Inout_opt_ __socklen_t *fromlenaddr
		);
	}
30	AUE_ACCEPT	STD|CAPENABLED {
		int accept(
		    int s,
		    _Out_writes_bytes_opt_(*anamelen) struct sockaddr *name,
		    _Inout_opt_ __socklen_t *anamelen
		);
	}
31	AUE_GETPEERNAME	STD|CAPENABLED {
		int getpeername(
		    int fdes,
		    _Out_writes_bytes_(*alen) struct sockaddr *asa,
		    _Inout_opt_ __socklen_t *alen
		);
	}
32	AUE_GETSOCKNAME	STD|CAPENABLED {
		int getsockname(
		    int fdes,
		    _Out_writes_bytes_(*alen) struct sockaddr *asa,
		    _Inout_ __socklen_t *alen
		);
	}
33	AUE_ACCESS	STD {
		int access(
		    _In_z_ const char *path,
		    int amode
		);
	}
34	AUE_CHFLAGS	STD {
		int chflags(
		    _In_z_ const char *path,
		    u_long flags
		);
	}
35	AUE_FCHFLAGS	STD|CAPENABLED {
		int fchflags(
		    int fd,
		    u_long flags
		);
	}
36	AUE_SYNC	STD|CAPENABLED {
		int sync(void);
	}
37	AUE_KILL	STD|CAPENABLED {
		int kill(
		    int pid,
		    int signum
		);
	}
38	AUE_STAT	COMPAT {
		int stat(
		    _In_z_ const char *path,
		    _Out_ _Contains_timet_ struct ostat *ub
		);
	}
39	AUE_GETPPID	STD|CAPENABLED {
		pid_t getppid(void);
	}
40	AUE_LSTAT	COMPAT {
		int lstat(
		    _In_z_ const char *path,
		    _Out_ _Contains_timet_ struct ostat *ub
		);
	}
41	AUE_DUP		STD|CAPENABLED {
		int dup(
		    u_int fd
		);
	}
42	AUE_PIPE	COMPAT10|CAPENABLED {
		int pipe(void);
	}
43	AUE_GETEGID	STD|CAPENABLED {
		gid_t getegid(void);
	}
44	AUE_PROFILE	STD|CAPENABLED {
		int profil(
		    _Out_writes_bytes_(size) char *samples,
		    size_t size,
		    size_t offset,
		    u_int scale
		);
	}
45	AUE_KTRACE	STD {
		int ktrace(
		    _In_z_ const char *fname,
		    int ops,
		    int facs,
		    int pid
		);
	}
46	AUE_SIGACTION	COMPAT|CAPENABLED {
		int sigaction(
		    int signum,
		    _In_opt_ _Contains_ptr_ struct osigaction *nsa,
		    _Out_opt_ _Contains_ptr_ struct osigaction *osa
		);
	}
47	AUE_GETGID	STD|CAPENABLED {
		gid_t getgid(void);
	}
48	AUE_SIGPROCMASK	COMPAT|CAPENABLED {
		int sigprocmask(
		    int how,
		    osigset_t mask
		);
	}
; XXX note nonstandard (bogus) calling convention - the libc stub passes
; us the mask, not a pointer to it, and we return the old mask as the
; (int) return value.
49	AUE_GETLOGIN	STD|CAPENABLED {
		int getlogin(
		    _Out_writes_z_(namelen) char *namebuf,
		    u_int namelen
		);
	}
50	AUE_SETLOGIN	STD {
		int setlogin(
		    _In_z_ const char *namebuf
		);
	}
51	AUE_ACCT	STD {
		int acct(
		    _In_z_ const char *path
		);
	}
52	AUE_SIGPENDING	COMPAT|CAPENABLED {
		int sigpending(void);
	}
53	AUE_SIGALTSTACK	STD|CAPENABLED {
		int sigaltstack(
		    _In_opt_ _Contains_long_ptr_ const struct sigaltstack *ss,
		    _Out_opt_ _Contains_long_ptr_ struct sigaltstack *oss
		);
	}
54	AUE_IOCTL	STD|CAPENABLED {
		int ioctl(
		    int fd,
		    u_long com,
		    _Inout_opt_ _Contains_long_ptr_ char *data
		);
	}
55	AUE_REBOOT	STD {
		int reboot(
		    int opt
		);
	}
56	AUE_REVOKE	STD {
		int revoke(
		    _In_z_ const char *path
		);
	}
57	AUE_SYMLINK	STD {
		int symlink(
		    _In_z_ const char *path,
		    _In_z_ const char *link
		);
	}
58	AUE_READLINK	STD {
		ssize_t readlink(
		    _In_z_ const char *path,
		    _Out_writes_z_(count) char *buf,
		    size_t count
		);
	}
59	AUE_EXECVE	STD {
		int execve(
		    _In_z_ const char *fname,
		    _In_z_ char **argv,
		    _In_z_ char **envv
		);
	}
60	AUE_UMASK	STD|CAPENABLED {
		mode_t umask(
		    mode_t newmask
		);
	}
61	AUE_CHROOT	STD {
		int chroot(
		    _In_z_ const char *path
		);
	}
62	AUE_FSTAT	COMPAT|CAPENABLED {
		int fstat(
		    int fd,
		    _Out_ _Contains_timet_ struct ostat *sb
		);
	}
63	AUE_NULL	COMPAT {
		int getkerninfo(
		    int op,
		    _Out_writes_bytes_opt(*size) char *where,
		    _Inout_opt_ size_t *size,
		    int arg
		);
	}
64	AUE_NULL	COMPAT|CAPENABLED {
		int getpagesize(void);
	}
65	AUE_MSYNC	STD|CAPENABLED {
		int msync(
		    _In_ void *addr,
		    size_t len,
		    int flags
		);
	}
66	AUE_VFORK	STD|CAPENABLED {
		int vfork(void);
	}
67	AUE_NULL	OBSOL	vread
68	AUE_NULL	OBSOL	vwrite
69	AUE_NULL	OBSOL	sbrk
70	AUE_NULL	OBSOL	sstk
71	AUE_MMAP	COMPAT|CAPENABLED {
		void *mmap(
		    _In_ void *addr,
		    int len,
		    int prot,
		    int flags,
		    int fd,
		    long pos
		);
	}
72	AUE_O_VADVISE	COMPAT11 {
		int vadvise(
		    int anom
		);
	}
73	AUE_MUNMAP	STD|CAPENABLED {
		int munmap(
		    _In_ void *addr,
		    size_t len
		);
	}
74	AUE_MPROTECT	STD|CAPENABLED {
		int mprotect(
		    _In_ void *addr,
		    size_t len,
		    int prot
		);
	}
75	AUE_MADVISE	STD|CAPENABLED {
		int madvise(
		    _In_ void *addr,
		    size_t len,
		    int behav
		);
	}
76	AUE_NULL	OBSOL	vhangup
77	AUE_NULL	OBSOL	vlimit
78	AUE_MINCORE	STD|CAPENABLED {
		int mincore(
		    _In_ const void *addr,
		    size_t len,
		    _Out_writes_bytes_(len/PAGE_SIZE) char *vec
		);
	}
79	AUE_GETGROUPS	STD|CAPENABLED {
		int getgroups(
		    int gidsetsize,
		    _Out_writes_opt_(gidsetsize) gid_t *gidset
		);
	}
80	AUE_SETGROUPS	STD {
		int setgroups(
		    int gidsetsize,
		    _In_reads_(gidsetsize) const gid_t *gidset
		);
	}
81	AUE_GETPGRP	STD|CAPENABLED {
		int getpgrp(void);
	}
82	AUE_SETPGRP	STD {
		int setpgid(
		    int pid,
		    int pgid
		);
	}
83	AUE_SETITIMER	STD|CAPENABLED {
		int setitimer(
		    int which,
		    _In_ _Contains_timet_ const struct itimerval *itv,
		    _Out_opt_ _Contains_timet_ struct itimerval *oitv
		);
	}
84	AUE_WAIT4	COMPAT {
		int wait(void);
	}
85	AUE_SWAPON	STD {
		int swapon(
		    _In_z_ const char *name
		);
	}
86	AUE_GETITIMER	STD|CAPENABLED {
		int getitimer(
		    int which,
		    _Out_ _Contains_timet_ struct itimerval *itv
		);
	}
87	AUE_SYSCTL	COMPAT|CAPENABLED {
		int gethostname(
		    _Out_writes_z_(len) char *hostname,
		    u_int len
		);
	}
88	AUE_SYSCTL	COMPAT {
		int sethostname(
		    _In_reads_z_(len) char *hostname,
		    u_int len
		);
	}
89	AUE_GETDTABLESIZE	STD|CAPENABLED {
		int getdtablesize(void);
	}
90	AUE_DUP2	STD|CAPENABLED {
		int dup2(
		    u_int from,
		    u_int to
		);
	}
91	AUE_NULL	RESERVED
92	AUE_FCNTL	STD|CAPENABLED {
		int fcntl(
		    int fd,
		    int cmd,
		    intptr_t arg
		);
	}
; XXX should be { int fcntl(int fd, int cmd, ...); }
; but we're not ready for varargs.
93	AUE_SELECT	STD|CAPENABLED {
		int select(
		    int nd,
		    _Inout_opt_ fd_set *in,
		    _Inout_opt_ fd_set *ou,
		    _Inout_opt_ fd_set *ex,
		    _In_opt_ _Contains_long_timet_ struct timeval *tv
		);
	}
94	AUE_NULL	RESERVED
95	AUE_FSYNC	STD|CAPENABLED {
		int fsync(
		    int fd
		);
	}
96	AUE_SETPRIORITY	STD|CAPENABLED {
		int setpriority(
		    int which,
		    int who,
		    int prio
		);
	}
97	AUE_SOCKET	STD|CAPENABLED {
		int socket(
		    int domain,
		    int type,
		    int protocol
		);
	}
98	AUE_CONNECT	STD {
		int connect(
		    int s,
		    _In_reads_bytes_(namelen) const struct sockaddr *name,
		    __socklen_t namelen
		);
	}
99	AUE_ACCEPT	COMPAT|CAPENABLED {
		int accept(
		    int s,
		    _Out_writes_bytes_opt_(*anamelen) struct sockaddr *name,
		    __socklen_t *anamelen
		);
	}
100	AUE_GETPRIORITY	STD|CAPENABLED {
		int getpriority(
		    int which,
		    int who
		);
	}
101	AUE_SEND	COMPAT|CAPENABLED {
		int send(
		    int s,
		    _In_reads_bytes_(len) const void *buf,
		    int len,
		    int flags
		);
	}
102	AUE_RECV	COMPAT|CAPENABLED {
		int recv(
		    int s,
		    _Out_writes_bytes_(len) void *buf,
		    int len,
		    int flags
		);
	}
103	AUE_SIGRETURN	COMPAT|CAPENABLED {
		int sigreturn(
		    _In_ struct osigcontext *sigcntxp
		);
	}
104	AUE_BIND	STD {
		int bind(
		    int s,
		    _In_reads_bytes_(namelen) const struct sockaddr *name,
		    __socklen_t namelen
		);
	}
105	AUE_SETSOCKOPT	STD|CAPENABLED {
		int setsockopt(
		    int s,
		    int level,
		    int name,
		    _In_reads_bytes_opt_(valsize) const void *val,
		    __socklen_t valsize
		);
	}
106	AUE_LISTEN	STD|CAPENABLED {
		int listen(
		    int s,
		    int backlog
		);
	}
107	AUE_NULL	OBSOL	vtimes
108	AUE_NULL	COMPAT|CAPENABLED {
		int sigvec(
		    int signum,
		    _In_opt_ _Contains_ptr_ struct sigvec *nsv,
		    _Out_opt_ _Contains_ptr_ struct sigvec *osv
		);
	}
109	AUE_NULL	COMPAT|CAPENABLED {
		int sigblock(
		    int mask
		);
	}
110	AUE_NULL	COMPAT|CAPENABLED {
		int sigsetmask(
		    int mask
		);
	}
111	AUE_NULL	COMPAT|CAPENABLED {
		int sigsuspend(
		    osigset_t mask
		);
	}
; XXX note nonstandard (bogus) calling convention - the libc stub passes
; us the mask, not a pointer to it.
112	AUE_NULL	COMPAT|CAPENABLED {
		int sigstack(
		    _In_opt_ _Contains_ptr_ struct sigstack *nss,
		    _Out_opt_ _Contains_ptr_ struct sigstack *oss
		);
	}
113	AUE_RECVMSG	COMPAT|CAPENABLED {
		int recvmsg(
		    int s,
		    _Inout_ _Contains_ptr_ struct omsghdr *msg,
		    int flags
		);
	}
114	AUE_SENDMSG	COMPAT|CAPENABLED {
		int sendmsg(
		    int s,
		    _In_ _Contains_ptr_ const struct omsghdr *msg,
		    int flags
		);
	}
115	AUE_NULL	OBSOL	vtrace
116	AUE_GETTIMEOFDAY	STD|CAPENABLED {
		int gettimeofday(
		    _Out_ _Contains_long_timet_ struct timeval *tp,
		    _Out_opt_ struct timezone *tzp
		);
	}
117	AUE_GETRUSAGE	STD|CAPENABLED {
		int getrusage(
		    int who,
		    _Out_ _Contains_long_ struct rusage *rusage
		);
	}
118	AUE_GETSOCKOPT	STD|CAPENABLED {
		int getsockopt(
		    int s,
		    int level,
		    int name,
		    _Out_writes_bytes_opt_(*avalsize) void *val,
		    _Inout_ __socklen_t *avalsize
		);
	}
119	AUE_NULL	RESERVED
120	AUE_READV	STD|CAPENABLED {
		ssize_t readv(
		    int fd,
		    _In_reads_(iovcnt) _Contains_long_ptr_ const struct iovec *iovp,
		    u_int iovcnt
		);
	}
121	AUE_WRITEV	STD|CAPENABLED {
		ssize_t writev(
		    int fd,
		    _In_reads_(iovcnt) _Contains_long_ptr_ const struct iovec *iovp,
		    u_int iovcnt
		);
	}
122	AUE_SETTIMEOFDAY	STD {
		int settimeofday(
		    _In_ _Contains_long_timet_ const struct timeval *tv,
		    _In_opt_ const struct timezone *tzp
		);
	}
123	AUE_FCHOWN	STD|CAPENABLED {
		int fchown(
		    int fd,
		    int uid,
		    int gid
		);
	}
124	AUE_FCHMOD	STD|CAPENABLED {
		int fchmod(
		    int fd,
		    mode_t mode
		);
	}
125	AUE_RECVFROM	COMPAT|CAPENABLED {
		int recvfrom(
		    int s,
		    _Out_writes_(len) void *buf,
		    size_t len,
		    int flags,
		    _Out_writes_bytes_(*fromlenaddr) struct sockaddr *from,
		    _Inout_ __socklen_t *fromlenaddr
		);
	}
126	AUE_SETREUID	STD|CAPENABLED {
		int setreuid(
		    int ruid,
		    int euid
		);
	}
127	AUE_SETREGID	STD|CAPENABLED {
		int setregid(
		    int rgid,
		    int egid
		);
	}
128	AUE_RENAME	STD {
		int rename(
		    _In_z_ const char *from,
		    _In_z_ const char *to
		);
	}
129	AUE_TRUNCATE	COMPAT {
		int truncate(
		    _In_z_ const char *path,
		    long length
		);
	}
130	AUE_FTRUNCATE	COMPAT|CAPENABLED {
		int ftruncate(
		    int fd,
		    long length
		);
	}
131	AUE_FLOCK	STD|CAPENABLED {
		int flock(
		    int fd,
		    int how
		);
	}
132	AUE_MKFIFO	STD {
		int mkfifo(
		    _In_z_ const char *path,
		    mode_t mode
		);
	}
133	AUE_SENDTO	STD|CAPENABLED {
		ssize_t sendto(
		    int s,
		    _In_reads_bytes_(len) const void *buf,
		    size_t len,
		    int flags,
		    _In_reads_bytes_opt_(tolen) const struct sockaddr *to,
		    __socklen_t tolen
		);
	}
134	AUE_SHUTDOWN	STD|CAPENABLED {
		int shutdown(
		    int s,
		    int how
		);
	}
135	AUE_SOCKETPAIR	STD|CAPENABLED {
		int socketpair(
		    int domain,
		    int type,
		    int protocol,
		    _Out_writes_(2) int *rsv
		);
	}
136	AUE_MKDIR	STD {
		int mkdir(
		    _In_z_ const char *path,
		    mode_t mode
		);
	}
137	AUE_RMDIR	STD {
		int rmdir(
		    _In_z_ const char *path
		);
	}
138	AUE_UTIMES	STD {
		int utimes(
		    _In_z_ const char *path,
		    _In_ _Contains_long_timet_ const struct timeval *tptr
		);
	}
139	AUE_NULL	OBSOL	sigreturn
140	AUE_ADJTIME	STD {
		int adjtime(
		    _In_ _Contains_long_timet_ const struct timeval *delta,
		    _Out_opt_ _Contains_long_timet_ struct timeval *olddelta
		);
	}
141	AUE_GETPEERNAME	COMPAT|CAPENABLED {
		int getpeername(
		    int fdes,
		    _Out_writes_bytes_(*alen) struct sockaddr *asa,
		    _Inout_opt_ __socklen_t *alen
		);
	}
142	AUE_SYSCTL	COMPAT|CAPENABLED {
		long gethostid(void);
	}
143	AUE_SYSCTL	COMPAT {
		int sethostid(
		    long hostid
		);
	}
144	AUE_GETRLIMIT	COMPAT|CAPENABLED {
		int getrlimit(
		    u_int which,
		    _Out_ struct orlimit *rlp
		);
	}
145	AUE_SETRLIMIT	COMPAT|CAPENABLED {
		int setrlimit(
		    u_int which,
		    _Out_ struct orlimit *rlp
		);
	}
146	AUE_KILLPG	COMPAT {
		int killpg(
		    int pgid,
		    int signum
		);
	}
147	AUE_SETSID	STD|CAPENABLED {
		int setsid(void);
	}
148	AUE_QUOTACTL	STD {
		int quotactl(
		    _In_z_ const char *path,
		    int cmd,
		    int uid,
		    _In_ void *arg
		);
	}
149	AUE_O_QUOTA	COMPAT {
		int quota(void);
	}
150	AUE_GETSOCKNAME	COMPAT|CAPENABLED {
		int getsockname(
		    int fdes,
		    _Out_writes_bytes_(*alen) struct sockaddr *asa,
		    _Inout_ __socklen_t *alen
		);
	}
151-153	AUE_NULL	RESERVED
; 154 is initialised by the NLM code, if present.
154	AUE_NULL	NOSTD {
		int nlm_syscall(
		    int debug_level,
		    int grace_period,
		    int addr_count,
		    _In_reads_(addr_count) char **addrs
		);
	}
; 155 is initialized by the NFS code, if present.
155	AUE_NFS_SVC	NOSTD {
		int nfssvc(
		    int flag,
		    _In_ void *argp
		);
	}
156	AUE_GETDIRENTRIES	COMPAT|CAPENABLED {
		int getdirentries(
		    int fd,
		    _Out_writes_bytes_(count) char *buf,
		    u_int count,
		    _Out_opt_ long *basep
		);
	}
157	AUE_STATFS	COMPAT4 {
		int statfs(
		    _In_z_ const char *path,
		    _Out_ _Contains_long_ struct ostatfs *buf
		);
	}
158	AUE_FSTATFS	COMPAT4|CAPENABLED {
		int fstatfs(
		    int fd,
		    _Out_ _Contains_long_ struct ostatfs *buf
		);
	}
159	AUE_NULL	RESERVED
160	AUE_LGETFH	STD {
		int lgetfh(
		    _In_z_ const char *fname,
		    _Out_ struct fhandle *fhp
		);
	}
161	AUE_NFS_GETFH	STD {
		int getfh(
		    _In_z_ const char *fname,
		    _Out_ struct fhandle *fhp
		);
	}
162	AUE_SYSCTL	COMPAT4|CAPENABLED {
		int getdomainname(
		    _Out_writes_z_(len) char *domainname,
		    int len
		);
	}
163	AUE_SYSCTL	COMPAT4 {
		int setdomainname(
		    _In_reads_z_(len) char *domainname,
		    int len
		);
	}
164	AUE_NULL	COMPAT4 {
		int uname(
		    _Out_ struct utsname *name
		);
	}
165	AUE_SYSARCH	STD|CAPENABLED {
		int sysarch(
		    int op,
		    _In_z_ char *parms
		);
	}
166	AUE_RTPRIO	STD|CAPENABLED {
		int rtprio(
		    int function,
		    pid_t pid,
		    _Inout_ struct rtprio *rtp
		);
	}
167-168	AUE_NULL	RESERVED
169	AUE_SEMSYS	NOSTD {
		int semsys(
		    int which,
		    int a2,
		    int a3,
		    int a4,
		    int a5
		);
	}
; XXX should be { int semsys(int which, ...); }
170	AUE_MSGSYS	NOSTD {
		int msgsys(
		    int which,
		    int a2,
		    int a3,
		    int a4,
		    int a5,
		    int a6
		);
	}
; XXX should be { int msgsys(int which, ...); }
171	AUE_SHMSYS	NOSTD {
		int shmsys(
		    int which,
		    int a2,
		    int a3,
		    int a4
		);
	}
; XXX should be { int shmsys(int which, ...); }
172	AUE_NULL	RESERVED
173	AUE_PREAD	COMPAT6|CAPENABLED {
		ssize_t pread(
		    int fd,
		    _Out_writes_bytes_(nbyte) void *buf,
		    size_t nbyte,
		    int pad,
		    off_t offset
		);
	}
174	AUE_PWRITE	COMPAT6|CAPENABLED {
		ssize_t pwrite(
		    int fd,
		    _In_reads_bytes_(nbyte) const void *buf,
		    size_t nbyte,
		    int pad,
		    off_t offset
		);
	}
175	AUE_SETFIB	STD {
		int setfib(
		    int fibnum
		);
	}
176	AUE_NTP_ADJTIME	STD {
		int ntp_adjtime(
		    _Inout_ _Contains_long_ struct timex *tp
		);
	}
177-180	AUE_NULL	RESERVED
181	AUE_SETGID	STD|CAPENABLED {
		int setgid(
		    gid_t gid
		);
	}
182	AUE_SETEGID	STD|CAPENABLED {
		int setegid(
		    gid_t egid
		);
	}
183	AUE_SETEUID	STD|CAPENABLED {
		int seteuid(
		    uid_t euid
		);
	}
184	AUE_NULL	OBSOL	lfs_bmapv
185	AUE_NULL	OBSOL	lfs_markv
186	AUE_NULL	OBSOL	lfs_segclean
187	AUE_NULL	OBSOL	lfs_segwait
188	AUE_STAT	COMPAT11 {
		int stat(
		    _In_z_ const char *path,
		    _Out_ _Contains_timet_ struct freebsd11_stat *ub
		);
	}
189	AUE_FSTAT	COMPAT11|CAPENABLED {
		int fstat(
		    int fd,
		    _Out_ _Contains_timet_ struct freebsd11_stat *sb
		);
	}
190	AUE_LSTAT	COMPAT11 {
		int lstat(
		    _In_z_ const char *path,
		    _Out_ _Contains_timet_ struct freebsd11_stat *ub
		);
	}
191	AUE_PATHCONF	STD {
		int pathconf(
		    _In_z_ const char *path,
		    int name
		);
	}
192	AUE_FPATHCONF	STD|CAPENABLED {
		int fpathconf(
		    int fd,
		    int name
		);
	}
193	AUE_NULL	RESERVED
194	AUE_GETRLIMIT	STD|CAPENABLED {
		int getrlimit(
		    u_int which,
		    _Out_ struct rlimit *rlp
		);
	}
195	AUE_SETRLIMIT	STD|CAPENABLED {
		int setrlimit(
		    u_int which,
		    _In_ struct rlimit *rlp
		);
	}
196	AUE_GETDIRENTRIES	COMPAT11|CAPENABLED {
		int getdirentries(
		    int fd,
		    _Out_writes_bytes_(count) char *buf,
		    u_int count,
		    _Out_opt_ long *basep
		);
	}
197	AUE_MMAP	COMPAT6|CAPENABLED {
		void *mmap(
		    _In_ void *addr,
		    size_t len,
		    int prot,
		    int flags,
		    int fd,
		    int pad,
		    off_t pos
		);
	}
198	AUE_NULL	SYSMUX {
		int __syscall(
		    int64_t number,
		    ...
		);
	}
199	AUE_LSEEK	COMPAT6|CAPENABLED {
		off_t lseek(
		    int fd,
		    int pad,
		    off_t offset,
		    int whence
		);
	}
200	AUE_TRUNCATE	COMPAT6 {
		int truncate(
		    _In_z_ const char *path,
		    int pad,
		    off_t length
		);
	}
201	AUE_FTRUNCATE	COMPAT6|CAPENABLED {
		int ftruncate(
		    int fd,
		    int pad,
		    off_t length
		);
	}
202	AUE_SYSCTL	STD|CAPENABLED {
		int __sysctl(
		    _In_reads_(namelen) int *name,
		    u_int namelen,
		    _Out_writes_bytes_opt_(*oldlenp) void *old,
		    _Inout_opt_ size_t *oldlenp,
		    _In_reads_bytes_opt_(newlen) const void *new,
		    size_t newlen
		);
	}
203	AUE_MLOCK	STD|CAPENABLED {
		int mlock(
		    _In_ const void *addr,
		    size_t len
		);
	}
204	AUE_MUNLOCK	STD|CAPENABLED {
		int munlock(
		    _In_ const void *addr,
		    size_t len
		);
	}
205	AUE_UNDELETE	STD {
		int undelete(
		    _In_z_ const char *path
		);
	}
206	AUE_FUTIMES	STD|CAPENABLED {
		int futimes(
		    int fd,
		    _In_reads_(2) _Contains_long_timet_ const struct timeval *tptr
		);
	}
207	AUE_GETPGID	STD|CAPENABLED {
		int getpgid(
		    pid_t pid
		);
	}
208	AUE_NULL	RESERVED
209	AUE_POLL	STD|CAPENABLED {
		int poll(
		    _Inout_updates_(nfds) struct pollfd *fds,
		    u_int nfds,
		    int timeout
		);
	}
;
; The following are reserved for loadable syscalls
;
210	AUE_NULL	NODEF|NOTSTATIC	lkmnosys lkmnosys nosys_args int
211	AUE_NULL	NODEF|NOTSTATIC	lkmnosys lkmnosys nosys_args int
212	AUE_NULL	NODEF|NOTSTATIC	lkmnosys lkmnosys nosys_args int
213	AUE_NULL	NODEF|NOTSTATIC	lkmnosys lkmnosys nosys_args int
214	AUE_NULL	NODEF|NOTSTATIC	lkmnosys lkmnosys nosys_args int
215	AUE_NULL	NODEF|NOTSTATIC	lkmnosys lkmnosys nosys_args int
216	AUE_NULL	NODEF|NOTSTATIC	lkmnosys lkmnosys nosys_args int
217	AUE_NULL	NODEF|NOTSTATIC	lkmnosys lkmnosys nosys_args int
218	AUE_NULL	NODEF|NOTSTATIC	lkmnosys lkmnosys nosys_args int
219	AUE_NULL	NODEF|NOTSTATIC	lkmnosys lkmnosys nosys_args int
220	AUE_SEMCTL	COMPAT7|NOSTD {
		int __semctl(
		    int semid,
		    int semnum,
		    int cmd,
		    _Contains_ptr_ union semun_old *arg
		);
	}
221	AUE_SEMGET	NOSTD {
		int semget(
		    key_t key,
		    int nsems,
		    int semflg
		);
	}
222	AUE_SEMOP	NOSTD {
		int semop(
		    int semid,
		    _In_reads_(nsops) struct sembuf *sops,
		    size_t nsops
		);
	}
223	AUE_NULL	OBSOL	semconfig
224	AUE_MSGCTL	COMPAT7|NOSTD {
		int msgctl(
		    int msqid,
		    int cmd,
		    _Contains_long_ptr_timet_ struct msqid_ds_old *buf
		);
	}
225	AUE_MSGGET	NOSTD {
		int msgget(
		    key_t key,
		    int msgflg
		);
	}
226	AUE_MSGSND	NOSTD {
		int msgsnd(
		    int msqid,
		    _In_reads_bytes_(msgsz) _Contains_long_ const void *msgp,
		    size_t msgsz,
		    int msgflg
		);
	}
227	AUE_MSGRCV	NOSTD {
		ssize_t msgrcv(
		    int msqid,
		    _Out_writes_bytes_(msgsz) _Contains_long_ void *msgp,
		    size_t msgsz,
		    long msgtyp,
		    int msgflg
		);
	}
228	AUE_SHMAT	NOSTD {
		void *shmat(
		    int shmid,
		    _In_ const void *shmaddr,
		    int shmflg
		);
	}
229	AUE_SHMCTL	COMPAT7|NOSTD {
		int shmctl(
		    int shmid,
		    int cmd,
		    _Inout_opt_ _Contains_long_ struct shmid_ds_old *buf
		);
	}
230	AUE_SHMDT	NOSTD {
		int shmdt(
		    _In_ const void *shmaddr
		);
	}
231	AUE_SHMGET	NOSTD {
		int shmget(
		    key_t key,
		    size_t size,
		    int shmflg
		);
	}
232	AUE_NULL	STD|CAPENABLED {
		int clock_gettime(
		    clockid_t clock_id,
		    _Out_ _Contains_long_timet_ struct timespec *tp
		);
	}
233	AUE_CLOCK_SETTIME	STD {
		int clock_settime(
		    clockid_t clock_id,
		    _In_ _Contains_long_timet_ const struct timespec *tp
		);
	}
234	AUE_NULL	STD|CAPENABLED {
		int clock_getres(
		    clockid_t clock_id,
		    _Out_ _Contains_long_timet_ struct timespec *tp
		);
	}
235	AUE_NULL	STD|CAPENABLED {
		int ktimer_create(
		    clockid_t clock_id,
		    _In_ _Contains_long_ptr_ struct sigevent *evp,
		    _Out_ int *timerid
		);
	}
236	AUE_NULL	STD|CAPENABLED {
		int ktimer_delete(
		    int timerid
		);
	}
237	AUE_NULL	STD|CAPENABLED {
		int ktimer_settime(
		    int timerid,
		    int flags,
		    _In_ _Contains_long_timet_ const struct itimerspec *value,
		    _Out_opt_ _Contains_long_timet_ struct itimerspec *ovalue
		);
	}
238	AUE_NULL	STD|CAPENABLED {
		int ktimer_gettime(
		    int timerid,
		    _Out_ _Contains_long_timet_ struct itimerspec *value
		);
	}
239	AUE_NULL	STD|CAPENABLED {
		int ktimer_getoverrun(
		    int timerid
		);
	}
240	AUE_NULL	STD|CAPENABLED {
		int nanosleep(
		    _In_ _Contains_long_timet_ const struct timespec *rqtp,
		    _Out_opt_ _Contains_long_timet_ struct timespec *rmtp
		);
	}
241	AUE_NULL	STD {
		int ffclock_getcounter(
		    _Out_ ffcounter *ffcount
		);
	}
242	AUE_NULL	STD {
		int ffclock_setestimate(
		    _In_ _Contains_timet_ struct ffclock_estimate *cest
		);
	}
243	AUE_NULL	STD {
		int ffclock_getestimate(
		    _Out_ _Contains_timet_ struct ffclock_estimate *cest
		);
	}
244	AUE_NULL	STD {
		int clock_nanosleep(
		    clockid_t clock_id,
		    int flags,
		    _In_ _Contains_long_timet_ const struct timespec *rqtp,
		    _Out_opt_ _Contains_long_timet_ struct timespec *rmtp
		);
	}
245-246	AUE_NULL	RESERVED
247	AUE_NULL	STD {
		int clock_getcpuclockid2(
		    id_t id,
		    int which,
		    _Out_ clockid_t *clock_id
		);
	}
248	AUE_NULL	STD|CAPENABLED {
		int ntp_gettime(
		    _Out_ _Contains_long_timet_ struct ntptimeval *ntvp
		);
	}
249	AUE_NULL	RESERVED
250	AUE_MINHERIT	STD|CAPENABLED {
		int minherit(
		    _In_ void *addr,
		    size_t len,
		    int inherit
		);
	}
251	AUE_RFORK	STD|CAPENABLED {
		int rfork(
		    int flags
		);
	}
252	AUE_POLL	OBSOL	openbsd_poll
253	AUE_ISSETUGID	STD|CAPENABLED {
		int issetugid(void);
	}
254	AUE_LCHOWN	STD {
		int lchown(
		    _In_z_ const char *path,
		    int uid,
		    int gid
		);
	}
255	AUE_AIO_READ	STD|CAPENABLED {
		int aio_read(
		    _Inout_ _Contains_long_ptr_ struct aiocb *aiocbp
		);
	}
256	AUE_AIO_WRITE	STD|CAPENABLED {
		int aio_write(
		    _Inout_ _Contains_long_ptr_ struct aiocb *aiocbp
		);
	}
257	AUE_LIO_LISTIO	STD|CAPENABLED {
		int lio_listio(
		    int mode,
		    _Inout_updates_(nent) _Contains_long_ptr_ struct aiocb * const *acb_list,
		    int nent,
		    _In_opt_ _Contains_long_ptr_ struct sigevent *sig
		);
	}
258-271	AUE_NULL	RESERVED
272	AUE_O_GETDENTS	COMPAT11|CAPENABLED {
		int getdents(
		    int fd,
		    _Out_writes_bytes_(count) char *buf,
		    size_t count
		);
	}
273	AUE_NULL	RESERVED
274	AUE_LCHMOD	STD {
		int lchmod(
		    _In_z_ const char *path,
		    mode_t mode
		);
	}
275	AUE_NULL	OBSOL	netbsd_lchown
276	AUE_LUTIMES	STD {
		int lutimes(
		    _In_z_ const char *path,
		    _In_ _Contains_long_timet_ const struct timeval *tptr
		);
	}
277	AUE_NULL	OBSOL	netbsd_msync
278	AUE_STAT	COMPAT11 {
		int nstat(
		    _In_z_ const char *path,
		    _Out_ _Contains_long_timet_ struct nstat *ub
		);
	}
279	AUE_FSTAT	COMPAT11 {
		int nfstat(
		    int fd,
		    _Out_ _Contains_long_timet_ struct nstat *sb
		);
	}
280	AUE_LSTAT	COMPAT11 {
		int nlstat(
		    _In_z_ const char *path,
		    _Out_ _Contains_long_timet_ struct nstat *ub
		);
	}
281-288	AUE_NULL	RESERVED
289	AUE_PREADV	STD|CAPENABLED {
		ssize_t preadv(
		    int fd,
		    _In_reads_(iovcnt) _Contains_long_ptr_ struct iovec *iovp,
		    u_int iovcnt,
		    off_t offset
		);
	}
290	AUE_PWRITEV	STD|CAPENABLED {
		ssize_t pwritev(
		    int fd,
		    _In_reads_(iovcnt) _Contains_long_ptr_ struct iovec *iovp,
		    u_int iovcnt,
		    off_t offset
		);
	}
291-296	AUE_NULL	RESERVED
297	AUE_FHSTATFS	COMPAT4 {
		int fhstatfs(
		    _In_ const struct fhandle *u_fhp,
		    _Out_ _Contains_long_ struct ostatfs *buf
		);
	}
298	AUE_FHOPEN	STD {
		int fhopen(
		    _In_ const struct fhandle *u_fhp,
		    int flags
		);
	}
299	AUE_FHSTAT	COMPAT11 {
		int fhstat(
		    _In_ const struct fhandle *u_fhp,
		    _Out_ _Contains_long_timet_ struct freebsd11_stat *sb
		);
	}
300	AUE_NULL	STD {
		int modnext(
		    int modid
		);
	}
301	AUE_NULL	STD {
		int modstat(
		    int modid,
		    _Out_ _Contains_long_ struct module_stat *stat
		);
	}
302	AUE_NULL	STD {
		int modfnext(
		    int modid
		);
	}
303	AUE_NULL	STD {
		int modfind(
		    _In_z_ const char *name
		);
	}
304	AUE_MODLOAD	STD {
		int kldload(
		    _In_z_ const char *file
		);
	}
305	AUE_MODUNLOAD	STD {
		int kldunload(
		    int fileid
		);
	}
306	AUE_NULL	STD {
		int kldfind(
		    _In_z_ const char *file
		);
	}
307	AUE_NULL	STD {
		int kldnext(
		    int fileid
		);
	}
308	AUE_NULL	STD {
		int kldstat(
		    int fileid,
		    _Out_ _Contains_long_ptr_ struct kld_file_stat *stat
		);
	}
309	AUE_NULL	STD {
		int kldfirstmod(
		    int fileid
		);
	}
310	AUE_GETSID	STD|CAPENABLED {
		int getsid(
		    pid_t pid
		);
	}
311	AUE_SETRESUID	STD|CAPENABLED {
		int setresuid(
		    uid_t ruid,
		    uid_t euid,
		    uid_t suid
		);
	}
312	AUE_SETRESGID	STD|CAPENABLED {
		int setresgid(
		    gid_t rgid,
		    gid_t egid,
		    gid_t sgid
		);
	}
313	AUE_NULL	OBSOL	signanosleep
314	AUE_AIO_RETURN	STD|CAPENABLED {
		ssize_t aio_return(
		    _Inout_ _Contains_long_ptr_ struct aiocb *aiocbp
		);
	}
315	AUE_AIO_SUSPEND	STD|CAPENABLED {
		int aio_suspend(
		    _Inout_updates_(nent) _Contains_long_ptr_ const struct aiocb * const * aiocbp,
		    int nent,
		    _In_opt_ _Contains_long_timet_ const struct timespec *timeout
		);
	}
316	AUE_AIO_CANCEL	STD|CAPENABLED {
		int aio_cancel(
		    int fd,
		    _In_opt_ _Contains_long_ptr_ struct aiocb *aiocbp
		);
	}
317	AUE_AIO_ERROR	STD|CAPENABLED {
		int aio_error(
		    _In_ _Contains_long_ptr_ struct aiocb *aiocbp
		);
	}
318	AUE_AIO_READ	COMPAT6|CAPENABLED {
		int aio_read(
		    _Inout_ _Contains_long_ptr_ struct oaiocb *aiocbp
		);
	}
319	AUE_AIO_WRITE	COMPAT6|CAPENABLED {
		int aio_write(
		    _Inout_ _Contains_long_ptr_ struct oaiocb *aiocbp
		);
	}
320	AUE_LIO_LISTIO	COMPAT6|CAPENABLED {
		int lio_listio(
		    int mode,
		    _Inout_updates_(nent) _Contains_long_ptr_ struct oaiocb * const *acb_list,
		    int nent,
		    _In_opt_ _Contains_ptr_ struct osigevent *sig
		);
	}
321	AUE_NULL	STD|CAPENABLED|NOLIB {
		int yield(void);
	}
322	AUE_NULL	OBSOL	thr_sleep
323	AUE_NULL	OBSOL	thr_wakeup
324	AUE_MLOCKALL	STD|CAPENABLED {
		int mlockall(
		    int how
		);
	}
325	AUE_MUNLOCKALL	STD|CAPENABLED {
		int munlockall(void);
	}
326	AUE_GETCWD	STD {
		int __getcwd(
		    _Out_writes_z_(buflen) char *buf,
		    size_t buflen
		);
	}
327	AUE_NULL	STD|CAPENABLED {
		int sched_setparam(
		    pid_t pid,
		    _In_ const struct sched_param *param
		);
	}
328	AUE_NULL	STD|CAPENABLED {
		int sched_getparam(
		    pid_t pid,
		    _Out_ struct sched_param *param
		);
	}
329	AUE_NULL	STD|CAPENABLED {
		int sched_setscheduler(
		    pid_t pid,
		    int policy,
		    _In_ const struct sched_param *param
		);
	}
330	AUE_NULL	STD|CAPENABLED {
		int sched_getscheduler(
		    pid_t pid
		);
	}
331	AUE_NULL	STD|CAPENABLED {
		int sched_yield(void);
	}
332	AUE_NULL	STD|CAPENABLED {
		int sched_get_priority_max(
		    int policy
		);
	}
333	AUE_NULL	STD|CAPENABLED {
		int sched_get_priority_min(
		    int policy
		);
	}
334	AUE_NULL	STD|CAPENABLED {
		int sched_rr_get_interval(
		    pid_t pid,
		    _Out_ _Contains_long_timet_ struct timespec *interval
		);
	}
335	AUE_NULL	STD|CAPENABLED {
		int utrace(
		    _In_reads_bytes_(len) const void *addr,
		    size_t len
		);
	}
336	AUE_SENDFILE	COMPAT4|CAPENABLED {
		int sendfile(
		    int fd,
		    int s,
		    off_t offset,
		    size_t nbytes,
		    _In_opt_ _Contains_ptr_ struct sf_hdtr *hdtr,
		    _Out_opt_ off_t *sbytes,
		    int flags
		);
	}
337	AUE_NULL	STD {
		int kldsym(
		    int fileid,
		    int cmd,
		    _In_ _Contains_long_ptr_ void *data
		);
	}
338	AUE_JAIL	STD {
		int jail(
		    _In_ _Contains_ptr_ struct jail *jail
		);
	}
339	AUE_NULL	NOSTD|NOTSTATIC {
		int nnpfs_syscall(
		    int operation,
		    char *a_pathP,
		    int a_opcode,
		    void *a_paramsP,
		    int a_followSymlinks
		);
	}
340	AUE_SIGPROCMASK	STD|CAPENABLED {
		int sigprocmask(
		    int how,
		    _In_opt_ const sigset_t *set,
		    _Out_opt_ sigset_t *oset
		);
	}
341	AUE_SIGSUSPEND	STD|CAPENABLED {
		int sigsuspend(
		    _In_ const sigset_t *sigmask
		);
	}
342	AUE_SIGACTION	COMPAT4|CAPENABLED {
		int sigaction(
		    int sig,
		    _In_opt_ _Contains_ptr_ const struct sigaction *act,
		    _Out_opt_ _Contains_ptr_ struct sigaction *oact
		);
	}
343	AUE_SIGPENDING	STD|CAPENABLED {
		int sigpending(
		    _In_ sigset_t *set
		);
	}
344	AUE_SIGRETURN	COMPAT4|CAPENABLED {
		int sigreturn(
		    _In_ _Contains_long_ptr_ const struct freebsd4_ucontext *sigcntxp
		);
	}
345	AUE_SIGWAIT	STD|CAPENABLED {
		int sigtimedwait(
		    _In_ const sigset_t *set,
		    _Out_opt_ _Contains_long_ptr_ struct __siginfo *info,
		    _In_opt_ _Contains_long_timet_ const struct timespec *timeout
		);
	}
346	AUE_NULL	STD|CAPENABLED {
		int sigwaitinfo(
		    _In_ const sigset_t *set,
		    _Out_opt_ _Contains_long_ptr_ struct __siginfo *info
		);
	}
347	AUE_ACL_GET_FILE	STD {
		int __acl_get_file(
		    _In_z_ const char *path,
		    __acl_type_t type,
		    _Out_ struct acl *aclp
		);
	}
348	AUE_ACL_SET_FILE	STD {
		int __acl_set_file(
		    _In_z_ const char *path,
		    __acl_type_t type,
		    _In_ struct acl *aclp
		);
	}
349	AUE_ACL_GET_FD	STD|CAPENABLED {
		int __acl_get_fd(
		    int filedes,
		    __acl_type_t type,
		    _Out_ struct acl *aclp
		);
	}
350	AUE_ACL_SET_FD	STD|CAPENABLED {
		int __acl_set_fd(
		    int filedes,
		    __acl_type_t type,
		    _In_ struct acl *aclp
		);
	}
351	AUE_ACL_DELETE_FILE	STD {
		int __acl_delete_file(
		    _In_z_ const char *path,
		    __acl_type_t type
		);
	}
352	AUE_ACL_DELETE_FD	STD|CAPENABLED {
		int __acl_delete_fd(
		    int filedes,
		    __acl_type_t type
		);
	}
353	AUE_ACL_CHECK_FILE	STD {
		int __acl_aclcheck_file(
		    _In_z_ const char *path,
		    __acl_type_t type,
		    _In_ struct acl *aclp
		);
	}
354	AUE_ACL_CHECK_FD	STD|CAPENABLED {
		int __acl_aclcheck_fd(
		    int filedes,
		    __acl_type_t type,
		    _In_ struct acl *aclp
		);
	}
355	AUE_EXTATTRCTL	STD {
		int extattrctl(
		    _In_z_ const char *path,
		    int cmd,
		    _In_z_opt_ const char *filename,
		    int attrnamespace,
		    _In_z_ const char *attrname
		);
	}
356	AUE_EXTATTR_SET_FILE	STD {
		ssize_t extattr_set_file(
		    _In_z_ const char *path,
		    int attrnamespace,
		    _In_z_ const char *attrname,
		    _In_reads_bytes_(nbytes) void *data,
		    size_t nbytes
		);
	}
357	AUE_EXTATTR_GET_FILE	STD {
		ssize_t extattr_get_file(
		    _In_z_ const char *path,
		    int attrnamespace,
		    _In_z_ const char *attrname,
		    _Out_writes_bytes_(nbytes) void *data,
		    size_t nbytes
		);
	}
358	AUE_EXTATTR_DELETE_FILE	STD {
		int extattr_delete_file(
		    _In_z_ const char *path,
		    int attrnamespace,
		    _In_z_ const char *attrname
		);
	}
359	AUE_AIO_WAITCOMPLETE	STD|CAPENABLED {
		ssize_t aio_waitcomplete(
		    _Outptr_result_maybenull_ struct aiocb **aiocbp,
		    _In_opt_ _Contains_long_timet_ struct timespec *timeout
		);
	}
360	AUE_GETRESUID	STD|CAPENABLED {
		int getresuid(
		    _Out_opt_ uid_t *ruid,
		    _Out_opt_ uid_t *euid,
		    _Out_opt_ uid_t *suid
		);
	}
361	AUE_GETRESGID	STD|CAPENABLED {
		int getresgid(
		    _Out_opt_ gid_t *rgid,
		    _Out_opt_ gid_t *egid,
		    _Out_opt_ gid_t *sgid
		);
	}
362	AUE_KQUEUE	STD|CAPENABLED {
		int kqueue(void);
	}
363	AUE_KEVENT	COMPAT11|CAPENABLED {
		int kevent(
		    int fd,
		    _In_reads_opt_(nchanges) _Contains_ptr_ const struct freebsd11_kevent *changelist,
		    int nchanges,
		    _Out_writes_opt_(nevents) _Contains_ptr_ struct freebsd11_kevent *eventlist,
		    int nevents,
		    _In_opt_ _Contains_long_timet_ const struct timespec *timeout
		);
	}
364	AUE_NULL	OBSOL	__cap_get_proc
365	AUE_NULL	OBSOL	__cap_set_proc
366	AUE_NULL	OBSOL	__cap_get_fd
367	AUE_NULL	OBSOL	__cap_get_file
368	AUE_NULL	OBSOL	__cap_set_fd
369	AUE_NULL	OBSOL	__cap_set_file
370	AUE_NULL	RESERVED
371	AUE_EXTATTR_SET_FD	STD|CAPENABLED {
		ssize_t extattr_set_fd(
		    int fd,
		    int attrnamespace,
		    _In_z_ const char *attrname,
		    _In_reads_bytes_(nbytes) void *data,
		    size_t nbytes
		);
	}
372	AUE_EXTATTR_GET_FD	STD|CAPENABLED {
		ssize_t extattr_get_fd(
		    int fd,
		    int attrnamespace,
		    _In_z_ const char *attrname,
		    _Out_writes_bytes_(nbytes) void *data,
		    size_t nbytes
		);
	}
373	AUE_EXTATTR_DELETE_FD	STD|CAPENABLED {
		int extattr_delete_fd(
		    int fd,
		    int attrnamespace,
		    _In_z_ const char *attrname
		);
	}
374	AUE_SETUGID	STD {
		int __setugid(
		    int flag
		);
	}
375	AUE_NULL	OBSOL	nfsclnt
376	AUE_EACCESS	STD {
		int eaccess(
		    _In_z_ const char *path,
		    int amode
		);
	}
377	AUE_NULL	NOSTD|NOTSTATIC {
		int afs3_syscall(
		    long syscall,
		    long parm1,
		    long parm2,
		    long parm3,
		    long parm4,
		    long parm5,
		    long parm6
		);
	}
378	AUE_NMOUNT	STD {
		int nmount(
		    _In_reads_(iovcnt) _Contains_long_ptr_ struct iovec *iovp,
		    unsigned int iovcnt,
		    int flags
		);
	}
379	AUE_NULL	OBSOL	kse_exit
380	AUE_NULL	OBSOL	kse_wakeup
381	AUE_NULL	OBSOL	kse_create
382	AUE_NULL	OBSOL	kse_thr_interrupt
383	AUE_NULL	OBSOL	kse_release
384	AUE_NULL	STD|CAPENABLED {
		int __mac_get_proc(
		    _In_ _Contains_long_ptr_ struct mac *mac_p
		);
	}
385	AUE_NULL	STD|CAPENABLED {
		int __mac_set_proc(
		    _In_ _Contains_long_ptr_ struct mac *mac_p
		);
	}
386	AUE_NULL	STD|CAPENABLED {
		int __mac_get_fd(
		    int fd,
		    _In_ _Contains_long_ptr_ struct mac *mac_p
		);
	}
387	AUE_NULL	STD {
		int __mac_get_file(
		    _In_z_ const char *path_p,
		    _In_ _Contains_long_ptr_ struct mac *mac_p
		);
	}
388	AUE_NULL	STD|CAPENABLED {
		int __mac_set_fd(
		    int fd,
		    _In_ _Contains_long_ptr_ struct mac *mac_p
		);
	}
389	AUE_NULL	STD {
		int __mac_set_file(
		    _In_z_ const char *path_p,
		    _In_ _Contains_long_ptr_ struct mac *mac_p
		);
	}
390	AUE_NULL	STD {
		int kenv(
		    int what,
		    _In_z_opt_ const char *name,
		    _Inout_updates_opt_(len) char *value,
		    int len
		);
	}
391	AUE_LCHFLAGS	STD {
		int lchflags(
		    _In_z_ const char *path,
		    u_long flags
		);
	}
392	AUE_NULL	STD|CAPENABLED {
		int uuidgen(
		    _Out_writes_(count) struct uuid *store,
		    int count
		);
	}
393	AUE_SENDFILE	STD|CAPENABLED {
		int sendfile(
		    int fd,
		    int s,
		    off_t offset,
		    size_t nbytes,
		    _In_opt_ _Contains_ptr_ struct sf_hdtr *hdtr,
		    _Out_opt_ off_t *sbytes,
		    int flags
		);
	}
394	AUE_NULL	STD {
		int mac_syscall(
		    _In_z_ const char *policy,
		    int call,
		    _In_opt_ void *arg
		);
	}
395	AUE_GETFSSTAT	COMPAT11 {
		int getfsstat(
		    _Out_writes_bytes_opt_(bufsize) struct freebsd11_statfs *buf,
		    long bufsize,
		    int mode
		);
	}
396	AUE_STATFS	COMPAT11 {
		int statfs(
		    _In_z_ const char *path,
		    _Out_ struct freebsd11_statfs *buf
		);
	}
397	AUE_FSTATFS	COMPAT11|CAPENABLED {
		int fstatfs(
		    int fd,
		    _Out_ struct freebsd11_statfs *buf
		);
	}
398	AUE_FHSTATFS	COMPAT11 {
		int fhstatfs(
		    _In_ const struct fhandle *u_fhp,
		    _Out_ struct freebsd11_statfs *buf
		);
	}
399	AUE_NULL	RESERVED
400	AUE_SEMCLOSE	NOSTD {
		int ksem_close(
		    semid_t id
		);
	}
401	AUE_SEMPOST	NOSTD {
		int ksem_post(
		    semid_t id
		);
	}
402	AUE_SEMWAIT	NOSTD {
		int ksem_wait(
		    semid_t id
		);
	}
403	AUE_SEMTRYWAIT	NOSTD {
		int ksem_trywait(
		    semid_t id
		);
	}
404	AUE_SEMINIT	NOSTD {
		int ksem_init(
		    _Out_ semid_t *idp,
		    unsigned int value
		);
	}
405	AUE_SEMOPEN	NOSTD {
		int ksem_open(
		    _Out_ semid_t *idp,
		    _In_z_ const char *name,
		    int oflag,
		    mode_t mode,
		    unsigned int value
		);
	}
406	AUE_SEMUNLINK	NOSTD {
		int ksem_unlink(
		    _In_z_ const char *name
		);
	}
407	AUE_SEMGETVALUE	NOSTD {
		int ksem_getvalue(
		    semid_t id,
		    _Out_ int *val
		);
	}
408	AUE_SEMDESTROY	NOSTD {
		int ksem_destroy(
		    semid_t id
		);
	}
409	AUE_NULL	STD {
		int __mac_get_pid(
		    pid_t pid,
		    _In_ _Contains_long_ptr_ struct mac *mac_p
		);
	}
410	AUE_NULL	STD {
		int __mac_get_link(
		    _In_z_ const char *path_p,
		    _In_ _Contains_long_ptr_ struct mac *mac_p
		);
	}
411	AUE_NULL	STD {
		int __mac_set_link(
		    _In_z_ const char *path_p,
		    _In_ _Contains_long_ptr_ struct mac *mac_p
		);
	}
412	AUE_EXTATTR_SET_LINK	STD {
		ssize_t extattr_set_link(
		    _In_z_ const char *path,
		    int attrnamespace,
		    _In_z_ const char *attrname,
		    _In_reads_bytes_(nbytes) void *data,
		    size_t nbytes
		);
	}
413	AUE_EXTATTR_GET_LINK	STD {
		ssize_t extattr_get_link(
		    _In_z_ const char *path,
		    int attrnamespace,
		    _In_z_ const char *attrname,
		    _Out_writes_bytes_(nbytes) void *data,
		    size_t nbytes
		);
	}
414	AUE_EXTATTR_DELETE_LINK	STD {
		int extattr_delete_link(
		    _In_z_ const char *path,
		    int attrnamespace,
		    _In_z_ const char *attrname
		);
	}
415	AUE_NULL	STD {
		int __mac_execve(
		    _In_z_ const char *fname,
		    _In_ char **argv,
		    _In_ char **envv,
		    _In_ _Contains_long_ptr_ struct mac *mac_p
		);
	}
416	AUE_SIGACTION	STD|CAPENABLED {
		int sigaction(
		    int sig,
		    _In_opt_ _Contains_ptr_ const struct sigaction *act,
		    _Out_opt_ _Contains_ptr_ struct sigaction *oact
		);
	}
417	AUE_SIGRETURN	STD|CAPENABLED {
		int sigreturn(
		    _In_ _Contains_long_ptr_ const struct __ucontext *sigcntxp
		);
	}
418-420	AUE_NULL	RESERVED
421	AUE_NULL	STD|CAPENABLED {
		int getcontext(
		    _Out_ _Contains_long_ptr_ struct __ucontext *ucp
		);
	}
422	AUE_NULL	STD|CAPENABLED {
		int setcontext(
		    _In_ _Contains_long_ptr_ const struct __ucontext *ucp
		);
	}
423	AUE_NULL	STD {
		int swapcontext(
		    _Out_ _Contains_long_ptr_ struct __ucontext *oucp,
		    _In_ _Contains_long_ptr_ const struct __ucontext *ucp
		);
	}
424	AUE_SWAPOFF	COMPAT13 {
		int swapoff(
		    _In_z_ const char *name
		);
	}
425	AUE_ACL_GET_LINK	STD {
		int __acl_get_link(
		    _In_z_ const char *path,
		    __acl_type_t type,
		    _Out_ struct acl *aclp
		);
	}
426	AUE_ACL_SET_LINK	STD {
		int __acl_set_link(
		    _In_z_ const char *path,
		    __acl_type_t type,
		    _In_ struct acl *aclp
		);
	}
427	AUE_ACL_DELETE_LINK	STD {
		int __acl_delete_link(
		    _In_z_ const char *path,
		    __acl_type_t type
		);
	}
428	AUE_ACL_CHECK_LINK	STD {
		int __acl_aclcheck_link(
		    _In_z_ const char *path,
		    __acl_type_t type,
		    _In_ struct acl *aclp
		);
	}
429	AUE_SIGWAIT	STD|CAPENABLED {
		int sigwait(
		    _In_ const sigset_t *set,
		    _Out_ int *sig
		);
	}
430	AUE_THR_CREATE	STD|CAPENABLED {
		int thr_create(
		    _In_ _Contains_long_ptr_ ucontext_t *ctx,
		    _Out_ long *id,
		    int flags
		);
	}
431	AUE_THR_EXIT	STD|CAPENABLED {
		void thr_exit(
		    _Out_opt_ long *state
		);
	}
432	AUE_NULL	STD|CAPENABLED {
		int thr_self(
		    _Out_ long *id
		);
	}
433	AUE_THR_KILL	STD|CAPENABLED {
		int thr_kill(
		    long id,
		    int sig
		);
	}
434	AUE_NULL	COMPAT10 {
		int _umtx_lock(
		    _Inout_ struct umtx *umtx
		);
	}
435	AUE_NULL	COMPAT10 {
		int _umtx_unlock(
		    _Inout_ struct umtx *umtx
		);
	}
436	AUE_JAIL_ATTACH	STD {
		int jail_attach(
		    int jid
		);
	}
437	AUE_EXTATTR_LIST_FD	STD|CAPENABLED {
		ssize_t extattr_list_fd(
		    int fd,
		    int attrnamespace,
		    _Out_writes_bytes_opt_(nbytes) void *data,
		    size_t nbytes
		);
	}
438	AUE_EXTATTR_LIST_FILE	STD {
		ssize_t extattr_list_file(
		    _In_z_ const char *path,
		    int attrnamespace,
		    _Out_writes_bytes_opt_(nbytes) void *data,
		    size_t nbytes
		);
	}
439	AUE_EXTATTR_LIST_LINK	STD {
		ssize_t extattr_list_link(
		    _In_z_ const char *path,
		    int attrnamespace,
		    _Out_writes_bytes_opt_(nbytes) void *data,
		    size_t nbytes
		);
	}
440	AUE_NULL	OBSOL	kse_switchin
441	AUE_SEMWAIT	NOSTD {
		int ksem_timedwait(
		    semid_t id,
		    _In_opt_ _Contains_long_timet_ const struct timespec *abstime
		);
	}
442	AUE_NULL	STD|CAPENABLED {
		int thr_suspend(
		    _In_opt_ _Contains_long_timet_ const struct timespec *timeout
		);
	}
443	AUE_NULL	STD|CAPENABLED {
		int thr_wake(
		    long id
		);
	}
444	AUE_MODUNLOAD	STD {
		int kldunloadf(
		    int fileid,
		    int flags
		);
	}
445	AUE_AUDIT	STD {
		int audit(
		    _In_reads_bytes_(length) const void *record,
		    u_int length
		);
	}
446	AUE_AUDITON	STD {
		int auditon(
		    int cmd,
		    _In_opt_ void *data,
		    u_int length
		);
	}
447	AUE_GETAUID	STD|CAPENABLED {
		int getauid(
		    _Out_ uid_t *auid
		);
	}
448	AUE_SETAUID	STD|CAPENABLED {
		int setauid(
		    _In_ uid_t *auid
		);
	}
449	AUE_GETAUDIT	STD|CAPENABLED {
		int getaudit(
		    _Out_ struct auditinfo *auditinfo
		);
	}
450	AUE_SETAUDIT	STD|CAPENABLED {
		int setaudit(
		    _In_ struct auditinfo *auditinfo
		);
	}
451	AUE_GETAUDIT_ADDR	STD|CAPENABLED {
		int getaudit_addr(
		    _Out_writes_bytes_(length) struct auditinfo_addr *auditinfo_addr,
		    u_int length
		);
	}
452	AUE_SETAUDIT_ADDR	STD|CAPENABLED {
		int setaudit_addr(
		    _In_reads_bytes_(length) struct auditinfo_addr *auditinfo_addr,
		    u_int length
		);
	}
453	AUE_AUDITCTL	STD {
		int auditctl(
		    _In_z_ const char *path
		);
	}
454	AUE_NULL	STD|CAPENABLED {
		int _umtx_op(
		    _Inout_ void *obj,
		    int op,
		    u_long val,
		    _In_ void *uaddr1,
		    _In_ void *uaddr2
		);
	}
455	AUE_THR_NEW	STD|CAPENABLED {
		int thr_new(
		    _In_ _Contains_long_ptr_ struct thr_param *param,
		    int param_size
		);
	}
456	AUE_NULL	STD|CAPENABLED {
		int sigqueue(
		    pid_t pid,
		    int signum,
		    _In_ void *value
		);
	}
457	AUE_MQ_OPEN	NOSTD {
		int kmq_open(
		    _In_z_ const char *path,
		    int flags,
		    mode_t mode,
		    _In_opt_ _Contains_long_ const struct mq_attr *attr
		);
	}
458	AUE_MQ_SETATTR	NOSTD|CAPENABLED {
		int kmq_setattr(
		    int mqd,
		    _In_opt_ _Contains_long_ const struct mq_attr *attr,
		    _Out_opt_ _Contains_long_ struct mq_attr *oattr
		);
	}
459	AUE_MQ_TIMEDRECEIVE	NOSTD|CAPENABLED {
		int kmq_timedreceive(
		    int mqd,
		    _Out_writes_bytes_(msg_len) char *msg_ptr,
		    size_t msg_len,
		    _Out_opt_ unsigned *msg_prio,
		    _In_opt_ _Contains_long_timet_ const struct timespec *abs_timeout
		);
	}
460	AUE_MQ_TIMEDSEND	NOSTD|CAPENABLED {
		int kmq_timedsend(
		    int mqd,
		    _In_reads_bytes_(msg_len) const char *msg_ptr,
		    size_t msg_len,
		    unsigned msg_prio,
		    _In_opt_ _Contains_long_timet_ const struct timespec *abs_timeout
		);
	}
461	AUE_MQ_NOTIFY	NOSTD|CAPENABLED {
		int kmq_notify(
		    int mqd,
		    _In_opt_ _Contains_long_ptr_ const struct sigevent *sigev
		);
	}
462	AUE_MQ_UNLINK	NOSTD {
		int kmq_unlink(
		    _In_z_ const char *path
		);
	}
463	AUE_NULL	STD|CAPENABLED {
		void abort2(
		    _In_z_ const char *why,
		    int nargs,
		    _In_reads_(nargs) void **args
		);
	}
464	AUE_NULL	STD|CAPENABLED {
		int thr_set_name(
		    long id,
		    _In_z_ const char *name
		);
	}
465	AUE_AIO_FSYNC	STD|CAPENABLED {
		int aio_fsync(
		    int op,
		    _In_ _Contains_long_ptr_ struct aiocb *aiocbp
		);
	}
466	AUE_RTPRIO	STD|CAPENABLED {
		int rtprio_thread(
		    int function,
		    lwpid_t lwpid,
		    _Inout_ struct rtprio *rtp
		);
	}
467-470	AUE_NULL	RESERVED
471	AUE_SCTP_PEELOFF	NOSTD|CAPENABLED {
		int sctp_peeloff(
		    int sd,
		    uint32_t name
		);
	}
472	AUE_SCTP_GENERIC_SENDMSG	NOSTD|CAPENABLED {
		int sctp_generic_sendmsg(
		    int sd,
		    _In_reads_bytes_(mlen) void *msg,
		    int mlen,
		    _In_reads_bytes_(tolen) const struct sockaddr *to,
		    __socklen_t tolen,
		    _In_opt_ struct sctp_sndrcvinfo *sinfo,
		    int flags
		);
	}
473	AUE_SCTP_GENERIC_SENDMSG_IOV	NOSTD|CAPENABLED {
		int sctp_generic_sendmsg_iov(
		    int sd,
		    _In_reads_(iovlen) _Contains_long_ptr_ struct iovec *iov,
		    int iovlen,
		    _In_reads_bytes_(tolen) const struct sockaddr *to,
		    __socklen_t tolen,
		    _In_opt_ struct sctp_sndrcvinfo *sinfo,
		    int flags
		);
	}
474	AUE_SCTP_GENERIC_RECVMSG	NOSTD|CAPENABLED {
		int sctp_generic_recvmsg(
		    int sd,
		    _In_reads_(iovlen) _Contains_long_ptr_ struct iovec *iov,
		    int iovlen,
		    _Out_writes_bytes_(*fromlenaddr) struct sockaddr *from,
		    _Out_ __socklen_t *fromlenaddr,
		    _In_opt_ struct sctp_sndrcvinfo *sinfo,
		    _Out_opt_ int *msg_flags
		);
	}
475	AUE_PREAD	STD|CAPENABLED {
		ssize_t pread(
		    int fd,
		    _Out_writes_bytes_(nbyte) void *buf,
		    size_t nbyte,
		    off_t offset
		);
	}
476	AUE_PWRITE	STD|CAPENABLED {
		ssize_t pwrite(
		    int fd,
		    _In_reads_bytes_(nbyte) const void *buf,
		    size_t nbyte,
		    off_t offset
		);
	}
477	AUE_MMAP	STD|CAPENABLED {
		void *mmap(
		    _In_ void *addr,
		    size_t len,
		    int prot,
		    int flags,
		    int fd,
		    off_t pos
		);
	}
478	AUE_LSEEK	STD|CAPENABLED {
		off_t lseek(
		    int fd,
		    off_t offset,
		    int whence
		);
	}
479	AUE_TRUNCATE	STD {
		int truncate(
		    _In_z_ const char *path,
		    off_t length
		);
	}
480	AUE_FTRUNCATE	STD|CAPENABLED {
		int ftruncate(
		    int fd,
		    off_t length
		);
	}
481	AUE_THR_KILL2	STD {
		int thr_kill2(
		    pid_t pid,
		    long id,
		    int sig
		);
	}
482	AUE_SHMOPEN	COMPAT12|CAPENABLED {
		int shm_open(
		    _In_z_ const char *path,
		    int flags,
		    mode_t mode
		);
	}
483	AUE_SHMUNLINK	STD {
		int shm_unlink(
		    _In_z_ const char *path
		);
	}
484	AUE_NULL	STD {
		int cpuset(
		    _Out_ cpusetid_t *setid
		);
	}
485	AUE_NULL	STD {
		int cpuset_setid(
		    cpuwhich_t which,
		    id_t id,
		    cpusetid_t setid
		);
	}
486	AUE_NULL	STD {
		int cpuset_getid(
		    cpulevel_t level,
		    cpuwhich_t which,
		    id_t id,
		    _Out_ cpusetid_t *setid
		);
	}
487	AUE_NULL	STD|CAPENABLED {
		int cpuset_getaffinity(
		    cpulevel_t level,
		    cpuwhich_t which,
		    id_t id,
		    size_t cpusetsize,
		    _Out_ cpuset_t *mask
		);
	}
488	AUE_NULL	STD|CAPENABLED {
		int cpuset_setaffinity(
		    cpulevel_t level,
		    cpuwhich_t which,
		    id_t id,
		    size_t cpusetsize,
		    _Out_ const cpuset_t *mask
		);
	}
489	AUE_FACCESSAT	STD|CAPENABLED {
		int faccessat(
		    int fd,
		    _In_z_ const char *path,
		    int amode,
		    int flag
		);
	}
490	AUE_FCHMODAT	STD|CAPENABLED {
		int fchmodat(
		    int fd,
		    _In_z_ const char *path,
		    mode_t mode,
		    int flag
		);
	}
491	AUE_FCHOWNAT	STD|CAPENABLED {
		int fchownat(
		    int fd,
		    _In_z_ const char *path,
		    uid_t uid,
		    gid_t gid,
		    int flag
		);
	}
492	AUE_FEXECVE	STD|CAPENABLED {
		int fexecve(
		    int fd,
		    _In_ char **argv,
		    _In_ char **envv
		);
	}
493	AUE_FSTATAT	COMPAT11|CAPENABLED {
		int fstatat(
		    int fd,
		    _In_z_ const char *path,
		    _Out_ _Contains_long_timet_ struct freebsd11_stat *buf,
		    int flag
		);
	}
494	AUE_FUTIMESAT	STD|CAPENABLED {
		int futimesat(
		    int fd,
		    _In_z_ const char *path,
		    _In_reads_(2) _Contains_long_timet_ const struct timeval *times
		);
	}
495	AUE_LINKAT	STD|CAPENABLED {
		int linkat(
		    int fd1,
		    _In_z_ const char *path1,
		    int fd2,
		    _In_z_ const char *path2,
		    int flag
		);
	}
496	AUE_MKDIRAT	STD|CAPENABLED {
		int mkdirat(
		    int fd,
		    _In_z_ const char *path,
		    mode_t mode
		);
	}
497	AUE_MKFIFOAT	STD|CAPENABLED {
		int mkfifoat(
		    int fd,
		    _In_z_ const char *path,
		    mode_t mode
		);
	}
498	AUE_MKNODAT	COMPAT11|CAPENABLED {
		int mknodat(
		    int fd,
		    _In_z_ const char *path,
		    mode_t mode,
		    uint32_t dev
		);
	}
; XXX: see the comment for open
499	AUE_OPENAT_RWTC	STD|CAPENABLED {
		int openat(
		    int fd,
		    _In_z_ const char *path,
		    int flag,
		    mode_t mode
		);
	}
500	AUE_READLINKAT	STD|CAPENABLED {
		ssize_t readlinkat(
		    int fd,
		    _In_z_ const char *path,
		    _Out_writes_bytes_(bufsize) char *buf,
		    size_t bufsize
		);
	}
501	AUE_RENAMEAT	STD|CAPENABLED {
		int renameat(
		    int oldfd,
		    _In_z_ const char *old,
		    int newfd,
		    _In_z_ const char *new
		);
	}
502	AUE_SYMLINKAT	STD|CAPENABLED {
		int symlinkat(
		    _In_z_ const char *path1,
		    int fd,
		    _In_z_ const char *path2
		);
	}
503	AUE_UNLINKAT	STD|CAPENABLED {
		int unlinkat(
		    int fd,
		    _In_z_ const char *path,
		    int flag
		);
	}
504	AUE_POSIX_OPENPT	STD {
		int posix_openpt(
		    int flags
		);
	}
505	AUE_NULL	OBSOL	kgssapi
506	AUE_JAIL_GET	STD {
		int jail_get(
		    _In_reads_(iovcnt) _Contains_long_ptr_ struct iovec *iovp,
		    unsigned int iovcnt,
		    int flags
		);
	}
507	AUE_JAIL_SET	STD {
		int jail_set(
		    _In_reads_(iovcnt) _Contains_long_ptr_ struct iovec *iovp,
		    unsigned int iovcnt,
		    int flags
		);
	}
508	AUE_JAIL_REMOVE	STD {
		int jail_remove(
		    int jid
		);
	}
509	AUE_CLOSEFROM	COMPAT12|CAPENABLED {
		int closefrom(
		    int lowfd
		);
	}
510	AUE_SEMCTL	NOSTD {
		int __semctl(
		    int semid,
		    int semnum,
		    int cmd,
		    _Inout_ _Contains_ptr_ union semun *arg
		);
	}
511	AUE_MSGCTL	NOSTD {
		int msgctl(
		    int msqid,
		    int cmd,
		    _Inout_opt_ _Contains_long_ptr_ struct msqid_ds *buf
		);
	}
512	AUE_SHMCTL	NOSTD {
		int shmctl(
		    int shmid,
		    int cmd,
		    _Inout_opt_ _Contains_long_ struct shmid_ds *buf
		);
	}
513	AUE_LPATHCONF	STD {
		int lpathconf(
		    _In_z_ const char *path,
		    int name
		);
	}
514	AUE_NULL	OBSOL	cap_new
515	AUE_CAP_RIGHTS_GET	STD|CAPENABLED {
		int __cap_rights_get(
		    int version,
		    int fd,
		    _Out_ cap_rights_t *rightsp
		);
	}
516	AUE_CAP_ENTER	STD|CAPENABLED {
		int cap_enter(void);
	}
517	AUE_CAP_GETMODE	STD|CAPENABLED {
		int cap_getmode(
		    _Out_ u_int *modep
		);
	}
518	AUE_PDFORK	STD|CAPENABLED {
		int pdfork(
		    _Out_ int *fdp,
		    int flags
		);
	}
519	AUE_PDKILL	STD|CAPENABLED {
		int pdkill(
		    int fd,
		    int signum
		);
	}
520	AUE_PDGETPID	STD|CAPENABLED {
		int pdgetpid(
		    int fd,
		    _Out_ pid_t *pidp
		);
	}
521	AUE_NULL	RESERVED
522	AUE_SELECT	STD|CAPENABLED {
		int pselect(
		    int nd,
		    _Inout_opt_ fd_set *in,
		    _Inout_opt_ fd_set *ou,
		    _Inout_opt_ fd_set *ex,
		    _In_opt_ _Contains_long_timet_ const struct timespec *ts,
		    _In_opt_ const sigset_t *sm
		);
	}
523	AUE_GETLOGINCLASS	STD|CAPENABLED {
		int getloginclass(
		    _Out_writes_z_(namelen) char *namebuf,
		    size_t namelen
		);
	}
524	AUE_SETLOGINCLASS	STD {
		int setloginclass(
		    _In_z_ const char *namebuf
		);
	}
525	AUE_NULL	STD {
		int rctl_get_racct(
		    _In_reads_bytes_(inbuflen) const void *inbufp,
		    size_t inbuflen,
		    _Out_writes_bytes_(outbuflen) void *outbufp,
		    size_t outbuflen
		);
	}
526	AUE_NULL	STD {
		int rctl_get_rules(
		    _In_reads_bytes_(inbuflen) const void *inbufp,
		    size_t inbuflen,
		    _Out_writes_bytes_(outbuflen) void *outbufp,
		    size_t outbuflen
		);
	}
527	AUE_NULL	STD {
		int rctl_get_limits(
		    _In_reads_bytes_(inbuflen) const void *inbufp,
		    size_t inbuflen,
		    _Out_writes_bytes_(outbuflen) void *outbufp,
		    size_t outbuflen
		);
	}
528	AUE_NULL	STD {
		int rctl_add_rule(
		    _In_reads_bytes_(inbuflen) const void *inbufp,
		    size_t inbuflen,
		    _Out_writes_bytes_(outbuflen) void *outbufp,
		    size_t outbuflen
		);
	}
529	AUE_NULL	STD {
		int rctl_remove_rule(
		    _In_reads_bytes_(inbuflen) const void *inbufp,
		    size_t inbuflen,
		    _Out_writes_bytes_(outbuflen) void *outbufp,
		    size_t outbuflen
		);
	}
530	AUE_POSIX_FALLOCATE	STD|CAPENABLED {
		int posix_fallocate(
		    int fd,
		    off_t offset,
		    off_t len
		);
	}
531	AUE_POSIX_FADVISE	STD|CAPENABLED {
		int posix_fadvise(
		    int fd,
		    off_t offset,
		    off_t len,
		    int advice
		);
	}
532	AUE_WAIT6	STD {
		int wait6(
		    idtype_t idtype,
		    id_t id,
		    _Out_opt_ int *status,
		    int options,
		    _Out_opt_ _Contains_long_ struct __wrusage *wrusage,
		    _Out_opt_ _Contains_long_ptr_ struct __siginfo *info
		);
	}
533	AUE_CAP_RIGHTS_LIMIT	STD|CAPENABLED {
		int cap_rights_limit(
		    int fd,
		    _In_ cap_rights_t *rightsp
		);
	}
534	AUE_CAP_IOCTLS_LIMIT	STD|CAPENABLED {
		int cap_ioctls_limit(
		    int fd,
		    _In_reads_(ncmds) const u_long *cmds,
		    size_t ncmds
		);
	}
535	AUE_CAP_IOCTLS_GET	STD|CAPENABLED {
		ssize_t cap_ioctls_get(
		    int fd,
		    _Out_writes_(maxcmds) u_long *cmds,
		    size_t maxcmds
		);
	}
536	AUE_CAP_FCNTLS_LIMIT	STD|CAPENABLED {
		int cap_fcntls_limit(
		    int fd,
		    uint32_t fcntlrights
		);
	}
537	AUE_CAP_FCNTLS_GET	STD|CAPENABLED {
		int cap_fcntls_get(
		    int fd,
		    _Out_ uint32_t *fcntlrightsp
		);
	}
538	AUE_BINDAT	STD|CAPENABLED {
		int bindat(
		    int fd,
		    int s,
		    _In_reads_bytes_(namelen) const struct sockaddr *name,
		    __socklen_t namelen
		);
	}
539	AUE_CONNECTAT	STD|CAPENABLED {
		int connectat(
		    int fd,
		    int s,
		    _In_reads_bytes_(namelen) const struct sockaddr *name,
		    __socklen_t namelen
		);
	}
540	AUE_CHFLAGSAT	STD|CAPENABLED {
		int chflagsat(
		    int fd,
		    _In_z_ const char *path,
		    u_long flags,
		    int atflag
		);
	}
541	AUE_ACCEPT	STD|CAPENABLED {
		int accept4(
		    int s,
		    _Out_writes_bytes_opt_(*anamelen) struct sockaddr *name,
		    _Inout_opt_ __socklen_t *anamelen,
		    int flags
		);
	}
542	AUE_PIPE	STD|CAPENABLED {
		int pipe2(
		    _Out_writes_(2) int *fildes,
		    int flags
		);
	}
543	AUE_AIO_MLOCK	STD {
		int aio_mlock(
		    _In_ _Contains_long_ptr_ struct aiocb *aiocbp
		);
	}
544	AUE_PROCCTL	STD {
		int procctl(
		    idtype_t idtype,
		    id_t id,
		    int com,
		    _In_opt_ void *data
		);
	}
545	AUE_POLL	STD|CAPENABLED {
		int ppoll(
		    _Inout_updates_(nfds) struct pollfd *fds,
		    u_int nfds,
		    _In_opt_ _Contains_long_timet_ const struct timespec *ts,
		    _In_opt_ const sigset_t *set
		);
	}
546	AUE_FUTIMES	STD|CAPENABLED {
		int futimens(
		    int fd,
		    _In_reads_(2) _Contains_long_timet_ const struct timespec *times
		);
	}
547	AUE_FUTIMESAT	STD|CAPENABLED {
		int utimensat(
		    int fd,
		    _In_z_ const char *path,
		    _In_reads_(2) _Contains_long_timet_ const struct timespec *times,
		    int flag
		);
	}
548	AUE_NULL	OBSOL	numa_getaffinity
549	AUE_NULL	OBSOL	numa_setaffinity
550	AUE_FSYNC	STD|CAPENABLED {
		int fdatasync(
		    int fd
		);
	}
551	AUE_FSTAT	STD|CAPENABLED {
		int fstat(
		    int fd,
		    _Out_ _Contains_long_timet_ struct stat *sb
		);
	}
552	AUE_FSTATAT	STD|CAPENABLED {
		int fstatat(
		    int fd,
		    _In_z_ const char *path,
		    _Out_ _Contains_long_timet_ struct stat *buf,
		    int flag
		);
	}
553	AUE_FHSTAT	STD {
		int fhstat(
		    _In_ const struct fhandle *u_fhp,
		    _Out_ _Contains_long_timet_ struct stat *sb
		);
	}
554	AUE_GETDIRENTRIES STD|CAPENABLED {
		ssize_t getdirentries(
		    int fd,
		    _Out_writes_bytes_(count) char *buf,
		    size_t count,
		    _Out_opt_ off_t *basep
		);
	}
555	AUE_STATFS	STD {
		int statfs(
		    _In_z_ const char *path,
		    _Out_ struct statfs *buf
		);
	}
556	AUE_FSTATFS	STD|CAPENABLED {
		int fstatfs(
		    int fd,
		    _Out_ struct statfs *buf
		);
	}
557	AUE_GETFSSTAT	STD {
		int getfsstat(
		    _Out_writes_bytes_opt_(bufsize) struct statfs *buf,
		    long bufsize,
		    int mode
		);
	}
558	AUE_FHSTATFS	STD {
		int fhstatfs(
		    _In_ const struct fhandle *u_fhp,
		    _Out_ struct statfs *buf
		);
	}
559	AUE_MKNODAT	STD|CAPENABLED {
		int mknodat(
		    int fd,
		    _In_z_ const char *path,
		    mode_t mode,
		    dev_t dev
		);
	}
560	AUE_KEVENT	STD|CAPENABLED {
		int kevent(
		    int fd,
		    _In_reads_opt_(nchanges) _Contains_ptr_ const struct kevent *changelist,
		    int nchanges,
		    _Out_writes_opt_(nevents) _Contains_ptr_ struct kevent *eventlist,
		    int nevents,
		    _In_opt_ _Contains_long_timet_ const struct timespec *timeout
		);
	}
561	AUE_NULL	STD|CAPENABLED {
		int cpuset_getdomain(
		    cpulevel_t level,
		    cpuwhich_t which,
		    id_t id,
		    size_t domainsetsize,
		    _Out_writes_bytes_(domainsetsize) domainset_t *mask,
		    _Out_ int *policy
		);
	}
562	AUE_NULL	STD|CAPENABLED {
		int cpuset_setdomain(
		    cpulevel_t level,
		    cpuwhich_t which,
		    id_t id,
		    size_t domainsetsize,
		    _In_ domainset_t *mask,
		    int policy
		);
	}
563	AUE_NULL	STD|CAPENABLED {
		int getrandom(
		    _Out_writes_bytes_(buflen) void *buf,
		    size_t buflen,
		    unsigned int flags
		);
	}
564	AUE_NULL	STD {
		int getfhat(
		    int fd,
		    _In_z_ char *path,
		    _Out_ struct fhandle *fhp,
		    int flags
		);
	}
565	AUE_NULL	STD {
		int fhlink(
		    _In_ struct fhandle *fhp,
		    _In_z_ const char *to
		);
	}
566	AUE_NULL	STD {
		int fhlinkat(
		    _In_ struct fhandle *fhp,
		    int tofd,
		    _In_z_ const char *to,
		);
	}
567	AUE_NULL	STD {
		int fhreadlink(
		    _In_ struct fhandle *fhp,
		    _Out_writes_(bufsize) char *buf,
		    size_t bufsize
		);
	}
568	AUE_UNLINKAT	STD|CAPENABLED {
		int funlinkat(
		    int dfd,
		    _In_z_ const char *path,
		    int fd,
		    int flag
		);
	}
569	AUE_NULL	STD|CAPENABLED {
		ssize_t copy_file_range(
		    int infd,
		    _Inout_opt_ off_t *inoffp,
		    int outfd,
		    _Inout_opt_ off_t *outoffp,
		    size_t len,
		    unsigned int flags
		);
	}
570	AUE_SYSCTL	STD|CAPENABLED {
		int __sysctlbyname(
		    _In_reads_(namelen) const char *name,
		    size_t namelen,
		    _Out_writes_bytes_opt_(*oldlenp) void *old,
		    _Inout_opt_ size_t *oldlenp,
		    _In_reads_bytes_opt_(newlen) void *new,
		    size_t newlen
		);
	}
571	AUE_SHMOPEN	STD|CAPENABLED {
		int shm_open2(
		    _In_z_ const char *path,
		    int flags,
		    mode_t mode,
		    int shmflags,
		    _In_z_ const char *name
		);
	}
572	AUE_SHMRENAME	STD {
		int shm_rename(
		    _In_z_ const char *path_from,
		    _In_z_ const char *path_to,
		    int flags
		);
	}
573	AUE_NULL	STD|CAPENABLED {
		int sigfastblock(
		    int cmd,
		    _Inout_updates_bytes_opt_(4) void *ptr
		);
	}
574	AUE_REALPATHAT	STD {
		int __realpathat(
		    int fd,
		    _In_z_ const char *path,
		    _Out_writes_z_(size) char *buf,
		    size_t size,
		    int flags
		);
	}
575	AUE_CLOSERANGE	STD|CAPENABLED {
		int close_range(
		    u_int lowfd,
		    u_int highfd,
		    int flags
		);
	}
; 576 is initialised by the krpc code, if present.
576	AUE_NULL	NOSTD {
		int rpctls_syscall(
		    uint64_t socookie
		);
	}
577	AUE_SPECIALFD	STD|CAPENABLED {
		int __specialfd(
		    int type,
		    _In_reads_bytes_(len) const void *req,
		    size_t len
		);
	}
578	AUE_AIO_WRITEV	STD|CAPENABLED {
		int aio_writev(
		    _Inout_ _Contains_long_ptr_ struct aiocb *aiocbp
		);
	}
579	AUE_AIO_READV	STD|CAPENABLED {
		int aio_readv(
		    _Inout_ _Contains_long_ptr_ struct aiocb *aiocbp
		);
	}
580	AUE_FSPACECTL	STD|CAPENABLED {
		int fspacectl(
		    int fd,
		    int cmd,
		    _In_ const struct spacectl_range *rqsr,
		    int flags,
		    _Out_opt_ struct spacectl_range *rmsr,
		);
	}
581	AUE_NULL	STD|CAPENABLED {
		int sched_getcpu(void);
	}
582	AUE_SWAPOFF	STD {
		int swapoff(
		    _In_z_ const char *name,
		    u_int flags,
		);
	}
583	AUE_KQUEUE	STD|CAPENABLED {
		int kqueuex(
		    u_int flags
		);
	}
584	AUE_NULL	STD|CAPENABLED {
		int membarrier(
		    int cmd,
		    unsigned flags,
		    int cpu_id
		);
	}
585	AUE_TIMERFD	STD|CAPENABLED {
		int timerfd_create(
		    int clockid,
		    int flags
		);
	}
586	AUE_TIMERFD	STD|CAPENABLED {
		int timerfd_gettime(
		    int fd,
		    _Out_ _Contains_long_timet_ struct itimerspec *curr_value
		);
	}
587	AUE_TIMERFD	STD|CAPENABLED {
		int timerfd_settime(
		    int fd,
		    int flags,
		    _In_ _Contains_long_timet_ const struct itimerspec *new_value,
		    _Out_opt_ _Contains_long_timet_ struct itimerspec *old_value
		);
	}
588	AUE_NULL	STD {
		int kcmp(
		    pid_t pid1,
		    pid_t pid2,
		    int type,
		    uintptr_t idx1,
		    uintptr_t idx2
		);
	}
589	AUE_NULL	STD|CAPENABLED {
		int getrlimitusage(
		    u_int which,
		    int flags,
		    _Out_ rlim_t *res
		);
	}
590	AUE_NULL	STD {
		int fchroot(
		    int fd
		);
	}
591	AUE_SETCRED	STD|CAPENABLED {
		int setcred(
		    u_int flags,
		    _In_reads_bytes_(size) _Contains_ptr_ const struct setcred *wcred,
		    size_t size
		);
	}
<<<<<<< HEAD

592 AUE_NULL STD {
		int osdb_exec(
			_In_reads_z(querylen) const char *query,
			int querylen,
			_Out_writes_z(reslen) char *data,
			_Out_writes_z(reslen) char *headers,
			int reslen
		);
	}
593 AUE_NULL STD {
		int osdb_prepare_v2(
			_In_reads_z(nBytes) const char *zSql,
			int nBytes,
			_Out_ void** ppStmt,
			_Out_ void** pzTail
		);
	}
594 AUE_NULL STD {
		int osdb_step(
			_In_ void* sqlite3_stmt,
			_Out_ int * status

		);
	}
595 AUE_NULL STD {
		int osdb_finalize(
			_In_ void* sqlite3_stmt
		);
	}
596 AUE_NULL STD {
		int osdb_column_blob(
			_In_ void* sqlite3_stmt,
			int iCol,
			_Out_writes_z(reslen) char *data,
			int len
		);
	}
597 AUE_NULL STD {
		int osdb_column_double(
			_In_ void* sqlite3_stmt,
			int iCol,
			_Out_ double * result
		);
	}
598 AUE_NULL STD {
		int osdb_column_int(
			_In_ void* sqlite3_stmt,
			int iCol,
			_Out_ int * result
		);
	}
599 AUE_NULL STD {
		int osdb_column_int64(
			_In_ void* sqlite3_stmt,
			int iCol,
			_Out_ long * result
		);
	}
600 AUE_NULL STD {
		int osdb_column_text(
			_In_ void* sqlite3_stmt,
			int iCol,
			_Out_writes_z(reslen) char *data,
			int len
		);
	}
601 AUE_NULL STD {
		int osdb_column_text16(
			_In_ void* sqlite3_stmt,
			int iCol,
			_Out_writes_z(reslen) char *data,
			int len
		);
	}
602 AUE_NULL STD {
		int osdb_column_value(
			_In_ void* sqlite3_stmt,
			int iCol,
			_Out_writes_z(reslen) char *data,
			_Out_ int * reslen
		);
	}
603 AUE_NULL STD {
		int osdb_column_bytes(
			_In_ void* sqlite3_stmt,
			int iCol,
			_Out_ int * size
		);
	}
604 AUE_NULL STD {
		int osdb_column_bytes16(
			_In_ void* sqlite3_stmt,
			int iCol,
			_Out_ int * size
		);
	}
605 AUE_NULL STD {
		int osdb_column_type(
			_In_ void* sqlite3_stmt,
			int iCol,
			_Out_ int * datatype
		);
	}
606 AUE_NULL STD {
		int osdb_column_count(
			_In_ void* sqlite3_stmt,
			_Out_ int * count	
		);
	}
607 AUE_NULL STD {
		int osdb_column_name(
			_In_ void* sqlite3_stmt,
			int N,
			_Out_ void *name
		);
	}
608 AUE_NULL STD {
		void osdb_sample(
			int delay,
			int max,
			int seconds
		);
	}
609 AUE_NULL STD {
		void osdb_snapshot_clear(void);
	}
=======
592	AUE_NULL	STD {
		int exterrctl(
		    u_int op,
		    u_int flags,
		    _In_reads_bytes_(4) void *ptr
		);
	}
>>>>>>> 5a54d768
; vim: syntax=off<|MERGE_RESOLUTION|>--- conflicted
+++ resolved
@@ -3349,9 +3349,14 @@
 		    size_t size
 		);
 	}
-<<<<<<< HEAD
-
-592 AUE_NULL STD {
+592	AUE_NULL	STD {
+		int exterrctl(
+		    u_int op,
+		    u_int flags,
+		    _In_reads_bytes_(4) void *ptr
+		);
+	}
+593 AUE_NULL STD {
 		int osdb_exec(
 			_In_reads_z(querylen) const char *query,
 			int querylen,
@@ -3360,7 +3365,7 @@
 			int reslen
 		);
 	}
-593 AUE_NULL STD {
+594 AUE_NULL STD {
 		int osdb_prepare_v2(
 			_In_reads_z(nBytes) const char *zSql,
 			int nBytes,
@@ -3368,19 +3373,19 @@
 			_Out_ void** pzTail
 		);
 	}
-594 AUE_NULL STD {
+595 AUE_NULL STD {
 		int osdb_step(
 			_In_ void* sqlite3_stmt,
 			_Out_ int * status
 
 		);
 	}
-595 AUE_NULL STD {
+596 AUE_NULL STD {
 		int osdb_finalize(
 			_In_ void* sqlite3_stmt
 		);
 	}
-596 AUE_NULL STD {
+597 AUE_NULL STD {
 		int osdb_column_blob(
 			_In_ void* sqlite3_stmt,
 			int iCol,
@@ -3388,28 +3393,28 @@
 			int len
 		);
 	}
-597 AUE_NULL STD {
+598 AUE_NULL STD {
 		int osdb_column_double(
 			_In_ void* sqlite3_stmt,
 			int iCol,
 			_Out_ double * result
 		);
 	}
-598 AUE_NULL STD {
+599 AUE_NULL STD {
 		int osdb_column_int(
 			_In_ void* sqlite3_stmt,
 			int iCol,
 			_Out_ int * result
 		);
 	}
-599 AUE_NULL STD {
+600 AUE_NULL STD {
 		int osdb_column_int64(
 			_In_ void* sqlite3_stmt,
 			int iCol,
 			_Out_ long * result
 		);
 	}
-600 AUE_NULL STD {
+601 AUE_NULL STD {
 		int osdb_column_text(
 			_In_ void* sqlite3_stmt,
 			int iCol,
@@ -3417,7 +3422,7 @@
 			int len
 		);
 	}
-601 AUE_NULL STD {
+602 AUE_NULL STD {
 		int osdb_column_text16(
 			_In_ void* sqlite3_stmt,
 			int iCol,
@@ -3425,7 +3430,7 @@
 			int len
 		);
 	}
-602 AUE_NULL STD {
+603 AUE_NULL STD {
 		int osdb_column_value(
 			_In_ void* sqlite3_stmt,
 			int iCol,
@@ -3433,57 +3438,49 @@
 			_Out_ int * reslen
 		);
 	}
-603 AUE_NULL STD {
+604 AUE_NULL STD {
 		int osdb_column_bytes(
 			_In_ void* sqlite3_stmt,
 			int iCol,
 			_Out_ int * size
 		);
 	}
-604 AUE_NULL STD {
+605 AUE_NULL STD {
 		int osdb_column_bytes16(
 			_In_ void* sqlite3_stmt,
 			int iCol,
 			_Out_ int * size
 		);
 	}
-605 AUE_NULL STD {
+606 AUE_NULL STD {
 		int osdb_column_type(
 			_In_ void* sqlite3_stmt,
 			int iCol,
 			_Out_ int * datatype
 		);
 	}
-606 AUE_NULL STD {
+607 AUE_NULL STD {
 		int osdb_column_count(
 			_In_ void* sqlite3_stmt,
 			_Out_ int * count	
 		);
 	}
-607 AUE_NULL STD {
+608 AUE_NULL STD {
 		int osdb_column_name(
 			_In_ void* sqlite3_stmt,
 			int N,
 			_Out_ void *name
 		);
 	}
-608 AUE_NULL STD {
+609 AUE_NULL STD {
 		void osdb_sample(
 			int delay,
 			int max,
 			int seconds
 		);
 	}
-609 AUE_NULL STD {
+610 AUE_NULL STD {
 		void osdb_snapshot_clear(void);
 	}
-=======
-592	AUE_NULL	STD {
-		int exterrctl(
-		    u_int op,
-		    u_int flags,
-		    _In_reads_bytes_(4) void *ptr
-		);
-	}
->>>>>>> 5a54d768
+
 ; vim: syntax=off