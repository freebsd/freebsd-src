--- conflicted
+++ resolved
@@ -753,14 +753,8 @@
 }
 
 static int
-<<<<<<< HEAD
-make_dev_cred_drv_v(int flags, struct cdev **dres, struct cdevsw *devsw,
-    int unit, struct ucred *cr, uid_t uid, gid_t gid, int mode,
-    void *drv1, void *drv2, const char *fmt, va_list ap)
-=======
 make_dev_sv(struct make_dev_args *args1, struct cdev **dres,
     const char *fmt, va_list ap)
->>>>>>> 3277da17
 {
 	struct cdev *dev, *dev_new;
 	struct make_dev_args args;
@@ -826,8 +820,8 @@
 	dev->si_gid = args.mda_gid;
 	dev->si_mode = args.mda_mode;
 
-	dev->si_drv1 = drv1;
-	dev->si_drv2 = drv2;
+	dev->si_drv1 = args.mda_si_drv1;
+	dev->si_drv2 = args.mda_si_drv2;
 
 	devfs_create(dev);
 	clean_unrhdrl(devfs_inos);
@@ -839,15 +833,6 @@
 	return (0);
 }
 
-<<<<<<< HEAD
-static int
-make_dev_credv(int flags, struct cdev **dres, struct cdevsw *devsw,
-    int unit, struct ucred *cr, uid_t uid, gid_t gid, int mode,
-    const char *fmt, va_list ap) {
-
-    return (make_dev_cred_drv_v(flags, dres, devsw, unit, cr, uid, gid,
-        mode, NULL, NULL, fmt, ap));
-=======
 int
 make_dev_s(struct make_dev_args *args, struct cdev **dres,
     const char *fmt, ...)
@@ -877,7 +862,6 @@
 	args.mda_mode = mode;
 	args.mda_unit = unit;
 	return (make_dev_sv(&args, dres, fmt, ap));
->>>>>>> 3277da17
 }
 
 struct cdev *
@@ -931,6 +915,25 @@
 	    ((flags & MAKEDEV_CHECKNAME) != 0 && res != ENOMEM) || res == 0,
 	    ("make_dev_credf: failed make_dev_credv (error=%d)", res));
 	return (res == 0 ? dev : NULL);
+}
+
+static int make_dev_cred_drv_v(int flags, struct cdev **dres,
+    struct cdevsw *devsw, int unit, struct ucred *cr, uid_t uid, gid_t gid,
+    int mode, void *drv1, void *drv2, const char *fmt, va_list ap)
+{
+	struct make_dev_args args;
+
+	make_dev_args_init(&args);
+	args.mda_flags = flags;
+	args.mda_devsw = devsw;
+	args.mda_cr = cr;
+	args.mda_uid = uid;
+	args.mda_gid = gid;
+	args.mda_mode = mode;
+	args.mda_unit = unit;
+	args.mda_si_drv1 = drv1;
+	args.mda_si_drv2 = drv2;
+	return (make_dev_sv(&args, dres, fmt, ap));
 }
 
 struct cdev *
