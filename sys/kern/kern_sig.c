/*-
 * Copyright (c) 1982, 1986, 1989, 1991, 1993
 *	The Regents of the University of California.  All rights reserved.
 * (c) UNIX System Laboratories, Inc.
 * All or some portions of this file are derived from material licensed
 * to the University of California by American Telephone and Telegraph
 * Co. or Unix System Laboratories, Inc. and are reproduced herein with
 * the permission of UNIX System Laboratories, Inc.
 *
 * Redistribution and use in source and binary forms, with or without
 * modification, are permitted provided that the following conditions
 * are met:
 * 1. Redistributions of source code must retain the above copyright
 *    notice, this list of conditions and the following disclaimer.
 * 2. Redistributions in binary form must reproduce the above copyright
 *    notice, this list of conditions and the following disclaimer in the
 *    documentation and/or other materials provided with the distribution.
 * 4. Neither the name of the University nor the names of its contributors
 *    may be used to endorse or promote products derived from this software
 *    without specific prior written permission.
 *
 * THIS SOFTWARE IS PROVIDED BY THE REGENTS AND CONTRIBUTORS ``AS IS'' AND
 * ANY EXPRESS OR IMPLIED WARRANTIES, INCLUDING, BUT NOT LIMITED TO, THE
 * IMPLIED WARRANTIES OF MERCHANTABILITY AND FITNESS FOR A PARTICULAR PURPOSE
 * ARE DISCLAIMED.  IN NO EVENT SHALL THE REGENTS OR CONTRIBUTORS BE LIABLE
 * FOR ANY DIRECT, INDIRECT, INCIDENTAL, SPECIAL, EXEMPLARY, OR CONSEQUENTIAL
 * DAMAGES (INCLUDING, BUT NOT LIMITED TO, PROCUREMENT OF SUBSTITUTE GOODS
 * OR SERVICES; LOSS OF USE, DATA, OR PROFITS; OR BUSINESS INTERRUPTION)
 * HOWEVER CAUSED AND ON ANY THEORY OF LIABILITY, WHETHER IN CONTRACT, STRICT
 * LIABILITY, OR TORT (INCLUDING NEGLIGENCE OR OTHERWISE) ARISING IN ANY WAY
 * OUT OF THE USE OF THIS SOFTWARE, EVEN IF ADVISED OF THE POSSIBILITY OF
 * SUCH DAMAGE.
 *
 *	@(#)kern_sig.c	8.7 (Berkeley) 4/18/94
 */

#include <sys/cdefs.h>
__FBSDID("$FreeBSD$");

#include "opt_compat.h"
#include "opt_ktrace.h"
#include "opt_core.h"

#include <sys/param.h>
#include <sys/systm.h>
#include <sys/signalvar.h>
#include <sys/vnode.h>
#include <sys/acct.h>
#include <sys/capsicum.h>
#include <sys/condvar.h>
#include <sys/event.h>
#include <sys/fcntl.h>
#include <sys/imgact.h>
#include <sys/kernel.h>
#include <sys/ktr.h>
#include <sys/ktrace.h>
#include <sys/lock.h>
#include <sys/malloc.h>
#include <sys/mutex.h>
#include <sys/refcount.h>
#include <sys/namei.h>
#include <sys/proc.h>
#include <sys/procdesc.h>
#include <sys/posix4.h>
#include <sys/pioctl.h>
#include <sys/racct.h>
#include <sys/resourcevar.h>
#include <sys/sdt.h>
#include <sys/sbuf.h>
#include <sys/sleepqueue.h>
#include <sys/smp.h>
#include <sys/stat.h>
#include <sys/sx.h>
#include <sys/syscallsubr.h>
#include <sys/sysctl.h>
#include <sys/sysent.h>
#include <sys/syslog.h>
#include <sys/sysproto.h>
#include <sys/timers.h>
#include <sys/unistd.h>
#include <sys/wait.h>
#include <vm/vm.h>
#include <vm/vm_extern.h>
#include <vm/uma.h>

#include <sys/jail.h>

#ifdef CPU_CHERI
/*
 * XXXRW: We're not quite doing this in the right place, hence the header;
 * need to work on that.
 */
#include <machine/cheri.h>
#endif

#include <machine/cpu.h>

#include <security/audit/audit.h>

#define	ONSIG	32		/* NSIG for osig* syscalls.  XXX. */

SDT_PROVIDER_DECLARE(proc);
SDT_PROBE_DEFINE3(proc, kernel, , signal__send, "struct thread *",
    "struct proc *", "int");
SDT_PROBE_DEFINE2(proc, kernel, , signal__clear, "int",
    "ksiginfo_t *");
SDT_PROBE_DEFINE3(proc, kernel, , signal__discard,
    "struct thread *", "struct proc *", "int");

static int	coredump(struct thread *);
static int	killpg1(struct thread *td, int sig, int pgid, int all,
		    ksiginfo_t *ksi);
static int	issignal(struct thread *td);
static void	tdsigwakeup(struct thread *, int, sig_t, int);
static void	sig_suspend_threads(struct thread *, struct proc *, int);
static int	filt_sigattach(struct knote *kn);
static void	filt_sigdetach(struct knote *kn);
static int	filt_signal(struct knote *kn, long hint);
static struct thread *sigtd(struct proc *p, int sig, int prop);
static void	sigqueue_start(void);

static uma_zone_t	ksiginfo_zone = NULL;
struct filterops sig_filtops = {
	.f_isfd = 0,
	.f_attach = filt_sigattach,
	.f_detach = filt_sigdetach,
	.f_event = filt_signal,
};

static int	kern_logsigexit = 1;
SYSCTL_INT(_kern, KERN_LOGSIGEXIT, logsigexit, CTLFLAG_RW,
    &kern_logsigexit, 0,
    "Log processes quitting on abnormal signals to syslog(3)");

static int	kern_forcesigexit = 1;
SYSCTL_INT(_kern, OID_AUTO, forcesigexit, CTLFLAG_RW,
    &kern_forcesigexit, 0, "Force trap signal to be handled");

static SYSCTL_NODE(_kern, OID_AUTO, sigqueue, CTLFLAG_RW, 0,
    "POSIX real time signal");

static int	max_pending_per_proc = 128;
SYSCTL_INT(_kern_sigqueue, OID_AUTO, max_pending_per_proc, CTLFLAG_RW,
    &max_pending_per_proc, 0, "Max pending signals per proc");

static int	preallocate_siginfo = 1024;
SYSCTL_INT(_kern_sigqueue, OID_AUTO, preallocate, CTLFLAG_RDTUN,
    &preallocate_siginfo, 0, "Preallocated signal memory size");

static int	signal_overflow = 0;
SYSCTL_INT(_kern_sigqueue, OID_AUTO, overflow, CTLFLAG_RD,
    &signal_overflow, 0, "Number of signals overflew");

static int	signal_alloc_fail = 0;
SYSCTL_INT(_kern_sigqueue, OID_AUTO, alloc_fail, CTLFLAG_RD,
    &signal_alloc_fail, 0, "signals failed to be allocated");

SYSINIT(signal, SI_SUB_P1003_1B, SI_ORDER_FIRST+3, sigqueue_start, NULL);

/*
 * Policy -- Can ucred cr1 send SIGIO to process cr2?
 * Should use cr_cansignal() once cr_cansignal() allows SIGIO and SIGURG
 * in the right situations.
 */
#define CANSIGIO(cr1, cr2) \
	((cr1)->cr_uid == 0 || \
	    (cr1)->cr_ruid == (cr2)->cr_ruid || \
	    (cr1)->cr_uid == (cr2)->cr_ruid || \
	    (cr1)->cr_ruid == (cr2)->cr_uid || \
	    (cr1)->cr_uid == (cr2)->cr_uid)

static int	sugid_coredump;
SYSCTL_INT(_kern, OID_AUTO, sugid_coredump, CTLFLAG_RWTUN,
    &sugid_coredump, 0, "Allow setuid and setgid processes to dump core");

static int	capmode_coredump;
SYSCTL_INT(_kern, OID_AUTO, capmode_coredump, CTLFLAG_RWTUN,
    &capmode_coredump, 0, "Allow processes in capability mode to dump core");

static int	do_coredump = 1;
SYSCTL_INT(_kern, OID_AUTO, coredump, CTLFLAG_RW,
	&do_coredump, 0, "Enable/Disable coredumps");

static int	set_core_nodump_flag = 0;
SYSCTL_INT(_kern, OID_AUTO, nodump_coredump, CTLFLAG_RW, &set_core_nodump_flag,
	0, "Enable setting the NODUMP flag on coredump files");

/*
 * Signal properties and actions.
 * The array below categorizes the signals and their default actions.
 */
static int sigproptbl[NSIG] = {
	SIGPROP_KILL,					/* SIGHUP */
	SIGPROP_KILL,					/* SIGINT */
	SIGPROP_KILL|SIGPROP_CORE,			/* SIGQUIT */
	SIGPROP_KILL|SIGPROP_CORE|SIGPROP_SBUNWIND,	/* SIGILL */
	SIGPROP_KILL|SIGPROP_CORE,			/* SIGTRAP */
	SIGPROP_KILL|SIGPROP_CORE,			/* SIGABRT */
	SIGPROP_KILL|SIGPROP_CORE|SIGPROP_SBUNWIND,	/* SIGEMT */
	SIGPROP_KILL|SIGPROP_CORE|SIGPROP_SBUNWIND,	/* SIGFPE */
	SIGPROP_KILL,					/* SIGKILL */
	SIGPROP_KILL|SIGPROP_CORE|SIGPROP_SBUNWIND,	/* SIGBUS */
	SIGPROP_KILL|SIGPROP_CORE|SIGPROP_SBUNWIND,	/* SIGSEGV */
	SIGPROP_KILL|SIGPROP_CORE,			/* SIGSYS */
	SIGPROP_KILL,					/* SIGPIPE */
	SIGPROP_KILL,					/* SIGALRM */
	SIGPROP_KILL,					/* SIGTERM */
	SIGPROP_IGNORE,					/* SIGURG */
	SIGPROP_STOP,					/* SIGSTOP */
	SIGPROP_STOP|SIGPROP_TTYSTOP,			/* SIGTSTP */
	SIGPROP_IGNORE|SIGPROP_CONT,			/* SIGCONT */
	SIGPROP_IGNORE,					/* SIGCHLD */
	SIGPROP_STOP|SIGPROP_TTYSTOP,			/* SIGTTIN */
	SIGPROP_STOP|SIGPROP_TTYSTOP,			/* SIGTTOU */
	SIGPROP_IGNORE,					/* SIGIO */
	SIGPROP_KILL,					/* SIGXCPU */
	SIGPROP_KILL,					/* SIGXFSZ */
	SIGPROP_KILL,					/* SIGVTALRM */
	SIGPROP_KILL,					/* SIGPROF */
	SIGPROP_IGNORE,					/* SIGWINCH  */
	SIGPROP_IGNORE,					/* SIGINFO */
	SIGPROP_KILL,					/* SIGUSR1 */
	SIGPROP_KILL,					/* SIGUSR2 */
	SIGPROP_KILL,					/* SIGTHR */
	SIGPROP_KILL,					/* SIGLIBRT */
	SIGPROP_KILL|SIGPROP_CORE|SIGPROP_SBUNWIND,	/* SIGPROT */
};

static void reschedule_signals(struct proc *p, sigset_t block, int flags);

static void
sigqueue_start(void)
{
	ksiginfo_zone = uma_zcreate("ksiginfo", sizeof(ksiginfo_t),
		NULL, NULL, NULL, NULL, UMA_ALIGN_PTR, 0);
	uma_prealloc(ksiginfo_zone, preallocate_siginfo);
	p31b_setcfg(CTL_P1003_1B_REALTIME_SIGNALS, _POSIX_REALTIME_SIGNALS);
	p31b_setcfg(CTL_P1003_1B_RTSIG_MAX, SIGRTMAX - SIGRTMIN + 1);
	p31b_setcfg(CTL_P1003_1B_SIGQUEUE_MAX, max_pending_per_proc);
}

ksiginfo_t *
ksiginfo_alloc(int wait)
{
	int flags;

	flags = M_ZERO;
	if (! wait)
		flags |= M_NOWAIT;
	if (ksiginfo_zone != NULL)
		return ((ksiginfo_t *)uma_zalloc(ksiginfo_zone, flags));
	return (NULL);
}

void
ksiginfo_free(ksiginfo_t *ksi)
{
	uma_zfree(ksiginfo_zone, ksi);
}

static __inline int
ksiginfo_tryfree(ksiginfo_t *ksi)
{
	if (!(ksi->ksi_flags & KSI_EXT)) {
		uma_zfree(ksiginfo_zone, ksi);
		return (1);
	}
	return (0);
}

void
sigqueue_init(sigqueue_t *list, struct proc *p)
{
	SIGEMPTYSET(list->sq_signals);
	SIGEMPTYSET(list->sq_kill);
	TAILQ_INIT(&list->sq_list);
	list->sq_proc = p;
	list->sq_flags = SQ_INIT;
}

/*
 * Get a signal's ksiginfo.
 * Return:
 *	0	-	signal not found
 *	others	-	signal number
 */
static int
sigqueue_get(sigqueue_t *sq, int signo, ksiginfo_t *si)
{
	struct proc *p = sq->sq_proc;
	struct ksiginfo *ksi, *next;
	int count = 0;

	KASSERT(sq->sq_flags & SQ_INIT, ("sigqueue not inited"));

	if (!SIGISMEMBER(sq->sq_signals, signo))
		return (0);

	if (SIGISMEMBER(sq->sq_kill, signo)) {
		count++;
		SIGDELSET(sq->sq_kill, signo);
	}

	TAILQ_FOREACH_SAFE(ksi, &sq->sq_list, ksi_link, next) {
		if (ksi->ksi_signo == signo) {
			if (count == 0) {
				TAILQ_REMOVE(&sq->sq_list, ksi, ksi_link);
				ksi->ksi_sigq = NULL;
				ksiginfo_copy(ksi, si);
				if (ksiginfo_tryfree(ksi) && p != NULL)
					p->p_pendingcnt--;
			}
			if (++count > 1)
				break;
		}
	}

	if (count <= 1)
		SIGDELSET(sq->sq_signals, signo);
	si->ksi_signo = signo;
	return (signo);
}

void
sigqueue_take(ksiginfo_t *ksi)
{
	struct ksiginfo *kp;
	struct proc	*p;
	sigqueue_t	*sq;

	if (ksi == NULL || (sq = ksi->ksi_sigq) == NULL)
		return;

	p = sq->sq_proc;
	TAILQ_REMOVE(&sq->sq_list, ksi, ksi_link);
	ksi->ksi_sigq = NULL;
	if (!(ksi->ksi_flags & KSI_EXT) && p != NULL)
		p->p_pendingcnt--;

	for (kp = TAILQ_FIRST(&sq->sq_list); kp != NULL;
	     kp = TAILQ_NEXT(kp, ksi_link)) {
		if (kp->ksi_signo == ksi->ksi_signo)
			break;
	}
	if (kp == NULL && !SIGISMEMBER(sq->sq_kill, ksi->ksi_signo))
		SIGDELSET(sq->sq_signals, ksi->ksi_signo);
}

static int
sigqueue_add(sigqueue_t *sq, int signo, ksiginfo_t *si)
{
	struct proc *p = sq->sq_proc;
	struct ksiginfo *ksi;
	int ret = 0;

	KASSERT(sq->sq_flags & SQ_INIT, ("sigqueue not inited"));

	if (signo == SIGKILL || signo == SIGSTOP || si == NULL) {
		SIGADDSET(sq->sq_kill, signo);
		goto out_set_bit;
	}

	/* directly insert the ksi, don't copy it */
	if (si->ksi_flags & KSI_INS) {
		if (si->ksi_flags & KSI_HEAD)
			TAILQ_INSERT_HEAD(&sq->sq_list, si, ksi_link);
		else
			TAILQ_INSERT_TAIL(&sq->sq_list, si, ksi_link);
		si->ksi_sigq = sq;
		goto out_set_bit;
	}

	if (__predict_false(ksiginfo_zone == NULL)) {
		SIGADDSET(sq->sq_kill, signo);
		goto out_set_bit;
	}

	if (p != NULL && p->p_pendingcnt >= max_pending_per_proc) {
		signal_overflow++;
		ret = EAGAIN;
	} else if ((ksi = ksiginfo_alloc(0)) == NULL) {
		signal_alloc_fail++;
		ret = EAGAIN;
	} else {
		if (p != NULL)
			p->p_pendingcnt++;
		ksiginfo_copy(si, ksi);
		ksi->ksi_signo = signo;
		if (si->ksi_flags & KSI_HEAD)
			TAILQ_INSERT_HEAD(&sq->sq_list, ksi, ksi_link);
		else
			TAILQ_INSERT_TAIL(&sq->sq_list, ksi, ksi_link);
		ksi->ksi_sigq = sq;
	}

	if ((si->ksi_flags & KSI_TRAP) != 0 ||
	    (si->ksi_flags & KSI_SIGQ) == 0) {
		if (ret != 0)
			SIGADDSET(sq->sq_kill, signo);
		ret = 0;
		goto out_set_bit;
	}

	if (ret != 0)
		return (ret);

out_set_bit:
	SIGADDSET(sq->sq_signals, signo);
	return (ret);
}

void
sigqueue_flush(sigqueue_t *sq)
{
	struct proc *p = sq->sq_proc;
	ksiginfo_t *ksi;

	KASSERT(sq->sq_flags & SQ_INIT, ("sigqueue not inited"));

	if (p != NULL)
		PROC_LOCK_ASSERT(p, MA_OWNED);

	while ((ksi = TAILQ_FIRST(&sq->sq_list)) != NULL) {
		TAILQ_REMOVE(&sq->sq_list, ksi, ksi_link);
		ksi->ksi_sigq = NULL;
		if (ksiginfo_tryfree(ksi) && p != NULL)
			p->p_pendingcnt--;
	}

	SIGEMPTYSET(sq->sq_signals);
	SIGEMPTYSET(sq->sq_kill);
}

static void
sigqueue_move_set(sigqueue_t *src, sigqueue_t *dst, const sigset_t *set)
{
	sigset_t tmp;
	struct proc *p1, *p2;
	ksiginfo_t *ksi, *next;

	KASSERT(src->sq_flags & SQ_INIT, ("src sigqueue not inited"));
	KASSERT(dst->sq_flags & SQ_INIT, ("dst sigqueue not inited"));
	p1 = src->sq_proc;
	p2 = dst->sq_proc;
	/* Move siginfo to target list */
	TAILQ_FOREACH_SAFE(ksi, &src->sq_list, ksi_link, next) {
		if (SIGISMEMBER(*set, ksi->ksi_signo)) {
			TAILQ_REMOVE(&src->sq_list, ksi, ksi_link);
			if (p1 != NULL)
				p1->p_pendingcnt--;
			TAILQ_INSERT_TAIL(&dst->sq_list, ksi, ksi_link);
			ksi->ksi_sigq = dst;
			if (p2 != NULL)
				p2->p_pendingcnt++;
		}
	}

	/* Move pending bits to target list */
	tmp = src->sq_kill;
	SIGSETAND(tmp, *set);
	SIGSETOR(dst->sq_kill, tmp);
	SIGSETNAND(src->sq_kill, tmp);

	tmp = src->sq_signals;
	SIGSETAND(tmp, *set);
	SIGSETOR(dst->sq_signals, tmp);
	SIGSETNAND(src->sq_signals, tmp);
}

#if 0
static void
sigqueue_move(sigqueue_t *src, sigqueue_t *dst, int signo)
{
	sigset_t set;

	SIGEMPTYSET(set);
	SIGADDSET(set, signo);
	sigqueue_move_set(src, dst, &set);
}
#endif

static void
sigqueue_delete_set(sigqueue_t *sq, const sigset_t *set)
{
	struct proc *p = sq->sq_proc;
	ksiginfo_t *ksi, *next;

	KASSERT(sq->sq_flags & SQ_INIT, ("src sigqueue not inited"));

	/* Remove siginfo queue */
	TAILQ_FOREACH_SAFE(ksi, &sq->sq_list, ksi_link, next) {
		if (SIGISMEMBER(*set, ksi->ksi_signo)) {
			TAILQ_REMOVE(&sq->sq_list, ksi, ksi_link);
			ksi->ksi_sigq = NULL;
			if (ksiginfo_tryfree(ksi) && p != NULL)
				p->p_pendingcnt--;
		}
	}
	SIGSETNAND(sq->sq_kill, *set);
	SIGSETNAND(sq->sq_signals, *set);
}

void
sigqueue_delete(sigqueue_t *sq, int signo)
{
	sigset_t set;

	SIGEMPTYSET(set);
	SIGADDSET(set, signo);
	sigqueue_delete_set(sq, &set);
}

/* Remove a set of signals for a process */
static void
sigqueue_delete_set_proc(struct proc *p, const sigset_t *set)
{
	sigqueue_t worklist;
	struct thread *td0;

	PROC_LOCK_ASSERT(p, MA_OWNED);

	sigqueue_init(&worklist, NULL);
	sigqueue_move_set(&p->p_sigqueue, &worklist, set);

	FOREACH_THREAD_IN_PROC(p, td0)
		sigqueue_move_set(&td0->td_sigqueue, &worklist, set);

	sigqueue_flush(&worklist);
}

void
sigqueue_delete_proc(struct proc *p, int signo)
{
	sigset_t set;

	SIGEMPTYSET(set);
	SIGADDSET(set, signo);
	sigqueue_delete_set_proc(p, &set);
}

static void
sigqueue_delete_stopmask_proc(struct proc *p)
{
	sigset_t set;

	SIGEMPTYSET(set);
	SIGADDSET(set, SIGSTOP);
	SIGADDSET(set, SIGTSTP);
	SIGADDSET(set, SIGTTIN);
	SIGADDSET(set, SIGTTOU);
	sigqueue_delete_set_proc(p, &set);
}

/*
 * Determine signal that should be delivered to thread td, the current
 * thread, 0 if none.  If there is a pending stop signal with default
 * action, the process stops in issignal().
 */
int
cursig(struct thread *td)
{
	PROC_LOCK_ASSERT(td->td_proc, MA_OWNED);
	mtx_assert(&td->td_proc->p_sigacts->ps_mtx, MA_OWNED);
	THREAD_LOCK_ASSERT(td, MA_NOTOWNED);
	return (SIGPENDING(td) ? issignal(td) : 0);
}

/*
 * Arrange for ast() to handle unmasked pending signals on return to user
 * mode.  This must be called whenever a signal is added to td_sigqueue or
 * unmasked in td_sigmask.
 */
void
signotify(struct thread *td)
{
	struct proc *p;

	p = td->td_proc;

	PROC_LOCK_ASSERT(p, MA_OWNED);

	if (SIGPENDING(td)) {
		thread_lock(td);
		td->td_flags |= TDF_NEEDSIGCHK | TDF_ASTPENDING;
		thread_unlock(td);
	}
}

int
sigonstack(size_t sp)
{
	struct thread *td = curthread;

	return ((td->td_pflags & TDP_ALTSTACK) ?
#if defined(COMPAT_43)
	    ((td->td_sigstk.ss_size == 0) ?
		(td->td_sigstk.ss_flags & SS_ONSTACK) :
		((sp - (size_t)td->td_sigstk.ss_sp) < td->td_sigstk.ss_size))
#else
	    ((sp - (size_t)td->td_sigstk.ss_sp) < td->td_sigstk.ss_size)
#endif
	    : 0);
}

int
sigprop(int sig)
{

	if (sig > 0 && sig < NSIG)
		return (sigproptbl[_SIG_IDX(sig)]);
	return (0);
}

int
sig_ffs(sigset_t *set)
{
	int i;

	for (i = 0; i < _SIG_WORDS; i++)
		if (set->__bits[i])
			return (ffs(set->__bits[i]) + (i * 32));
	return (0);
}

static bool
sigact_flag_test(struct sigaction *act, int flag)
{

	/*
	 * SA_SIGINFO is reset when signal disposition is set to
	 * ignore or default.  Other flags are kept according to user
	 * settings.
	 */
	return ((act->sa_flags & flag) != 0 && (flag != SA_SIGINFO ||
	    ((__sighandler_t *)act->sa_sigaction != SIG_IGN &&
	    (__sighandler_t *)act->sa_sigaction != SIG_DFL)));
}

/*
 * kern_sigaction
 * sigaction
 * freebsd4_sigaction
 * osigaction
 */
int
kern_sigaction(td, sig, act, oact, flags)
	struct thread *td;
	register int sig;
	struct sigaction *act, *oact;
	int flags;
{
	struct sigacts *ps;
	struct proc *p = td->td_proc;

	if (!_SIG_VALID(sig))
		return (EINVAL);
	if (act != NULL && (act->sa_flags & ~(SA_ONSTACK | SA_RESTART |
	    SA_RESETHAND | SA_NOCLDSTOP | SA_NODEFER | SA_NOCLDWAIT |
	    SA_SIGINFO)) != 0)
		return (EINVAL);

	PROC_LOCK(p);
	ps = p->p_sigacts;
	mtx_lock(&ps->ps_mtx);
	if (oact) {
		oact->sa_mask = ps->ps_catchmask[_SIG_IDX(sig)];
		oact->sa_flags = 0;
		if (SIGISMEMBER(ps->ps_sigonstack, sig))
			oact->sa_flags |= SA_ONSTACK;
		if (!SIGISMEMBER(ps->ps_sigintr, sig))
			oact->sa_flags |= SA_RESTART;
		if (SIGISMEMBER(ps->ps_sigreset, sig))
			oact->sa_flags |= SA_RESETHAND;
		if (SIGISMEMBER(ps->ps_signodefer, sig))
			oact->sa_flags |= SA_NODEFER;
		if (SIGISMEMBER(ps->ps_siginfo, sig)) {
			oact->sa_flags |= SA_SIGINFO;
			oact->sa_sigaction =
			    (__siginfohandler_t *)ps->ps_sigact[_SIG_IDX(sig)];
		} else
			oact->sa_handler = ps->ps_sigact[_SIG_IDX(sig)];
		if (sig == SIGCHLD && ps->ps_flag & PS_NOCLDSTOP)
			oact->sa_flags |= SA_NOCLDSTOP;
		if (sig == SIGCHLD && ps->ps_flag & PS_NOCLDWAIT)
			oact->sa_flags |= SA_NOCLDWAIT;
	}
	if (act) {
		if ((sig == SIGKILL || sig == SIGSTOP) &&
		    act->sa_handler != SIG_DFL) {
			mtx_unlock(&ps->ps_mtx);
			PROC_UNLOCK(p);
			return (EINVAL);
		}

		/*
		 * Change setting atomically.
		 */

		ps->ps_catchmask[_SIG_IDX(sig)] = act->sa_mask;
		SIG_CANTMASK(ps->ps_catchmask[_SIG_IDX(sig)]);
		if (sigact_flag_test(act, SA_SIGINFO)) {
			ps->ps_sigact[_SIG_IDX(sig)] =
			    (__sighandler_t *)act->sa_sigaction;
			SIGADDSET(ps->ps_siginfo, sig);
		} else {
			ps->ps_sigact[_SIG_IDX(sig)] = act->sa_handler;
			SIGDELSET(ps->ps_siginfo, sig);
		}
		if (!sigact_flag_test(act, SA_RESTART))
			SIGADDSET(ps->ps_sigintr, sig);
		else
			SIGDELSET(ps->ps_sigintr, sig);
		if (sigact_flag_test(act, SA_ONSTACK))
			SIGADDSET(ps->ps_sigonstack, sig);
		else
			SIGDELSET(ps->ps_sigonstack, sig);
		if (sigact_flag_test(act, SA_RESETHAND))
			SIGADDSET(ps->ps_sigreset, sig);
		else
			SIGDELSET(ps->ps_sigreset, sig);
		if (sigact_flag_test(act, SA_NODEFER))
			SIGADDSET(ps->ps_signodefer, sig);
		else
			SIGDELSET(ps->ps_signodefer, sig);
		if (sig == SIGCHLD) {
			if (act->sa_flags & SA_NOCLDSTOP)
				ps->ps_flag |= PS_NOCLDSTOP;
			else
				ps->ps_flag &= ~PS_NOCLDSTOP;
			if (act->sa_flags & SA_NOCLDWAIT) {
				/*
				 * Paranoia: since SA_NOCLDWAIT is implemented
				 * by reparenting the dying child to PID 1 (and
				 * trust it to reap the zombie), PID 1 itself
				 * is forbidden to set SA_NOCLDWAIT.
				 */
				if (p->p_pid == 1)
					ps->ps_flag &= ~PS_NOCLDWAIT;
				else
					ps->ps_flag |= PS_NOCLDWAIT;
			} else
				ps->ps_flag &= ~PS_NOCLDWAIT;
			if (ps->ps_sigact[_SIG_IDX(SIGCHLD)] == SIG_IGN)
				ps->ps_flag |= PS_CLDSIGIGN;
			else
				ps->ps_flag &= ~PS_CLDSIGIGN;
		}
		/*
		 * Set bit in ps_sigignore for signals that are set to SIG_IGN,
		 * and for signals set to SIG_DFL where the default is to
		 * ignore. However, don't put SIGCONT in ps_sigignore, as we
		 * have to restart the process.
		 */
		if (ps->ps_sigact[_SIG_IDX(sig)] == SIG_IGN ||
		    (sigprop(sig) & SIGPROP_IGNORE &&
		     ps->ps_sigact[_SIG_IDX(sig)] == SIG_DFL)) {
			/* never to be seen again */
			sigqueue_delete_proc(p, sig);
			if (sig != SIGCONT)
				/* easier in psignal */
				SIGADDSET(ps->ps_sigignore, sig);
			SIGDELSET(ps->ps_sigcatch, sig);
		} else {
			SIGDELSET(ps->ps_sigignore, sig);
			if (ps->ps_sigact[_SIG_IDX(sig)] == SIG_DFL)
				SIGDELSET(ps->ps_sigcatch, sig);
			else
				SIGADDSET(ps->ps_sigcatch, sig);
		}
#ifdef COMPAT_FREEBSD4
		if (ps->ps_sigact[_SIG_IDX(sig)] == SIG_IGN ||
		    ps->ps_sigact[_SIG_IDX(sig)] == SIG_DFL ||
		    (flags & KSA_FREEBSD4) == 0)
			SIGDELSET(ps->ps_freebsd4, sig);
		else
			SIGADDSET(ps->ps_freebsd4, sig);
#endif
#ifdef COMPAT_43
		if (ps->ps_sigact[_SIG_IDX(sig)] == SIG_IGN ||
		    ps->ps_sigact[_SIG_IDX(sig)] == SIG_DFL ||
		    (flags & KSA_OSIGSET) == 0)
			SIGDELSET(ps->ps_osigset, sig);
		else
			SIGADDSET(ps->ps_osigset, sig);
#endif
	}
	mtx_unlock(&ps->ps_mtx);
	PROC_UNLOCK(p);
	return (0);
}

#ifndef _SYS_SYSPROTO_H_
struct sigaction_args {
	int	sig;
	struct	sigaction *act;
	struct	sigaction *oact;
};
#endif
int
sys_sigaction(td, uap)
	struct thread *td;
	register struct sigaction_args *uap;
{
	struct sigaction act, oact;
	register struct sigaction *actp, *oactp;
	int error;

	actp = (uap->act != NULL) ? &act : NULL;
	oactp = (uap->oact != NULL) ? &oact : NULL;
	if (actp) {
		error = copyin(uap->act, actp, sizeof(act));
		if (error)
			return (error);
	}
	error = kern_sigaction(td, uap->sig, actp, oactp, 0);
	if (oactp && !error)
		error = copyout(oactp, uap->oact, sizeof(oact));
	return (error);
}

#ifdef COMPAT_FREEBSD4
#ifndef _SYS_SYSPROTO_H_
struct freebsd4_sigaction_args {
	int	sig;
	struct	sigaction *act;
	struct	sigaction *oact;
};
#endif
int
freebsd4_sigaction(td, uap)
	struct thread *td;
	register struct freebsd4_sigaction_args *uap;
{
	struct sigaction act, oact;
	register struct sigaction *actp, *oactp;
	int error;


	actp = (uap->act != NULL) ? &act : NULL;
	oactp = (uap->oact != NULL) ? &oact : NULL;
	if (actp) {
		error = copyin(uap->act, actp, sizeof(act));
		if (error)
			return (error);
	}
	error = kern_sigaction(td, uap->sig, actp, oactp, KSA_FREEBSD4);
	if (oactp && !error)
		error = copyout(oactp, uap->oact, sizeof(oact));
	return (error);
}
#endif	/* COMAPT_FREEBSD4 */

#ifdef COMPAT_43	/* XXX - COMPAT_FBSD3 */
#ifndef _SYS_SYSPROTO_H_
struct osigaction_args {
	int	signum;
	struct	osigaction *nsa;
	struct	osigaction *osa;
};
#endif
int
osigaction(td, uap)
	struct thread *td;
	register struct osigaction_args *uap;
{
	struct osigaction sa;
	struct sigaction nsa, osa;
	register struct sigaction *nsap, *osap;
	int error;

	if (uap->signum <= 0 || uap->signum >= ONSIG)
		return (EINVAL);

	nsap = (uap->nsa != NULL) ? &nsa : NULL;
	osap = (uap->osa != NULL) ? &osa : NULL;

	if (nsap) {
		error = copyin(uap->nsa, &sa, sizeof(sa));
		if (error)
			return (error);
		nsap->sa_handler = sa.sa_handler;
		nsap->sa_flags = sa.sa_flags;
		OSIG2SIG(sa.sa_mask, nsap->sa_mask);
	}
	error = kern_sigaction(td, uap->signum, nsap, osap, KSA_OSIGSET);
	if (osap && !error) {
		sa.sa_handler = osap->sa_handler;
		sa.sa_flags = osap->sa_flags;
		SIG2OSIG(osap->sa_mask, sa.sa_mask);
		error = copyout(&sa, uap->osa, sizeof(sa));
	}
	return (error);
}

#if !defined(__i386__)
/* Avoid replicating the same stub everywhere */
int
osigreturn(td, uap)
	struct thread *td;
	struct osigreturn_args *uap;
{

	return (nosys(td, (struct nosys_args *)uap));
}
#endif
#endif /* COMPAT_43 */

/*
 * Initialize signal state for process 0;
 * set to ignore signals that are ignored by default.
 */
void
siginit(p)
	struct proc *p;
{
	register int i;
	struct sigacts *ps;

	PROC_LOCK(p);
	ps = p->p_sigacts;
	mtx_lock(&ps->ps_mtx);
<<<<<<< HEAD
	for (i = 1; i <= NSIG; i++)
		if (sigprop(i) & SIGPROP_IGNORE && i != SIGCONT)
=======
	for (i = 1; i <= NSIG; i++) {
		if (sigprop(i) & SA_IGNORE && i != SIGCONT) {
>>>>>>> 5fa46aaa
			SIGADDSET(ps->ps_sigignore, i);
		}
	}
	mtx_unlock(&ps->ps_mtx);
	PROC_UNLOCK(p);
}

/*
 * Reset specified signal to the default disposition.
 */
static void
sigdflt(struct sigacts *ps, int sig)
{

	mtx_assert(&ps->ps_mtx, MA_OWNED);
	SIGDELSET(ps->ps_sigcatch, sig);
	if ((sigprop(sig) & SA_IGNORE) != 0 && sig != SIGCONT)
		SIGADDSET(ps->ps_sigignore, sig);
	ps->ps_sigact[_SIG_IDX(sig)] = SIG_DFL;
	SIGDELSET(ps->ps_siginfo, sig);
}

/*
 * Reset signals for an exec of the specified process.
 */
void
execsigs(struct proc *p)
{
	struct sigacts *ps;
	int sig;
	struct thread *td;

	/*
	 * Reset caught signals.  Held signals remain held
	 * through td_sigmask (unless they were caught,
	 * and are now ignored by default).
	 */
	PROC_LOCK_ASSERT(p, MA_OWNED);
	td = FIRST_THREAD_IN_PROC(p);
	ps = p->p_sigacts;
	mtx_lock(&ps->ps_mtx);
	while (SIGNOTEMPTY(ps->ps_sigcatch)) {
		sig = sig_ffs(&ps->ps_sigcatch);
<<<<<<< HEAD
		SIGDELSET(ps->ps_sigcatch, sig);
		if (sigprop(sig) & SIGPROP_IGNORE) {
			if (sig != SIGCONT)
				SIGADDSET(ps->ps_sigignore, sig);
=======
		sigdflt(ps, sig);
		if ((sigprop(sig) & SA_IGNORE) != 0)
>>>>>>> 5fa46aaa
			sigqueue_delete_proc(p, sig);
	}
	/*
	 * Reset stack state to the user stack.
	 * Clear set of signals caught on the signal stack.
	 */
	td->td_sigstk.ss_flags = SS_DISABLE;
	td->td_sigstk.ss_size = 0;
	td->td_sigstk.ss_sp = 0;
	td->td_pflags &= ~TDP_ALTSTACK;
	/*
	 * Reset no zombies if child dies flag as Solaris does.
	 */
	ps->ps_flag &= ~(PS_NOCLDWAIT | PS_CLDSIGIGN);
	if (ps->ps_sigact[_SIG_IDX(SIGCHLD)] == SIG_IGN)
		ps->ps_sigact[_SIG_IDX(SIGCHLD)] = SIG_DFL;
	mtx_unlock(&ps->ps_mtx);
}

/*
 * kern_sigprocmask()
 *
 *	Manipulate signal mask.
 */
int
kern_sigprocmask(struct thread *td, int how, sigset_t *set, sigset_t *oset,
    int flags)
{
	sigset_t new_block, oset1;
	struct proc *p;
	int error;

	p = td->td_proc;
	if (!(flags & SIGPROCMASK_PROC_LOCKED))
		PROC_LOCK(p);
	if (oset != NULL)
		*oset = td->td_sigmask;

	error = 0;
	if (set != NULL) {
		switch (how) {
		case SIG_BLOCK:
			SIG_CANTMASK(*set);
			oset1 = td->td_sigmask;
			SIGSETOR(td->td_sigmask, *set);
			new_block = td->td_sigmask;
			SIGSETNAND(new_block, oset1);
			break;
		case SIG_UNBLOCK:
			SIGSETNAND(td->td_sigmask, *set);
			signotify(td);
			goto out;
		case SIG_SETMASK:
			SIG_CANTMASK(*set);
			oset1 = td->td_sigmask;
			if (flags & SIGPROCMASK_OLD)
				SIGSETLO(td->td_sigmask, *set);
			else
				td->td_sigmask = *set;
			new_block = td->td_sigmask;
			SIGSETNAND(new_block, oset1);
			signotify(td);
			break;
		default:
			error = EINVAL;
			goto out;
		}

		/*
		 * The new_block set contains signals that were not previously
		 * blocked, but are blocked now.
		 *
		 * In case we block any signal that was not previously blocked
		 * for td, and process has the signal pending, try to schedule
		 * signal delivery to some thread that does not block the
		 * signal, possibly waking it up.
		 */
		if (p->p_numthreads != 1)
			reschedule_signals(p, new_block, flags);
	}

out:
	if (!(flags & SIGPROCMASK_PROC_LOCKED))
		PROC_UNLOCK(p);
	return (error);
}

#ifndef _SYS_SYSPROTO_H_
struct sigprocmask_args {
	int	how;
	const sigset_t *set;
	sigset_t *oset;
};
#endif
int
sys_sigprocmask(td, uap)
	register struct thread *td;
	struct sigprocmask_args *uap;
{
	sigset_t set, oset;
	sigset_t *setp, *osetp;
	int error;

	setp = (uap->set != NULL) ? &set : NULL;
	osetp = (uap->oset != NULL) ? &oset : NULL;
	if (setp) {
		error = copyin(uap->set, setp, sizeof(set));
		if (error)
			return (error);
	}
	error = kern_sigprocmask(td, uap->how, setp, osetp, 0);
	if (osetp && !error) {
		error = copyout(osetp, uap->oset, sizeof(oset));
	}
	return (error);
}

#ifdef COMPAT_43	/* XXX - COMPAT_FBSD3 */
#ifndef _SYS_SYSPROTO_H_
struct osigprocmask_args {
	int	how;
	osigset_t mask;
};
#endif
int
osigprocmask(td, uap)
	register struct thread *td;
	struct osigprocmask_args *uap;
{
	sigset_t set, oset;
	int error;

	OSIG2SIG(uap->mask, set);
	error = kern_sigprocmask(td, uap->how, &set, &oset, 1);
	SIG2OSIG(oset, td->td_retval[0]);
	return (error);
}
#endif /* COMPAT_43 */

int
sys_sigwait(struct thread *td, struct sigwait_args *uap)
{
	ksiginfo_t ksi;
	sigset_t set;
	int error;

	error = copyin(uap->set, &set, sizeof(set));
	if (error) {
		td->td_retval[0] = error;
		return (0);
	}

	error = kern_sigtimedwait(td, set, &ksi, NULL);
	if (error) {
		if (error == EINTR && td->td_proc->p_osrel < P_OSREL_SIGWAIT)
			error = ERESTART;
		if (error == ERESTART)
			return (error);
		td->td_retval[0] = error;
		return (0);
	}

	error = copyout(&ksi.ksi_signo, uap->sig, sizeof(ksi.ksi_signo));
	td->td_retval[0] = error;
	return (0);
}

int
sys_sigtimedwait(struct thread *td, struct sigtimedwait_args *uap)
{
	struct timespec ts;
	struct timespec *timeout;
	sigset_t set;
	ksiginfo_t ksi;
	int error;

	if (uap->timeout) {
		error = copyin(uap->timeout, &ts, sizeof(ts));
		if (error)
			return (error);

		timeout = &ts;
	} else
		timeout = NULL;

	error = copyin(uap->set, &set, sizeof(set));
	if (error)
		return (error);

	error = kern_sigtimedwait(td, set, &ksi, timeout);
	if (error)
		return (error);

	if (uap->info)
		error = copyout(&ksi.ksi_info, uap->info, sizeof(siginfo_t));

	if (error == 0)
		td->td_retval[0] = ksi.ksi_signo;
	return (error);
}

int
sys_sigwaitinfo(struct thread *td, struct sigwaitinfo_args *uap)
{
	ksiginfo_t ksi;
	sigset_t set;
	int error;

	error = copyin(uap->set, &set, sizeof(set));
	if (error)
		return (error);

	error = kern_sigtimedwait(td, set, &ksi, NULL);
	if (error)
		return (error);

	if (uap->info)
		error = copyout(&ksi.ksi_info, uap->info, sizeof(siginfo_t));

	if (error == 0)
		td->td_retval[0] = ksi.ksi_signo;
	return (error);
}

int
kern_sigtimedwait(struct thread *td, sigset_t waitset, ksiginfo_t *ksi,
	struct timespec *timeout)
{
	struct sigacts *ps;
	sigset_t saved_mask, new_block;
	struct proc *p;
	int error, sig, timo, timevalid = 0;
	struct timespec rts, ets, ts;
	struct timeval tv;

	p = td->td_proc;
	error = 0;
	ets.tv_sec = 0;
	ets.tv_nsec = 0;

	if (timeout != NULL) {
		if (timeout->tv_nsec >= 0 && timeout->tv_nsec < 1000000000) {
			timevalid = 1;
			getnanouptime(&rts);
			ets = rts;
			timespecadd(&ets, timeout);
		}
	}
	ksiginfo_init(ksi);
	/* Some signals can not be waited for. */
	SIG_CANTMASK(waitset);
	ps = p->p_sigacts;
	PROC_LOCK(p);
	saved_mask = td->td_sigmask;
	SIGSETNAND(td->td_sigmask, waitset);
	for (;;) {
		mtx_lock(&ps->ps_mtx);
		sig = cursig(td);
		mtx_unlock(&ps->ps_mtx);
		if (sig != 0 && SIGISMEMBER(waitset, sig)) {
			if (sigqueue_get(&td->td_sigqueue, sig, ksi) != 0 ||
			    sigqueue_get(&p->p_sigqueue, sig, ksi) != 0) {
				error = 0;
				break;
			}
		}

		if (error != 0)
			break;

		/*
		 * POSIX says this must be checked after looking for pending
		 * signals.
		 */
		if (timeout != NULL) {
			if (!timevalid) {
				error = EINVAL;
				break;
			}
			getnanouptime(&rts);
			if (timespeccmp(&rts, &ets, >=)) {
				error = EAGAIN;
				break;
			}
			ts = ets;
			timespecsub(&ts, &rts);
			TIMESPEC_TO_TIMEVAL(&tv, &ts);
			timo = tvtohz(&tv);
		} else {
			timo = 0;
		}

		error = msleep(ps, &p->p_mtx, PPAUSE|PCATCH, "sigwait", timo);

		if (timeout != NULL) {
			if (error == ERESTART) {
				/* Timeout can not be restarted. */
				error = EINTR;
			} else if (error == EAGAIN) {
				/* We will calculate timeout by ourself. */
				error = 0;
			}
		}
	}

	new_block = saved_mask;
	SIGSETNAND(new_block, td->td_sigmask);
	td->td_sigmask = saved_mask;
	/*
	 * Fewer signals can be delivered to us, reschedule signal
	 * notification.
	 */
	if (p->p_numthreads != 1)
		reschedule_signals(p, new_block, 0);

	if (error == 0) {
		SDT_PROBE(proc, kernel, , signal__clear, sig, ksi, 0, 0, 0);

		if (ksi->ksi_code == SI_TIMER)
			itimer_accept(p, ksi->ksi_timerid, ksi);

#ifdef KTRACE
		if (KTRPOINT(td, KTR_PSIG)) {
			sig_t action;

			mtx_lock(&ps->ps_mtx);
			action = ps->ps_sigact[_SIG_IDX(sig)];
			mtx_unlock(&ps->ps_mtx);
			ktrpsig(sig, action, &td->td_sigmask, ksi->ksi_code);
		}
#endif
		if (sig == SIGKILL)
			sigexit(td, sig);
	}
	PROC_UNLOCK(p);
	return (error);
}

#ifndef _SYS_SYSPROTO_H_
struct sigpending_args {
	sigset_t	*set;
};
#endif
int
sys_sigpending(td, uap)
	struct thread *td;
	struct sigpending_args *uap;
{
	struct proc *p = td->td_proc;
	sigset_t pending;

	PROC_LOCK(p);
	pending = p->p_sigqueue.sq_signals;
	SIGSETOR(pending, td->td_sigqueue.sq_signals);
	PROC_UNLOCK(p);
	return (copyout(&pending, uap->set, sizeof(sigset_t)));
}

#ifdef COMPAT_43	/* XXX - COMPAT_FBSD3 */
#ifndef _SYS_SYSPROTO_H_
struct osigpending_args {
	int	dummy;
};
#endif
int
osigpending(td, uap)
	struct thread *td;
	struct osigpending_args *uap;
{
	struct proc *p = td->td_proc;
	sigset_t pending;

	PROC_LOCK(p);
	pending = p->p_sigqueue.sq_signals;
	SIGSETOR(pending, td->td_sigqueue.sq_signals);
	PROC_UNLOCK(p);
	SIG2OSIG(pending, td->td_retval[0]);
	return (0);
}
#endif /* COMPAT_43 */

#if defined(COMPAT_43)
/*
 * Generalized interface signal handler, 4.3-compatible.
 */
#ifndef _SYS_SYSPROTO_H_
struct osigvec_args {
	int	signum;
	struct	sigvec *nsv;
	struct	sigvec *osv;
};
#endif
/* ARGSUSED */
int
osigvec(td, uap)
	struct thread *td;
	register struct osigvec_args *uap;
{
	struct sigvec vec;
	struct sigaction nsa, osa;
	register struct sigaction *nsap, *osap;
	int error;

	if (uap->signum <= 0 || uap->signum >= ONSIG)
		return (EINVAL);
	nsap = (uap->nsv != NULL) ? &nsa : NULL;
	osap = (uap->osv != NULL) ? &osa : NULL;
	if (nsap) {
		error = copyin(uap->nsv, &vec, sizeof(vec));
		if (error)
			return (error);
		nsap->sa_handler = vec.sv_handler;
		OSIG2SIG(vec.sv_mask, nsap->sa_mask);
		nsap->sa_flags = vec.sv_flags;
		nsap->sa_flags ^= SA_RESTART;	/* opposite of SV_INTERRUPT */
	}
	error = kern_sigaction(td, uap->signum, nsap, osap, KSA_OSIGSET);
	if (osap && !error) {
		vec.sv_handler = osap->sa_handler;
		SIG2OSIG(osap->sa_mask, vec.sv_mask);
		vec.sv_flags = osap->sa_flags;
		vec.sv_flags &= ~SA_NOCLDWAIT;
		vec.sv_flags ^= SA_RESTART;
		error = copyout(&vec, uap->osv, sizeof(vec));
	}
	return (error);
}

#ifndef _SYS_SYSPROTO_H_
struct osigblock_args {
	int	mask;
};
#endif
int
osigblock(td, uap)
	register struct thread *td;
	struct osigblock_args *uap;
{
	sigset_t set, oset;

	OSIG2SIG(uap->mask, set);
	kern_sigprocmask(td, SIG_BLOCK, &set, &oset, 0);
	SIG2OSIG(oset, td->td_retval[0]);
	return (0);
}

#ifndef _SYS_SYSPROTO_H_
struct osigsetmask_args {
	int	mask;
};
#endif
int
osigsetmask(td, uap)
	struct thread *td;
	struct osigsetmask_args *uap;
{
	sigset_t set, oset;

	OSIG2SIG(uap->mask, set);
	kern_sigprocmask(td, SIG_SETMASK, &set, &oset, 0);
	SIG2OSIG(oset, td->td_retval[0]);
	return (0);
}
#endif /* COMPAT_43 */

/*
 * Suspend calling thread until signal, providing mask to be set in the
 * meantime.
 */
#ifndef _SYS_SYSPROTO_H_
struct sigsuspend_args {
	const sigset_t *sigmask;
};
#endif
/* ARGSUSED */
int
sys_sigsuspend(td, uap)
	struct thread *td;
	struct sigsuspend_args *uap;
{
	sigset_t mask;
	int error;

	error = copyin(uap->sigmask, &mask, sizeof(mask));
	if (error)
		return (error);
	return (kern_sigsuspend(td, mask));
}

int
kern_sigsuspend(struct thread *td, sigset_t mask)
{
	struct proc *p = td->td_proc;
	int has_sig, sig;

	/*
	 * When returning from sigsuspend, we want
	 * the old mask to be restored after the
	 * signal handler has finished.  Thus, we
	 * save it here and mark the sigacts structure
	 * to indicate this.
	 */
	PROC_LOCK(p);
	kern_sigprocmask(td, SIG_SETMASK, &mask, &td->td_oldsigmask,
	    SIGPROCMASK_PROC_LOCKED);
	td->td_pflags |= TDP_OLDMASK;

	/*
	 * Process signals now. Otherwise, we can get spurious wakeup
	 * due to signal entered process queue, but delivered to other
	 * thread. But sigsuspend should return only on signal
	 * delivery.
	 */
	(p->p_sysent->sv_set_syscall_retval)(td, EINTR);
	for (has_sig = 0; !has_sig;) {
		while (msleep(&p->p_sigacts, &p->p_mtx, PPAUSE|PCATCH, "pause",
			0) == 0)
			/* void */;
		thread_suspend_check(0);
		mtx_lock(&p->p_sigacts->ps_mtx);
		while ((sig = cursig(td)) != 0)
			has_sig += postsig(sig);
		mtx_unlock(&p->p_sigacts->ps_mtx);
	}
	PROC_UNLOCK(p);
	td->td_errno = EINTR;
	td->td_pflags |= TDP_NERRNO;
	return (EJUSTRETURN);
}

#ifdef COMPAT_43	/* XXX - COMPAT_FBSD3 */
/*
 * Compatibility sigsuspend call for old binaries.  Note nonstandard calling
 * convention: libc stub passes mask, not pointer, to save a copyin.
 */
#ifndef _SYS_SYSPROTO_H_
struct osigsuspend_args {
	osigset_t mask;
};
#endif
/* ARGSUSED */
int
osigsuspend(td, uap)
	struct thread *td;
	struct osigsuspend_args *uap;
{
	sigset_t mask;

	OSIG2SIG(uap->mask, mask);
	return (kern_sigsuspend(td, mask));
}
#endif /* COMPAT_43 */

#if defined(COMPAT_43)
#ifndef _SYS_SYSPROTO_H_
struct osigstack_args {
	struct	sigstack *nss;
	struct	sigstack *oss;
};
#endif
/* ARGSUSED */
int
osigstack(td, uap)
	struct thread *td;
	register struct osigstack_args *uap;
{
	struct sigstack nss, oss;
	int error = 0;

	if (uap->nss != NULL) {
		error = copyin(uap->nss, &nss, sizeof(nss));
		if (error)
			return (error);
	}
	oss.ss_sp = td->td_sigstk.ss_sp;
	oss.ss_onstack = sigonstack(cpu_getstack(td));
	if (uap->nss != NULL) {
		td->td_sigstk.ss_sp = nss.ss_sp;
		td->td_sigstk.ss_size = 0;
		td->td_sigstk.ss_flags |= nss.ss_onstack & SS_ONSTACK;
		td->td_pflags |= TDP_ALTSTACK;
	}
	if (uap->oss != NULL)
		error = copyout(&oss, uap->oss, sizeof(oss));

	return (error);
}
#endif /* COMPAT_43 */

#ifndef _SYS_SYSPROTO_H_
struct sigaltstack_args {
	stack_t	*ss;
	stack_t	*oss;
};
#endif
/* ARGSUSED */
int
sys_sigaltstack(td, uap)
	struct thread *td;
	register struct sigaltstack_args *uap;
{
	stack_t ss, oss;
	int error;

	if (uap->ss != NULL) {
		error = copyin(uap->ss, &ss, sizeof(ss));
		if (error)
			return (error);
	}
	error = kern_sigaltstack(td, (uap->ss != NULL) ? &ss : NULL,
	    (uap->oss != NULL) ? &oss : NULL);
	if (error)
		return (error);
	if (uap->oss != NULL)
		error = copyout(&oss, uap->oss, sizeof(stack_t));
	return (error);
}

int
kern_sigaltstack(struct thread *td, stack_t *ss, stack_t *oss)
{
	struct proc *p = td->td_proc;
	int oonstack;

	oonstack = sigonstack(cpu_getstack(td));

	if (oss != NULL) {
		*oss = td->td_sigstk;
		oss->ss_flags = (td->td_pflags & TDP_ALTSTACK)
		    ? ((oonstack) ? SS_ONSTACK : 0) : SS_DISABLE;
	}

	if (ss != NULL) {
		if (oonstack)
			return (EPERM);
		if ((ss->ss_flags & ~SS_DISABLE) != 0)
			return (EINVAL);
		if (!(ss->ss_flags & SS_DISABLE)) {
			if (ss->ss_size < p->p_sysent->sv_minsigstksz)
				return (ENOMEM);

			td->td_sigstk = *ss;
			td->td_pflags |= TDP_ALTSTACK;
		} else {
			td->td_pflags &= ~TDP_ALTSTACK;
		}
	}
	return (0);
}

/*
 * Common code for kill process group/broadcast kill.
 * cp is calling process.
 */
static int
killpg1(struct thread *td, int sig, int pgid, int all, ksiginfo_t *ksi)
{
	struct proc *p;
	struct pgrp *pgrp;
	int err;
	int ret;

	ret = ESRCH;
	if (all) {
		/*
		 * broadcast
		 */
		sx_slock(&allproc_lock);
		FOREACH_PROC_IN_SYSTEM(p) {
			PROC_LOCK(p);
			if (p->p_pid <= 1 || p->p_flag & P_SYSTEM ||
			    p == td->td_proc || p->p_state == PRS_NEW) {
				PROC_UNLOCK(p);
				continue;
			}
			err = p_cansignal(td, p, sig);
			if (err == 0) {
				if (sig)
					pksignal(p, sig, ksi);
				ret = err;
			}
			else if (ret == ESRCH)
				ret = err;
			PROC_UNLOCK(p);
		}
		sx_sunlock(&allproc_lock);
	} else {
		sx_slock(&proctree_lock);
		if (pgid == 0) {
			/*
			 * zero pgid means send to my process group.
			 */
			pgrp = td->td_proc->p_pgrp;
			PGRP_LOCK(pgrp);
		} else {
			pgrp = pgfind(pgid);
			if (pgrp == NULL) {
				sx_sunlock(&proctree_lock);
				return (ESRCH);
			}
		}
		sx_sunlock(&proctree_lock);
		LIST_FOREACH(p, &pgrp->pg_members, p_pglist) {
			PROC_LOCK(p);
			if (p->p_pid <= 1 || p->p_flag & P_SYSTEM ||
			    p->p_state == PRS_NEW) {
				PROC_UNLOCK(p);
				continue;
			}
			err = p_cansignal(td, p, sig);
			if (err == 0) {
				if (sig)
					pksignal(p, sig, ksi);
				ret = err;
			}
			else if (ret == ESRCH)
				ret = err;
			PROC_UNLOCK(p);
		}
		PGRP_UNLOCK(pgrp);
	}
	return (ret);
}

#ifndef _SYS_SYSPROTO_H_
struct kill_args {
	int	pid;
	int	signum;
};
#endif
/* ARGSUSED */
int
sys_kill(struct thread *td, struct kill_args *uap)
{
	ksiginfo_t ksi;
	struct proc *p;
	int error;

	/*
	 * A process in capability mode can send signals only to himself.
	 * The main rationale behind this is that abort(3) is implemented as
	 * kill(getpid(), SIGABRT).
	 */
	if (IN_CAPABILITY_MODE(td) && uap->pid != td->td_proc->p_pid)
		return (ECAPMODE);

	AUDIT_ARG_SIGNUM(uap->signum);
	AUDIT_ARG_PID(uap->pid);
	if ((u_int)uap->signum > _SIG_MAXSIG)
		return (EINVAL);

	ksiginfo_init(&ksi);
	ksi.ksi_signo = uap->signum;
	ksi.ksi_code = SI_USER;
	ksi.ksi_pid = td->td_proc->p_pid;
	ksi.ksi_uid = td->td_ucred->cr_ruid;

	if (uap->pid > 0) {
		/* kill single process */
		if ((p = pfind(uap->pid)) == NULL) {
			if ((p = zpfind(uap->pid)) == NULL)
				return (ESRCH);
		}
		AUDIT_ARG_PROCESS(p);
		error = p_cansignal(td, p, uap->signum);
		if (error == 0 && uap->signum)
			pksignal(p, uap->signum, &ksi);
		PROC_UNLOCK(p);
		return (error);
	}
	switch (uap->pid) {
	case -1:		/* broadcast signal */
		return (killpg1(td, uap->signum, 0, 1, &ksi));
	case 0:			/* signal own process group */
		return (killpg1(td, uap->signum, 0, 0, &ksi));
	default:		/* negative explicit process group */
		return (killpg1(td, uap->signum, -uap->pid, 0, &ksi));
	}
	/* NOTREACHED */
}

int
sys_pdkill(td, uap)
	struct thread *td;
	struct pdkill_args *uap;
{
	struct proc *p;
	cap_rights_t rights;
	int error;

	AUDIT_ARG_SIGNUM(uap->signum);
	AUDIT_ARG_FD(uap->fd);
	if ((u_int)uap->signum > _SIG_MAXSIG)
		return (EINVAL);

	error = procdesc_find(td, uap->fd,
	    cap_rights_init(&rights, CAP_PDKILL), &p);
	if (error)
		return (error);
	AUDIT_ARG_PROCESS(p);
	error = p_cansignal(td, p, uap->signum);
	if (error == 0 && uap->signum)
		kern_psignal(p, uap->signum);
	PROC_UNLOCK(p);
	return (error);
}

#if defined(COMPAT_43)
#ifndef _SYS_SYSPROTO_H_
struct okillpg_args {
	int	pgid;
	int	signum;
};
#endif
/* ARGSUSED */
int
okillpg(struct thread *td, struct okillpg_args *uap)
{
	ksiginfo_t ksi;

	AUDIT_ARG_SIGNUM(uap->signum);
	AUDIT_ARG_PID(uap->pgid);
	if ((u_int)uap->signum > _SIG_MAXSIG)
		return (EINVAL);

	ksiginfo_init(&ksi);
	ksi.ksi_signo = uap->signum;
	ksi.ksi_code = SI_USER;
	ksi.ksi_pid = td->td_proc->p_pid;
	ksi.ksi_uid = td->td_ucred->cr_ruid;
	return (killpg1(td, uap->signum, uap->pgid, 0, &ksi));
}
#endif /* COMPAT_43 */

#ifndef _SYS_SYSPROTO_H_
struct sigqueue_args {
	pid_t pid;
	int signum;
	/* union sigval */ void *value;
};
#endif
int
sys_sigqueue(struct thread *td, struct sigqueue_args *uap)
{
	ksiginfo_t ksi;
	struct proc *p;
	int error;

	if ((u_int)uap->signum > _SIG_MAXSIG)
		return (EINVAL);

	/*
	 * Specification says sigqueue can only send signal to
	 * single process.
	 */
	if (uap->pid <= 0)
		return (EINVAL);

	if ((p = pfind(uap->pid)) == NULL) {
		if ((p = zpfind(uap->pid)) == NULL)
			return (ESRCH);
	}
	error = p_cansignal(td, p, uap->signum);
	if (error == 0 && uap->signum != 0) {
		ksiginfo_init(&ksi);
		ksi.ksi_flags = KSI_SIGQ;
		ksi.ksi_signo = uap->signum;
		ksi.ksi_code = SI_QUEUE;
		ksi.ksi_pid = td->td_proc->p_pid;
		ksi.ksi_uid = td->td_ucred->cr_ruid;
		ksi.ksi_value.sival_ptr = uap->value;
		error = pksignal(p, ksi.ksi_signo, &ksi);
	}
	PROC_UNLOCK(p);
	return (error);
}

/*
 * Send a signal to a process group.
 */
void
gsignal(int pgid, int sig, ksiginfo_t *ksi)
{
	struct pgrp *pgrp;

	if (pgid != 0) {
		sx_slock(&proctree_lock);
		pgrp = pgfind(pgid);
		sx_sunlock(&proctree_lock);
		if (pgrp != NULL) {
			pgsignal(pgrp, sig, 0, ksi);
			PGRP_UNLOCK(pgrp);
		}
	}
}

/*
 * Send a signal to a process group.  If checktty is 1,
 * limit to members which have a controlling terminal.
 */
void
pgsignal(struct pgrp *pgrp, int sig, int checkctty, ksiginfo_t *ksi)
{
	struct proc *p;

	if (pgrp) {
		PGRP_LOCK_ASSERT(pgrp, MA_OWNED);
		LIST_FOREACH(p, &pgrp->pg_members, p_pglist) {
			PROC_LOCK(p);
			if (p->p_state == PRS_NORMAL &&
			    (checkctty == 0 || p->p_flag & P_CONTROLT))
				pksignal(p, sig, ksi);
			PROC_UNLOCK(p);
		}
	}
}

/*
 * Send a signal caused by a trap to the current thread.  If it will be
 * caught immediately, deliver it with correct code.  Otherwise, post it
 * normally.
 */
void
trapsignal(struct thread *td, ksiginfo_t *ksi)
{
	struct sigacts *ps;
	sigset_t mask;
	struct proc *p;
	int sig;
	int code;

	p = td->td_proc;
	sig = ksi->ksi_signo;
	code = ksi->ksi_code;
	KASSERT(_SIG_VALID(sig), ("invalid signal"));

	PROC_LOCK(p);
	ps = p->p_sigacts;
	mtx_lock(&ps->ps_mtx);

#ifdef CPU_CHERI
	/*
	 * If a signal triggered by a trap will not be caught by the process,
	 * there's a sandbox frame to unwind, and the signal has the SBUNWIND
	 * property, then the kernel will autounwind the trusted stack.
	 *
	 * XXXRW: It would be nice if this were in machine-dependent code ..
	 * maybe?
	 */
	if ((p->p_flag & P_TRACED) == 0 && !SIGISMEMBER(ps->ps_sigcatch, sig)
	    && (sigprop(sig) & SIGPROP_SBUNWIND) &&
	    cheri_stack_unwind(td, td->td_frame, sig)) {
		printf("Sandbox unwind on uncaught signal %d, pid %d, tid "
		    "%d\n", sig, p->p_pid, td->td_tid);
		mtx_unlock(&ps->ps_mtx);
	} else
#endif
	if ((p->p_flag & P_TRACED) == 0 && SIGISMEMBER(ps->ps_sigcatch, sig) &&
	    !SIGISMEMBER(td->td_sigmask, sig)) {
		td->td_ru.ru_nsignals++;
#ifdef KTRACE
		if (KTRPOINT(curthread, KTR_PSIG))
			ktrpsig(sig, ps->ps_sigact[_SIG_IDX(sig)],
			    &td->td_sigmask, code);
#endif
		(*p->p_sysent->sv_sendsig)(ps->ps_sigact[_SIG_IDX(sig)],
				ksi, &td->td_sigmask);
		mask = ps->ps_catchmask[_SIG_IDX(sig)];
		if (!SIGISMEMBER(ps->ps_signodefer, sig))
			SIGADDSET(mask, sig);
		kern_sigprocmask(td, SIG_BLOCK, &mask, NULL,
		    SIGPROCMASK_PROC_LOCKED | SIGPROCMASK_PS_LOCKED);
<<<<<<< HEAD
		if (SIGISMEMBER(ps->ps_sigreset, sig)) {
			/*
			 * See kern_sigaction() for origin of this code.
			 */
			SIGDELSET(ps->ps_sigcatch, sig);
			if (sig != SIGCONT &&
			    sigprop(sig) & SIGPROP_IGNORE)
				SIGADDSET(ps->ps_sigignore, sig);
			ps->ps_sigact[_SIG_IDX(sig)] = SIG_DFL;
		}
=======
		if (SIGISMEMBER(ps->ps_sigreset, sig))
			sigdflt(ps, sig);
>>>>>>> 5fa46aaa
		mtx_unlock(&ps->ps_mtx);
	} else {
		/*
		 * Avoid a possible infinite loop if the thread
		 * masking the signal or process is ignoring the
		 * signal.
		 */
		if (kern_forcesigexit &&
		    (SIGISMEMBER(td->td_sigmask, sig) ||
		     ps->ps_sigact[_SIG_IDX(sig)] == SIG_IGN)) {
			SIGDELSET(td->td_sigmask, sig);
			SIGDELSET(ps->ps_sigcatch, sig);
			SIGDELSET(ps->ps_sigignore, sig);
			ps->ps_sigact[_SIG_IDX(sig)] = SIG_DFL;
		}
		mtx_unlock(&ps->ps_mtx);
		p->p_code = code;	/* XXX for core dump/debugger */
		p->p_sig = sig;		/* XXX to verify code */
		tdsendsignal(p, td, sig, ksi);
	}
	PROC_UNLOCK(p);
}

static struct thread *
sigtd(struct proc *p, int sig, int prop)
{
	struct thread *td, *signal_td;

	PROC_LOCK_ASSERT(p, MA_OWNED);

	/*
	 * Check if current thread can handle the signal without
	 * switching context to another thread.
	 */
	if (curproc == p && !SIGISMEMBER(curthread->td_sigmask, sig))
		return (curthread);
	signal_td = NULL;
	FOREACH_THREAD_IN_PROC(p, td) {
		if (!SIGISMEMBER(td->td_sigmask, sig)) {
			signal_td = td;
			break;
		}
	}
	if (signal_td == NULL)
		signal_td = FIRST_THREAD_IN_PROC(p);
	return (signal_td);
}

/*
 * Send the signal to the process.  If the signal has an action, the action
 * is usually performed by the target process rather than the caller; we add
 * the signal to the set of pending signals for the process.
 *
 * Exceptions:
 *   o When a stop signal is sent to a sleeping process that takes the
 *     default action, the process is stopped without awakening it.
 *   o SIGCONT restarts stopped processes (or puts them back to sleep)
 *     regardless of the signal action (eg, blocked or ignored).
 *
 * Other ignored signals are discarded immediately.
 *
 * NB: This function may be entered from the debugger via the "kill" DDB
 * command.  There is little that can be done to mitigate the possibly messy
 * side effects of this unwise possibility.
 */
void
kern_psignal(struct proc *p, int sig)
{
	ksiginfo_t ksi;

	ksiginfo_init(&ksi);
	ksi.ksi_signo = sig;
	ksi.ksi_code = SI_KERNEL;
	(void) tdsendsignal(p, NULL, sig, &ksi);
}

int
pksignal(struct proc *p, int sig, ksiginfo_t *ksi)
{

	return (tdsendsignal(p, NULL, sig, ksi));
}

/* Utility function for finding a thread to send signal event to. */
int
sigev_findtd(struct proc *p ,struct sigevent *sigev, struct thread **ttd)
{
	struct thread *td;

	if (sigev->sigev_notify == SIGEV_THREAD_ID) {
		td = tdfind(sigev->sigev_notify_thread_id, p->p_pid);
		if (td == NULL)
			return (ESRCH);
		*ttd = td;
	} else {
		*ttd = NULL;
		PROC_LOCK(p);
	}
	return (0);
}

void
tdsignal(struct thread *td, int sig)
{
	ksiginfo_t ksi;

	ksiginfo_init(&ksi);
	ksi.ksi_signo = sig;
	ksi.ksi_code = SI_KERNEL;
	(void) tdsendsignal(td->td_proc, td, sig, &ksi);
}

void
tdksignal(struct thread *td, int sig, ksiginfo_t *ksi)
{

	(void) tdsendsignal(td->td_proc, td, sig, ksi);
}

int
tdsendsignal(struct proc *p, struct thread *td, int sig, ksiginfo_t *ksi)
{
	sig_t action;
	sigqueue_t *sigqueue;
	int prop;
	struct sigacts *ps;
	int intrval;
	int ret = 0;
	int wakeup_swapper;

	MPASS(td == NULL || p == td->td_proc);
	PROC_LOCK_ASSERT(p, MA_OWNED);

	if (!_SIG_VALID(sig))
		panic("%s(): invalid signal %d", __func__, sig);

	KASSERT(ksi == NULL || !KSI_ONQ(ksi), ("%s: ksi on queue", __func__));

	/*
	 * IEEE Std 1003.1-2001: return success when killing a zombie.
	 */
	if (p->p_state == PRS_ZOMBIE) {
		if (ksi && (ksi->ksi_flags & KSI_INS))
			ksiginfo_tryfree(ksi);
		return (ret);
	}

	ps = p->p_sigacts;
	KNOTE_LOCKED(&p->p_klist, NOTE_SIGNAL | sig);
	prop = sigprop(sig);

	if (td == NULL) {
		td = sigtd(p, sig, prop);
		sigqueue = &p->p_sigqueue;
	} else
		sigqueue = &td->td_sigqueue;

	SDT_PROBE(proc, kernel, , signal__send, td, p, sig, 0, 0 );

	/*
	 * If the signal is being ignored,
	 * then we forget about it immediately.
	 * (Note: we don't set SIGCONT in ps_sigignore,
	 * and if it is set to SIG_IGN,
	 * action will be SIG_DFL here.)
	 */
	mtx_lock(&ps->ps_mtx);
	if (SIGISMEMBER(ps->ps_sigignore, sig)) {
		SDT_PROBE(proc, kernel, , signal__discard, td, p, sig, 0, 0 );

		mtx_unlock(&ps->ps_mtx);
		if (ksi && (ksi->ksi_flags & KSI_INS))
			ksiginfo_tryfree(ksi);
		return (ret);
	}
	if (SIGISMEMBER(td->td_sigmask, sig))
		action = SIG_HOLD;
	else if (SIGISMEMBER(ps->ps_sigcatch, sig))
		action = SIG_CATCH;
	else
		action = SIG_DFL;
	if (SIGISMEMBER(ps->ps_sigintr, sig))
		intrval = EINTR;
	else
		intrval = ERESTART;
	mtx_unlock(&ps->ps_mtx);

	if (prop & SIGPROP_CONT)
		sigqueue_delete_stopmask_proc(p);
	else if (prop & SIGPROP_STOP) {
		/*
		 * If sending a tty stop signal to a member of an orphaned
		 * process group, discard the signal here if the action
		 * is default; don't stop the process below if sleeping,
		 * and don't clear any pending SIGCONT.
		 */
		if ((prop & SIGPROP_TTYSTOP) &&
		    (p->p_pgrp->pg_jobc == 0) &&
		    (action == SIG_DFL)) {
			if (ksi && (ksi->ksi_flags & KSI_INS))
				ksiginfo_tryfree(ksi);
			return (ret);
		}
		sigqueue_delete_proc(p, SIGCONT);
		if (p->p_flag & P_CONTINUED) {
			p->p_flag &= ~P_CONTINUED;
			PROC_LOCK(p->p_pptr);
			sigqueue_take(p->p_ksi);
			PROC_UNLOCK(p->p_pptr);
		}
	}

	ret = sigqueue_add(sigqueue, sig, ksi);
	if (ret != 0)
		return (ret);
	signotify(td);
	/*
	 * Defer further processing for signals which are held,
	 * except that stopped processes must be continued by SIGCONT.
	 */
	if (action == SIG_HOLD &&
	    !((prop & SIGPROP_CONT) && (p->p_flag & P_STOPPED_SIG)))
		return (ret);
	/*
	 * SIGKILL: Remove procfs STOPEVENTs.
	 */
	if (sig == SIGKILL) {
		/* from procfs_ioctl.c: PIOCBIC */
		p->p_stops = 0;
		/* from procfs_ioctl.c: PIOCCONT */
		p->p_step = 0;
		wakeup(&p->p_step);
	}
	/*
	 * Some signals have a process-wide effect and a per-thread
	 * component.  Most processing occurs when the process next
	 * tries to cross the user boundary, however there are some
	 * times when processing needs to be done immediately, such as
	 * waking up threads so that they can cross the user boundary.
	 * We try to do the per-process part here.
	 */
	if (P_SHOULDSTOP(p)) {
		KASSERT(!(p->p_flag & P_WEXIT),
		    ("signal to stopped but exiting process"));
		if (sig == SIGKILL) {
			/*
			 * If traced process is already stopped,
			 * then no further action is necessary.
			 */
			if (p->p_flag & P_TRACED)
				goto out;
			/*
			 * SIGKILL sets process running.
			 * It will die elsewhere.
			 * All threads must be restarted.
			 */
			p->p_flag &= ~P_STOPPED_SIG;
			goto runfast;
		}

		if (prop & SIGPROP_CONT) {
			/*
			 * If traced process is already stopped,
			 * then no further action is necessary.
			 */
			if (p->p_flag & P_TRACED)
				goto out;
			/*
			 * If SIGCONT is default (or ignored), we continue the
			 * process but don't leave the signal in sigqueue as
			 * it has no further action.  If SIGCONT is held, we
			 * continue the process and leave the signal in
			 * sigqueue.  If the process catches SIGCONT, let it
			 * handle the signal itself.  If it isn't waiting on
			 * an event, it goes back to run state.
			 * Otherwise, process goes back to sleep state.
			 */
			p->p_flag &= ~P_STOPPED_SIG;
			PROC_SLOCK(p);
			if (p->p_numthreads == p->p_suspcount) {
				PROC_SUNLOCK(p);
				p->p_flag |= P_CONTINUED;
				p->p_xstat = SIGCONT;
				PROC_LOCK(p->p_pptr);
				childproc_continued(p);
				PROC_UNLOCK(p->p_pptr);
				PROC_SLOCK(p);
			}
			if (action == SIG_DFL) {
				thread_unsuspend(p);
				PROC_SUNLOCK(p);
				sigqueue_delete(sigqueue, sig);
				goto out;
			}
			if (action == SIG_CATCH) {
				/*
				 * The process wants to catch it so it needs
				 * to run at least one thread, but which one?
				 */
				PROC_SUNLOCK(p);
				goto runfast;
			}
			/*
			 * The signal is not ignored or caught.
			 */
			thread_unsuspend(p);
			PROC_SUNLOCK(p);
			goto out;
		}

		if (prop & SIGPROP_STOP) {
			/*
			 * If traced process is already stopped,
			 * then no further action is necessary.
			 */
			if (p->p_flag & P_TRACED)
				goto out;
			/*
			 * Already stopped, don't need to stop again
			 * (If we did the shell could get confused).
			 * Just make sure the signal STOP bit set.
			 */
			p->p_flag |= P_STOPPED_SIG;
			sigqueue_delete(sigqueue, sig);
			goto out;
		}

		/*
		 * All other kinds of signals:
		 * If a thread is sleeping interruptibly, simulate a
		 * wakeup so that when it is continued it will be made
		 * runnable and can look at the signal.  However, don't make
		 * the PROCESS runnable, leave it stopped.
		 * It may run a bit until it hits a thread_suspend_check().
		 */
		wakeup_swapper = 0;
		PROC_SLOCK(p);
		thread_lock(td);
		if (TD_ON_SLEEPQ(td) && (td->td_flags & TDF_SINTR))
			wakeup_swapper = sleepq_abort(td, intrval);
		thread_unlock(td);
		PROC_SUNLOCK(p);
		if (wakeup_swapper)
			kick_proc0();
		goto out;
		/*
		 * Mutexes are short lived. Threads waiting on them will
		 * hit thread_suspend_check() soon.
		 */
	} else if (p->p_state == PRS_NORMAL) {
		if (p->p_flag & P_TRACED || action == SIG_CATCH) {
			tdsigwakeup(td, sig, action, intrval);
			goto out;
		}

		MPASS(action == SIG_DFL);

		if (prop & SIGPROP_STOP) {
			if (p->p_flag & (P_PPWAIT|P_WEXIT))
				goto out;
			p->p_flag |= P_STOPPED_SIG;
			p->p_xstat = sig;
			PROC_SLOCK(p);
			sig_suspend_threads(td, p, 1);
			if (p->p_numthreads == p->p_suspcount) {
				/*
				 * only thread sending signal to another
				 * process can reach here, if thread is sending
				 * signal to its process, because thread does
				 * not suspend itself here, p_numthreads
				 * should never be equal to p_suspcount.
				 */
				thread_stopped(p);
				PROC_SUNLOCK(p);
				sigqueue_delete_proc(p, p->p_xstat);
			} else
				PROC_SUNLOCK(p);
			goto out;
		}
	} else {
		/* Not in "NORMAL" state. discard the signal. */
		sigqueue_delete(sigqueue, sig);
		goto out;
	}

	/*
	 * The process is not stopped so we need to apply the signal to all the
	 * running threads.
	 */
runfast:
	tdsigwakeup(td, sig, action, intrval);
	PROC_SLOCK(p);
	thread_unsuspend(p);
	PROC_SUNLOCK(p);
out:
	/* If we jump here, proc slock should not be owned. */
	PROC_SLOCK_ASSERT(p, MA_NOTOWNED);
	return (ret);
}

/*
 * The force of a signal has been directed against a single
 * thread.  We need to see what we can do about knocking it
 * out of any sleep it may be in etc.
 */
static void
tdsigwakeup(struct thread *td, int sig, sig_t action, int intrval)
{
	struct proc *p = td->td_proc;
	register int prop;
	int wakeup_swapper;

	wakeup_swapper = 0;
	PROC_LOCK_ASSERT(p, MA_OWNED);
	prop = sigprop(sig);

	PROC_SLOCK(p);
	thread_lock(td);
	/*
	 * Bring the priority of a thread up if we want it to get
	 * killed in this lifetime.
	 */
	if (action == SIG_DFL && (prop & SIGPROP_KILL) &&
	    td->td_priority > PUSER)
		sched_prio(td, PUSER);
	if (TD_ON_SLEEPQ(td)) {
		/*
		 * If thread is sleeping uninterruptibly
		 * we can't interrupt the sleep... the signal will
		 * be noticed when the process returns through
		 * trap() or syscall().
		 */
		if ((td->td_flags & TDF_SINTR) == 0)
			goto out;
		/*
		 * If SIGCONT is default (or ignored) and process is
		 * asleep, we are finished; the process should not
		 * be awakened.
		 */
		if ((prop & SIGPROP_CONT) && action == SIG_DFL) {
			thread_unlock(td);
			PROC_SUNLOCK(p);
			sigqueue_delete(&p->p_sigqueue, sig);
			/*
			 * It may be on either list in this state.
			 * Remove from both for now.
			 */
			sigqueue_delete(&td->td_sigqueue, sig);
			return;
		}

		/*
		 * Don't awaken a sleeping thread for SIGSTOP if the
		 * STOP signal is deferred.
		 */
		if ((prop & SIGPROP_STOP) && (td->td_flags & TDF_SBDRY))
			goto out;

		/*
		 * Give low priority threads a better chance to run.
		 */
		if (td->td_priority > PUSER)
			sched_prio(td, PUSER);

		wakeup_swapper = sleepq_abort(td, intrval);
	} else {
		/*
		 * Other states do nothing with the signal immediately,
		 * other than kicking ourselves if we are running.
		 * It will either never be noticed, or noticed very soon.
		 */
#ifdef SMP
		if (TD_IS_RUNNING(td) && td != curthread)
			forward_signal(td);
#endif
	}
out:
	PROC_SUNLOCK(p);
	thread_unlock(td);
	if (wakeup_swapper)
		kick_proc0();
}

static void
sig_suspend_threads(struct thread *td, struct proc *p, int sending)
{
	struct thread *td2;

	PROC_LOCK_ASSERT(p, MA_OWNED);
	PROC_SLOCK_ASSERT(p, MA_OWNED);

	FOREACH_THREAD_IN_PROC(p, td2) {
		thread_lock(td2);
		td2->td_flags |= TDF_ASTPENDING | TDF_NEEDSUSPCHK;
		if ((TD_IS_SLEEPING(td2) || TD_IS_SWAPPED(td2)) &&
		    (td2->td_flags & TDF_SINTR)) {
			if (td2->td_flags & TDF_SBDRY) {
				/*
				 * Once a thread is asleep with
				 * TDF_SBDRY set, it should never
				 * become suspended due to this check.
				 */
				KASSERT(!TD_IS_SUSPENDED(td2),
				    ("thread with deferred stops suspended"));
			} else if (!TD_IS_SUSPENDED(td2)) {
				thread_suspend_one(td2);
			}
		} else if (!TD_IS_SUSPENDED(td2)) {
			if (sending || td != td2)
				td2->td_flags |= TDF_ASTPENDING;
#ifdef SMP
			if (TD_IS_RUNNING(td2) && td2 != td)
				forward_signal(td2);
#endif
		}
		thread_unlock(td2);
	}
}

int
ptracestop(struct thread *td, int sig)
{
	struct proc *p = td->td_proc;

	PROC_LOCK_ASSERT(p, MA_OWNED);
	KASSERT(!(p->p_flag & P_WEXIT), ("Stopping exiting process"));
	WITNESS_WARN(WARN_GIANTOK | WARN_SLEEPOK,
	    &p->p_mtx.lock_object, "Stopping for traced signal");

	td->td_dbgflags |= TDB_XSIG;
	td->td_xsig = sig;
	PROC_SLOCK(p);
	while ((p->p_flag & P_TRACED) && (td->td_dbgflags & TDB_XSIG)) {
		if (p->p_flag & P_SINGLE_EXIT) {
			td->td_dbgflags &= ~TDB_XSIG;
			PROC_SUNLOCK(p);
			return (sig);
		}
		/*
		 * Just make wait() to work, the last stopped thread
		 * will win.
		 */
		p->p_xstat = sig;
		p->p_xthread = td;
		p->p_flag |= (P_STOPPED_SIG|P_STOPPED_TRACE);
		sig_suspend_threads(td, p, 0);
		if ((td->td_dbgflags & TDB_STOPATFORK) != 0) {
			td->td_dbgflags &= ~TDB_STOPATFORK;
			cv_broadcast(&p->p_dbgwait);
		}
stopme:
		thread_suspend_switch(td);
		if (p->p_xthread == td)
			p->p_xthread = NULL;
		if (!(p->p_flag & P_TRACED))
			break;
		if (td->td_dbgflags & TDB_SUSPEND) {
			if (p->p_flag & P_SINGLE_EXIT)
				break;
			goto stopme;
		}
	}
	PROC_SUNLOCK(p);
	return (td->td_xsig);
}

static void
reschedule_signals(struct proc *p, sigset_t block, int flags)
{
	struct sigacts *ps;
	struct thread *td;
	int sig;

	PROC_LOCK_ASSERT(p, MA_OWNED);
	if (SIGISEMPTY(p->p_siglist))
		return;
	ps = p->p_sigacts;
	SIGSETAND(block, p->p_siglist);
	while ((sig = sig_ffs(&block)) != 0) {
		SIGDELSET(block, sig);
		td = sigtd(p, sig, 0);
		signotify(td);
		if (!(flags & SIGPROCMASK_PS_LOCKED))
			mtx_lock(&ps->ps_mtx);
		if (p->p_flag & P_TRACED || SIGISMEMBER(ps->ps_sigcatch, sig))
			tdsigwakeup(td, sig, SIG_CATCH,
			    (SIGISMEMBER(ps->ps_sigintr, sig) ? EINTR :
			     ERESTART));
		if (!(flags & SIGPROCMASK_PS_LOCKED))
			mtx_unlock(&ps->ps_mtx);
	}
}

void
tdsigcleanup(struct thread *td)
{
	struct proc *p;
	sigset_t unblocked;

	p = td->td_proc;
	PROC_LOCK_ASSERT(p, MA_OWNED);

	sigqueue_flush(&td->td_sigqueue);
	if (p->p_numthreads == 1)
		return;

	/*
	 * Since we cannot handle signals, notify signal post code
	 * about this by filling the sigmask.
	 *
	 * Also, if needed, wake up thread(s) that do not block the
	 * same signals as the exiting thread, since the thread might
	 * have been selected for delivery and woken up.
	 */
	SIGFILLSET(unblocked);
	SIGSETNAND(unblocked, td->td_sigmask);
	SIGFILLSET(td->td_sigmask);
	reschedule_signals(p, unblocked, 0);

}

/*
 * Defer the delivery of SIGSTOP for the current thread.  Returns true
 * if stops were deferred and false if they were already deferred.
 */
int
sigdeferstop(void)
{
	struct thread *td;

	td = curthread;
	if (td->td_flags & TDF_SBDRY)
		return (0);
	thread_lock(td);
	td->td_flags |= TDF_SBDRY;
	thread_unlock(td);
	return (1);
}

/*
 * Permit the delivery of SIGSTOP for the current thread.  This does
 * not immediately suspend if a stop was posted.  Instead, the thread
 * will suspend either via ast() or a subsequent interruptible sleep.
 */
void
sigallowstop()
{
	struct thread *td;

	td = curthread;
	thread_lock(td);
	td->td_flags &= ~TDF_SBDRY;
	thread_unlock(td);
}

/*
 * If the current process has received a signal (should be caught or cause
 * termination, should interrupt current syscall), return the signal number.
 * Stop signals with default action are processed immediately, then cleared;
 * they aren't returned.  This is checked after each entry to the system for
 * a syscall or trap (though this can usually be done without calling issignal
 * by checking the pending signal masks in cursig.) The normal call
 * sequence is
 *
 *	while (sig = cursig(curthread))
 *		postsig(sig);
 */
static int
issignal(struct thread *td)
{
	struct proc *p;
	struct sigacts *ps;
	struct sigqueue *queue;
	sigset_t sigpending;
	int sig, prop, newsig;

	p = td->td_proc;
	ps = p->p_sigacts;
	mtx_assert(&ps->ps_mtx, MA_OWNED);
	PROC_LOCK_ASSERT(p, MA_OWNED);
	for (;;) {
		int traced = (p->p_flag & P_TRACED) || (p->p_stops & S_SIG);

		sigpending = td->td_sigqueue.sq_signals;
		SIGSETOR(sigpending, p->p_sigqueue.sq_signals);
		SIGSETNAND(sigpending, td->td_sigmask);

		if (p->p_flag & P_PPWAIT || td->td_flags & TDF_SBDRY)
			SIG_STOPSIGMASK(sigpending);
		if (SIGISEMPTY(sigpending))	/* no signal to send */
			return (0);
		sig = sig_ffs(&sigpending);

		if (p->p_stops & S_SIG) {
			mtx_unlock(&ps->ps_mtx);
			stopevent(p, S_SIG, sig);
			mtx_lock(&ps->ps_mtx);
		}

		/*
		 * We should see pending but ignored signals
		 * only if P_TRACED was on when they were posted.
		 */
		if (SIGISMEMBER(ps->ps_sigignore, sig) && (traced == 0)) {
			sigqueue_delete(&td->td_sigqueue, sig);
			sigqueue_delete(&p->p_sigqueue, sig);
			continue;
		}
		if (p->p_flag & P_TRACED && (p->p_flag & P_PPTRACE) == 0) {
			/*
			 * If traced, always stop.
			 * Remove old signal from queue before the stop.
			 * XXX shrug off debugger, it causes siginfo to
			 * be thrown away.
			 */
			queue = &td->td_sigqueue;
			td->td_dbgksi.ksi_signo = 0;
			if (sigqueue_get(queue, sig, &td->td_dbgksi) == 0) {
				queue = &p->p_sigqueue;
				sigqueue_get(queue, sig, &td->td_dbgksi);
			}

			mtx_unlock(&ps->ps_mtx);
			newsig = ptracestop(td, sig);
			mtx_lock(&ps->ps_mtx);

			if (sig != newsig) {

				/*
				 * If parent wants us to take the signal,
				 * then it will leave it in p->p_xstat;
				 * otherwise we just look for signals again.
				*/
				if (newsig == 0)
					continue;
				sig = newsig;

				/*
				 * Put the new signal into td_sigqueue. If the
				 * signal is being masked, look for other
				 * signals.
				 */
				sigqueue_add(queue, sig, NULL);
				if (SIGISMEMBER(td->td_sigmask, sig))
					continue;
				signotify(td);
			} else {
				if (td->td_dbgksi.ksi_signo != 0) {
					td->td_dbgksi.ksi_flags |= KSI_HEAD;
					if (sigqueue_add(&td->td_sigqueue, sig,
					    &td->td_dbgksi) != 0)
						td->td_dbgksi.ksi_signo = 0;
				}
				if (td->td_dbgksi.ksi_signo == 0)
					sigqueue_add(&td->td_sigqueue, sig,
					    NULL);
			}

			/*
			 * If the traced bit got turned off, go back up
			 * to the top to rescan signals.  This ensures
			 * that p_sig* and p_sigact are consistent.
			 */
			if ((p->p_flag & P_TRACED) == 0)
				continue;
		}

		prop = sigprop(sig);

		/*
		 * Decide whether the signal should be returned.
		 * Return the signal's number, or fall through
		 * to clear it from the pending mask.
		 */
		switch ((intptr_t)p->p_sigacts->ps_sigact[_SIG_IDX(sig)]) {

		case (intptr_t)SIG_DFL:
			/*
			 * Don't take default actions on system processes.
			 */
			if (p->p_pid <= 1) {
#ifdef DIAGNOSTIC
				/*
				 * Are you sure you want to ignore SIGSEGV
				 * in init? XXX
				 */
				printf("Process (pid %lu) got signal %d\n",
					(u_long)p->p_pid, sig);
#endif
				break;		/* == ignore */
			}
			/*
			 * If there is a pending stop signal to process
			 * with default action, stop here,
			 * then clear the signal.  However,
			 * if process is member of an orphaned
			 * process group, ignore tty stop signals.
			 */
			if (prop & SIGPROP_STOP) {
				if (p->p_flag & (P_TRACED|P_WEXIT) ||
				    (p->p_pgrp->pg_jobc == 0 &&
				     prop & SIGPROP_TTYSTOP))
					break;	/* == ignore */
				mtx_unlock(&ps->ps_mtx);
				WITNESS_WARN(WARN_GIANTOK | WARN_SLEEPOK,
				    &p->p_mtx.lock_object, "Catching SIGSTOP");
				p->p_flag |= P_STOPPED_SIG;
				p->p_xstat = sig;
				PROC_SLOCK(p);
				sig_suspend_threads(td, p, 0);
				thread_suspend_switch(td);
				PROC_SUNLOCK(p);
				mtx_lock(&ps->ps_mtx);
				break;
			} else if (prop & SIGPROP_IGNORE) {
				/*
				 * Except for SIGCONT, shouldn't get here.
				 * Default action is to ignore; drop it.
				 */
				break;		/* == ignore */
			} else
				return (sig);
			/*NOTREACHED*/

		case (intptr_t)SIG_IGN:
			/*
			 * Masking above should prevent us ever trying
			 * to take action on an ignored signal other
			 * than SIGCONT, unless process is traced.
			 */
			if ((prop & SIGPROP_CONT) == 0 &&
			    (p->p_flag & P_TRACED) == 0)
				printf("issignal\n");
			break;		/* == ignore */

		default:
			/*
			 * This signal has an action, let
			 * postsig() process it.
			 */
			return (sig);
		}
		sigqueue_delete(&td->td_sigqueue, sig);	/* take the signal! */
		sigqueue_delete(&p->p_sigqueue, sig);
	}
	/* NOTREACHED */
}

void
thread_stopped(struct proc *p)
{
	int n;

	PROC_LOCK_ASSERT(p, MA_OWNED);
	PROC_SLOCK_ASSERT(p, MA_OWNED);
	n = p->p_suspcount;
	if (p == curproc)
		n++;
	if ((p->p_flag & P_STOPPED_SIG) && (n == p->p_numthreads)) {
		PROC_SUNLOCK(p);
		p->p_flag &= ~P_WAITED;
		PROC_LOCK(p->p_pptr);
		childproc_stopped(p, (p->p_flag & P_TRACED) ?
			CLD_TRAPPED : CLD_STOPPED);
		PROC_UNLOCK(p->p_pptr);
		PROC_SLOCK(p);
	}
}

/*
 * Take the action for the specified signal
 * from the current set of pending signals.
 */
int
postsig(sig)
	register int sig;
{
	struct thread *td = curthread;
	register struct proc *p = td->td_proc;
	struct sigacts *ps;
	sig_t action;
	ksiginfo_t ksi;
	sigset_t returnmask, mask;

	KASSERT(sig != 0, ("postsig"));

	PROC_LOCK_ASSERT(p, MA_OWNED);
	ps = p->p_sigacts;
	mtx_assert(&ps->ps_mtx, MA_OWNED);
	ksiginfo_init(&ksi);
	if (sigqueue_get(&td->td_sigqueue, sig, &ksi) == 0 &&
	    sigqueue_get(&p->p_sigqueue, sig, &ksi) == 0)
		return (0);
	ksi.ksi_signo = sig;
	if (ksi.ksi_code == SI_TIMER)
		itimer_accept(p, ksi.ksi_timerid, &ksi);
	action = ps->ps_sigact[_SIG_IDX(sig)];
#ifdef KTRACE
	if (KTRPOINT(td, KTR_PSIG))
		ktrpsig(sig, action, td->td_pflags & TDP_OLDMASK ?
		    &td->td_oldsigmask : &td->td_sigmask, ksi.ksi_code);
#endif
	if (p->p_stops & S_SIG) {
		mtx_unlock(&ps->ps_mtx);
		stopevent(p, S_SIG, sig);
		mtx_lock(&ps->ps_mtx);
	}

	if (action == SIG_DFL) {
		/*
		 * Default action, where the default is to kill
		 * the process.  (Other cases were ignored above.)
		 */
		mtx_unlock(&ps->ps_mtx);
		sigexit(td, sig);
		/* NOTREACHED */
	} else {
		/*
		 * If we get here, the signal must be caught.
		 */
		KASSERT(action != SIG_IGN && !SIGISMEMBER(td->td_sigmask, sig),
		    ("postsig action"));
		/*
		 * Set the new mask value and also defer further
		 * occurrences of this signal.
		 *
		 * Special case: user has done a sigsuspend.  Here the
		 * current mask is not of interest, but rather the
		 * mask from before the sigsuspend is what we want
		 * restored after the signal processing is completed.
		 */
		if (td->td_pflags & TDP_OLDMASK) {
			returnmask = td->td_oldsigmask;
			td->td_pflags &= ~TDP_OLDMASK;
		} else
			returnmask = td->td_sigmask;

		mask = ps->ps_catchmask[_SIG_IDX(sig)];
		if (!SIGISMEMBER(ps->ps_signodefer, sig))
			SIGADDSET(mask, sig);
		kern_sigprocmask(td, SIG_BLOCK, &mask, NULL,
		    SIGPROCMASK_PROC_LOCKED | SIGPROCMASK_PS_LOCKED);

<<<<<<< HEAD
		if (SIGISMEMBER(ps->ps_sigreset, sig)) {
			/*
			 * See kern_sigaction() for origin of this code.
			 */
			SIGDELSET(ps->ps_sigcatch, sig);
			if (sig != SIGCONT &&
			    sigprop(sig) & SIGPROP_IGNORE)
				SIGADDSET(ps->ps_sigignore, sig);
			ps->ps_sigact[_SIG_IDX(sig)] = SIG_DFL;
		}
=======
		if (SIGISMEMBER(ps->ps_sigreset, sig))
			sigdflt(ps, sig);
>>>>>>> 5fa46aaa
		td->td_ru.ru_nsignals++;
		if (p->p_sig == sig) {
			p->p_code = 0;
			p->p_sig = 0;
		}
		(*p->p_sysent->sv_sendsig)(action, &ksi, &returnmask);
	}
	return (1);
}

/*
 * Kill the current process for stated reason.
 */
void
killproc(p, why)
	struct proc *p;
	char *why;
{

	PROC_LOCK_ASSERT(p, MA_OWNED);
	CTR3(KTR_PROC, "killproc: proc %p (pid %d, %s)", p, p->p_pid,
	    p->p_comm);
	log(LOG_ERR, "pid %d (%s), uid %d, was killed: %s\n", p->p_pid,
	    p->p_comm, p->p_ucred ? p->p_ucred->cr_uid : -1, why);
	p->p_flag |= P_WKILLED;
	kern_psignal(p, SIGKILL);
}

/*
 * Force the current process to exit with the specified signal, dumping core
 * if appropriate.  We bypass the normal tests for masked and caught signals,
 * allowing unrecoverable failures to terminate the process without changing
 * signal state.  Mark the accounting record with the signal termination.
 * If dumping core, save the signal number for the debugger.  Calls exit and
 * does not return.
 */
void
sigexit(td, sig)
	struct thread *td;
	int sig;
{
	struct proc *p = td->td_proc;

	PROC_LOCK_ASSERT(p, MA_OWNED);
	p->p_acflag |= AXSIG;
	/*
	 * We must be single-threading to generate a core dump.  This
	 * ensures that the registers in the core file are up-to-date.
	 * Also, the ELF dump handler assumes that the thread list doesn't
	 * change out from under it.
	 *
	 * XXX If another thread attempts to single-thread before us
	 *     (e.g. via fork()), we won't get a dump at all.
	 */
	if ((sigprop(sig) & SIGPROP_CORE) &&
	    (thread_single(SINGLE_NO_EXIT) == 0)) {
		p->p_sig = sig;
		/*
		 * Log signals which would cause core dumps
		 * (Log as LOG_INFO to appease those who don't want
		 * these messages.)
		 * XXX : Todo, as well as euid, write out ruid too
		 * Note that coredump() drops proc lock.
		 */
		if (coredump(td) == 0)
			sig |= WCOREFLAG;
		if (kern_logsigexit)
			log(LOG_INFO,
			    "pid %d (%s), uid %d: exited on signal %d%s\n",
			    p->p_pid, p->p_comm,
			    td->td_ucred ? td->td_ucred->cr_uid : -1,
			    sig &~ WCOREFLAG,
			    sig & WCOREFLAG ? " (core dumped)" : "");
	} else
		PROC_UNLOCK(p);
	exit1(td, W_EXITCODE(0, sig));
	/* NOTREACHED */
}

/*
 * Send queued SIGCHLD to parent when child process's state
 * is changed.
 */
static void
sigparent(struct proc *p, int reason, int status)
{
	PROC_LOCK_ASSERT(p, MA_OWNED);
	PROC_LOCK_ASSERT(p->p_pptr, MA_OWNED);

	if (p->p_ksi != NULL) {
		p->p_ksi->ksi_signo  = SIGCHLD;
		p->p_ksi->ksi_code   = reason;
		p->p_ksi->ksi_status = status;
		p->p_ksi->ksi_pid    = p->p_pid;
		p->p_ksi->ksi_uid    = p->p_ucred->cr_ruid;
		if (KSI_ONQ(p->p_ksi))
			return;
	}
	pksignal(p->p_pptr, SIGCHLD, p->p_ksi);
}

static void
childproc_jobstate(struct proc *p, int reason, int sig)
{
	struct sigacts *ps;

	PROC_LOCK_ASSERT(p, MA_OWNED);
	PROC_LOCK_ASSERT(p->p_pptr, MA_OWNED);

	/*
	 * Wake up parent sleeping in kern_wait(), also send
	 * SIGCHLD to parent, but SIGCHLD does not guarantee
	 * that parent will awake, because parent may masked
	 * the signal.
	 */
	p->p_pptr->p_flag |= P_STATCHILD;
	wakeup(p->p_pptr);

	ps = p->p_pptr->p_sigacts;
	mtx_lock(&ps->ps_mtx);
	if ((ps->ps_flag & PS_NOCLDSTOP) == 0) {
		mtx_unlock(&ps->ps_mtx);
		sigparent(p, reason, sig);
	} else
		mtx_unlock(&ps->ps_mtx);
}

void
childproc_stopped(struct proc *p, int reason)
{
	/* p_xstat is a plain signal number, not a full wait() status here. */
	childproc_jobstate(p, reason, p->p_xstat);
}

void
childproc_continued(struct proc *p)
{
	childproc_jobstate(p, CLD_CONTINUED, SIGCONT);
}

void
childproc_exited(struct proc *p)
{
	int reason;
	int xstat = p->p_xstat; /* convert to int */
	int status;

	if (WCOREDUMP(xstat))
		reason = CLD_DUMPED, status = WTERMSIG(xstat);
	else if (WIFSIGNALED(xstat))
		reason = CLD_KILLED, status = WTERMSIG(xstat);
	else
		reason = CLD_EXITED, status = WEXITSTATUS(xstat);
	/*
	 * XXX avoid calling wakeup(p->p_pptr), the work is
	 * done in exit1().
	 */
	sigparent(p, reason, status);
}

/*
 * We only have 1 character for the core count in the format
 * string, so the range will be 0-9
 */
#define MAX_NUM_CORES 10
static int num_cores = 5;

static int
sysctl_debug_num_cores_check (SYSCTL_HANDLER_ARGS)
{
	int error;
	int new_val;

	new_val = num_cores;
	error = sysctl_handle_int(oidp, &new_val, 0, req);
	if (error != 0 || req->newptr == NULL)
		return (error);
	if (new_val > MAX_NUM_CORES)
		new_val = MAX_NUM_CORES;
	if (new_val < 0)
		new_val = 0;
	num_cores = new_val;
	return (0);
}
SYSCTL_PROC(_debug, OID_AUTO, ncores, CTLTYPE_INT|CTLFLAG_RW,
	    0, sizeof(int), sysctl_debug_num_cores_check, "I", "");

#if defined(COMPRESS_USER_CORES)
int compress_user_cores = 1;
SYSCTL_INT(_kern, OID_AUTO, compress_user_cores, CTLFLAG_RW,
    &compress_user_cores, 0, "Compression of user corefiles");

int compress_user_cores_gzlevel = -1; /* default level */
SYSCTL_INT(_kern, OID_AUTO, compress_user_cores_gzlevel, CTLFLAG_RW,
    &compress_user_cores_gzlevel, -1, "Corefile gzip compression level");

#define GZ_SUFFIX	".gz"
#define GZ_SUFFIX_LEN	3
#endif

static char corefilename[MAXPATHLEN] = {"%N.core"};
SYSCTL_STRING(_kern, OID_AUTO, corefile, CTLFLAG_RWTUN, corefilename,
    sizeof(corefilename), "Process corefile name format string");

/*
 * corefile_open(comm, uid, pid, td, compress, vpp, namep)
 * Expand the name described in corefilename, using name, uid, and pid
 * and open/create core file.
 * corefilename is a printf-like string, with three format specifiers:
 *	%N	name of process ("name")
 *	%P	process id (pid)
 *	%U	user id (uid)
 * For example, "%N.core" is the default; they can be disabled completely
 * by using "/dev/null", or all core files can be stored in "/cores/%U/%N-%P".
 * This is controlled by the sysctl variable kern.corefile (see above).
 */
static int
corefile_open(const char *comm, uid_t uid, pid_t pid, struct thread *td,
    int compress, struct vnode **vpp, char **namep)
{
	struct nameidata nd;
	struct sbuf sb;
	const char *format;
	char *hostname, *name;
	int indexpos, i, error, cmode, flags, oflags;

	hostname = NULL;
	format = corefilename;
	name = malloc(MAXPATHLEN, M_TEMP, M_WAITOK | M_ZERO);
	indexpos = -1;
	(void)sbuf_new(&sb, name, MAXPATHLEN, SBUF_FIXEDLEN);
	for (i = 0; format[i] != '\0'; i++) {
		switch (format[i]) {
		case '%':	/* Format character */
			i++;
			switch (format[i]) {
			case '%':
				sbuf_putc(&sb, '%');
				break;
			case 'H':	/* hostname */
				if (hostname == NULL) {
					hostname = malloc(MAXHOSTNAMELEN,
					    M_TEMP, M_WAITOK);
				}
				getcredhostname(td->td_ucred, hostname,
				    MAXHOSTNAMELEN);
				sbuf_printf(&sb, "%s", hostname);
				break;
			case 'I':	/* autoincrementing index */
				sbuf_printf(&sb, "0");
				indexpos = sbuf_len(&sb) - 1;
				break;
			case 'N':	/* process name */
				sbuf_printf(&sb, "%s", comm);
				break;
			case 'P':	/* process id */
				sbuf_printf(&sb, "%u", pid);
				break;
			case 'U':	/* user id */
				sbuf_printf(&sb, "%u", uid);
				break;
			default:
				log(LOG_ERR,
				    "Unknown format character %c in "
				    "corename `%s'\n", format[i], format);
				break;
			}
			break;
		default:
			sbuf_putc(&sb, format[i]);
			break;
		}
	}
	free(hostname, M_TEMP);
#ifdef COMPRESS_USER_CORES
	if (compress)
		sbuf_printf(&sb, GZ_SUFFIX);
#endif
	if (sbuf_error(&sb) != 0) {
		log(LOG_ERR, "pid %ld (%s), uid (%lu): corename is too "
		    "long\n", (long)pid, comm, (u_long)uid);
		sbuf_delete(&sb);
		free(name, M_TEMP);
		return (ENOMEM);
	}
	sbuf_finish(&sb);
	sbuf_delete(&sb);

	cmode = S_IRUSR | S_IWUSR;
	oflags = VN_OPEN_NOAUDIT | (capmode_coredump ? VN_OPEN_NOCAPCHECK : 0);

	/*
	 * If the core format has a %I in it, then we need to check
	 * for existing corefiles before returning a name.
	 * To do this we iterate over 0..num_cores to find a
	 * non-existing core file name to use.
	 */
	if (indexpos != -1) {
		for (i = 0; i < num_cores; i++) {
			flags = O_CREAT | O_EXCL | FWRITE | O_NOFOLLOW;
			name[indexpos] = '0' + i;
			NDINIT(&nd, LOOKUP, NOFOLLOW, UIO_SYSSPACE, name, td);
			error = vn_open_cred(&nd, &flags, cmode, oflags,
			    td->td_ucred, NULL);
			if (error) {
				if (error == EEXIST)
					continue;
				log(LOG_ERR,
				    "pid %d (%s), uid (%u):  Path `%s' failed "
				    "on initial open test, error = %d\n",
				    pid, comm, uid, name, error);
			}
			goto out;
		}
	}

	flags = O_CREAT | FWRITE | O_NOFOLLOW;
	NDINIT(&nd, LOOKUP, NOFOLLOW, UIO_SYSSPACE, name, td);
	error = vn_open_cred(&nd, &flags, cmode, oflags, td->td_ucred, NULL);
out:
	if (error) {
#ifdef AUDIT
		audit_proc_coredump(td, name, error);
#endif
		free(name, M_TEMP);
		return (error);
	}
	NDFREE(&nd, NDF_ONLY_PNBUF);
	*vpp = nd.ni_vp;
	*namep = name;
	return (0);
}

/*
 * Dump a process' core.  The main routine does some
 * policy checking, and creates the name of the coredump;
 * then it passes on a vnode and a size limit to the process-specific
 * coredump routine if there is one; if there _is not_ one, it returns
 * ENOSYS; otherwise it returns the error from the process-specific routine.
 */

static int
coredump(struct thread *td)
{
	struct proc *p = td->td_proc;
	struct ucred *cred = td->td_ucred;
	struct vnode *vp;
	struct flock lf;
	struct vattr vattr;
	int error, error1, locked;
	struct mount *mp;
	char *name;			/* name of corefile */
	off_t limit;
	int compress;

#ifdef COMPRESS_USER_CORES
	compress = compress_user_cores;
#else
	compress = 0;
#endif
	PROC_LOCK_ASSERT(p, MA_OWNED);
	MPASS((p->p_flag & P_HADTHREADS) == 0 || p->p_singlethread == td);
	_STOPEVENT(p, S_CORE, 0);

	if (!do_coredump || (!sugid_coredump && (p->p_flag & P_SUGID) != 0)) {
		PROC_UNLOCK(p);
		return (EFAULT);
	}

	/*
	 * Note that the bulk of limit checking is done after
	 * the corefile is created.  The exception is if the limit
	 * for corefiles is 0, in which case we don't bother
	 * creating the corefile at all.  This layout means that
	 * a corefile is truncated instead of not being created,
	 * if it is larger than the limit.
	 */
	limit = (off_t)lim_cur(p, RLIMIT_CORE);
	if (limit == 0 || racct_get_available(p, RACCT_CORE) == 0) {
		PROC_UNLOCK(p);
		return (EFBIG);
	}
	PROC_UNLOCK(p);

restart:
	error = corefile_open(p->p_comm, cred->cr_uid, p->p_pid, td, compress,
	    &vp, &name);
	if (error != 0)
		return (error);

	/* Don't dump to non-regular files or files with links. */
	if (vp->v_type != VREG || VOP_GETATTR(vp, &vattr, cred) != 0 ||
	    vattr.va_nlink != 1) {
		VOP_UNLOCK(vp, 0);
		error = EFAULT;
		goto close;
	}

	VOP_UNLOCK(vp, 0);
	lf.l_whence = SEEK_SET;
	lf.l_start = 0;
	lf.l_len = 0;
	lf.l_type = F_WRLCK;
	locked = (VOP_ADVLOCK(vp, (caddr_t)p, F_SETLK, &lf, F_FLOCK) == 0);

	if (vn_start_write(vp, &mp, V_NOWAIT) != 0) {
		lf.l_type = F_UNLCK;
		if (locked)
			VOP_ADVLOCK(vp, (caddr_t)p, F_UNLCK, &lf, F_FLOCK);
		if ((error = vn_close(vp, FWRITE, cred, td)) != 0)
			goto out;
		if ((error = vn_start_write(NULL, &mp, V_XSLEEP | PCATCH)) != 0)
			goto out;
		free(name, M_TEMP);
		goto restart;
	}

	VATTR_NULL(&vattr);
	vattr.va_size = 0;
	if (set_core_nodump_flag)
		vattr.va_flags = UF_NODUMP;
	vn_lock(vp, LK_EXCLUSIVE | LK_RETRY);
	VOP_SETATTR(vp, &vattr, cred);
	VOP_UNLOCK(vp, 0);
	vn_finished_write(mp);
	PROC_LOCK(p);
	p->p_acflag |= ACORE;
	PROC_UNLOCK(p);

	if (p->p_sysent->sv_coredump != NULL) {
		error = p->p_sysent->sv_coredump(td, vp, limit,
		    compress ? IMGACT_CORE_COMPRESS : 0);
	} else {
		error = ENOSYS;
	}

	if (locked) {
		lf.l_type = F_UNLCK;
		VOP_ADVLOCK(vp, (caddr_t)p, F_UNLCK, &lf, F_FLOCK);
	}
close:
	error1 = vn_close(vp, FWRITE, cred, td);
	if (error == 0)
		error = error1;
out:
#ifdef AUDIT
	audit_proc_coredump(td, name, error);
#endif
	free(name, M_TEMP);
	return (error);
}

/*
 * Nonexistent system call-- signal process (may want to handle it).  Flag
 * error in case process won't see signal immediately (blocked or ignored).
 */
#ifndef _SYS_SYSPROTO_H_
struct nosys_args {
	int	dummy;
};
#endif
/* ARGSUSED */
int
nosys(td, args)
	struct thread *td;
	struct nosys_args *args;
{
	struct proc *p = td->td_proc;

	PROC_LOCK(p);
	tdsignal(td, SIGSYS);
	PROC_UNLOCK(p);
	return (ENOSYS);
}

/*
 * Send a SIGIO or SIGURG signal to a process or process group using stored
 * credentials rather than those of the current process.
 */
void
pgsigio(sigiop, sig, checkctty)
	struct sigio **sigiop;
	int sig, checkctty;
{
	ksiginfo_t ksi;
	struct sigio *sigio;

	ksiginfo_init(&ksi);
	ksi.ksi_signo = sig;
	ksi.ksi_code = SI_KERNEL;

	SIGIO_LOCK();
	sigio = *sigiop;
	if (sigio == NULL) {
		SIGIO_UNLOCK();
		return;
	}
	if (sigio->sio_pgid > 0) {
		PROC_LOCK(sigio->sio_proc);
		if (CANSIGIO(sigio->sio_ucred, sigio->sio_proc->p_ucred))
			kern_psignal(sigio->sio_proc, sig);
		PROC_UNLOCK(sigio->sio_proc);
	} else if (sigio->sio_pgid < 0) {
		struct proc *p;

		PGRP_LOCK(sigio->sio_pgrp);
		LIST_FOREACH(p, &sigio->sio_pgrp->pg_members, p_pglist) {
			PROC_LOCK(p);
			if (p->p_state == PRS_NORMAL &&
			    CANSIGIO(sigio->sio_ucred, p->p_ucred) &&
			    (checkctty == 0 || (p->p_flag & P_CONTROLT)))
				kern_psignal(p, sig);
			PROC_UNLOCK(p);
		}
		PGRP_UNLOCK(sigio->sio_pgrp);
	}
	SIGIO_UNLOCK();
}

static int
filt_sigattach(struct knote *kn)
{
	struct proc *p = curproc;

	kn->kn_ptr.p_proc = p;
	kn->kn_flags |= EV_CLEAR;		/* automatically set */

	knlist_add(&p->p_klist, kn, 0);

	return (0);
}

static void
filt_sigdetach(struct knote *kn)
{
	struct proc *p = kn->kn_ptr.p_proc;

	knlist_remove(&p->p_klist, kn, 0);
}

/*
 * signal knotes are shared with proc knotes, so we apply a mask to
 * the hint in order to differentiate them from process hints.  This
 * could be avoided by using a signal-specific knote list, but probably
 * isn't worth the trouble.
 */
static int
filt_signal(struct knote *kn, long hint)
{

	if (hint & NOTE_SIGNAL) {
		hint &= ~NOTE_SIGNAL;

		if (kn->kn_id == hint)
			kn->kn_data++;
	}
	return (kn->kn_data != 0);
}

struct sigacts *
sigacts_alloc(void)
{
	struct sigacts *ps;

	ps = malloc(sizeof(struct sigacts), M_SUBPROC, M_WAITOK | M_ZERO);
	refcount_init(&ps->ps_refcnt, 1);
	mtx_init(&ps->ps_mtx, "sigacts", NULL, MTX_DEF);
	return (ps);
}

void
sigacts_free(struct sigacts *ps)
{

	if (refcount_release(&ps->ps_refcnt) == 0)
		return;
	mtx_destroy(&ps->ps_mtx);
	free(ps, M_SUBPROC);
}

struct sigacts *
sigacts_hold(struct sigacts *ps)
{

	refcount_acquire(&ps->ps_refcnt);
	return (ps);
}

void
sigacts_copy(struct sigacts *dest, struct sigacts *src)
{

	KASSERT(dest->ps_refcnt == 1, ("sigacts_copy to shared dest"));
	mtx_lock(&src->ps_mtx);
	bcopy(src, dest, offsetof(struct sigacts, ps_refcnt));
	mtx_unlock(&src->ps_mtx);
}

int
sigacts_shared(struct sigacts *ps)
{

	return (ps->ps_refcnt > 1);
}<|MERGE_RESOLUTION|>--- conflicted
+++ resolved
@@ -919,16 +919,9 @@
 	PROC_LOCK(p);
 	ps = p->p_sigacts;
 	mtx_lock(&ps->ps_mtx);
-<<<<<<< HEAD
 	for (i = 1; i <= NSIG; i++)
 		if (sigprop(i) & SIGPROP_IGNORE && i != SIGCONT)
-=======
-	for (i = 1; i <= NSIG; i++) {
-		if (sigprop(i) & SA_IGNORE && i != SIGCONT) {
->>>>>>> 5fa46aaa
 			SIGADDSET(ps->ps_sigignore, i);
-		}
-	}
 	mtx_unlock(&ps->ps_mtx);
 	PROC_UNLOCK(p);
 }
@@ -942,7 +935,7 @@
 
 	mtx_assert(&ps->ps_mtx, MA_OWNED);
 	SIGDELSET(ps->ps_sigcatch, sig);
-	if ((sigprop(sig) & SA_IGNORE) != 0 && sig != SIGCONT)
+	if ((sigprop(sig) & SIGPROP_IGNORE) != 0 && sig != SIGCONT)
 		SIGADDSET(ps->ps_sigignore, sig);
 	ps->ps_sigact[_SIG_IDX(sig)] = SIG_DFL;
 	SIGDELSET(ps->ps_siginfo, sig);
@@ -969,15 +962,8 @@
 	mtx_lock(&ps->ps_mtx);
 	while (SIGNOTEMPTY(ps->ps_sigcatch)) {
 		sig = sig_ffs(&ps->ps_sigcatch);
-<<<<<<< HEAD
-		SIGDELSET(ps->ps_sigcatch, sig);
-		if (sigprop(sig) & SIGPROP_IGNORE) {
-			if (sig != SIGCONT)
-				SIGADDSET(ps->ps_sigignore, sig);
-=======
 		sigdflt(ps, sig);
-		if ((sigprop(sig) & SA_IGNORE) != 0)
->>>>>>> 5fa46aaa
+		if ((sigprop(sig) & SIGPROP_IGNORE) != 0)
 			sigqueue_delete_proc(p, sig);
 	}
 	/*
@@ -1950,21 +1936,8 @@
 			SIGADDSET(mask, sig);
 		kern_sigprocmask(td, SIG_BLOCK, &mask, NULL,
 		    SIGPROCMASK_PROC_LOCKED | SIGPROCMASK_PS_LOCKED);
-<<<<<<< HEAD
-		if (SIGISMEMBER(ps->ps_sigreset, sig)) {
-			/*
-			 * See kern_sigaction() for origin of this code.
-			 */
-			SIGDELSET(ps->ps_sigcatch, sig);
-			if (sig != SIGCONT &&
-			    sigprop(sig) & SIGPROP_IGNORE)
-				SIGADDSET(ps->ps_sigignore, sig);
-			ps->ps_sigact[_SIG_IDX(sig)] = SIG_DFL;
-		}
-=======
 		if (SIGISMEMBER(ps->ps_sigreset, sig))
 			sigdflt(ps, sig);
->>>>>>> 5fa46aaa
 		mtx_unlock(&ps->ps_mtx);
 	} else {
 		/*
@@ -2908,21 +2881,8 @@
 		kern_sigprocmask(td, SIG_BLOCK, &mask, NULL,
 		    SIGPROCMASK_PROC_LOCKED | SIGPROCMASK_PS_LOCKED);
 
-<<<<<<< HEAD
-		if (SIGISMEMBER(ps->ps_sigreset, sig)) {
-			/*
-			 * See kern_sigaction() for origin of this code.
-			 */
-			SIGDELSET(ps->ps_sigcatch, sig);
-			if (sig != SIGCONT &&
-			    sigprop(sig) & SIGPROP_IGNORE)
-				SIGADDSET(ps->ps_sigignore, sig);
-			ps->ps_sigact[_SIG_IDX(sig)] = SIG_DFL;
-		}
-=======
 		if (SIGISMEMBER(ps->ps_sigreset, sig))
 			sigdflt(ps, sig);
->>>>>>> 5fa46aaa
 		td->td_ru.ru_nsignals++;
 		if (p->p_sig == sig) {
 			p->p_code = 0;
