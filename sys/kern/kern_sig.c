--- conflicted
+++ resolved
@@ -201,61 +201,29 @@
  * Signal properties and actions.
  * The array below categorizes the signals and their default actions.
  */
-<<<<<<< HEAD
-static int sigproptbl[] = {
-	[SIGHUP] =	SIGPROP_KILL,
-	[SIGINT] =	SIGPROP_KILL,
-	[SIGQUIT] =	SIGPROP_KILL|SIGPROP_CORE,
-	[SIGILL] =	SIGPROP_KILL|SIGPROP_CORE|SIGPROP_SBUNWIND,
-	[SIGTRAP] =	SIGPROP_KILL|SIGPROP_CORE|SIGPROP_SBUNWIND,
-	[SIGABRT] =	SIGPROP_KILL|SIGPROP_CORE,
-	[SIGEMT] =	SIGPROP_KILL|SIGPROP_CORE|SIGPROP_SBUNWIND,
-	[SIGFPE] =	SIGPROP_KILL|SIGPROP_CORE|SIGPROP_SBUNWIND,
-	[SIGKILL] =	SIGPROP_KILL,
-	[SIGBUS] =	SIGPROP_KILL|SIGPROP_CORE|SIGPROP_SBUNWIND,
-	[SIGSEGV] =	SIGPROP_KILL|SIGPROP_CORE|SIGPROP_SBUNWIND,
-	[SIGSYS] =	SIGPROP_KILL|SIGPROP_CORE,
-=======
-#define	SIGPROP_KILL		0x01	/* terminates process by default */
-#define	SIGPROP_CORE		0x02	/* ditto and coredumps */
-#define	SIGPROP_STOP		0x04	/* suspend process */
-#define	SIGPROP_TTYSTOP		0x08	/* ditto, from tty */
-#define	SIGPROP_IGNORE		0x10	/* ignore by default */
-#define	SIGPROP_CONT		0x20	/* continue if suspended */
-#define	SIGPROP_CANTMASK	0x40	/* non-maskable, catchable */
-
 static int sigproptbl[NSIG] = {
 	[SIGHUP] =	SIGPROP_KILL,
 	[SIGINT] =	SIGPROP_KILL,
 	[SIGQUIT] =	SIGPROP_KILL | SIGPROP_CORE,
-	[SIGILL] =	SIGPROP_KILL | SIGPROP_CORE,
-	[SIGTRAP] =	SIGPROP_KILL | SIGPROP_CORE,
+	[SIGILL] =	SIGPROP_KILL | SIGPROP_CORE | SIGPROP_SBUNWIND,
+	[SIGTRAP] =	SIGPROP_KILL | SIGPROP_CORE | SIGPROP_SBUNWIND,
 	[SIGABRT] =	SIGPROP_KILL | SIGPROP_CORE,
-	[SIGEMT] =	SIGPROP_KILL | SIGPROP_CORE,
-	[SIGFPE] =	SIGPROP_KILL | SIGPROP_CORE,
+	[SIGEMT] =	SIGPROP_KILL | SIGPROP_CORE | SIGPROP_SBUNWIND,
+	[SIGFPE] =	SIGPROP_KILL | SIGPROP_CORE | SIGPROP_SBUNWIND,
 	[SIGKILL] =	SIGPROP_KILL,
-	[SIGBUS] =	SIGPROP_KILL | SIGPROP_CORE,
-	[SIGSEGV] =	SIGPROP_KILL | SIGPROP_CORE,
+	[SIGBUS] =	SIGPROP_KILL | SIGPROP_CORE | SIGPROP_SBUNWIND,
+	[SIGSEGV] =	SIGPROP_KILL | SIGPROP_CORE | SIGPROP_SBUNWIND,
 	[SIGSYS] =	SIGPROP_KILL | SIGPROP_CORE,
->>>>>>> d67ad2a6
 	[SIGPIPE] =	SIGPROP_KILL,
 	[SIGALRM] =	SIGPROP_KILL,
 	[SIGTERM] =	SIGPROP_KILL,
 	[SIGURG] =	SIGPROP_IGNORE,
 	[SIGSTOP] =	SIGPROP_STOP,
-<<<<<<< HEAD
-	[SIGTSTP] =	SIGPROP_STOP|SIGPROP_TTYSTOP,
-	[SIGCONT] =	SIGPROP_IGNORE|SIGPROP_CONT,
-	[SIGCHLD] =	SIGPROP_IGNORE,
-	[SIGTTIN] =	SIGPROP_STOP|SIGPROP_TTYSTOP,
-	[SIGTTOU] =	SIGPROP_STOP|SIGPROP_TTYSTOP,
-=======
 	[SIGTSTP] =	SIGPROP_STOP | SIGPROP_TTYSTOP,
 	[SIGCONT] =	SIGPROP_IGNORE | SIGPROP_CONT,
 	[SIGCHLD] =	SIGPROP_IGNORE,
 	[SIGTTIN] =	SIGPROP_STOP | SIGPROP_TTYSTOP,
 	[SIGTTOU] =	SIGPROP_STOP | SIGPROP_TTYSTOP,
->>>>>>> d67ad2a6
 	[SIGIO] =	SIGPROP_IGNORE,
 	[SIGXCPU] =	SIGPROP_KILL,
 	[SIGXFSZ] =	SIGPROP_KILL,
@@ -265,12 +233,7 @@
 	[SIGINFO] =	SIGPROP_IGNORE,
 	[SIGUSR1] =	SIGPROP_KILL,
 	[SIGUSR2] =	SIGPROP_KILL,
-<<<<<<< HEAD
-	[SIGTHR] =	SIGPROP_KILL,
-	[SIGLIBRT] =	SIGPROP_KILL,
-	[SIGPROT] =	SIGPROP_KILL|SIGPROP_CORE|SIGPROP_SBUNWIND,
-=======
->>>>>>> d67ad2a6
+	[SIGPROT] =	SIGPROP_KILL | SIGPROP_CORE | SIGPROP_SBUNWIND,
 };
 static size_t sigproptbl_count = nitems(sigproptbl);
 
@@ -654,11 +617,7 @@
 sigprop(int sig)
 {
 
-<<<<<<< HEAD
-	if (sig > 0 && sig < sigproptbl_count)
-=======
 	if (sig > 0 && sig < nitems(sigproptbl))
->>>>>>> d67ad2a6
 		return (sigproptbl[sig]);
 	return (0);
 }
