--- conflicted
+++ resolved
@@ -968,11 +968,7 @@
 	mtx_init(&blocked_lock, "blocked lock", NULL, MTX_SPIN);
 	blocked_lock.mtx_lock = 0xdeadc0de;	/* Always blocked. */
 	mtx_init(&proc0.p_mtx, "process lock", NULL, MTX_DEF | MTX_DUPOK);
-<<<<<<< HEAD
-	mtx_init(&proc0.p_slock, "process slock", NULL, MTX_SPIN | MTX_RECURSE);
-=======
 	mtx_init(&proc0.p_slock, "process slock", NULL, MTX_SPIN);
->>>>>>> 46a8e056
 	mtx_init(&proc0.p_statmtx, "pstatl", NULL, MTX_SPIN);
 	mtx_init(&proc0.p_itimmtx, "pitiml", NULL, MTX_SPIN);
 	mtx_init(&proc0.p_profmtx, "pprofl", NULL, MTX_SPIN);
