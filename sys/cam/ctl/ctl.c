--- conflicted
+++ resolved
@@ -308,7 +308,6 @@
 	/*aen_holdoff_period*/{0, 0}
 };
 
-SYSCTL_NODE(_kern_cam, OID_AUTO, ctl, CTLFLAG_RD, 0, "CAM Target Layer");
 
 /*
  * XXX KDM move these into the softc.
@@ -318,7 +317,12 @@
 static uint8_t ctl_pause_rtr;
 static int     ctl_is_single;
 static int     index_to_aps_page;
-
+int	   ctl_disable = 0;
+
+SYSCTL_NODE(_kern_cam, OID_AUTO, ctl, CTLFLAG_RD, 0, "CAM Target Layer");
+SYSCTL_INT(_kern_cam_ctl, OID_AUTO, disable, CTLFLAG_RDTUN, &ctl_disable, 0,
+	   "Disable CTL");
+TUNABLE_INT("kern.cam.ctl.disable", &ctl_disable);
 
 /*
  * Serial number (0x80), device id (0x83), and supported pages (0x00)
@@ -949,16 +953,12 @@
 	ctl_pause_rtr = 0;
         rcv_sync_msg = 0;
 
-<<<<<<< HEAD
-	control_softc = malloc(sizeof(*control_softc), M_DEVBUF, M_WAITOK);
-=======
 	/* If we're disabled, don't initialize. */
 	if (ctl_disable != 0)
 		return;
 
 	control_softc = malloc(sizeof(*control_softc), M_DEVBUF,
 			       M_WAITOK | M_ZERO);
->>>>>>> 85823a3b
 	softc = control_softc;
 
 	softc->dev = make_dev(&ctl_cdevsw, 0, UID_ROOT, GID_OPERATOR, 0600,
