# $FreeBSD$
#
# The long compile-with and dependency lines are required because of
# limitations in config: backslash-newline doesn't work in strings, and
# dependency lines other than the first are silently ignored.
#
acpi_quirks.h			optional acpi				   \
	dependency	"$S/tools/acpi_quirks2h.awk $S/dev/acpica/acpi_quirks" \
	compile-with	"${AWK} -f $S/tools/acpi_quirks2h.awk $S/dev/acpica/acpi_quirks" \
	no-obj no-implicit-rule before-depend				   \
	clean		"acpi_quirks.h"
aicasm				optional ahc | ahd			   \
	dependency	"$S/dev/aic7xxx/aicasm/*.[chyl]"		   \
	compile-with	"CC='${CC}' ${MAKE} -f $S/dev/aic7xxx/aicasm/Makefile MAKESRCPATH=$S/dev/aic7xxx/aicasm" \
	no-obj no-implicit-rule						   \
	clean		"aicasm* y.tab.h"
aic7xxx_seq.h			optional ahc				   \
	compile-with	"./aicasm ${INCLUDES} -I$S/cam/scsi -I$S/dev/aic7xxx -o aic7xxx_seq.h -r aic7xxx_reg.h -p aic7xxx_reg_print.c -i $S/dev/aic7xxx/aic7xxx_osm.h $S/dev/aic7xxx/aic7xxx.seq"   \
	no-obj no-implicit-rule before-depend local			   \
	clean		"aic7xxx_seq.h"					   \
	dependency	"$S/dev/aic7xxx/aic7xxx.{reg,seq} $S/cam/scsi/scsi_message.h aicasm"
aic7xxx_reg.h			optional ahc				   \
	compile-with	"./aicasm ${INCLUDES} -I$S/cam/scsi -I$S/dev/aic7xxx -o aic7xxx_seq.h -r aic7xxx_reg.h -p aic7xxx_reg_print.c -i $S/dev/aic7xxx/aic7xxx_osm.h $S/dev/aic7xxx/aic7xxx.seq"   \
	no-obj no-implicit-rule before-depend local			   \
	clean		"aic7xxx_reg.h"					   \
	dependency	"$S/dev/aic7xxx/aic7xxx.{reg,seq} $S/cam/scsi/scsi_message.h aicasm"
aic7xxx_reg_print.c		optional ahc				   \
	compile-with	"./aicasm ${INCLUDES} -I$S/cam/scsi -I$S/dev/aic7xxx -o aic7xxx_seq.h -r aic7xxx_reg.h -p aic7xxx_reg_print.c -i $S/dev/aic7xxx/aic7xxx_osm.h $S/dev/aic7xxx/aic7xxx.seq"   \
	no-obj no-implicit-rule local					   \
	clean		"aic7xxx_reg_print.c"				   \
	dependency	"$S/dev/aic7xxx/aic7xxx.{reg,seq} $S/cam/scsi/scsi_message.h aicasm"
aic7xxx_reg_print.o		optional ahc ahc_reg_pretty_print	   \
	compile-with	"${NORMAL_C}"					   \
	no-implicit-rule local
aic79xx_seq.h		optional ahd pci				   \
	compile-with	"./aicasm ${INCLUDES} -I$S/cam/scsi -I$S/dev/aic7xxx -o aic79xx_seq.h -r aic79xx_reg.h -p aic79xx_reg_print.c -i $S/dev/aic7xxx/aic79xx_osm.h $S/dev/aic7xxx/aic79xx.seq"   \
	no-obj no-implicit-rule before-depend local			   \
	clean		"aic79xx_seq.h"					   \
	dependency	"$S/dev/aic7xxx/aic79xx.{reg,seq} $S/cam/scsi/scsi_message.h aicasm"
aic79xx_reg.h		optional ahd pci				   \
	compile-with	"./aicasm ${INCLUDES} -I$S/cam/scsi -I$S/dev/aic7xxx -o aic79xx_seq.h -r aic79xx_reg.h -p aic79xx_reg_print.c -i $S/dev/aic7xxx/aic79xx_osm.h $S/dev/aic7xxx/aic79xx.seq"   \
	no-obj no-implicit-rule before-depend local			   \
	clean		"aic79xx_reg.h"					   \
	dependency	"$S/dev/aic7xxx/aic79xx.{reg,seq} $S/cam/scsi/scsi_message.h aicasm"
aic79xx_reg_print.c	optional ahd pci				   \
	compile-with	"./aicasm ${INCLUDES} -I$S/cam/scsi -I$S/dev/aic7xxx -o aic79xx_seq.h -r aic79xx_reg.h -p aic79xx_reg_print.c -i $S/dev/aic7xxx/aic79xx_osm.h $S/dev/aic7xxx/aic79xx.seq"   \
	no-obj no-implicit-rule local					   \
	clean		"aic79xx_reg_print.c"				   \
	dependency	"$S/dev/aic7xxx/aic79xx.{reg,seq} $S/cam/scsi/scsi_message.h aicasm"
aic79xx_reg_print.o		optional ahd pci ahd_reg_pretty_print	   \
	compile-with	"${NORMAL_C}"					   \
	no-implicit-rule local
emu10k1-alsa%diked.h		optional snd_emu10k1 | snd_emu10kx	   \
	dependency	"$S/tools/emu10k1-mkalsa.sh $S/gnu/dev/sound/pci/emu10k1-alsa.h" \
	compile-with	"CC='${CC}' AWK=${AWK} sh $S/tools/emu10k1-mkalsa.sh $S/gnu/dev/sound/pci/emu10k1-alsa.h emu10k1-alsa%diked.h" \
	no-obj no-implicit-rule before-depend				   \
	clean		"emu10k1-alsa%diked.h"
p16v-alsa%diked.h		optional snd_emu10kx pci			   \
	dependency	"$S/tools/emu10k1-mkalsa.sh $S/gnu/dev/sound/pci/p16v-alsa.h" \
	compile-with	"CC='${CC}' AWK=${AWK} sh $S/tools/emu10k1-mkalsa.sh $S/gnu/dev/sound/pci/p16v-alsa.h p16v-alsa%diked.h" \
	no-obj no-implicit-rule before-depend				   \
	clean		"p16v-alsa%diked.h"
p17v-alsa%diked.h		optional snd_emu10kx pci			   \
	dependency	"$S/tools/emu10k1-mkalsa.sh $S/gnu/dev/sound/pci/p17v-alsa.h" \
	compile-with	"CC='${CC}' AWK=${AWK} sh $S/tools/emu10k1-mkalsa.sh $S/gnu/dev/sound/pci/p17v-alsa.h p17v-alsa%diked.h" \
	no-obj no-implicit-rule before-depend				   \
	clean		"p17v-alsa%diked.h"
miidevs.h			optional miibus | mii			   \
	dependency	"$S/tools/miidevs2h.awk $S/dev/mii/miidevs"	   \
	compile-with	"${AWK} -f $S/tools/miidevs2h.awk $S/dev/mii/miidevs" \
	no-obj no-implicit-rule before-depend				   \
	clean		"miidevs.h"
pccarddevs.h			standard				   \
	dependency	"$S/tools/pccarddevs2h.awk $S/dev/pccard/pccarddevs" \
	compile-with	"${AWK} -f $S/tools/pccarddevs2h.awk $S/dev/pccard/pccarddevs" \
	no-obj no-implicit-rule before-depend				   \
	clean		"pccarddevs.h"
usbdevs.h			optional usb				   \
	dependency	"$S/tools/usbdevs2h.awk $S/dev/usb/usbdevs" \
	compile-with	"${AWK} -f $S/tools/usbdevs2h.awk $S/dev/usb/usbdevs -h" \
	no-obj no-implicit-rule before-depend				   \
	clean		"usbdevs.h"
usbdevs_data.h			optional usb				   \
	dependency	"$S/tools/usbdevs2h.awk $S/dev/usb/usbdevs" \
	compile-with	"${AWK} -f $S/tools/usbdevs2h.awk $S/dev/usb/usbdevs -d" \
	no-obj no-implicit-rule before-depend				   \
	clean		"usbdevs_data.h"
cam/cam.c			optional scbus
cam/cam_periph.c		optional scbus
cam/cam_queue.c			optional scbus
cam/cam_sim.c			optional scbus
cam/cam_xpt.c			optional scbus
cam/ata/ata_all.c		optional scbus
cam/ata/ata_xpt.c		optional scbus
cam/ata/ata_pmp.c		optional scbus
cam/scsi/scsi_xpt.c		optional scbus
cam/scsi/scsi_all.c		optional scbus
cam/scsi/scsi_cd.c		optional cd
cam/scsi/scsi_ch.c		optional ch
cam/ata/ata_da.c		optional ada | da
cam/scsi/scsi_da.c		optional da
cam/scsi/scsi_low.c		optional ct | ncv | nsp | stg
cam/scsi/scsi_low_pisa.c	optional ct | ncv | nsp | stg
cam/scsi/scsi_pass.c		optional pass
cam/scsi/scsi_pt.c		optional pt
cam/scsi/scsi_sa.c		optional sa
cam/scsi/scsi_ses.c		optional ses
cam/scsi/scsi_sg.c		optional sg
cam/scsi/scsi_targ_bh.c		optional targbh
cam/scsi/scsi_target.c		optional targ
cam/scsi/smp_all.c		optional scbus
contrib/altq/altq/altq_cbq.c	optional altq \
	compile-with "${NORMAL_C} -I$S/contrib/pf"
contrib/altq/altq/altq_cdnr.c	optional altq
contrib/altq/altq/altq_hfsc.c	optional altq \
	compile-with "${NORMAL_C} -I$S/contrib/pf"
contrib/altq/altq/altq_priq.c	optional altq \
	compile-with "${NORMAL_C} -I$S/contrib/pf"
contrib/altq/altq/altq_red.c	optional altq \
	compile-with "${NORMAL_C} -I$S/contrib/pf"
contrib/altq/altq/altq_rio.c	optional altq \
	compile-with "${NORMAL_C} -I$S/contrib/pf"
contrib/altq/altq/altq_rmclass.c optional altq
contrib/altq/altq/altq_subr.c	optional altq \
	compile-with "${NORMAL_C} -I$S/contrib/pf"
<<<<<<< HEAD
contrib/dev/acpica/dbcmds.c	optional acpi acpi_debug
contrib/dev/acpica/dbdisply.c	optional acpi acpi_debug
contrib/dev/acpica/dbexec.c	optional acpi acpi_debug
contrib/dev/acpica/dbfileio.c	optional acpi acpi_debug
contrib/dev/acpica/dbhistry.c	optional acpi acpi_debug
contrib/dev/acpica/dbinput.c	optional acpi acpi_debug
contrib/dev/acpica/dbstats.c	optional acpi acpi_debug
contrib/dev/acpica/dbutils.c	optional acpi acpi_debug
contrib/dev/acpica/dbxface.c	optional acpi acpi_debug
contrib/dev/acpica/dmbuffer.c	optional acpi acpi_debug
contrib/dev/acpica/dmnames.c	optional acpi acpi_debug
contrib/dev/acpica/dmopcode.c	optional acpi acpi_debug
contrib/dev/acpica/dmobject.c	optional acpi acpi_debug
contrib/dev/acpica/dmresrc.c	optional acpi acpi_debug
contrib/dev/acpica/dmresrcl.c	optional acpi acpi_debug
contrib/dev/acpica/dmresrcs.c	optional acpi acpi_debug
contrib/dev/acpica/dmutils.c	optional acpi acpi_debug
contrib/dev/acpica/dmwalk.c	optional acpi acpi_debug
contrib/dev/acpica/dsfield.c	optional acpi
contrib/dev/acpica/dsinit.c	optional acpi
contrib/dev/acpica/dsmethod.c	optional acpi
contrib/dev/acpica/dsmthdat.c	optional acpi
contrib/dev/acpica/dsobject.c	optional acpi
contrib/dev/acpica/dsopcode.c	optional acpi
contrib/dev/acpica/dsutils.c	optional acpi
contrib/dev/acpica/dswexec.c	optional acpi
contrib/dev/acpica/dswload.c	optional acpi
contrib/dev/acpica/dswscope.c	optional acpi
contrib/dev/acpica/dswstate.c	optional acpi
contrib/dev/acpica/evevent.c	optional acpi
contrib/dev/acpica/evgpe.c	optional acpi
contrib/dev/acpica/evgpeblk.c	optional acpi
contrib/dev/acpica/evmisc.c	optional acpi
contrib/dev/acpica/evregion.c	optional acpi
contrib/dev/acpica/evrgnini.c	optional acpi
contrib/dev/acpica/evsci.c	optional acpi
contrib/dev/acpica/evxface.c	optional acpi
contrib/dev/acpica/evxfevnt.c	optional acpi
contrib/dev/acpica/evxfregn.c	optional acpi
contrib/dev/acpica/exconfig.c	optional acpi
contrib/dev/acpica/exconvrt.c	optional acpi
contrib/dev/acpica/excreate.c	optional acpi
contrib/dev/acpica/exdump.c	optional acpi
contrib/dev/acpica/exfield.c	optional acpi
contrib/dev/acpica/exfldio.c	optional acpi
contrib/dev/acpica/exmisc.c	optional acpi
contrib/dev/acpica/exmutex.c	optional acpi
contrib/dev/acpica/exnames.c	optional acpi
contrib/dev/acpica/exoparg1.c	optional acpi
contrib/dev/acpica/exoparg2.c	optional acpi
contrib/dev/acpica/exoparg3.c	optional acpi
contrib/dev/acpica/exoparg6.c	optional acpi
contrib/dev/acpica/exprep.c	optional acpi
contrib/dev/acpica/exregion.c	optional acpi
contrib/dev/acpica/exresnte.c	optional acpi
contrib/dev/acpica/exresolv.c	optional acpi
contrib/dev/acpica/exresop.c	optional acpi
contrib/dev/acpica/exstore.c	optional acpi
contrib/dev/acpica/exstoren.c	optional acpi
contrib/dev/acpica/exstorob.c	optional acpi
contrib/dev/acpica/exsystem.c	optional acpi
contrib/dev/acpica/exutils.c	optional acpi
contrib/dev/acpica/hwacpi.c	optional acpi
contrib/dev/acpica/hwgpe.c	optional acpi
contrib/dev/acpica/hwregs.c	optional acpi
contrib/dev/acpica/hwsleep.c	optional acpi
contrib/dev/acpica/hwtimer.c	optional acpi
contrib/dev/acpica/nsaccess.c	optional acpi
contrib/dev/acpica/nsalloc.c	optional acpi
contrib/dev/acpica/nsdump.c	optional acpi
contrib/dev/acpica/nseval.c	optional acpi
contrib/dev/acpica/nsinit.c	optional acpi
contrib/dev/acpica/nsload.c	optional acpi
contrib/dev/acpica/nsnames.c	optional acpi
contrib/dev/acpica/nsobject.c	optional acpi
contrib/dev/acpica/nsparse.c	optional acpi
contrib/dev/acpica/nssearch.c	optional acpi
contrib/dev/acpica/nsutils.c	optional acpi
contrib/dev/acpica/nswalk.c	optional acpi
contrib/dev/acpica/nsxfeval.c	optional acpi
contrib/dev/acpica/nsxfname.c	optional acpi
contrib/dev/acpica/nsxfobj.c	optional acpi
contrib/dev/acpica/psargs.c	optional acpi
contrib/dev/acpica/psloop.c	optional acpi
contrib/dev/acpica/psopcode.c	optional acpi
contrib/dev/acpica/psparse.c	optional acpi
contrib/dev/acpica/psscope.c	optional acpi
contrib/dev/acpica/pstree.c	optional acpi
contrib/dev/acpica/psutils.c	optional acpi
contrib/dev/acpica/pswalk.c	optional acpi
contrib/dev/acpica/psxface.c	optional acpi
contrib/dev/acpica/rsaddr.c	optional acpi
contrib/dev/acpica/rscalc.c	optional acpi
contrib/dev/acpica/rscreate.c	optional acpi
contrib/dev/acpica/rsdump.c	optional acpi
contrib/dev/acpica/rsinfo.c	optional acpi
contrib/dev/acpica/rsio.c	optional acpi
contrib/dev/acpica/rsirq.c	optional acpi
contrib/dev/acpica/rslist.c	optional acpi
contrib/dev/acpica/rsmemory.c	optional acpi
contrib/dev/acpica/rsmisc.c	optional acpi
contrib/dev/acpica/rsutils.c	optional acpi
contrib/dev/acpica/rsxface.c	optional acpi
contrib/dev/acpica/tbfadt.c	optional acpi
contrib/dev/acpica/tbfind.c	optional acpi
contrib/dev/acpica/tbinstal.c	optional acpi
contrib/dev/acpica/tbutils.c	optional acpi
contrib/dev/acpica/tbxface.c	optional acpi
contrib/dev/acpica/tbxfroot.c	optional acpi
contrib/dev/acpica/utalloc.c	optional acpi
contrib/dev/acpica/utcache.c	optional acpi
contrib/dev/acpica/utclib.c	optional acpi
contrib/dev/acpica/utcopy.c	optional acpi
contrib/dev/acpica/utdebug.c	optional acpi
contrib/dev/acpica/utdelete.c	optional acpi
contrib/dev/acpica/uteval.c	optional acpi
contrib/dev/acpica/utglobal.c	optional acpi
contrib/dev/acpica/utinit.c	optional acpi
contrib/dev/acpica/utmath.c	optional acpi
contrib/dev/acpica/utmisc.c	optional acpi
contrib/dev/acpica/utmutex.c	optional acpi
contrib/dev/acpica/utobject.c	optional acpi
contrib/dev/acpica/utresrc.c	optional acpi
contrib/dev/acpica/utstate.c	optional acpi
contrib/dev/acpica/utxface.c	optional acpi
=======
contrib/dev/acpica/debugger/dbcmds.c	optional acpi acpi_debug
contrib/dev/acpica/debugger/dbdisply.c	optional acpi acpi_debug
contrib/dev/acpica/debugger/dbexec.c	optional acpi acpi_debug
contrib/dev/acpica/debugger/dbfileio.c	optional acpi acpi_debug
contrib/dev/acpica/debugger/dbhistry.c	optional acpi acpi_debug
contrib/dev/acpica/debugger/dbinput.c	optional acpi acpi_debug
contrib/dev/acpica/debugger/dbstats.c	optional acpi acpi_debug
contrib/dev/acpica/debugger/dbutils.c	optional acpi acpi_debug
contrib/dev/acpica/debugger/dbxface.c	optional acpi acpi_debug
contrib/dev/acpica/disassembler/dmbuffer.c	optional acpi acpi_debug
contrib/dev/acpica/disassembler/dmnames.c	optional acpi acpi_debug
contrib/dev/acpica/disassembler/dmopcode.c	optional acpi acpi_debug
contrib/dev/acpica/disassembler/dmobject.c	optional acpi acpi_debug
contrib/dev/acpica/disassembler/dmresrc.c	optional acpi acpi_debug
contrib/dev/acpica/disassembler/dmresrcl.c	optional acpi acpi_debug
contrib/dev/acpica/disassembler/dmresrcs.c	optional acpi acpi_debug
contrib/dev/acpica/disassembler/dmutils.c	optional acpi acpi_debug
contrib/dev/acpica/disassembler/dmwalk.c	optional acpi acpi_debug
contrib/dev/acpica/dispatcher/dsfield.c		optional acpi
contrib/dev/acpica/dispatcher/dsinit.c		optional acpi
contrib/dev/acpica/dispatcher/dsmethod.c	optional acpi
contrib/dev/acpica/dispatcher/dsmthdat.c	optional acpi
contrib/dev/acpica/dispatcher/dsobject.c	optional acpi
contrib/dev/acpica/dispatcher/dsopcode.c	optional acpi
contrib/dev/acpica/dispatcher/dsutils.c		optional acpi
contrib/dev/acpica/dispatcher/dswexec.c		optional acpi
contrib/dev/acpica/dispatcher/dswload.c		optional acpi
contrib/dev/acpica/dispatcher/dswscope.c	optional acpi
contrib/dev/acpica/dispatcher/dswstate.c	optional acpi
contrib/dev/acpica/events/evevent.c		optional acpi
contrib/dev/acpica/events/evgpe.c		optional acpi
contrib/dev/acpica/events/evgpeblk.c		optional acpi
contrib/dev/acpica/events/evgpeinit.c		optional acpi
contrib/dev/acpica/events/evgpeutil.c		optional acpi
contrib/dev/acpica/events/evmisc.c		optional acpi
contrib/dev/acpica/events/evregion.c		optional acpi
contrib/dev/acpica/events/evrgnini.c		optional acpi
contrib/dev/acpica/events/evsci.c		optional acpi
contrib/dev/acpica/events/evxface.c		optional acpi
contrib/dev/acpica/events/evxfevnt.c		optional acpi
contrib/dev/acpica/events/evxfgpe.c		optional acpi
contrib/dev/acpica/events/evxfregn.c		optional acpi
contrib/dev/acpica/executer/exconfig.c		optional acpi
contrib/dev/acpica/executer/exconvrt.c		optional acpi
contrib/dev/acpica/executer/excreate.c		optional acpi
contrib/dev/acpica/executer/exdebug.c		optional acpi
contrib/dev/acpica/executer/exdump.c		optional acpi
contrib/dev/acpica/executer/exfield.c		optional acpi
contrib/dev/acpica/executer/exfldio.c		optional acpi
contrib/dev/acpica/executer/exmisc.c		optional acpi
contrib/dev/acpica/executer/exmutex.c		optional acpi
contrib/dev/acpica/executer/exnames.c		optional acpi
contrib/dev/acpica/executer/exoparg1.c		optional acpi
contrib/dev/acpica/executer/exoparg2.c		optional acpi
contrib/dev/acpica/executer/exoparg3.c		optional acpi
contrib/dev/acpica/executer/exoparg6.c		optional acpi
contrib/dev/acpica/executer/exprep.c		optional acpi
contrib/dev/acpica/executer/exregion.c		optional acpi
contrib/dev/acpica/executer/exresnte.c		optional acpi
contrib/dev/acpica/executer/exresolv.c		optional acpi
contrib/dev/acpica/executer/exresop.c		optional acpi
contrib/dev/acpica/executer/exstore.c		optional acpi
contrib/dev/acpica/executer/exstoren.c		optional acpi
contrib/dev/acpica/executer/exstorob.c		optional acpi
contrib/dev/acpica/executer/exsystem.c		optional acpi
contrib/dev/acpica/executer/exutils.c		optional acpi
contrib/dev/acpica/hardware/hwacpi.c		optional acpi
contrib/dev/acpica/hardware/hwgpe.c		optional acpi
contrib/dev/acpica/hardware/hwpci.c		optional acpi
contrib/dev/acpica/hardware/hwregs.c		optional acpi
contrib/dev/acpica/hardware/hwsleep.c		optional acpi
contrib/dev/acpica/hardware/hwtimer.c		optional acpi
contrib/dev/acpica/hardware/hwvalid.c		optional acpi
contrib/dev/acpica/hardware/hwxface.c		optional acpi
contrib/dev/acpica/namespace/nsaccess.c		optional acpi
contrib/dev/acpica/namespace/nsalloc.c		optional acpi
contrib/dev/acpica/namespace/nsdump.c		optional acpi
contrib/dev/acpica/namespace/nseval.c		optional acpi
contrib/dev/acpica/namespace/nsinit.c		optional acpi
contrib/dev/acpica/namespace/nsload.c		optional acpi
contrib/dev/acpica/namespace/nsnames.c		optional acpi
contrib/dev/acpica/namespace/nsobject.c		optional acpi
contrib/dev/acpica/namespace/nsparse.c		optional acpi
contrib/dev/acpica/namespace/nspredef.c		optional acpi
contrib/dev/acpica/namespace/nsrepair.c		optional acpi
contrib/dev/acpica/namespace/nsrepair2.c	optional acpi
contrib/dev/acpica/namespace/nssearch.c		optional acpi
contrib/dev/acpica/namespace/nsutils.c		optional acpi
contrib/dev/acpica/namespace/nswalk.c		optional acpi
contrib/dev/acpica/namespace/nsxfeval.c		optional acpi
contrib/dev/acpica/namespace/nsxfname.c		optional acpi
contrib/dev/acpica/namespace/nsxfobj.c		optional acpi
contrib/dev/acpica/parser/psargs.c		optional acpi
contrib/dev/acpica/parser/psloop.c		optional acpi
contrib/dev/acpica/parser/psopcode.c		optional acpi
contrib/dev/acpica/parser/psparse.c		optional acpi
contrib/dev/acpica/parser/psscope.c		optional acpi
contrib/dev/acpica/parser/pstree.c		optional acpi
contrib/dev/acpica/parser/psutils.c		optional acpi
contrib/dev/acpica/parser/pswalk.c		optional acpi
contrib/dev/acpica/parser/psxface.c		optional acpi
contrib/dev/acpica/resources/rsaddr.c		optional acpi
contrib/dev/acpica/resources/rscalc.c		optional acpi
contrib/dev/acpica/resources/rscreate.c		optional acpi
contrib/dev/acpica/resources/rsdump.c		optional acpi
contrib/dev/acpica/resources/rsinfo.c		optional acpi
contrib/dev/acpica/resources/rsio.c		optional acpi
contrib/dev/acpica/resources/rsirq.c		optional acpi
contrib/dev/acpica/resources/rslist.c		optional acpi
contrib/dev/acpica/resources/rsmemory.c		optional acpi
contrib/dev/acpica/resources/rsmisc.c		optional acpi
contrib/dev/acpica/resources/rsutils.c		optional acpi
contrib/dev/acpica/resources/rsxface.c		optional acpi
contrib/dev/acpica/tables/tbfadt.c		optional acpi
contrib/dev/acpica/tables/tbfind.c		optional acpi
contrib/dev/acpica/tables/tbinstal.c		optional acpi
contrib/dev/acpica/tables/tbutils.c		optional acpi
contrib/dev/acpica/tables/tbxface.c		optional acpi
contrib/dev/acpica/tables/tbxfroot.c		optional acpi
contrib/dev/acpica/utilities/utalloc.c		optional acpi
contrib/dev/acpica/utilities/utcache.c		optional acpi
contrib/dev/acpica/utilities/utcopy.c		optional acpi
contrib/dev/acpica/utilities/utdebug.c		optional acpi
contrib/dev/acpica/utilities/utdelete.c		optional acpi
contrib/dev/acpica/utilities/uteval.c		optional acpi
contrib/dev/acpica/utilities/utglobal.c		optional acpi
contrib/dev/acpica/utilities/utids.c		optional acpi
contrib/dev/acpica/utilities/utinit.c		optional acpi
contrib/dev/acpica/utilities/utlock.c		optional acpi
contrib/dev/acpica/utilities/utmath.c		optional acpi
contrib/dev/acpica/utilities/utmisc.c		optional acpi
contrib/dev/acpica/utilities/utmutex.c		optional acpi
contrib/dev/acpica/utilities/utobject.c		optional acpi
contrib/dev/acpica/utilities/utosi.c		optional acpi
contrib/dev/acpica/utilities/utresrc.c		optional acpi
contrib/dev/acpica/utilities/utstate.c		optional acpi
contrib/dev/acpica/utilities/utxface.c		optional acpi
contrib/dev/acpica/utilities/utxferror.c	optional acpi
>>>>>>> 66284623
contrib/ipfilter/netinet/fil.c	optional ipfilter inet \
	compile-with "${NORMAL_C} -I$S/contrib/ipfilter"
contrib/ipfilter/netinet/ip_auth.c optional ipfilter inet \
	compile-with "${NORMAL_C} -I$S/contrib/ipfilter"
contrib/ipfilter/netinet/ip_fil_freebsd.c optional ipfilter inet \
	compile-with "${NORMAL_C} -I$S/contrib/ipfilter"
contrib/ipfilter/netinet/ip_frag.c optional ipfilter inet \
	compile-with "${NORMAL_C} -I$S/contrib/ipfilter"
contrib/ipfilter/netinet/ip_log.c optional ipfilter inet \
	compile-with "${NORMAL_C} -I$S/contrib/ipfilter"
contrib/ipfilter/netinet/ip_nat.c optional ipfilter inet \
	compile-with "${NORMAL_C} -I$S/contrib/ipfilter"
contrib/ipfilter/netinet/ip_proxy.c optional ipfilter inet \
	compile-with "${NORMAL_C} -I$S/contrib/ipfilter"
contrib/ipfilter/netinet/ip_state.c optional ipfilter inet \
	compile-with "${NORMAL_C} -I$S/contrib/ipfilter"
contrib/ipfilter/netinet/ip_lookup.c optional ipfilter inet \
	compile-with "${NORMAL_C} -Wno-error -I$S/contrib/ipfilter"
contrib/ipfilter/netinet/ip_pool.c optional ipfilter inet \
	compile-with "${NORMAL_C} -I$S/contrib/ipfilter"
contrib/ipfilter/netinet/ip_htable.c optional ipfilter inet \
	compile-with "${NORMAL_C} -I$S/contrib/ipfilter"
contrib/ipfilter/netinet/ip_sync.c optional ipfilter inet \
	compile-with "${NORMAL_C} -I$S/contrib/ipfilter"
contrib/ipfilter/netinet/mlfk_ipl.c optional ipfilter inet \
	compile-with "${NORMAL_C} -I$S/contrib/ipfilter"
contrib/ngatm/netnatm/api/cc_conn.c optional ngatm_ccatm \
	compile-with "${NORMAL_C_NOWERROR} -I$S/contrib/ngatm"
contrib/ngatm/netnatm/api/cc_data.c optional ngatm_ccatm \
	compile-with "${NORMAL_C} -I$S/contrib/ngatm"
contrib/ngatm/netnatm/api/cc_dump.c optional ngatm_ccatm \
	compile-with "${NORMAL_C} -I$S/contrib/ngatm"
contrib/ngatm/netnatm/api/cc_port.c optional ngatm_ccatm \
	compile-with "${NORMAL_C} -I$S/contrib/ngatm"
contrib/ngatm/netnatm/api/cc_sig.c optional ngatm_ccatm \
	compile-with "${NORMAL_C} -I$S/contrib/ngatm"
contrib/ngatm/netnatm/api/cc_user.c optional ngatm_ccatm \
	compile-with "${NORMAL_C} -I$S/contrib/ngatm"
contrib/ngatm/netnatm/api/unisap.c optional ngatm_ccatm \
	compile-with "${NORMAL_C} -I$S/contrib/ngatm"
contrib/ngatm/netnatm/misc/straddr.c optional ngatm_atmbase \
	compile-with "${NORMAL_C} -I$S/contrib/ngatm"
contrib/ngatm/netnatm/misc/unimsg_common.c optional ngatm_atmbase \
	compile-with "${NORMAL_C} -I$S/contrib/ngatm"
contrib/ngatm/netnatm/msg/traffic.c optional ngatm_atmbase \
	compile-with "${NORMAL_C} -I$S/contrib/ngatm"
contrib/ngatm/netnatm/msg/uni_ie.c optional ngatm_atmbase \
	compile-with "${NORMAL_C} -I$S/contrib/ngatm"
contrib/ngatm/netnatm/msg/uni_msg.c optional ngatm_atmbase \
	compile-with "${NORMAL_C} -I$S/contrib/ngatm"
contrib/ngatm/netnatm/saal/saal_sscfu.c	optional ngatm_sscfu \
	compile-with "${NORMAL_C} -I$S/contrib/ngatm"
contrib/ngatm/netnatm/saal/saal_sscop.c	optional ngatm_sscop \
	compile-with "${NORMAL_C} -I$S/contrib/ngatm"
contrib/ngatm/netnatm/sig/sig_call.c optional ngatm_uni \
	compile-with "${NORMAL_C} -I$S/contrib/ngatm"
contrib/ngatm/netnatm/sig/sig_coord.c optional ngatm_uni \
	compile-with "${NORMAL_C} -I$S/contrib/ngatm"
contrib/ngatm/netnatm/sig/sig_party.c optional ngatm_uni \
	compile-with "${NORMAL_C} -I$S/contrib/ngatm"
contrib/ngatm/netnatm/sig/sig_print.c optional ngatm_uni \
	compile-with "${NORMAL_C} -I$S/contrib/ngatm"
contrib/ngatm/netnatm/sig/sig_reset.c optional ngatm_uni \
	compile-with "${NORMAL_C} -I$S/contrib/ngatm"
contrib/ngatm/netnatm/sig/sig_uni.c optional ngatm_uni \
	compile-with "${NORMAL_C} -I$S/contrib/ngatm"
contrib/ngatm/netnatm/sig/sig_unimsgcpy.c optional ngatm_uni \
	compile-with "${NORMAL_C} -I$S/contrib/ngatm"
contrib/ngatm/netnatm/sig/sig_verify.c optional ngatm_uni \
	compile-with "${NORMAL_C} -I$S/contrib/ngatm"
contrib/pf/net/if_pflog.c	optional pflog \
	compile-with "${NORMAL_C} -I$S/contrib/pf"
contrib/pf/net/if_pfsync.c	optional pfsync \
	compile-with "${NORMAL_C} -I$S/contrib/pf"
contrib/pf/net/pf.c		optional pf \
	compile-with "${NORMAL_C} -I$S/contrib/pf"
contrib/pf/net/pf_if.c		optional pf \
	compile-with "${NORMAL_C} -I$S/contrib/pf"
contrib/pf/net/pf_ioctl.c	optional pf \
	compile-with "${NORMAL_C} -I$S/contrib/pf"
contrib/pf/net/pf_norm.c	optional pf \
	compile-with "${NORMAL_C} -I$S/contrib/pf"
contrib/pf/net/pf_osfp.c	optional pf \
	compile-with "${NORMAL_C} -I$S/contrib/pf"
contrib/pf/net/pf_ruleset.c	optional pf \
	compile-with "${NORMAL_C} -I$S/contrib/pf"
contrib/pf/net/pf_subr.c	optional pf \
	compile-with "${NORMAL_C} -I$S/contrib/pf"
contrib/pf/net/pf_table.c	optional pf \
	compile-with "${NORMAL_C} -I$S/contrib/pf"
contrib/pf/netinet/in4_cksum.c	optional pf inet
crypto/blowfish/bf_ecb.c	optional ipsec 
crypto/blowfish/bf_skey.c	optional crypto | ipsec 
crypto/camellia/camellia.c	optional crypto | ipsec 
crypto/camellia/camellia-api.c	optional crypto | ipsec 
crypto/des/des_ecb.c		optional crypto | ipsec | netsmb
crypto/des/des_setkey.c		optional crypto | ipsec | netsmb
crypto/rc4/rc4.c		optional netgraph_mppc_encryption
crypto/rijndael/rijndael-alg-fst.c optional crypto | geom_bde | \
					 ipsec | random | wlan_ccmp
crypto/rijndael/rijndael-api-fst.c optional geom_bde | random
crypto/rijndael/rijndael-api.c	optional crypto | ipsec | wlan_ccmp
crypto/sha1.c			optional carp | crypto | ipsec | \
					 netgraph_mppc_encryption | sctp
crypto/sha2/sha2.c		optional crypto | geom_bde | ipsec | random | \
					 sctp
ddb/db_access.c			optional	ddb
ddb/db_break.c			optional	ddb
ddb/db_capture.c		optional	ddb
ddb/db_command.c		optional	ddb
ddb/db_examine.c		optional	ddb
ddb/db_expr.c			optional	ddb
ddb/db_input.c			optional	ddb
ddb/db_lex.c			optional	ddb
ddb/db_main.c			optional	ddb
ddb/db_output.c			optional	ddb
ddb/db_print.c			optional	ddb
ddb/db_ps.c			optional	ddb
ddb/db_run.c			optional	ddb
ddb/db_script.c			optional	ddb
ddb/db_sym.c			optional	ddb
ddb/db_thread.c			optional	ddb
ddb/db_textdump.c		optional	ddb
ddb/db_variables.c		optional	ddb
ddb/db_watch.c			optional	ddb
ddb/db_write_cmd.c		optional	ddb
#dev/dpt/dpt_control.c		optional dpt
dev/aac/aac.c			optional aac
dev/aac/aac_cam.c		optional aacp aac
dev/aac/aac_debug.c		optional aac
dev/aac/aac_disk.c		optional aac
dev/aac/aac_linux.c		optional aac compat_linux
dev/aac/aac_pci.c		optional aac pci
dev/acpi_support/acpi_aiboost.c	optional acpi_aiboost acpi
dev/acpi_support/acpi_asus.c	optional acpi_asus acpi
dev/acpi_support/acpi_fujitsu.c	optional acpi_fujitsu acpi
dev/acpi_support/acpi_ibm.c	optional acpi_ibm acpi
dev/acpi_support/acpi_panasonic.c optional acpi_panasonic acpi
dev/acpi_support/acpi_sony.c	optional acpi_sony acpi
dev/acpi_support/acpi_toshiba.c	optional acpi_toshiba acpi
dev/acpica/Osd/OsdDebug.c	optional acpi
dev/acpica/Osd/OsdHardware.c	optional acpi
dev/acpica/Osd/OsdInterrupt.c	optional acpi
dev/acpica/Osd/OsdMemory.c	optional acpi
dev/acpica/Osd/OsdSchedule.c	optional acpi
dev/acpica/Osd/OsdStream.c	optional acpi
dev/acpica/Osd/OsdSynch.c	optional acpi
dev/acpica/Osd/OsdTable.c	optional acpi
dev/acpica/acpi.c		optional acpi
dev/acpica/acpi_acad.c		optional acpi
dev/acpica/acpi_battery.c	optional acpi
dev/acpica/acpi_button.c	optional acpi
dev/acpica/acpi_cmbat.c		optional acpi
dev/acpica/acpi_cpu.c		optional acpi
dev/acpica/acpi_ec.c		optional acpi
dev/acpica/acpi_hpet.c		optional acpi
dev/acpica/acpi_isab.c		optional acpi isa
dev/acpica/acpi_lid.c		optional acpi
dev/acpica/acpi_package.c	optional acpi
dev/acpica/acpi_pci.c		optional acpi pci
dev/acpica/acpi_pci_link.c	optional acpi pci
dev/acpica/acpi_pcib.c		optional acpi pci
dev/acpica/acpi_pcib_acpi.c	optional acpi pci
dev/acpica/acpi_pcib_pci.c	optional acpi pci
dev/acpica/acpi_perf.c		optional acpi
dev/acpica/acpi_powerres.c	optional acpi
dev/acpica/acpi_quirk.c		optional acpi
dev/acpica/acpi_resource.c	optional acpi
dev/acpica/acpi_smbat.c		optional acpi
dev/acpica/acpi_thermal.c	optional acpi
dev/acpica/acpi_throttle.c	optional acpi
dev/acpica/acpi_timer.c		optional acpi
dev/acpica/acpi_video.c		optional acpi_video acpi
dev/acpica/acpi_dock.c		optional acpi_dock acpi
dev/adlink/adlink.c		optional adlink
dev/advansys/adv_eisa.c		optional adv eisa
dev/advansys/adv_pci.c		optional adv pci
dev/advansys/advansys.c		optional adv
dev/advansys/advlib.c		optional adv
dev/advansys/advmcode.c		optional adv
dev/advansys/adw_pci.c		optional adw pci
dev/advansys/adwcam.c		optional adw
dev/advansys/adwlib.c		optional adw
dev/advansys/adwmcode.c		optional adw
dev/ae/if_ae.c			optional ae pci
dev/age/if_age.c		optional age pci
dev/aha/aha.c			optional aha
dev/aha/aha_isa.c		optional aha isa
dev/aha/aha_mca.c		optional aha mca
dev/ahb/ahb.c			optional ahb eisa
dev/ahci/ahci.c			optional ahci pci
dev/aic/aic.c			optional aic
dev/aic/aic_pccard.c		optional aic pccard
dev/aic7xxx/ahc_eisa.c		optional ahc eisa
dev/aic7xxx/ahc_isa.c		optional ahc isa
dev/aic7xxx/ahc_pci.c		optional ahc pci
dev/aic7xxx/ahd_pci.c		optional ahd pci
dev/aic7xxx/aic7770.c		optional ahc
dev/aic7xxx/aic79xx.c		optional ahd pci
dev/aic7xxx/aic79xx_osm.c	optional ahd pci
dev/aic7xxx/aic79xx_pci.c	optional ahd pci
dev/aic7xxx/aic7xxx.c		optional ahc
dev/aic7xxx/aic7xxx_93cx6.c	optional ahc
dev/aic7xxx/aic7xxx_osm.c	optional ahc
dev/aic7xxx/aic7xxx_pci.c	optional ahc pci
dev/alc/if_alc.c		optional alc pci
dev/ale/if_ale.c		optional ale pci
dev/amd/amd.c			optional amd
dev/amr/amr.c			optional amr
dev/amr/amr_cam.c		optional amr
dev/amr/amr_disk.c		optional amr
dev/amr/amr_linux.c		optional amr compat_linux
dev/amr/amr_pci.c		optional amr pci
dev/an/if_an.c			optional an
dev/an/if_an_isa.c		optional an isa
dev/an/if_an_pccard.c		optional an pccard
dev/an/if_an_pci.c		optional an pci
dev/asr/asr.c			optional asr pci
dev/ata/ata_if.m		optional ata | atacore
dev/ata/ata-all.c		optional ata | atacore
dev/ata/ata-dma.c		optional ata | atacore
dev/ata/ata-lowlevel.c		optional ata | atacore
dev/ata/ata-queue.c		optional ata | atacore
dev/ata/ata-sata.c		optional ata | atacore
dev/ata/ata-card.c		optional ata pccard | atapccard
dev/ata/ata-cbus.c		optional ata pc98 | atapc98
dev/ata/ata-isa.c		optional ata isa | ataisa
dev/ata/ata-pci.c		optional ata pci | atapci
dev/ata/chipsets/ata-ahci.c	optional ata pci | ataahci | ataacerlabs | \
					 ataati | ataintel | atajmicron | \
					 atavia | atanvidia
dev/ata/chipsets/ata-acard.c	optional ata pci | ataacard
dev/ata/chipsets/ata-acerlabs.c	optional ata pci | ataacerlabs
dev/ata/chipsets/ata-adaptec.c	optional ata pci | ataadaptec
dev/ata/chipsets/ata-amd.c	optional ata pci | ataamd
dev/ata/chipsets/ata-ati.c	optional ata pci | ataati
dev/ata/chipsets/ata-cenatek.c	optional ata pci | atacenatek
dev/ata/chipsets/ata-cypress.c	optional ata pci | atacypress
dev/ata/chipsets/ata-cyrix.c	optional ata pci | atacyrix
dev/ata/chipsets/ata-highpoint.c	optional ata pci | atahighpoint
dev/ata/chipsets/ata-intel.c	optional ata pci | ataintel
dev/ata/chipsets/ata-ite.c	optional ata pci | ataite
dev/ata/chipsets/ata-jmicron.c	optional ata pci | atajmicron
dev/ata/chipsets/ata-marvell.c	optional ata pci | atamarvell | ataadaptec
dev/ata/chipsets/ata-micron.c	optional ata pci | atamicron
dev/ata/chipsets/ata-national.c	optional ata pci | atanational
dev/ata/chipsets/ata-netcell.c	optional ata pci | atanetcell
dev/ata/chipsets/ata-nvidia.c	optional ata pci | atanvidia
dev/ata/chipsets/ata-promise.c	optional ata pci | atapromise
dev/ata/chipsets/ata-serverworks.c	optional ata pci | ataserverworks
dev/ata/chipsets/ata-siliconimage.c	optional ata pci | atasiliconimage | ataati
dev/ata/chipsets/ata-sis.c	optional ata pci | atasis
dev/ata/chipsets/ata-via.c	optional ata pci | atavia
dev/ata/ata-disk.c		optional atadisk
dev/ata/ata-raid.c		optional ataraid
dev/ata/atapi-cd.c		optional atapicd
dev/ata/atapi-fd.c		optional atapifd
dev/ata/atapi-tape.c		optional atapist
dev/ata/atapi-cam.c		optional atapicam
#
dev/ath/if_ath.c		optional ath \
	compile-with "${NORMAL_C} -I$S/dev/ath"
dev/ath/if_ath_pci.c		optional ath pci \
	compile-with "${NORMAL_C} -I$S/dev/ath"
dev/ath/ah_osdep.c		optional ath \
	compile-with "${NORMAL_C} -I$S/dev/ath"
dev/ath/ath_hal/ah.c		optional ath \
	compile-with "${NORMAL_C} -I$S/dev/ath"
dev/ath/ath_hal/ah_eeprom_v1.c	optional ath_hal | ath_ar5210 \
	compile-with "${NORMAL_C} -I$S/dev/ath"
dev/ath/ath_hal/ah_eeprom_v3.c	optional ath_hal | ath_ar5211 | ath_ar5212 \
	compile-with "${NORMAL_C} -I$S/dev/ath"
dev/ath/ath_hal/ah_eeprom_v14.c optional ath_hal | ath_ar5416 | ath_ar9160 \
	compile-with "${NORMAL_C} -I$S/dev/ath"
dev/ath/ath_hal/ah_regdomain.c	optional ath \
	compile-with "${NORMAL_C} -I$S/dev/ath"
dev/ath/ath_hal/ar5210/ar5210_attach.c		optional ath_hal | ath_ar5210 \
	compile-with "${NORMAL_C} -I$S/dev/ath -I$S/dev/ath/ath_hal"
dev/ath/ath_hal/ar5210/ar5210_beacon.c		optional ath_hal | ath_ar5210 \
	compile-with "${NORMAL_C} -I$S/dev/ath -I$S/dev/ath/ath_hal"
dev/ath/ath_hal/ar5210/ar5210_interrupts.c	optional ath_hal | ath_ar5210 \
	compile-with "${NORMAL_C} -I$S/dev/ath -I$S/dev/ath/ath_hal"
dev/ath/ath_hal/ar5210/ar5210_keycache.c	optional ath_hal | ath_ar5210 \
	compile-with "${NORMAL_C} -I$S/dev/ath -I$S/dev/ath/ath_hal"
dev/ath/ath_hal/ar5210/ar5210_misc.c		optional ath_hal | ath_ar5210 \
	compile-with "${NORMAL_C} -I$S/dev/ath -I$S/dev/ath/ath_hal"
dev/ath/ath_hal/ar5210/ar5210_phy.c		optional ath_hal | ath_ar5210 \
	compile-with "${NORMAL_C} -I$S/dev/ath -I$S/dev/ath/ath_hal"
dev/ath/ath_hal/ar5210/ar5210_power.c		optional ath_hal | ath_ar5210 \
	compile-with "${NORMAL_C} -I$S/dev/ath -I$S/dev/ath/ath_hal"
dev/ath/ath_hal/ar5210/ar5210_recv.c		optional ath_hal | ath_ar5210 \
	compile-with "${NORMAL_C} -I$S/dev/ath -I$S/dev/ath/ath_hal"
dev/ath/ath_hal/ar5210/ar5210_reset.c		optional ath_hal | ath_ar5210 \
	compile-with "${NORMAL_C} -I$S/dev/ath -I$S/dev/ath/ath_hal"
dev/ath/ath_hal/ar5210/ar5210_xmit.c		optional ath_hal | ath_ar5210 \
	compile-with "${NORMAL_C} -I$S/dev/ath -I$S/dev/ath/ath_hal"
dev/ath/ath_hal/ar5211/ar5211_attach.c		optional ath_hal | ath_ar5211 \
	compile-with "${NORMAL_C} -I$S/dev/ath -I$S/dev/ath/ath_hal"
dev/ath/ath_hal/ar5211/ar5211_beacon.c		optional ath_hal | ath_ar5211 \
	compile-with "${NORMAL_C} -I$S/dev/ath -I$S/dev/ath/ath_hal"
dev/ath/ath_hal/ar5211/ar5211_interrupts.c	optional ath_hal | ath_ar5211 \
	compile-with "${NORMAL_C} -I$S/dev/ath -I$S/dev/ath/ath_hal"
dev/ath/ath_hal/ar5211/ar5211_keycache.c	optional ath_hal | ath_ar5211 \
	compile-with "${NORMAL_C} -I$S/dev/ath -I$S/dev/ath/ath_hal"
dev/ath/ath_hal/ar5211/ar5211_misc.c		optional ath_hal | ath_ar5211 \
	compile-with "${NORMAL_C} -I$S/dev/ath -I$S/dev/ath/ath_hal"
dev/ath/ath_hal/ar5211/ar5211_phy.c		optional ath_hal | ath_ar5211 \
	compile-with "${NORMAL_C} -I$S/dev/ath -I$S/dev/ath/ath_hal"
dev/ath/ath_hal/ar5211/ar5211_power.c		optional ath_hal | ath_ar5211 \
	compile-with "${NORMAL_C} -I$S/dev/ath -I$S/dev/ath/ath_hal"
dev/ath/ath_hal/ar5211/ar5211_recv.c		optional ath_hal | ath_ar5211 \
	compile-with "${NORMAL_C} -I$S/dev/ath -I$S/dev/ath/ath_hal"
dev/ath/ath_hal/ar5211/ar5211_reset.c		optional ath_hal | ath_ar5211 \
	compile-with "${NORMAL_C} -I$S/dev/ath -I$S/dev/ath/ath_hal"
dev/ath/ath_hal/ar5211/ar5211_xmit.c		optional ath_hal | ath_ar5211 \
	compile-with "${NORMAL_C} -I$S/dev/ath -I$S/dev/ath/ath_hal"
dev/ath/ath_hal/ar5212/ar5212_ani.c \
	optional ath_hal | ath_ar5212 | ath_ar5416 | ath_ar9160 \
	compile-with "${NORMAL_C} -I$S/dev/ath -I$S/dev/ath/ath_hal"
dev/ath/ath_hal/ar5212/ar5212_attach.c \
	optional ath_hal | ath_ar5212 | ath_ar5416 | ath_ar9160 \
	compile-with "${NORMAL_C} -I$S/dev/ath -I$S/dev/ath/ath_hal"
dev/ath/ath_hal/ar5212/ar5212_beacon.c \
	optional ath_hal | ath_ar5212 | ath_ar5416 | ath_ar9160 \
	compile-with "${NORMAL_C} -I$S/dev/ath -I$S/dev/ath/ath_hal"
dev/ath/ath_hal/ar5212/ar5212_eeprom.c \
	optional ath_hal | ath_ar5212 | ath_ar5416 | ath_ar9160 \
	compile-with "${NORMAL_C} -I$S/dev/ath -I$S/dev/ath/ath_hal"
dev/ath/ath_hal/ar5212/ar5212_gpio.c \
	optional ath_hal | ath_ar5212 | ath_ar5416 | ath_ar9160 \
	compile-with "${NORMAL_C} -I$S/dev/ath -I$S/dev/ath/ath_hal"
dev/ath/ath_hal/ar5212/ar5212_interrupts.c \
	optional ath_hal | ath_ar5212 | ath_ar5416 | ath_ar9160 \
	compile-with "${NORMAL_C} -I$S/dev/ath -I$S/dev/ath/ath_hal"
dev/ath/ath_hal/ar5212/ar5212_keycache.c \
	optional ath_hal | ath_ar5212 | ath_ar5416 | ath_ar9160 \
	compile-with "${NORMAL_C} -I$S/dev/ath -I$S/dev/ath/ath_hal"
dev/ath/ath_hal/ar5212/ar5212_misc.c \
	optional ath_hal | ath_ar5212 | ath_ar5416 | ath_ar9160 \
	compile-with "${NORMAL_C} -I$S/dev/ath -I$S/dev/ath/ath_hal"
dev/ath/ath_hal/ar5212/ar5212_phy.c \
	optional ath_hal | ath_ar5212 | ath_ar5416 | ath_ar9160 \
	compile-with "${NORMAL_C} -I$S/dev/ath -I$S/dev/ath/ath_hal"
dev/ath/ath_hal/ar5212/ar5212_power.c \
	optional ath_hal | ath_ar5212 | ath_ar5416 | ath_ar9160 \
	compile-with "${NORMAL_C} -I$S/dev/ath -I$S/dev/ath/ath_hal"
dev/ath/ath_hal/ar5212/ar5212_recv.c \
	optional ath_hal | ath_ar5212 | ath_ar5416 | ath_ar9160 \
	compile-with "${NORMAL_C} -I$S/dev/ath -I$S/dev/ath/ath_hal"
dev/ath/ath_hal/ar5212/ar5212_reset.c \
	optional ath_hal | ath_ar5212 | ath_ar5416 | ath_ar9160 \
	compile-with "${NORMAL_C} -I$S/dev/ath -I$S/dev/ath/ath_hal"
dev/ath/ath_hal/ar5212/ar5212_rfgain.c \
	optional ath_hal | ath_ar5212 | ath_ar5416 | ath_ar9160 \
	compile-with "${NORMAL_C} -I$S/dev/ath -I$S/dev/ath/ath_hal"
dev/ath/ath_hal/ar5212/ar5212_xmit.c \
	optional ath_hal | ath_ar5212 | ath_ar5416 | ath_ar9160 \
	compile-with "${NORMAL_C} -I$S/dev/ath -I$S/dev/ath/ath_hal"
dev/ath/ath_hal/ar5212/ar2316.c	optional ath_rf2316 \
	compile-with "${NORMAL_C} -I$S/dev/ath -I$S/dev/ath/ath_hal"
dev/ath/ath_hal/ar5212/ar2317.c	optional ath_rf2317 \
	compile-with "${NORMAL_C} -I$S/dev/ath -I$S/dev/ath/ath_hal"
dev/ath/ath_hal/ar5212/ar2413.c	optional ath_hal | ath_rf2413 \
	compile-with "${NORMAL_C} -I$S/dev/ath -I$S/dev/ath/ath_hal"
dev/ath/ath_hal/ar5212/ar2425.c	optional ath_hal | ath_rf2425 | ath_rf2417 \
	compile-with "${NORMAL_C} -I$S/dev/ath -I$S/dev/ath/ath_hal"
dev/ath/ath_hal/ar5212/ar5111.c	optional ath_hal | ath_rf5111 \
	compile-with "${NORMAL_C} -I$S/dev/ath -I$S/dev/ath/ath_hal"
dev/ath/ath_hal/ar5212/ar5112.c	optional ath_hal | ath_rf5112 \
	compile-with "${NORMAL_C} -I$S/dev/ath -I$S/dev/ath/ath_hal"
dev/ath/ath_hal/ar5212/ar5413.c	optional ath_hal | ath_rf5413 \
	compile-with "${NORMAL_C} -I$S/dev/ath -I$S/dev/ath/ath_hal"
dev/ath/ath_hal/ar5416/ar2133.c	optional ath_hal | ath_ar5416 | ath_ar9160 \
	compile-with "${NORMAL_C} -I$S/dev/ath -I$S/dev/ath/ath_hal"
dev/ath/ath_hal/ar5416/ar5416_ani.c \
	optional ath_hal | ath_ar5416 | ath_ar9160 \
	compile-with "${NORMAL_C} -I$S/dev/ath -I$S/dev/ath/ath_hal"
dev/ath/ath_hal/ar5416/ar5416_attach.c \
	optional ath_hal | ath_ar5416 | ath_ar9160 \
	compile-with "${NORMAL_C} -I$S/dev/ath -I$S/dev/ath/ath_hal"
dev/ath/ath_hal/ar5416/ar5416_beacon.c \
	optional ath_hal | ath_ar5416 | ath_ar9160 \
	compile-with "${NORMAL_C} -I$S/dev/ath -I$S/dev/ath/ath_hal"
dev/ath/ath_hal/ar5416/ar5416_cal.c \
	optional ath_hal | ath_ar5416 | ath_ar9160 \
	compile-with "${NORMAL_C} -I$S/dev/ath -I$S/dev/ath/ath_hal"
dev/ath/ath_hal/ar5416/ar5416_cal_iq.c \
	optional ath_hal | ath_ar5416 | ath_ar9160 \
	compile-with "${NORMAL_C} -I$S/dev/ath -I$S/dev/ath/ath_hal"
dev/ath/ath_hal/ar5416/ar5416_cal_adcgain.c \
	optional ath_hal | ath_ar5416 | ath_ar9160 \
	compile-with "${NORMAL_C} -I$S/dev/ath -I$S/dev/ath/ath_hal"
dev/ath/ath_hal/ar5416/ar5416_cal_adcdc.c \
	optional ath_hal | ath_ar5416 | ath_ar9160 \
	compile-with "${NORMAL_C} -I$S/dev/ath -I$S/dev/ath/ath_hal"
dev/ath/ath_hal/ar5416/ar5416_eeprom.c \
	optional ath_hal | ath_ar5416 | ath_ar9160 \
	compile-with "${NORMAL_C} -I$S/dev/ath -I$S/dev/ath/ath_hal"
dev/ath/ath_hal/ar5416/ar5416_gpio.c \
	optional ath_hal | ath_ar5416 | ath_ar9160 \
	compile-with "${NORMAL_C} -I$S/dev/ath -I$S/dev/ath/ath_hal"
dev/ath/ath_hal/ar5416/ar5416_interrupts.c \
	optional ath_hal | ath_ar5416 | ath_ar9160 \
	compile-with "${NORMAL_C} -I$S/dev/ath -I$S/dev/ath/ath_hal"
dev/ath/ath_hal/ar5416/ar5416_keycache.c \
	optional ath_hal | ath_ar5416 | ath_ar9160 \
	compile-with "${NORMAL_C} -I$S/dev/ath -I$S/dev/ath/ath_hal"
dev/ath/ath_hal/ar5416/ar5416_misc.c \
	optional ath_hal | ath_ar5416 | ath_ar9160 \
	compile-with "${NORMAL_C} -I$S/dev/ath -I$S/dev/ath/ath_hal"
dev/ath/ath_hal/ar5416/ar5416_phy.c \
	optional ath_hal | ath_ar5416 | ath_ar9160 \
	compile-with "${NORMAL_C} -I$S/dev/ath -I$S/dev/ath/ath_hal"
dev/ath/ath_hal/ar5416/ar5416_power.c \
	optional ath_hal | ath_ar5416 | ath_ar9160 \
	compile-with "${NORMAL_C} -I$S/dev/ath -I$S/dev/ath/ath_hal"
dev/ath/ath_hal/ar5416/ar5416_recv.c \
	optional ath_hal | ath_ar5416 | ath_ar9160 \
	compile-with "${NORMAL_C} -I$S/dev/ath -I$S/dev/ath/ath_hal"
dev/ath/ath_hal/ar5416/ar5416_reset.c \
	optional ath_hal | ath_ar5416 | ath_ar9160 \
	compile-with "${NORMAL_C} -I$S/dev/ath -I$S/dev/ath/ath_hal"
dev/ath/ath_hal/ar5416/ar5416_xmit.c \
	optional ath_hal | ath_ar5416 | ath_ar9160 \
	compile-with "${NORMAL_C} -I$S/dev/ath -I$S/dev/ath/ath_hal"
<<<<<<< HEAD
dev/ath/ath_hal/ar5416/ar9160_attach.c optional ath_hal | ath_ar9160 \
	compile-with "${NORMAL_C} -I$S/dev/ath -I$S/dev/ath/ath_hal"
=======
# ar9160 (depends on ar5416)
dev/ath/ath_hal/ar9001/ar9160_attach.c optional ath_hal | ath_ar9160 \
	compile-with "${NORMAL_C} -I$S/dev/ath -I$S/dev/ath/ath_hal"
# ar9280 (depends on ar5416)
dev/ath/ath_hal/ar9002/ar9280_attach.c optional ath_hal | ath_ar9280 | \
	ath_ar9285 \ 
	compile-with "${NORMAL_C} -I$S/dev/ath -I$S/dev/ath/ath_hal"
# ar9285 (depends on ar5416 and ar9280)
dev/ath/ath_hal/ar9002/ar9285_attach.c optional ath_hal | ath_ar9285 \ 
	compile-with "${NORMAL_C} -I$S/dev/ath -I$S/dev/ath/ath_hal"
dev/ath/ath_hal/ar9002/ar9285_reset.c optional ath_hal | ath_ar9285 \ 
	compile-with "${NORMAL_C} -I$S/dev/ath -I$S/dev/ath/ath_hal"
# rf backends
dev/ath/ath_hal/ar5212/ar2316.c	optional ath_rf2316 \
	compile-with "${NORMAL_C} -I$S/dev/ath -I$S/dev/ath/ath_hal"
dev/ath/ath_hal/ar5212/ar2317.c	optional ath_rf2317 \
	compile-with "${NORMAL_C} -I$S/dev/ath -I$S/dev/ath/ath_hal"
dev/ath/ath_hal/ar5212/ar2413.c	optional ath_hal | ath_rf2413 \
	compile-with "${NORMAL_C} -I$S/dev/ath -I$S/dev/ath/ath_hal"
dev/ath/ath_hal/ar5212/ar2425.c	optional ath_hal | ath_rf2425 | ath_rf2417 \
	compile-with "${NORMAL_C} -I$S/dev/ath -I$S/dev/ath/ath_hal"
dev/ath/ath_hal/ar5212/ar5111.c	optional ath_hal | ath_rf5111 \
	compile-with "${NORMAL_C} -I$S/dev/ath -I$S/dev/ath/ath_hal"
dev/ath/ath_hal/ar5212/ar5112.c	optional ath_hal | ath_rf5112 \
	compile-with "${NORMAL_C} -I$S/dev/ath -I$S/dev/ath/ath_hal"
dev/ath/ath_hal/ar5212/ar5413.c	optional ath_hal | ath_rf5413 \
	compile-with "${NORMAL_C} -I$S/dev/ath -I$S/dev/ath/ath_hal"
dev/ath/ath_hal/ar5416/ar2133.c optional ath_hal | ath_ar5416 | ath_ar9160 \
	compile-with "${NORMAL_C} -I$S/dev/ath -I$S/dev/ath/ath_hal"
dev/ath/ath_hal/ar9002/ar9280.c optional ath_hal | ath_ar9280 | ath_ar9285 \
	compile-with "${NORMAL_C} -I$S/dev/ath -I$S/dev/ath/ath_hal"
dev/ath/ath_hal/ar9002/ar9285.c optional ath_hal | ath_ar9285 \
	compile-with "${NORMAL_C} -I$S/dev/ath -I$S/dev/ath/ath_hal"
# ath rate control algorithms
>>>>>>> 66284623
dev/ath/ath_rate/amrr/amrr.c	optional ath_rate_amrr \
	compile-with "${NORMAL_C} -I$S/dev/ath"
dev/ath/ath_rate/onoe/onoe.c	optional ath_rate_onoe \
	compile-with "${NORMAL_C} -I$S/dev/ath"
dev/ath/ath_rate/sample/sample.c	optional ath_rate_sample \
	compile-with "${NORMAL_C} -I$S/dev/ath"
dev/awi/am79c930.c		optional awi
dev/awi/awi.c			optional awi
dev/awi/if_awi_pccard.c		optional awi pccard
dev/bce/if_bce.c		optional bce
dev/bfe/if_bfe.c		optional bfe
dev/bge/if_bge.c		optional bge
dev/bktr/bktr_audio.c		optional bktr pci
dev/bktr/bktr_card.c		optional bktr pci
dev/bktr/bktr_core.c		optional bktr pci
dev/bktr/bktr_i2c.c		optional bktr pci smbus
dev/bktr/bktr_os.c		optional bktr pci
dev/bktr/bktr_tuner.c		optional bktr pci
dev/bktr/msp34xx.c		optional bktr pci
dev/buslogic/bt.c		optional bt
dev/buslogic/bt_eisa.c		optional bt eisa
dev/buslogic/bt_isa.c		optional bt isa
dev/buslogic/bt_mca.c		optional bt mca
dev/buslogic/bt_pci.c		optional bt pci
dev/cardbus/cardbus.c		optional cardbus
dev/cardbus/cardbus_cis.c	optional cardbus
dev/cardbus/cardbus_device.c	optional cardbus
dev/cas/if_cas.c		optional cas
dev/ciss/ciss.c			optional ciss
dev/cm/smc90cx6.c		optional cm
dev/cmx/cmx.c			optional cmx
dev/cmx/cmx_pccard.c		optional cmx pccard
dev/cnw/if_cnw.c		optional cnw pccard
dev/cpufreq/ichss.c		optional cpufreq
dev/cs/if_cs.c			optional cs
dev/cs/if_cs_isa.c		optional cs isa
dev/cs/if_cs_pccard.c		optional cs pccard
dev/cxgb/cxgb_main.c		optional cxgb pci
dev/cxgb/cxgb_offload.c		optional cxgb pci
dev/cxgb/cxgb_sge.c		optional cxgb pci
dev/cxgb/cxgb_multiq.c		optional cxgb pci
dev/cxgb/common/cxgb_mc5.c	optional cxgb pci
dev/cxgb/common/cxgb_vsc7323.c	optional cxgb pci
dev/cxgb/common/cxgb_vsc8211.c	optional cxgb pci
dev/cxgb/common/cxgb_ael1002.c	optional cxgb pci
dev/cxgb/common/cxgb_aq100x.c	optional cxgb pci
dev/cxgb/common/cxgb_mv88e1xxx.c	optional cxgb pci
dev/cxgb/common/cxgb_xgmac.c	optional cxgb pci
dev/cxgb/common/cxgb_t3_hw.c	optional cxgb pci
dev/cxgb/common/cxgb_tn1010.c	optional cxgb pci	
dev/cxgb/sys/uipc_mvec.c	optional cxgb pci
dev/cxgb/sys/cxgb_support.c	optional cxgb pci
dev/cxgb/cxgb_t3fw.c		 optional cxgb cxgb_t3fw
dev/cy/cy.c			optional cy
dev/cy/cy_isa.c			optional cy isa
dev/cy/cy_pci.c			optional cy pci
dev/dc/if_dc.c			optional dc pci
dev/dc/dcphy.c			optional dc pci
dev/dc/pnphy.c			optional dc pci
dev/dcons/dcons.c		optional dcons
dev/dcons/dcons_crom.c		optional dcons_crom
dev/dcons/dcons_os.c		optional dcons
dev/de/if_de.c			optional de pci
dev/digi/CX.c			optional digi_CX
dev/digi/CX_PCI.c		optional digi_CX_PCI
dev/digi/EPCX.c			optional digi_EPCX
dev/digi/EPCX_PCI.c		optional digi_EPCX_PCI
dev/digi/Xe.c			optional digi_Xe
dev/digi/Xem.c			optional digi_Xem
dev/digi/Xr.c			optional digi_Xr
dev/digi/digi.c			optional digi
dev/digi/digi_isa.c		optional digi isa
dev/digi/digi_pci.c		optional digi pci
dev/dpt/dpt_eisa.c		optional dpt eisa
dev/dpt/dpt_pci.c		optional dpt pci
dev/dpt/dpt_scsi.c		optional dpt
dev/drm/ati_pcigart.c		optional drm
dev/drm/drm_agpsupport.c	optional drm
dev/drm/drm_auth.c		optional drm
dev/drm/drm_bufs.c		optional drm
dev/drm/drm_context.c		optional drm
dev/drm/drm_dma.c		optional drm
dev/drm/drm_drawable.c		optional drm
dev/drm/drm_drv.c		optional drm
dev/drm/drm_fops.c		optional drm
dev/drm/drm_ioctl.c		optional drm
dev/drm/drm_irq.c		optional drm
dev/drm/drm_lock.c		optional drm
dev/drm/drm_memory.c		optional drm
dev/drm/drm_pci.c		optional drm
dev/drm/drm_scatter.c		optional drm
dev/drm/drm_sysctl.c		optional drm
dev/drm/drm_vm.c		optional drm
dev/drm/i915_dma.c		optional i915drm
dev/drm/i915_drv.c		optional i915drm
dev/drm/i915_irq.c		optional i915drm
dev/drm/i915_mem.c		optional i915drm
dev/drm/i915_suspend.c		optional i915drm
dev/drm/mach64_dma.c		optional mach64drm
dev/drm/mach64_drv.c		optional mach64drm
dev/drm/mach64_irq.c		optional mach64drm
dev/drm/mach64_state.c		optional mach64drm
dev/drm/mga_dma.c		optional mgadrm
dev/drm/mga_drv.c		optional mgadrm
dev/drm/mga_irq.c		optional mgadrm
dev/drm/mga_state.c		optional mgadrm \
	compile-with "${NORMAL_C} -finline-limit=13500"
dev/drm/mga_warp.c		optional mgadrm
dev/drm/r128_cce.c		optional r128drm
dev/drm/r128_drv.c		optional r128drm
dev/drm/r128_irq.c		optional r128drm
dev/drm/r128_state.c		optional r128drm \
	compile-with "${NORMAL_C} -finline-limit=13500"
dev/drm/r300_cmdbuf.c		optional radeondrm
dev/drm/r600_blit.c		optional radeondrm
dev/drm/r600_cp.c		optional radeondrm
dev/drm/radeon_cp.c		optional radeondrm
dev/drm/radeon_cs.c		optional radeondrm
dev/drm/radeon_drv.c		optional radeondrm
dev/drm/radeon_irq.c		optional radeondrm
dev/drm/radeon_mem.c		optional radeondrm
dev/drm/radeon_state.c		optional radeondrm
dev/drm/savage_bci.c		optional savagedrm
dev/drm/savage_drv.c		optional savagedrm
dev/drm/savage_state.c		optional savagedrm
dev/drm/sis_drv.c		optional sisdrm
dev/drm/sis_ds.c		optional sisdrm
dev/drm/sis_mm.c		optional sisdrm
dev/drm/tdfx_drv.c		optional tdfxdrm
dev/ed/if_ed.c			optional ed
dev/ed/if_ed_novell.c		optional ed
dev/ed/if_ed_rtl80x9.c		optional ed
dev/ed/if_ed_pccard.c		optional ed pccard
dev/ed/if_ed_pci.c		optional ed pci
dev/eisa/eisa_if.m		standard
dev/eisa/eisaconf.c		optional eisa
dev/e1000/if_em.c		optional em \
	compile-with "${NORMAL_C} -I$S/dev/e1000"
dev/e1000/if_lem.c		optional em \
	compile-with "${NORMAL_C} -I$S/dev/e1000"
dev/e1000/if_igb.c		optional igb \
	compile-with "${NORMAL_C} -I$S/dev/e1000"
dev/e1000/e1000_80003es2lan.c	optional em | igb \
	compile-with "${NORMAL_C} -I$S/dev/e1000"
dev/e1000/e1000_82540.c		optional em | igb \
	compile-with "${NORMAL_C} -I$S/dev/e1000"
dev/e1000/e1000_82541.c		optional em | igb \
	compile-with "${NORMAL_C} -I$S/dev/e1000"
dev/e1000/e1000_82542.c		optional em | igb \
	compile-with "${NORMAL_C} -I$S/dev/e1000"
dev/e1000/e1000_82543.c		optional em | igb \
	compile-with "${NORMAL_C} -I$S/dev/e1000"
dev/e1000/e1000_82571.c		optional em | igb \
	compile-with "${NORMAL_C} -I$S/dev/e1000"
dev/e1000/e1000_82575.c		optional em | igb \
	 compile-with "${NORMAL_C} -I$S/dev/igb"
dev/e1000/e1000_ich8lan.c	optional em | igb \
	compile-with "${NORMAL_C} -I$S/dev/e1000"
dev/e1000/e1000_api.c		optional em | igb \
	compile-with "${NORMAL_C} -I$S/dev/e1000"
dev/e1000/e1000_mac.c		optional em | igb \
	compile-with "${NORMAL_C} -I$S/dev/e1000"
dev/e1000/e1000_manage.c	optional em | igb \
	compile-with "${NORMAL_C} -I$S/dev/e1000"
dev/e1000/e1000_nvm.c		optional em | igb \
	compile-with "${NORMAL_C} -I$S/dev/e1000"
dev/e1000/e1000_phy.c		optional em | igb \
	compile-with "${NORMAL_C} -I$S/dev/e1000"
dev/e1000/e1000_vf.c		optional em | igb \
	compile-with "${NORMAL_C} -I$S/dev/e1000"
dev/e1000/e1000_mbx.c		optional em | igb \
	compile-with "${NORMAL_C} -I$S/dev/e1000"
dev/e1000/e1000_osdep.c		optional em | igb \
	compile-with "${NORMAL_C} -I$S/dev/e1000"
dev/et/if_et.c			optional et
dev/en/if_en_pci.c		optional en pci
dev/en/midway.c			optional en
dev/ep/if_ep.c			optional ep
dev/ep/if_ep_eisa.c		optional ep eisa
dev/ep/if_ep_isa.c		optional ep isa
dev/ep/if_ep_mca.c		optional ep mca
dev/ep/if_ep_pccard.c		optional ep pccard
dev/esp/ncr53c9x.c		optional esp
dev/ex/if_ex.c			optional ex
dev/ex/if_ex_isa.c		optional ex isa
dev/ex/if_ex_pccard.c		optional ex pccard
dev/exca/exca.c			optional cbb
dev/fatm/if_fatm.c		optional fatm pci
dev/fb/splash.c			optional splash
dev/fe/if_fe.c			optional fe
dev/fe/if_fe_pccard.c		optional fe pccard
dev/firewire/firewire.c		optional firewire
dev/firewire/fwcrom.c		optional firewire
dev/firewire/fwdev.c		optional firewire
dev/firewire/fwdma.c		optional firewire
dev/firewire/fwmem.c		optional firewire
dev/firewire/fwohci.c		optional firewire
dev/firewire/fwohci_pci.c	optional firewire pci
dev/firewire/if_fwe.c		optional fwe
dev/firewire/if_fwip.c		optional fwip
dev/firewire/sbp.c		optional sbp
dev/firewire/sbp_targ.c		optional sbp_targ
dev/flash/at45d.c		optional at45d
dev/fxp/if_fxp.c		optional fxp
dev/gem/if_gem.c		optional gem
dev/gem/if_gem_pci.c		optional gem pci
dev/gem/if_gem_sbus.c		optional gem sbus
dev/hatm/if_hatm.c		optional hatm pci
dev/hatm/if_hatm_intr.c		optional hatm pci
dev/hatm/if_hatm_ioctl.c	optional hatm pci
dev/hatm/if_hatm_rx.c		optional hatm pci
dev/hatm/if_hatm_tx.c		optional hatm pci
dev/hifn/hifn7751.c		optional hifn
dev/hme/if_hme.c		optional hme
dev/hme/if_hme_pci.c		optional hme pci
dev/hme/if_hme_sbus.c		optional hme sbus
dev/hptiop/hptiop.c		optional hptiop scbus
dev/hwpmc/hwpmc_logging.c	optional hwpmc
dev/hwpmc/hwpmc_mod.c		optional hwpmc
dev/ichsmb/ichsmb.c		optional ichsmb
dev/ichsmb/ichsmb_pci.c		optional ichsmb pci
dev/ida/ida.c			optional ida
dev/ida/ida_disk.c		optional ida
dev/ida/ida_eisa.c		optional ida eisa
dev/ida/ida_pci.c		optional ida pci
dev/ie/if_ie.c			optional ie isa nowerror
dev/ie/if_ie_isa.c		optional ie isa
dev/ieee488/ibfoo.c		optional pcii | tnt4882
dev/ieee488/pcii.c		optional pcii
dev/ieee488/tnt4882.c		optional tnt4882
dev/ieee488/upd7210.c		optional pcii | tnt4882
dev/iicbus/ad7418.c		optional ad7418
dev/iicbus/ds1672.c		optional ds1672
dev/iicbus/icee.c		optional icee
dev/iicbus/if_ic.c		optional ic
dev/iicbus/iic.c		optional iic
dev/iicbus/iicbb.c		optional iicbb
dev/iicbus/iicbb_if.m		optional iicbb
dev/iicbus/iicbus.c		optional iicbus
dev/iicbus/iicbus_if.m		optional iicbus
dev/iicbus/iiconf.c		optional iicbus
dev/iicbus/iicsmb.c		optional iicsmb				\
	dependency	"iicbus_if.h"
dev/iir/iir.c			optional iir
dev/iir/iir_ctrl.c		optional iir
dev/iir/iir_pci.c		optional iir pci
dev/ips/ips.c			optional ips
dev/ips/ips_commands.c		optional ips
dev/ips/ips_disk.c		optional ips
dev/ips/ips_ioctl.c		optional ips
dev/ips/ips_pci.c		optional ips pci
dev/ipw/if_ipw.c		optional ipw
dev/iscsi/initiator/iscsi.c	optional iscsi_initiator scbus
dev/iscsi/initiator/iscsi_subr.c	optional iscsi_initiator scbus
dev/iscsi/initiator/isc_cam.c	optional iscsi_initiator scbus
dev/iscsi/initiator/isc_soc.c	optional iscsi_initiator scbus
dev/iscsi/initiator/isc_sm.c	optional iscsi_initiator scbus
dev/iscsi/initiator/isc_subr.c	optional iscsi_initiator scbus
dev/isp/isp.c			optional isp
dev/isp/isp_freebsd.c		optional isp
dev/isp/isp_library.c		optional isp
dev/isp/isp_pci.c		optional isp pci
dev/isp/isp_sbus.c		optional isp sbus
dev/isp/isp_target.c		optional isp
dev/ispfw/ispfw.c		optional ispfw
dev/iwi/if_iwi.c		optional iwi
dev/ixgb/if_ixgb.c		optional ixgb
dev/ixgb/ixgb_ee.c		optional ixgb
dev/ixgb/ixgb_hw.c		optional ixgb
dev/ixgbe/ixgbe.c		optional ixgbe \
	compile-with "${NORMAL_C} -I$S/dev/ixgbe"
dev/ixgbe/ixgbe_phy.c		optional ixgbe \
	compile-with "${NORMAL_C} -I$S/dev/ixgbe"
dev/ixgbe/ixgbe_api.c		optional ixgbe \
	compile-with "${NORMAL_C} -I$S/dev/ixgbe"
dev/ixgbe/ixgbe_common.c	optional ixgbe \
	compile-with "${NORMAL_C} -I$S/dev/ixgbe"
dev/ixgbe/ixgbe_82598.c		optional ixgbe \
	compile-with "${NORMAL_C} -I$S/dev/ixgbe"
dev/ixgbe/ixgbe_82599.c		optional ixgbe \
	compile-with "${NORMAL_C} -I$S/dev/ixgbe"
dev/jme/if_jme.c		optional jme pci
dev/joy/joy.c			optional joy
dev/joy/joy_isa.c		optional joy isa
dev/joy/joy_pccard.c		optional joy pccard
dev/kbdmux/kbdmux.c		optional kbdmux
dev/le/am7990.c			optional le
dev/le/am79900.c		optional le
dev/le/if_le_pci.c		optional le pci
dev/le/lance.c			optional le
dev/led/led.c			standard
dev/lge/if_lge.c		optional lge
dev/lmc/if_lmc.c		optional lmc
dev/mc146818/mc146818.c		optional mc146818
dev/mca/mca_bus.c		optional mca
dev/mcd/mcd.c			optional mcd isa nowerror
dev/mcd/mcd_isa.c		optional mcd isa nowerror
dev/md/md.c			optional md
dev/mem/memdev.c		optional mem
dev/mem/memutil.c		optional mem
dev/mfi/mfi.c			optional mfi
dev/mfi/mfi_debug.c		optional mfi
dev/mfi/mfi_pci.c		optional mfi pci
dev/mfi/mfi_disk.c		optional mfi
dev/mfi/mfi_linux.c		optional mfi compat_linux
dev/mfi/mfi_cam.c		optional mfip scbus
dev/mii/acphy.c			optional miibus | acphy
dev/mii/amphy.c			optional miibus | amphy
dev/mii/atphy.c			optional miibus | atphy
dev/mii/bmtphy.c		optional miibus | bmtphy
dev/mii/brgphy.c		optional miibus | brgphy
dev/mii/ciphy.c			optional miibus | ciphy
dev/mii/e1000phy.c		optional miibus | e1000phy
# XXX only xl cards?
dev/mii/exphy.c			optional miibus | exphy
dev/mii/gentbi.c		optional miibus | gentbi
dev/mii/icsphy.c		optional miibus | icsphy
# XXX only fxp cards?
dev/mii/inphy.c			optional miibus | inphy
dev/mii/ip1000phy.c		optional miibus | ip1000phy
dev/mii/jmphy.c			optional miibus | jmphy
dev/mii/lxtphy.c		optional miibus | lxtphy
dev/mii/mii.c			optional miibus | mii
dev/mii/mii_physubr.c		optional miibus | mii
dev/mii/miibus_if.m		optional miibus | mii
dev/mii/mlphy.c			optional miibus | mlphy
dev/mii/nsgphy.c		optional miibus | nsgphy
dev/mii/nsphy.c			optional miibus | nsphy
dev/mii/nsphyter.c		optional miibus | nsphyter
dev/mii/pnaphy.c		optional miibus | pnaphy
dev/mii/qsphy.c			optional miibus | qsphy
dev/mii/rdcphy.c		optional miibus | rdcphy
dev/mii/rgephy.c		optional miibus | rgephy
dev/mii/rlphy.c			optional miibus | rlphy
dev/mii/rlswitch.c		optional rlswitch
# XXX rue only?
dev/mii/ruephy.c		optional miibus | ruephy
dev/mii/tdkphy.c		optional miibus | tdkphy
dev/mii/tlphy.c			optional miibus | tlphy
dev/mii/truephy.c		optional miibus | truephy
dev/mii/ukphy.c			optional miibus | mii
dev/mii/ukphy_subr.c		optional miibus | mii
dev/mii/xmphy.c			optional miibus | xmphy
dev/mk48txx/mk48txx.c		optional mk48txx
dev/mlx/mlx.c			optional mlx
dev/mlx/mlx_disk.c		optional mlx
dev/mlx/mlx_pci.c		optional mlx pci
dev/mly/mly.c			optional mly
dev/mmc/mmc.c			optional mmc
dev/mmc/mmcbr_if.m		standard
dev/mmc/mmcbus_if.m		standard
dev/mmc/mmcsd.c			optional mmcsd
dev/mpt/mpt.c			optional mpt
dev/mpt/mpt_cam.c		optional mpt
dev/mpt/mpt_debug.c		optional mpt
dev/mpt/mpt_pci.c		optional mpt pci
dev/mpt/mpt_raid.c		optional mpt
dev/mpt/mpt_user.c		optional mpt
dev/msk/if_msk.c		optional msk
dev/mvs/mvs.c			optional mvs
dev/mvs/mvs_if.m		optional mvs
dev/mvs/mvs_pci.c		optional mvs pci
dev/mxge/if_mxge.c		optional mxge pci
dev/mxge/mxge_lro.c		optional mxge pci
dev/mxge/mxge_eth_z8e.c		optional mxge pci
dev/mxge/mxge_ethp_z8e.c	optional mxge pci
dev/mxge/mxge_rss_eth_z8e.c	optional mxge pci
dev/mxge/mxge_rss_ethp_z8e.c	optional mxge pci
dev/my/if_my.c			optional my
dev/ncv/ncr53c500.c		optional ncv
dev/ncv/ncr53c500_pccard.c	optional ncv pccard
dev/nge/if_nge.c		optional nge
dev/nxge/if_nxge.c		optional nxge
dev/nxge/xgehal/xgehal-device.c	optional nxge
dev/nxge/xgehal/xgehal-mm.c	optional nxge
dev/nxge/xgehal/xge-queue.c	optional nxge
dev/nxge/xgehal/xgehal-driver.c	optional nxge
dev/nxge/xgehal/xgehal-ring.c	optional nxge
dev/nxge/xgehal/xgehal-channel.c	optional nxge
dev/nxge/xgehal/xgehal-fifo.c	optional nxge
dev/nxge/xgehal/xgehal-stats.c	optional nxge
dev/nxge/xgehal/xgehal-config.c	optional nxge
dev/nxge/xgehal/xgehal-mgmt.c	optional nxge
dev/nmdm/nmdm.c			optional nmdm
dev/nsp/nsp.c			optional nsp
dev/nsp/nsp_pccard.c		optional nsp pccard
dev/null/null.c			standard
dev/patm/if_patm.c		optional patm pci
dev/patm/if_patm_attach.c	optional patm pci
dev/patm/if_patm_intr.c		optional patm pci
dev/patm/if_patm_ioctl.c	optional patm pci
dev/patm/if_patm_rtables.c	optional patm pci
dev/patm/if_patm_rx.c		optional patm pci
dev/patm/if_patm_tx.c		optional patm pci
dev/pbio/pbio.c			optional pbio isa
dev/pccard/card_if.m		standard
dev/pccard/pccard.c		optional pccard
dev/pccard/pccard_cis.c		optional pccard
dev/pccard/pccard_cis_quirks.c	optional pccard
dev/pccard/pccard_device.c	optional pccard
dev/pccard/power_if.m		standard
dev/pccbb/pccbb.c		optional cbb
dev/pccbb/pccbb_isa.c		optional cbb isa
dev/pccbb/pccbb_pci.c		optional cbb pci
dev/pcf/pcf.c			optional pcf
dev/pci/eisa_pci.c		optional pci eisa
dev/pci/fixup_pci.c		optional pci
dev/pci/hostb_pci.c		optional pci
dev/pci/ignore_pci.c		optional pci
dev/pci/isa_pci.c		optional pci isa
dev/pci/pci.c			optional pci
dev/pci/pci_if.m		standard
dev/pci/pci_pci.c		optional pci
dev/pci/pci_user.c		optional pci
dev/pci/pcib_if.m		standard
dev/pci/vga_pci.c		optional pci
dev/pcn/if_pcn.c		optional pcn pci
dev/pdq/if_fea.c		optional fea eisa
dev/pdq/if_fpa.c		optional fpa pci
dev/pdq/pdq.c			optional nowerror fea eisa | fpa pci
dev/pdq/pdq_ifsubr.c		optional nowerror fea eisa | fpa pci
dev/ppbus/if_plip.c		optional plip
dev/ppbus/immio.c		optional vpo
dev/ppbus/lpbb.c		optional lpbb
dev/ppbus/lpt.c			optional lpt
dev/ppbus/pcfclock.c		optional pcfclock
dev/ppbus/ppb_1284.c		optional ppbus
dev/ppbus/ppb_base.c		optional ppbus
dev/ppbus/ppb_msq.c		optional ppbus
dev/ppbus/ppbconf.c		optional ppbus
dev/ppbus/ppbus_if.m		optional ppbus
dev/ppbus/ppi.c			optional ppi
dev/ppbus/pps.c			optional pps
dev/ppbus/vpo.c			optional vpo
dev/ppbus/vpoio.c		optional vpo
dev/ppc/ppc.c			optional ppc
dev/ppc/ppc_acpi.c		optional ppc acpi
dev/ppc/ppc_isa.c		optional ppc isa
dev/ppc/ppc_pci.c		optional ppc pci
dev/ppc/ppc_puc.c		optional ppc puc
dev/pst/pst-iop.c		optional pst
dev/pst/pst-pci.c		optional pst pci
dev/pst/pst-raid.c		optional pst
dev/puc/puc.c			optional puc
dev/puc/puc_cfg.c		optional puc
dev/puc/puc_pccard.c		optional puc pccard
dev/puc/puc_pci.c		optional puc pci
dev/puc/pucdata.c		optional puc pci
dev/ral/rt2560.c		optional ral
dev/ral/rt2661.c		optional ral
dev/ral/if_ralrate.c		optional ral
dev/ral/if_ral_pci.c		optional ral pci
dev/random/harvest.c		standard
dev/random/hash.c		optional random
dev/random/probe.c		optional random
dev/random/randomdev.c		optional random
dev/random/randomdev_soft.c	optional random
dev/random/yarrow.c		optional random
dev/ray/if_ray.c		optional ray pccard
dev/rc/rc.c			optional rc
dev/re/if_re.c			optional re
dev/rndtest/rndtest.c		optional rndtest
dev/rp/rp.c			optional rp
dev/rp/rp_isa.c			optional rp isa
dev/rp/rp_pci.c			optional rp pci
dev/safe/safe.c			optional safe
dev/sbsh/if_sbsh.c		optional sbsh
dev/scc/scc_if.m		optional	scc
dev/scc/scc_bfe_ebus.c		optional	scc ebus
dev/scc/scc_bfe_sbus.c		optional	scc fhc | scc sbus
dev/scc/scc_core.c		optional	scc
dev/scc/scc_dev_sab82532.c	optional	scc
dev/scc/scc_dev_z8530.c		optional	scc
dev/scd/scd.c			optional scd isa
dev/scd/scd_isa.c		optional scd isa
dev/sdhci/sdhci.c		optional sdhci pci
dev/sf/if_sf.c			optional sf pci
dev/sge/if_sge.c		optional sge pci
dev/si/si.c			optional si
dev/si/si2_z280.c		optional si
dev/si/si3_t225.c		optional si
dev/si/si_eisa.c		optional si eisa
dev/si/si_isa.c			optional si isa
dev/si/si_pci.c			optional si pci
dev/siis/siis.c			optional siis pci
dev/sis/if_sis.c		optional sis pci
dev/sk/if_sk.c			optional sk pci
dev/smbus/smb.c			optional smb
dev/smbus/smbconf.c		optional smbus
dev/smbus/smbus.c		optional smbus
dev/smbus/smbus_if.m		optional smbus
dev/sn/if_sn.c			optional sn
dev/sn/if_sn_isa.c		optional sn isa
dev/sn/if_sn_pccard.c		optional sn pccard
dev/snp/snp.c			optional snp
dev/sound/clone.c		optional sound
dev/sound/unit.c		optional sound
dev/sound/isa/ad1816.c		optional snd_ad1816 isa
dev/sound/isa/ess.c		optional snd_ess isa
dev/sound/isa/gusc.c		optional snd_gusc isa
dev/sound/isa/mss.c		optional snd_mss isa
dev/sound/isa/sb16.c		optional snd_sb16 isa
dev/sound/isa/sb8.c		optional snd_sb8 isa
dev/sound/isa/sbc.c		optional snd_sbc isa
dev/sound/isa/sndbuf_dma.c	optional sound isa
dev/sound/pci/als4000.c		optional snd_als4000 pci
dev/sound/pci/atiixp.c		optional snd_atiixp pci
dev/sound/pci/cmi.c		optional snd_cmi pci
dev/sound/pci/cs4281.c		optional snd_cs4281 pci
dev/sound/pci/csa.c		optional snd_csa pci \
	warning "kernel contains GPL contaminated csaimg.h header"
dev/sound/pci/csapcm.c		optional snd_csa pci
dev/sound/pci/ds1.c		optional snd_ds1 pci
dev/sound/pci/emu10k1.c		optional snd_emu10k1 pci \
	dependency "emu10k1-alsa%diked.h" \
	warning "kernel contains GPL contaminated emu10k1 headers"
dev/sound/pci/emu10kx.c		optional snd_emu10kx pci \
	dependency "emu10k1-alsa%diked.h" \
	dependency "p16v-alsa%diked.h" \
	dependency "p17v-alsa%diked.h" \
	warning "kernel contains GPL contaminated emu10kx headers"
dev/sound/pci/emu10kx-pcm.c	optional snd_emu10kx pci \
	dependency "emu10k1-alsa%diked.h" \
	dependency "p16v-alsa%diked.h" \
	dependency "p17v-alsa%diked.h" \
	warning "kernel contains GPL contaminated emu10kx headers"
dev/sound/pci/emu10kx-midi.c	optional snd_emu10kx pci \
	dependency "emu10k1-alsa%diked.h" \
	warning "kernel contains GPL contaminated emu10kx headers"
dev/sound/pci/envy24.c		optional snd_envy24 pci
dev/sound/pci/envy24ht.c	optional snd_envy24ht pci
dev/sound/pci/es137x.c		optional snd_es137x pci
dev/sound/pci/fm801.c		optional snd_fm801 pci
dev/sound/pci/ich.c		optional snd_ich pci
dev/sound/pci/maestro.c		optional snd_maestro pci
dev/sound/pci/maestro3.c	optional snd_maestro3 pci \
	warning "kernel contains GPL contaminated maestro3 headers"
dev/sound/pci/neomagic.c	optional snd_neomagic pci
dev/sound/pci/solo.c		optional snd_solo pci
dev/sound/pci/spicds.c		optional snd_spicds pci
dev/sound/pci/t4dwave.c		optional snd_t4dwave pci
dev/sound/pci/via8233.c		optional snd_via8233 pci
dev/sound/pci/via82c686.c	optional snd_via82c686 pci
dev/sound/pci/vibes.c		optional snd_vibes pci
dev/sound/pci/hda/hdac.c	optional snd_hda pci
dev/sound/pcm/ac97.c		optional sound
dev/sound/pcm/ac97_if.m		optional sound
dev/sound/pcm/ac97_patch.c	optional sound
dev/sound/pcm/buffer.c		optional sound
dev/sound/pcm/channel.c		optional sound
dev/sound/pcm/channel_if.m	optional sound
dev/sound/pcm/dsp.c		optional sound
dev/sound/pcm/fake.c		optional sound
dev/sound/pcm/feeder.c		optional sound
dev/sound/pcm/feeder_fmt.c	optional sound
dev/sound/pcm/feeder_if.m	optional sound
dev/sound/pcm/feeder_rate.c	optional sound
dev/sound/pcm/feeder_volume.c	optional sound
dev/sound/pcm/mixer.c		optional sound
dev/sound/pcm/mixer_if.m	optional sound
dev/sound/pcm/sndstat.c		optional sound
dev/sound/pcm/sound.c		optional sound
dev/sound/pcm/vchan.c		optional sound
#dev/sound/usb/upcm.c		optional snd_upcm usb
dev/sound/usb/uaudio.c		optional snd_uaudio usb
dev/sound/usb/uaudio_pcm.c	optional snd_uaudio usb
dev/sound/midi/midi.c		optional sound
dev/sound/midi/mpu401.c		optional sound
dev/sound/midi/mpu_if.m		optional sound
dev/sound/midi/mpufoi_if.m	optional sound
dev/sound/midi/sequencer.c	optional sound
dev/sound/midi/synth_if.m	optional sound
dev/spibus/spibus.c		optional spibus				\
	dependency	"spibus_if.h"
dev/spibus/spibus_if.m		optional spibus
dev/sr/if_sr.c			optional sr
dev/sr/if_sr_pci.c		optional sr pci
dev/ste/if_ste.c		optional ste pci
dev/stg/tmc18c30.c		optional stg
dev/stg/tmc18c30_isa.c		optional stg isa
dev/stg/tmc18c30_pccard.c	optional stg pccard
dev/stg/tmc18c30_pci.c		optional stg pci
dev/stg/tmc18c30_subr.c		optional stg
dev/stge/if_stge.c		optional stge
dev/streams/streams.c		optional streams
dev/sym/sym_hipd.c		optional sym				\
	dependency	"$S/dev/sym/sym_{conf,defs}.h"
dev/syscons/blank/blank_saver.c	optional blank_saver
dev/syscons/daemon/daemon_saver.c optional daemon_saver
dev/syscons/dragon/dragon_saver.c optional dragon_saver
dev/syscons/fade/fade_saver.c	optional fade_saver
dev/syscons/fire/fire_saver.c	optional fire_saver
dev/syscons/green/green_saver.c	optional green_saver
dev/syscons/logo/logo.c		optional logo_saver
dev/syscons/logo/logo_saver.c	optional logo_saver
dev/syscons/rain/rain_saver.c	optional rain_saver
dev/syscons/schistory.c		optional sc
dev/syscons/scmouse.c		optional sc
dev/syscons/scterm-dumb.c	optional sc
dev/syscons/scterm.c		optional sc
dev/syscons/scvidctl.c		optional sc
dev/syscons/snake/snake_saver.c	optional snake_saver
dev/syscons/star/star_saver.c	optional star_saver
dev/syscons/syscons.c		optional sc
dev/syscons/sysmouse.c		optional sc
dev/syscons/warp/warp_saver.c	optional warp_saver
dev/tdfx/tdfx_linux.c		optional tdfx_linux tdfx compat_linux
dev/tdfx/tdfx_pci.c		optional tdfx pci
dev/ti/if_ti.c			optional ti pci
dev/trm/trm.c			optional trm
dev/twa/tw_cl_init.c		optional twa \
	compile-with "${NORMAL_C} -I$S/dev/twa"
dev/twa/tw_cl_intr.c		optional twa \
	compile-with "${NORMAL_C} -I$S/dev/twa"
dev/twa/tw_cl_io.c		optional twa \
	compile-with "${NORMAL_C} -I$S/dev/twa"
dev/twa/tw_cl_misc.c		optional twa \
	compile-with "${NORMAL_C} -I$S/dev/twa"
dev/twa/tw_osl_cam.c		optional twa \
	compile-with "${NORMAL_C} -I$S/dev/twa"
dev/twa/tw_osl_freebsd.c	optional twa \
	compile-with "${NORMAL_C} -I$S/dev/twa"
dev/twe/twe.c			optional twe
dev/twe/twe_freebsd.c		optional twe
dev/tx/if_tx.c			optional tx
dev/txp/if_txp.c		optional txp
dev/uart/uart_bus_acpi.c	optional	uart acpi
#dev/uart/uart_bus_cbus.c	optional	uart cbus
dev/uart/uart_bus_ebus.c	optional	uart ebus
dev/uart/uart_bus_isa.c		optional	uart isa
dev/uart/uart_bus_pccard.c	optional	uart pccard
dev/uart/uart_bus_pci.c		optional	uart pci
dev/uart/uart_bus_puc.c		optional	uart puc
dev/uart/uart_bus_scc.c		optional	uart scc
dev/uart/uart_core.c		optional	uart
dev/uart/uart_dbg.c		optional	uart gdb
dev/uart/uart_dev_ns8250.c	optional	uart uart_ns8250
dev/uart/uart_dev_sab82532.c	optional	uart uart_sab82532
dev/uart/uart_dev_sab82532.c	optional	uart scc
dev/uart/uart_dev_z8530.c	optional	uart uart_z8530
dev/uart/uart_dev_z8530.c	optional	uart scc
dev/uart/uart_if.m		optional	uart
dev/uart/uart_subr.c		optional	uart
dev/uart/uart_tty.c		optional	uart
dev/ubsec/ubsec.c		optional ubsec
#
# USB support
dev/usb/ehci.c			optional ehci
dev/usb/ehci_pci.c		optional ehci pci
dev/usb/hid.c			optional usb
dev/usb/if_aue.c		optional aue
dev/usb/if_axe.c		optional axe
dev/usb/if_cdce.c		optional cdce
dev/usb/if_cue.c		optional cue
dev/usb/if_kue.c		optional kue
dev/usb/if_ural.c		optional ural
dev/usb/if_rue.c		optional rue
dev/usb/if_rum.c		optional rum
dev/usb/if_udav.c		optional udav
dev/usb/ohci.c			optional ohci
dev/usb/ohci_pci.c		optional ohci pci
dev/usb/sl811hs.c		optional slhci
dev/usb/slhci_pccard.c		optional slhci pccard
dev/usb/uark.c			optional uark
dev/usb/u3g.c			optional u3g
dev/usb/ubsa.c			optional ubsa
dev/usb/ubser.c			optional ubser
dev/usb/ucom.c			optional ucom
dev/usb/ucycom.c		optional ucycom
dev/usb/udbp.c			optional udbp
dev/usb/ufoma.c			optional ufoma
dev/usb/ufm.c			optional ufm
dev/usb/uftdi.c			optional uftdi
dev/usb/ugen.c			optional ugen
dev/usb/uhci.c			optional uhci
dev/usb/uhci_pci.c		optional uhci pci
dev/usb/uhid.c			optional uhid
dev/usb/uhub.c			optional usb
dev/usb/uipaq.c			optional uipaq
dev/usb/ukbd.c			optional ukbd
dev/usb/ulpt.c			optional ulpt
dev/usb/umass.c			optional umass
dev/usb/umct.c			optional umct
dev/usb/umodem.c		optional umodem
dev/usb/ums.c			optional ums
dev/usb/uplcom.c		optional uplcom
dev/usb/urio.c			optional urio
dev/usb/usb.c			optional usb
dev/usb/usb_ethersubr.c		optional usb
dev/usb/usb_if.m		optional usb
<<<<<<< HEAD
dev/usb/usb_mem.c		optional usb
dev/usb/usb_quirks.c		optional usb
dev/usb/usb_subr.c		optional usb
dev/usb/usbdi.c			optional usb
dev/usb/usbdi_util.c		optional usb
dev/usb/uscanner.c		optional uscanner
dev/usb/uslcom.c		optional uslcom
dev/usb/uvisor.c		optional uvisor
dev/usb/uvscom.c		optional uvscom
=======
dev/usb/usb_lookup.c		optional usb
dev/usb/usb_mbuf.c		optional usb
dev/usb/usb_msctest.c		optional usb
dev/usb/usb_parse.c		optional usb
dev/usb/usb_pf.c		optional usb
dev/usb/usb_process.c		optional usb
dev/usb/usb_request.c		optional usb
dev/usb/usb_transfer.c		optional usb
dev/usb/usb_util.c		optional usb
#
# USB network drivers
#
dev/usb/net/if_aue.c		optional aue
dev/usb/net/if_axe.c		optional axe
dev/usb/net/if_cdce.c		optional cdce
dev/usb/net/if_cue.c		optional cue
dev/usb/net/if_ipheth.c		optional ipheth
dev/usb/net/if_kue.c		optional kue
dev/usb/net/if_rue.c		optional rue
dev/usb/net/if_udav.c		optional udav
dev/usb/net/usb_ethernet.c	optional aue | axe | cdce | cue | kue | rue | \
					 udav
dev/usb/net/uhso.c		optional uhso
#
# USB WLAN drivers
#
dev/usb/wlan/if_rum.c		optional rum
dev/usb/wlan/if_run.c		optional run
runfw.c				optional runfw							\
	compile-with	"${AWK} -f $S/tools/fw_stub.awk runfw:runfw -mrunfw -c${.TARGET}"	\
	no-implicit-rule before-depend local							\
	clean		"runfw.c"
runfw.fwo			optional runfw							\
	dependency	"runfw"									\
	compile-with	"${LD} -b binary -d -warn-common -r -d -o ${.TARGET} runfw"		\
	no-implicit-rule									\
	clean		"runfw.fwo"
runfw				optional runfw							\
	dependency	"$S/contrib/dev/run/rt2870.fw.uu"					\
	compile-with	"uudecode -o ${.TARGET} $S/contrib/dev/run/rt2870.fw.uu"		\
	no-obj no-implicit-rule									\
	clean		"runfw"
dev/usb/wlan/if_uath.c		optional uath
dev/usb/wlan/if_upgt.c		optional upgt
dev/usb/wlan/if_ural.c		optional ural
dev/usb/wlan/if_urtw.c		optional urtw
dev/usb/wlan/if_zyd.c		optional zyd
#
# USB serial and parallel port drivers
#
dev/usb/serial/u3g.c		optional u3g
dev/usb/serial/uark.c		optional uark
dev/usb/serial/ubsa.c		optional ubsa
dev/usb/serial/ubser.c		optional ubser
dev/usb/serial/uchcom.c		optional uchcom
dev/usb/serial/ucycom.c		optional ucycom
dev/usb/serial/ufoma.c		optional ufoma
dev/usb/serial/uftdi.c		optional uftdi
dev/usb/serial/ugensa.c		optional ugensa
dev/usb/serial/uipaq.c		optional uipaq
dev/usb/serial/ulpt.c		optional ulpt
dev/usb/serial/umct.c		optional umct
dev/usb/serial/umodem.c		optional umodem
dev/usb/serial/umoscom.c	optional umoscom
dev/usb/serial/uplcom.c		optional uplcom
dev/usb/serial/uslcom.c		optional uslcom
dev/usb/serial/uvisor.c		optional uvisor
dev/usb/serial/uvscom.c		optional uvscom
dev/usb/serial/usb_serial.c 	optional ucom | u3g | uark | ubsa | ubser | \
					 uchcom | ucycom | ufoma | uftdi | \
					 ugensa | uipaq | ulpt | umct | \
					 umodem | umoscom | uplcom | uslcom | \
					 uvisor | uvscom
#
# USB misc drivers
#
dev/usb/misc/ufm.c		optional ufm
dev/usb/misc/udbp.c		optional udbp
#
# USB input drivers
#
dev/usb/input/atp.c		optional atp
dev/usb/input/uep.c		optional uep
dev/usb/input/uhid.c		optional uhid
dev/usb/input/ukbd.c		optional ukbd
dev/usb/input/ums.c		optional ums
#
# USB quirks
#
dev/usb/quirk/usb_quirk.c	optional usb
#
# USB templates
#
dev/usb/template/usb_template.c	optional usb_template
dev/usb/template/usb_template_cdce.c	optional usb_template
dev/usb/template/usb_template_msc.c	optional usb_template
dev/usb/template/usb_template_mtp.c	optional usb_template
#
# USB END
#
>>>>>>> 66284623
dev/utopia/idtphy.c		optional utopia
dev/utopia/suni.c		optional utopia
dev/utopia/utopia.c		optional utopia
dev/vge/if_vge.c		optional vge
dev/vkbd/vkbd.c			optional vkbd
dev/vr/if_vr.c			optional vr pci
dev/vte/if_vte.c		optional vte pci
dev/vx/if_vx.c			optional vx
dev/vx/if_vx_eisa.c		optional vx eisa
dev/vx/if_vx_pci.c		optional vx pci
dev/watchdog/watchdog.c		standard
dev/wds/wd7000.c		optional wds isa
dev/wi/if_wi.c			optional wi
dev/wi/if_wi_pccard.c		optional wi pccard
dev/wi/if_wi_pci.c		optional wi pci
dev/wl/if_wl.c			optional wl isa
<<<<<<< HEAD
=======
wpifw.c			optional wpifw					\
	compile-with	"${AWK} -f $S/tools/fw_stub.awk wpi.fw:wpifw:153229 -mwpi -c${.TARGET}" \
	no-implicit-rule before-depend local				\
	clean		"wpifw.c"
wpifw.fwo			optional wpifw				\
	dependency	"wpi.fw"					\
	compile-with	"${LD} -b binary -d -warn-common -r -d -o ${.TARGET} wpi.fw" \
	no-implicit-rule						\
	clean		"wpifw.fwo"
wpi.fw			optional wpifw					\
	dependency	"$S/contrib/dev/wpi/iwlwifi-3945-15.32.2.9.fw.uu"	\
	compile-with	"uudecode -o ${.TARGET} $S/contrib/dev/wpi/iwlwifi-3945-15.32.2.9.fw.uu"	\
	no-obj no-implicit-rule						\
	clean		"wpi.fw"
>>>>>>> 66284623
dev/xe/if_xe.c			optional xe
dev/xe/if_xe_pccard.c		optional xe pccard
fs/coda/coda_fbsd.c		optional vcoda
fs/coda/coda_psdev.c		optional vcoda
fs/coda/coda_subr.c		optional vcoda
fs/coda/coda_venus.c		optional vcoda
fs/coda/coda_vfsops.c		optional vcoda
fs/coda/coda_vnops.c		optional vcoda
fs/deadfs/dead_vnops.c		standard
fs/devfs/devfs_devs.c		standard
fs/devfs/devfs_rule.c		standard
fs/devfs/devfs_vfsops.c		standard
fs/devfs/devfs_vnops.c		standard
fs/fdescfs/fdesc_vfsops.c	optional fdescfs
fs/fdescfs/fdesc_vnops.c	optional fdescfs
fs/fifofs/fifo_vnops.c		standard
fs/hpfs/hpfs_alsubr.c		optional hpfs
fs/hpfs/hpfs_lookup.c		optional hpfs
fs/hpfs/hpfs_subr.c		optional hpfs
fs/hpfs/hpfs_vfsops.c		optional hpfs
fs/hpfs/hpfs_vnops.c		optional hpfs
fs/msdosfs/msdosfs_conv.c	optional msdosfs
fs/msdosfs/msdosfs_denode.c	optional msdosfs
fs/msdosfs/msdosfs_fat.c	optional msdosfs
fs/msdosfs/msdosfs_fileno.c	optional msdosfs
fs/msdosfs/msdosfs_iconv.c	optional msdosfs_iconv
fs/msdosfs/msdosfs_lookup.c	optional msdosfs
fs/msdosfs/msdosfs_vfsops.c	optional msdosfs
fs/msdosfs/msdosfs_vnops.c	optional msdosfs
fs/ntfs/ntfs_compr.c		optional ntfs
fs/ntfs/ntfs_iconv.c		optional ntfs_iconv
fs/ntfs/ntfs_ihash.c		optional ntfs
fs/ntfs/ntfs_subr.c		optional ntfs
fs/ntfs/ntfs_vfsops.c		optional ntfs
fs/ntfs/ntfs_vnops.c		optional ntfs
fs/nullfs/null_subr.c		optional nullfs
fs/nullfs/null_vfsops.c		optional nullfs
fs/nullfs/null_vnops.c		optional nullfs
fs/nwfs/nwfs_io.c		optional nwfs
fs/nwfs/nwfs_ioctl.c		optional nwfs
fs/nwfs/nwfs_node.c		optional nwfs
fs/nwfs/nwfs_subr.c		optional nwfs
fs/nwfs/nwfs_vfsops.c		optional nwfs
fs/nwfs/nwfs_vnops.c		optional nwfs
fs/portalfs/portal_vfsops.c	optional portalfs
fs/portalfs/portal_vnops.c	optional portalfs
fs/procfs/procfs.c		optional procfs
fs/procfs/procfs_ctl.c		optional procfs
fs/procfs/procfs_dbregs.c	optional procfs
fs/procfs/procfs_fpregs.c	optional procfs
fs/procfs/procfs_ioctl.c	optional procfs
fs/procfs/procfs_map.c		optional procfs
fs/procfs/procfs_mem.c		optional procfs
fs/procfs/procfs_note.c		optional procfs
fs/procfs/procfs_regs.c		optional procfs
fs/procfs/procfs_rlimit.c	optional procfs
fs/procfs/procfs_status.c	optional procfs
fs/procfs/procfs_type.c		optional procfs
fs/pseudofs/pseudofs.c		optional pseudofs
fs/pseudofs/pseudofs_fileno.c	optional pseudofs
fs/pseudofs/pseudofs_vncache.c	optional pseudofs
fs/pseudofs/pseudofs_vnops.c	optional pseudofs
fs/smbfs/smbfs_io.c		optional smbfs
fs/smbfs/smbfs_node.c		optional smbfs
fs/smbfs/smbfs_smb.c		optional smbfs
fs/smbfs/smbfs_subr.c		optional smbfs
fs/smbfs/smbfs_vfsops.c		optional smbfs
fs/smbfs/smbfs_vnops.c		optional smbfs
fs/udf/osta.c			optional udf
fs/udf/udf_iconv.c		optional udf_iconv
fs/udf/udf_vfsops.c		optional udf
fs/udf/udf_vnops.c		optional udf
fs/unionfs/union_subr.c		optional unionfs
fs/unionfs/union_vfsops.c	optional unionfs
fs/unionfs/union_vnops.c	optional unionfs
fs/tmpfs/tmpfs_vnops.c		optional tmpfs
fs/tmpfs/tmpfs_fifoops.c 	optional tmpfs
fs/tmpfs/tmpfs_vfsops.c 	optional tmpfs
fs/tmpfs/tmpfs_subr.c 		optional tmpfs
gdb/gdb_cons.c			optional gdb
gdb/gdb_main.c			optional gdb
gdb/gdb_packet.c		optional gdb
geom/bde/g_bde.c		optional geom_bde
geom/bde/g_bde_crypt.c		optional geom_bde
geom/bde/g_bde_lock.c		optional geom_bde
geom/bde/g_bde_work.c		optional geom_bde
geom/cache/g_cache.c		optional geom_cache
geom/concat/g_concat.c		optional geom_concat
geom/eli/g_eli.c		optional geom_eli
geom/eli/g_eli_crypto.c		optional geom_eli
geom/eli/g_eli_ctl.c		optional geom_eli
geom/eli/g_eli_integrity.c	optional geom_eli
geom/eli/g_eli_key.c		optional geom_eli
geom/eli/g_eli_privacy.c	optional geom_eli
geom/eli/pkcs5v2.c		optional geom_eli
geom/gate/g_gate.c		optional geom_gate
geom/geom_aes.c			optional geom_aes
geom/geom_bsd.c			optional geom_bsd
geom/geom_bsd_enc.c		optional geom_bsd
geom/geom_ccd.c			optional ccd | geom_ccd
geom/geom_ctl.c			standard
geom/geom_dev.c			standard
geom/geom_disk.c		standard
geom/geom_dump.c		standard
geom/geom_event.c		standard
geom/geom_fox.c			optional geom_fox
geom/geom_io.c			standard
geom/geom_kern.c		standard
geom/geom_mbr.c			optional geom_mbr
geom/geom_mbr_enc.c		optional geom_mbr
geom/geom_pc98.c		optional geom_pc98
geom/geom_pc98_enc.c		optional geom_pc98
geom/geom_slice.c		standard
geom/geom_subr.c		standard
geom/geom_sunlabel.c		optional geom_sunlabel
geom/geom_sunlabel_enc.c	optional geom_sunlabel
geom/geom_vfs.c			standard
geom/geom_vol_ffs.c		optional geom_vol
geom/journal/g_journal.c	optional geom_journal
geom/journal/g_journal_ufs.c	optional geom_journal
geom/label/g_label.c		optional geom_label
geom/label/g_label_ext2fs.c	optional geom_label
geom/label/g_label_iso9660.c	optional geom_label
geom/label/g_label_msdosfs.c	optional geom_label
geom/label/g_label_ntfs.c	optional geom_label
geom/label/g_label_reiserfs.c	optional geom_label
geom/label/g_label_ufs.c	optional geom_label
geom/linux_lvm/g_linux_lvm.c	optional geom_linux_lvm
geom/mirror/g_mirror.c		optional geom_mirror
geom/mirror/g_mirror_ctl.c	optional geom_mirror
geom/multipath/g_multipath.c	optional geom_multipath
geom/nop/g_nop.c		optional geom_nop
geom/part/g_part.c		standard
geom/part/g_part_if.m		standard
geom/part/g_part_apm.c		optional geom_part_apm
geom/part/g_part_bsd.c		optional geom_part_bsd
geom/part/g_part_gpt.c		optional geom_part_gpt
geom/part/g_part_mbr.c		optional geom_part_mbr
geom/part/g_part_vtoc8.c	optional geom_part_vtoc8
geom/raid/g_raid.c		optional geom_raid
geom/raid/g_raid_ctl.c		optional geom_raid
geom/raid/g_raid_md_if.m	optional geom_raid
geom/raid/g_raid_tr_if.m	optional geom_raid
geom/raid/md_intel.c		optional geom_raid
geom/raid/tr_raid0.c		optional geom_raid
geom/raid/tr_raid1.c		optional geom_raid
geom/raid/tr_raid1e.c		optional geom_raid
geom/raid3/g_raid3.c		optional geom_raid3
geom/raid3/g_raid3_ctl.c	optional geom_raid3
geom/shsec/g_shsec.c		optional geom_shsec
geom/stripe/g_stripe.c		optional geom_stripe
geom/uzip/g_uzip.c		optional geom_uzip
geom/virstor/binstream.c	optional geom_virstor
geom/virstor/g_virstor.c	optional geom_virstor
geom/virstor/g_virstor_md.c	optional geom_virstor
geom/zero/g_zero.c		optional geom_zero
gnu/fs/ext2fs/ext2_alloc.c		optional ext2fs \
	warning "kernel contains GPL contaminated ext2fs filesystem"
gnu/fs/ext2fs/ext2_balloc.c	optional ext2fs
gnu/fs/ext2fs/ext2_bmap.c		optional ext2fs
gnu/fs/ext2fs/ext2_inode.c		optional ext2fs
gnu/fs/ext2fs/ext2_inode_cnv.c	optional ext2fs
gnu/fs/ext2fs/ext2_linux_balloc.c	optional ext2fs
gnu/fs/ext2fs/ext2_linux_ialloc.c	optional ext2fs
gnu/fs/ext2fs/ext2_lookup.c	optional ext2fs
gnu/fs/ext2fs/ext2_subr.c		optional ext2fs
gnu/fs/ext2fs/ext2_vfsops.c	optional ext2fs
gnu/fs/ext2fs/ext2_vnops.c		optional ext2fs
gnu/fs/reiserfs/reiserfs_hashes.c	optional reiserfs \
	warning "kernel contains GPL contaminated ReiserFS filesystem"
gnu/fs/reiserfs/reiserfs_inode.c	optional reiserfs
gnu/fs/reiserfs/reiserfs_item_ops.c	optional reiserfs
gnu/fs/reiserfs/reiserfs_namei.c	optional reiserfs
gnu/fs/reiserfs/reiserfs_prints.c	optional reiserfs
gnu/fs/reiserfs/reiserfs_stree.c	optional reiserfs
gnu/fs/reiserfs/reiserfs_vfsops.c	optional reiserfs
gnu/fs/reiserfs/reiserfs_vnops.c	optional reiserfs
#
# isdn4bsd device drivers
#
i4b/driver/i4b_trace.c		optional i4btrc
i4b/driver/i4b_rbch.c		optional i4brbch
i4b/driver/i4b_tel.c		optional i4btel
#XXXBZ#i4b/driver/i4b_ipr.c		optional i4bipr
net/slcompress.c		optional i4bipr | i4bisppp
i4b/driver/i4b_ctl.c		optional i4bctl
#XXXBZ#i4b/driver/i4b_ing.c		optional i4bing
#XXXBZ#i4b/driver/i4b_isppp.c		optional i4bisppp
#
# isdn4bsd CAPI driver
#
i4b/capi/capi_l4if.c		optional i4bcapi
i4b/capi/capi_llif.c		optional i4bcapi
i4b/capi/capi_msgs.c		optional i4bcapi
#
# isdn4bsd AVM B1/T1 CAPI driver
#
i4b/capi/iavc/iavc_pci.c	optional iavc i4bcapi pci
i4b/capi/iavc/iavc_isa.c	optional iavc i4bcapi isa
i4b/capi/iavc/iavc_lli.c	optional iavc i4bcapi
i4b/capi/iavc/iavc_card.c	optional iavc i4bcapi
#
# isdn4bsd support
#
i4b/layer2/i4b_mbuf.c		optional i4btrc
#
# isdn4bsd Q.921 handler
#
i4b/layer2/i4b_l2.c		optional i4bq921
i4b/layer2/i4b_l2fsm.c		optional i4bq921
i4b/layer2/i4b_uframe.c		optional i4bq921
i4b/layer2/i4b_tei.c		optional i4bq921
i4b/layer2/i4b_sframe.c		optional i4bq921
i4b/layer2/i4b_iframe.c		optional i4bq921
i4b/layer2/i4b_l2timer.c	optional i4bq921
i4b/layer2/i4b_util.c		optional i4bq921
i4b/layer2/i4b_lme.c		optional i4bq921
#
# isdn4bsd Q.931 handler
#
i4b/layer3/i4b_q931.c		optional i4bq931
i4b/layer3/i4b_l3fsm.c		optional i4bq931
i4b/layer3/i4b_l3timer.c	optional i4bq931
i4b/layer3/i4b_l2if.c		optional i4bq931
i4b/layer3/i4b_l4if.c		optional i4bq931
i4b/layer3/i4b_q932fac.c	optional i4bq931
#
# isdn4bsd control device driver, interface to isdnd
#
i4b/layer4/i4b_i4bdrv.c		optional i4b
i4b/layer4/i4b_l4.c		optional i4b
i4b/layer4/i4b_l4mgmt.c		optional i4b
i4b/layer4/i4b_l4timer.c	optional i4b
#
isa/isa_if.m			standard
isa/isa_common.c		optional isa
isa/isahint.c			optional isa
isa/orm.c			optional isa
isa/pnp.c			optional isa isapnp
isa/pnpparse.c			optional isa isapnp
fs/cd9660/cd9660_bmap.c	optional cd9660
fs/cd9660/cd9660_lookup.c	optional cd9660
fs/cd9660/cd9660_node.c	optional cd9660
fs/cd9660/cd9660_rrip.c	optional cd9660
fs/cd9660/cd9660_util.c	optional cd9660
fs/cd9660/cd9660_vfsops.c	optional cd9660
fs/cd9660/cd9660_vnops.c	optional cd9660
fs/cd9660/cd9660_iconv.c	optional cd9660_iconv
kern/bus_if.m			standard
kern/clock_if.m			optional genclock
kern/cpufreq_if.m		standard
kern/device_if.m		standard
kern/imgact_elf.c		standard
kern/imgact_shell.c		standard
kern/inflate.c			optional gzip
kern/init_main.c		standard
kern/init_sysent.c		standard
kern/ksched.c			optional _kposix_priority_scheduling
kern/kern_acct.c		standard
kern/kern_alq.c			optional alq
kern/kern_clock.c		standard
kern/kern_condvar.c		standard
kern/kern_conf.c		standard
kern/kern_cpu.c			standard
kern/kern_cpuset.c		standard
kern/kern_context.c		standard
kern/kern_descrip.c		standard
kern/kern_dtrace.c		optional kdtrace_hooks
kern/kern_environment.c		standard
kern/kern_event.c		standard
kern/kern_exec.c		standard
kern/kern_exit.c		standard
kern/kern_fork.c		standard
<<<<<<< HEAD
kern/kern_idle.c		standard
kern/kern_intr.c		standard
kern/kern_jail.c		standard
kern/kern_kse.c			standard
=======
kern/kern_gzio.c		optional gzio
kern/kern_hhook.c		standard
kern/kern_idle.c		standard
kern/kern_intr.c		standard
kern/kern_jail.c		standard
kern/kern_khelp.c		standard
>>>>>>> 66284623
kern/kern_kthread.c		standard
kern/kern_ktr.c			optional ktr
kern/kern_ktrace.c		standard
kern/kern_linker.c		standard
kern/kern_lock.c		standard
kern/kern_lockf.c		standard
kern/kern_malloc.c		standard
kern/kern_mbuf.c		standard
kern/kern_mib.c			standard
kern/kern_module.c		standard
kern/kern_mtxpool.c		standard
kern/kern_mutex.c		standard
kern/kern_ntptime.c		standard
kern/kern_osd.c			standard
kern/kern_physio.c		standard
kern/kern_pmc.c			standard
kern/kern_poll.c		optional device_polling
kern/kern_priv.c		standard
kern/kern_proc.c		standard
kern/kern_prot.c		standard
kern/kern_resource.c		standard
kern/kern_rwlock.c		standard
kern/kern_sdt.c			optional kdtrace_hooks
kern/kern_sema.c		standard
kern/kern_shutdown.c		standard
kern/kern_sig.c			standard
kern/kern_subr.c		standard
kern/kern_sx.c			standard
kern/kern_synch.c		standard
kern/kern_syscalls.c		standard
kern/kern_sysctl.c		standard
kern/kern_tc.c			standard
kern/kern_thr.c			standard
kern/kern_thread.c		standard
kern/kern_time.c		standard
kern/kern_timeout.c		standard
kern/kern_umtx.c		standard
kern/kern_uuid.c		standard
kern/kern_xxx.c			standard
kern/link_elf.c			standard
kern/linker_if.m		standard
kern/md4c.c			optional netsmb
kern/md5c.c			standard
kern/p1003_1b.c			standard
kern/posix4_mib.c		standard
kern/sched_4bsd.c		optional sched_4bsd
kern/sched_ule.c		optional sched_ule
kern/serdev_if.m		standard
kern/subr_acl_posix1e.c		standard
kern/subr_autoconf.c		standard
kern/subr_blist.c		standard
kern/subr_bus.c			standard
kern/subr_clock.c		standard
kern/subr_devstat.c		standard
kern/subr_disk.c		standard
kern/subr_eventhandler.c	standard
kern/subr_fattime.c		standard
kern/subr_firmware.c		optional firmware
kern/subr_hints.c		standard
kern/subr_kdb.c			standard
kern/subr_kobj.c		standard
kern/subr_lock.c		standard
kern/subr_log.c			standard
kern/subr_mbpool.c		optional libmbpool
kern/subr_mchain.c		optional libmchain
kern/subr_module.c		standard
kern/subr_msgbuf.c		standard
kern/subr_param.c		standard
kern/subr_pcpu.c		standard
kern/subr_power.c		standard
kern/subr_prf.c			standard
kern/subr_prof.c		standard
kern/subr_rman.c		standard
kern/subr_rtc.c			optional genclock
kern/subr_sbuf.c		standard
kern/subr_scanf.c		standard
kern/subr_sglist.c		standard
kern/subr_sleepqueue.c		standard
kern/subr_smp.c			standard
kern/subr_stack.c		optional ddb | stack
kern/subr_taskqueue.c		standard
kern/subr_trap.c		standard
kern/subr_turnstile.c		standard
kern/subr_unit.c		standard
kern/subr_witness.c		optional witness
kern/sys_generic.c		standard
kern/sys_pipe.c			standard
kern/sys_process.c		standard
kern/sys_socket.c		standard
kern/syscalls.c			optional witness | invariants | kdtrace_hooks
kern/sysv_ipc.c			standard
kern/sysv_msg.c			optional sysvmsg
kern/sysv_sem.c			optional sysvsem
kern/sysv_shm.c			optional sysvshm
kern/tty.c			standard
kern/tty_compat.c		optional compat_43tty
kern/tty_conf.c			standard
kern/tty_cons.c			standard
#kern/tty_pts.c			optional pty
kern/tty_pty.c			optional pty
kern/tty_subr.c			standard
kern/tty_tty.c			standard
kern/uipc_accf.c		optional inet
kern/uipc_cow.c			optional zero_copy_sockets
kern/uipc_debug.c		optional ddb
kern/uipc_domain.c		standard
kern/uipc_mbuf.c		standard
kern/uipc_mbuf2.c		standard
kern/uipc_mqueue.c		optional p1003_1b_mqueue
kern/uipc_sem.c			optional p1003_1b_semaphores
kern/uipc_sockbuf.c		standard
kern/uipc_socket.c		standard
kern/uipc_syscalls.c		standard
kern/uipc_usrreq.c		standard
kern/vfs_acl.c			standard
kern/vfs_aio.c			optional vfs_aio
kern/vfs_bio.c			standard
kern/vfs_cache.c		standard
kern/vfs_cluster.c		standard
kern/vfs_default.c		standard
kern/vfs_export.c		standard
kern/vfs_extattr.c		standard
kern/vfs_hash.c			standard
kern/vfs_init.c			standard
kern/vfs_lookup.c		standard
kern/vfs_mount.c		standard
kern/vfs_subr.c			standard
kern/vfs_syscalls.c		standard
kern/vfs_vnops.c		standard
#
# These files in libkern/ are those needed by all architectures.  Some
# of the files in libkern/ are only needed on some architectures, e.g.,
# libkern/divdi3.c is needed by i386 but not alpha.  Also, some of these
# routines may be optimized for a particular platform.  In either case,
# the file should be moved to conf/files.<arch> from here.
#
libkern/arc4random.c		standard
libkern/bcd.c			standard
libkern/bsearch.c		standard
libkern/crc32.c			standard
libkern/fnmatch.c		standard
libkern/gets.c			standard
libkern/iconv.c			optional libiconv
libkern/iconv_converter_if.m	optional libiconv
libkern/iconv_xlat.c		optional libiconv
libkern/iconv_xlat16.c		optional libiconv
libkern/index.c			standard
libkern/inet_ntoa.c		standard
libkern/mcount.c		optional profiling-routine
libkern/memmove.c		standard
libkern/qsort.c			standard
libkern/qsort_r.c		standard
libkern/random.c		standard
libkern/rindex.c		standard
libkern/scanc.c			standard
libkern/skpc.c			standard
libkern/strcasecmp.c		standard
libkern/strcat.c		standard
libkern/strcmp.c		standard
libkern/strcpy.c		standard
libkern/strdup.c		standard
libkern/strlcat.c		standard
libkern/strlcpy.c		standard
libkern/strlen.c		standard
libkern/strncmp.c		standard
libkern/strncpy.c		standard
libkern/strsep.c		standard
libkern/strspn.c		standard
libkern/strstr.c		standard
libkern/strtol.c		standard
libkern/strtoq.c		standard
libkern/strtoul.c		standard
libkern/strtouq.c		standard
libkern/strvalid.c		standard
net/bpf.c			standard
net/bpf_jitter.c		optional bpf_jitter
net/bpf_filter.c		optional bpf | netgraph_bpf
net/bridgestp.c			optional bridge | if_bridge
net/bsd_comp.c			optional ppp_bsdcomp
net/ieee8023ad_lacp.c		optional lagg
net/if.c			standard
net/if_arcsubr.c		optional arcnet
net/if_atmsubr.c		optional atm
net/if_bridge.c			optional bridge | if_bridge
net/if_clone.c			standard
net/if_disc.c			optional disc
net/if_edsc.c			optional edsc
net/if_ef.c			optional ef
net/if_enc.c			optional enc
net/if_ethersubr.c		optional ether \
	compile-with "${NORMAL_C} -I$S/contrib/pf"
net/if_faith.c			optional faith
net/if_fddisubr.c		optional fddi
net/if_fwsubr.c			optional fwip
net/if_gif.c			optional gif
net/if_gre.c			optional gre
net/if_iso88025subr.c		optional token
net/if_lagg.c			optional lagg
net/if_loop.c			optional loop
net/if_media.c			standard
net/if_mib.c			standard
net/if_ppp.c			optional ppp
net/if_sl.c			optional sl
net/if_spppfr.c			optional i4bisppp | sppp | netgraph_sppp
net/if_spppsubr.c		optional i4bisppp | sppp | netgraph_sppp
net/if_stf.c			optional stf
net/if_tun.c			optional tun
net/if_tap.c			optional tap
net/if_vlan.c			optional vlan
net/mppcc.c			optional netgraph_mppc_compression
net/mppcd.c			optional netgraph_mppc_compression
net/netisr.c			standard
net/ppp_deflate.c		optional ppp_deflate
net/ppp_tty.c			optional ppp
net/pfil.c			optional ether | inet
net/radix.c			standard
net/raw_cb.c			standard
net/raw_usrreq.c		standard
net/route.c			standard
net/rtsock.c			standard
net/slcompress.c		optional netgraph_vjc | ppp | sl | sppp | \
					 netgraph_sppp
net/zlib.c			optional crypto | geom_uzip | ipsec | \
					 mxge | ppp_deflate | netgraph_deflate | \
					 ddb_ctf
net80211/ieee80211.c		optional wlan
net80211/ieee80211_acl.c	optional wlan_acl
net80211/ieee80211_amrr.c	optional wlan_amrr
net80211/ieee80211_crypto.c	optional wlan
net80211/ieee80211_crypto_ccmp.c optional wlan_ccmp
net80211/ieee80211_crypto_none.c optional wlan
net80211/ieee80211_crypto_tkip.c optional wlan_tkip
net80211/ieee80211_crypto_wep.c	optional wlan_wep
net80211/ieee80211_freebsd.c	optional wlan
net80211/ieee80211_ht.c		optional wlan
net80211/ieee80211_input.c	optional wlan
net80211/ieee80211_ioctl.c	optional wlan
net80211/ieee80211_node.c	optional wlan
net80211/ieee80211_output.c	optional wlan
net80211/ieee80211_power.c	optional wlan
net80211/ieee80211_proto.c	optional wlan
net80211/ieee80211_regdomain.c	optional wlan
net80211/ieee80211_scan.c	optional wlan
net80211/ieee80211_scan_ap.c	optional wlan_scan_ap
net80211/ieee80211_scan_sta.c	optional wlan_scan_sta
net80211/ieee80211_xauth.c	optional wlan_xauth
netatalk/aarp.c			optional netatalk
netatalk/at_control.c		optional netatalk
netatalk/at_proto.c		optional netatalk
netatalk/at_rmx.c		optional netatalk
netatalk/ddp_input.c		optional netatalk
netatalk/ddp_output.c		optional netatalk
netatalk/ddp_pcb.c		optional netatalk
netatalk/ddp_usrreq.c		optional netatalk
netgraph/atm/ccatm/ng_ccatm.c	optional ngatm_ccatm \
	compile-with "${NORMAL_C} -I$S/contrib/ngatm"
netgraph/atm/ng_atm.c		optional ngatm_atm
netgraph/atm/ngatmbase.c	optional ngatm_atmbase \
	compile-with "${NORMAL_C} -I$S/contrib/ngatm"
netgraph/atm/sscfu/ng_sscfu.c	optional ngatm_sscfu \
	compile-with "${NORMAL_C} -I$S/contrib/ngatm"
netgraph/atm/sscop/ng_sscop.c optional ngatm_sscop \
	compile-with "${NORMAL_C} -I$S/contrib/ngatm"
netgraph/atm/uni/ng_uni.c	optional ngatm_uni \
	compile-with "${NORMAL_C} -I$S/contrib/ngatm"
netgraph/bluetooth/common/ng_bluetooth.c optional netgraph_bluetooth
netgraph/bluetooth/drivers/bt3c/ng_bt3c_pccard.c optional netgraph_bluetooth_bt3c
netgraph/bluetooth/drivers/h4/ng_h4.c optional netgraph_bluetooth_h4
netgraph/bluetooth/drivers/ubt/ng_ubt.c optional netgraph_bluetooth_ubt
netgraph/bluetooth/drivers/ubtbcmfw/ubtbcmfw.c optional netgraph_bluetooth_ubtbcmfw
netgraph/bluetooth/hci/ng_hci_cmds.c optional netgraph_bluetooth_hci
netgraph/bluetooth/hci/ng_hci_evnt.c optional netgraph_bluetooth_hci
netgraph/bluetooth/hci/ng_hci_main.c optional netgraph_bluetooth_hci
netgraph/bluetooth/hci/ng_hci_misc.c optional netgraph_bluetooth_hci
netgraph/bluetooth/hci/ng_hci_ulpi.c optional netgraph_bluetooth_hci
netgraph/bluetooth/l2cap/ng_l2cap_cmds.c optional netgraph_bluetooth_l2cap
netgraph/bluetooth/l2cap/ng_l2cap_evnt.c optional netgraph_bluetooth_l2cap
netgraph/bluetooth/l2cap/ng_l2cap_llpi.c optional netgraph_bluetooth_l2cap
netgraph/bluetooth/l2cap/ng_l2cap_main.c optional netgraph_bluetooth_l2cap
netgraph/bluetooth/l2cap/ng_l2cap_misc.c optional netgraph_bluetooth_l2cap
netgraph/bluetooth/l2cap/ng_l2cap_ulpi.c optional netgraph_bluetooth_l2cap
netgraph/bluetooth/socket/ng_btsocket.c optional netgraph_bluetooth_socket
netgraph/bluetooth/socket/ng_btsocket_hci_raw.c	optional netgraph_bluetooth_socket
netgraph/bluetooth/socket/ng_btsocket_l2cap.c optional netgraph_bluetooth_socket
netgraph/bluetooth/socket/ng_btsocket_l2cap_raw.c optional netgraph_bluetooth_socket
netgraph/bluetooth/socket/ng_btsocket_rfcomm.c optional netgraph_bluetooth_socket
netgraph/netflow/netflow.c	optional netgraph_netflow
netgraph/netflow/ng_netflow.c	optional netgraph_netflow
netgraph/ng_UI.c		optional netgraph_UI
netgraph/ng_async.c		optional netgraph_async
netgraph/ng_atmllc.c		optional netgraph_atmllc
netgraph/ng_base.c		optional netgraph
netgraph/ng_bpf.c		optional netgraph_bpf
netgraph/ng_bridge.c		optional netgraph_bridge
netgraph/ng_car.c		optional netgraph_car
netgraph/ng_cisco.c		optional netgraph_cisco
netgraph/ng_deflate.c		optional netgraph_deflate
netgraph/ng_device.c		optional netgraph_device
netgraph/ng_echo.c		optional netgraph_echo
netgraph/ng_eiface.c		optional netgraph_eiface
netgraph/ng_ether.c		optional netgraph_ether
netgraph/ng_fec.c		optional netgraph_fec
netgraph/ng_frame_relay.c	optional netgraph_frame_relay
netgraph/ng_gif.c		optional netgraph_gif
netgraph/ng_gif_demux.c		optional netgraph_gif_demux
netgraph/ng_hole.c		optional netgraph_hole
netgraph/ng_iface.c		optional netgraph_iface
netgraph/ng_ip_input.c		optional netgraph_ip_input
netgraph/ng_ipfw.c		optional netgraph_ipfw
netgraph/ng_ksocket.c		optional netgraph_ksocket
netgraph/ng_l2tp.c		optional netgraph_l2tp
netgraph/ng_lmi.c		optional netgraph_lmi
netgraph/ng_mppc.c		optional netgraph_mppc_compression | \
					 netgraph_mppc_encryption
netgraph/ng_nat.c		optional netgraph_nat
netgraph/ng_one2many.c		optional netgraph_one2many
netgraph/ng_parse.c		optional netgraph
netgraph/ng_patch.c		optional netgraph_patch
netgraph/ng_ppp.c		optional netgraph_ppp
netgraph/ng_pppoe.c		optional netgraph_pppoe
netgraph/ng_pptpgre.c		optional netgraph_pptpgre
netgraph/ng_pred1.c		optional netgraph_pred1
netgraph/ng_rfc1490.c		optional netgraph_rfc1490
netgraph/ng_socket.c		optional netgraph_socket
netgraph/ng_split.c		optional netgraph_split
netgraph/ng_sppp.c		optional netgraph_sppp
netgraph/ng_tag.c		optional netgraph_tag
netgraph/ng_tcpmss.c		optional netgraph_tcpmss
netgraph/ng_tee.c		optional netgraph_tee
netgraph/ng_tty.c		optional netgraph_tty
netgraph/ng_vjc.c		optional netgraph_vjc
netinet/accf_data.c		optional accept_filter_data
netinet/accf_http.c		optional accept_filter_http
netinet/if_atm.c		optional atm
netinet/if_ether.c		optional ether
netinet/igmp.c			optional inet
netinet/in.c			optional inet
netinet/in_debug.c		optional inet ddb
netinet/ip_carp.c		optional carp
netinet/in_gif.c		optional gif inet
netinet/ip_gre.c		optional gre inet
netinet/ip_id.c			optional inet
netinet/in_mcast.c		optional inet
netinet/in_pcb.c		optional inet
netinet/in_proto.c		optional inet \
	compile-with "${NORMAL_C} -I$S/contrib/pf"
netinet/in_rmx.c		optional inet
netinet/ip_divert.c		optional ipdivert
netinet/ip_dummynet.c		optional dummynet
netinet/ip_ecn.c		optional inet | inet6
netinet/ip_encap.c		optional inet | inet6
netinet/ip_fastfwd.c		optional inet
netinet/ip_fw2.c		optional ipfirewall \
	compile-with "${NORMAL_C} -I$S/contrib/pf"
netinet/ip_fw_pfil.c		optional ipfirewall
netinet/ip_fw_nat.c		optional ipfirewall_nat
netinet/ip_icmp.c		optional inet
netinet/ip_input.c		optional inet
netinet/ip_ipsec.c		optional ipsec
netinet/ip_mroute.c		optional mrouting inet | mrouting inet6
netinet/ip_options.c		optional inet
netinet/ip_output.c		optional inet
netinet/raw_ip.c		optional inet
netinet/sctp_asconf.c		optional inet sctp
netinet/sctp_auth.c		optional inet sctp
netinet/sctp_bsd_addr.c		optional inet sctp
netinet/sctp_cc_functions.c	optional inet sctp
netinet/sctp_crc32.c		optional inet sctp
netinet/sctp_indata.c		optional inet sctp
netinet/sctp_input.c		optional inet sctp
netinet/sctp_output.c		optional inet sctp
netinet/sctp_pcb.c		optional inet sctp
netinet/sctp_peeloff.c		optional inet sctp
netinet/sctp_ss_functions.c	optional inet sctp
netinet/sctp_sysctl.c		optional inet sctp
netinet/sctp_timer.c		optional inet sctp
netinet/sctp_usrreq.c		optional inet sctp
netinet/sctputil.c		optional inet sctp
netinet/tcp_debug.c		optional tcpdebug
netinet/tcp_hostcache.c		optional inet
netinet/tcp_input.c		optional inet
netinet/tcp_lro.c		optional inet
netinet/tcp_output.c		optional inet
netinet/tcp_offload.c		optional inet
netinet/tcp_reass.c		optional inet
netinet/tcp_sack.c		optional inet
netinet/tcp_subr.c		optional inet
netinet/tcp_syncache.c		optional inet
netinet/tcp_timer.c		optional inet
netinet/tcp_timewait.c		optional inet
netinet/tcp_usrreq.c		optional inet
netinet/udp_usrreq.c		optional inet
netinet/libalias/alias.c	optional libalias | netgraph_nat
netinet/libalias/alias_db.c	optional libalias | netgraph_nat
netinet/libalias/alias_mod.c	optional libalias | netgraph_nat
netinet/libalias/alias_proxy.c	optional libalias | netgraph_nat
netinet/libalias/alias_util.c	optional libalias | netgraph_nat
netinet6/dest6.c		optional inet6
netinet6/frag6.c		optional inet6
netinet6/icmp6.c		optional inet6
netinet6/in6.c			optional inet6
netinet6/in6_cksum.c		optional inet6
netinet6/in6_gif.c		optional gif inet6
netinet6/in6_ifattach.c		optional inet6
netinet6/in6_pcb.c		optional inet6
netinet6/in6_proto.c		optional inet6
netinet6/in6_rmx.c		optional inet6
netinet6/in6_src.c		optional inet6
netinet6/ip6_forward.c		optional inet6
netinet6/ip6_id.c		optional inet6
netinet6/ip6_input.c		optional inet6
netinet6/ip6_mroute.c		optional mrouting inet6
netinet6/ip6_output.c		optional inet6
netinet6/ip6_ipsec.c		optional inet6 ipsec
netinet6/mld6.c			optional inet6
netinet6/nd6.c			optional inet6
netinet6/nd6_nbr.c		optional inet6
netinet6/nd6_rtr.c		optional inet6
netinet6/raw_ip6.c		optional inet6
netinet6/route6.c		optional inet6
netinet6/scope6.c		optional inet6
netinet6/sctp6_usrreq.c		optional inet6 sctp
netinet6/udp6_usrreq.c		optional inet6
netipsec/ipsec.c		optional ipsec
netipsec/ipsec_input.c		optional ipsec
netipsec/ipsec_mbuf.c		optional ipsec
netipsec/ipsec_output.c		optional ipsec
netipsec/key.c			optional ipsec
netipsec/key_debug.c		optional ipsec
netipsec/keysock.c		optional ipsec
netipsec/xform_ah.c		optional ipsec
netipsec/xform_esp.c		optional ipsec
netipsec/xform_ipcomp.c		optional ipsec
netipsec/xform_ipip.c		optional ipsec
netipsec/xform_tcp.c		optional ipsec tcp_signature
netipx/ipx.c			optional ipx
netipx/ipx_cksum.c		optional ipx
netipx/ipx_input.c		optional ipx
netipx/ipx_outputfl.c		optional ipx
netipx/ipx_pcb.c		optional ipx
netipx/ipx_proto.c		optional ipx
netipx/ipx_usrreq.c		optional ipx
netipx/spx_debug.c		optional ipx
netipx/spx_usrreq.c		optional ipx
netnatm/natm.c			optional natm
netnatm/natm_pcb.c		optional natm
netnatm/natm_proto.c		optional natm
netncp/ncp_conn.c		optional ncp
netncp/ncp_crypt.c		optional ncp
netncp/ncp_login.c		optional ncp
netncp/ncp_mod.c		optional ncp
netncp/ncp_ncp.c		optional ncp
netncp/ncp_nls.c		optional ncp
netncp/ncp_rq.c			optional ncp
netncp/ncp_sock.c		optional ncp
netncp/ncp_subr.c		optional ncp
netsmb/smb_conn.c		optional netsmb
netsmb/smb_crypt.c		optional netsmb
netsmb/smb_dev.c		optional netsmb
netsmb/smb_iod.c		optional netsmb
netsmb/smb_rq.c			optional netsmb
netsmb/smb_smb.c		optional netsmb
netsmb/smb_subr.c		optional netsmb
netsmb/smb_trantcp.c		optional netsmb
netsmb/smb_usr.c		optional netsmb
nfs/nfs_common.c		optional nfsclient | nfsserver
<<<<<<< HEAD
nfs4client/nfs4_dev.c		optional nfsclient
nfs4client/nfs4_idmap.c		optional nfsclient
nfs4client/nfs4_socket.c	optional nfsclient
nfs4client/nfs4_subs.c		optional nfsclient
nfs4client/nfs4_vfs_subs.c	optional nfsclient
nfs4client/nfs4_vfsops.c	optional nfsclient
nfs4client/nfs4_vn_subs.c	optional nfsclient
nfs4client/nfs4_vnops.c		optional nfsclient
=======
nfs/nfs_lock.c			optional nfsclient | nfscl | nfslockd | nfsd
>>>>>>> 66284623
nfsclient/bootp_subr.c		optional bootp nfsclient
nfsclient/krpc_subr.c		optional bootp nfsclient
nfsclient/nfs_bio.c		optional nfsclient
nfsclient/nfs_diskless.c	optional nfsclient nfs_root
nfsclient/nfs_node.c		optional nfsclient
nfsclient/nfs_socket.c		optional nfsclient
nfsclient/nfs_subs.c		optional nfsclient
nfsclient/nfs_nfsiod.c		optional nfsclient
nfsclient/nfs_vfsops.c		optional nfsclient
nfsclient/nfs_vnops.c		optional nfsclient
nfsclient/nfs_lock.c		optional nfsclient
nfsserver/nfs_serv.c		optional nfsserver
nfsserver/nfs_srvsock.c		optional nfsserver
nfsserver/nfs_srvcache.c	optional nfsserver
nfsserver/nfs_srvsubs.c		optional nfsserver
<<<<<<< HEAD
nfsserver/nfs_syscalls.c	optional nfsserver
nlm/nlm_advlock.c		optional nfslockd
nlm/nlm_prot_clnt.c		optional nfslockd
nlm/nlm_prot_impl.c		optional nfslockd
nlm/nlm_prot_server.c		optional nfslockd
nlm/nlm_prot_svc.c		optional nfslockd
nlm/nlm_prot_xdr.c		optional nfslockd
nlm/sm_inter_xdr.c		optional nfslockd
=======
nfs/nfs_nfssvc.c		optional nfsserver | nfscl | nfsd
nlm/nlm_advlock.c		optional nfslockd | nfsd
nlm/nlm_prot_clnt.c		optional nfslockd | nfsd
nlm/nlm_prot_impl.c		optional nfslockd | nfsd
nlm/nlm_prot_server.c		optional nfslockd | nfsd
nlm/nlm_prot_svc.c		optional nfslockd | nfsd
nlm/nlm_prot_xdr.c		optional nfslockd | nfsd
nlm/sm_inter_xdr.c		optional nfslockd | nfsd
>>>>>>> 66284623
# crypto support
opencrypto/cast.c		optional crypto | ipsec
opencrypto/criov.c		optional crypto
opencrypto/crypto.c		optional crypto
opencrypto/cryptodev.c		optional cryptodev
opencrypto/cryptodev_if.m	optional crypto
opencrypto/cryptosoft.c		optional crypto
opencrypto/deflate.c		optional crypto
opencrypto/rmd160.c		optional crypto | ipsec
opencrypto/skipjack.c		optional crypto
opencrypto/xform.c		optional crypto
pci/agp.c			optional agp pci
pci/agp_if.m			optional agp pci
pci/alpm.c			optional alpm pci
pci/amdpm.c			optional amdpm pci | nfpm pci
pci/amdsmb.c			optional amdsmb pci
pci/if_mn.c			optional mn pci
pci/if_rl.c			optional rl pci
pci/if_tl.c			optional tl pci
pci/if_wb.c			optional wb pci
pci/if_xl.c			optional xl pci
pci/intpm.c			optional intpm pci
pci/ncr.c			optional ncr pci
pci/nfsmb.c			optional nfsmb pci
pci/viapm.c			optional viapm pci
pci/xrpu.c			optional xrpu pci
rpc/auth_none.c			optional krpc | nfslockd
rpc/auth_unix.c			optional krpc | nfslockd
rpc/authunix_prot.c		optional krpc | nfslockd
rpc/clnt_dg.c			optional krpc | nfslockd
rpc/clnt_rc.c			optional krpc | nfslockd
rpc/clnt_vc.c			optional krpc | nfslockd
rpc/getnetconfig.c		optional krpc | nfslockd
rpc/inet_ntop.c			optional krpc | nfslockd
rpc/inet_pton.c			optional krpc | nfslockd
rpc/rpc_callmsg.c		optional krpc | nfslockd
rpc/rpc_generic.c		optional krpc | nfslockd
rpc/rpc_prot.c			optional krpc | nfslockd
rpc/rpcb_clnt.c			optional krpc | nfslockd
rpc/rpcb_prot.c			optional krpc | nfslockd
rpc/rpcclnt.c			optional nfsclient
rpc/svc.c			optional krpc | nfslockd
rpc/svc_auth.c			optional krpc | nfslockd
rpc/svc_auth_unix.c		optional krpc | nfslockd
rpc/svc_dg.c			optional krpc | nfslockd
rpc/svc_generic.c		optional krpc | nfslockd
rpc/svc_vc.c			optional krpc | nfslockd
security/audit/audit.c		optional audit
security/audit/audit_arg.c	optional audit
security/audit/audit_bsm.c	optional audit
security/audit/audit_bsm_klib.c	optional audit
security/audit/audit_bsm_token.c	optional audit
security/audit/audit_pipe.c	optional audit
security/audit/audit_syscalls.c	standard
security/audit/audit_trigger.c	optional audit
security/audit/audit_worker.c	optional audit
security/mac/mac_audit.c	optional mac audit
security/mac/mac_framework.c	optional mac
security/mac/mac_inet.c		optional mac inet
security/mac/mac_label.c	optional mac
security/mac/mac_net.c		optional mac
security/mac/mac_pipe.c		optional mac
security/mac/mac_posix_sem.c	optional mac
security/mac/mac_priv.c		optional mac
security/mac/mac_process.c	optional mac
security/mac/mac_socket.c	optional mac
security/mac/mac_syscalls.c	standard
security/mac/mac_system.c	optional mac
security/mac/mac_sysv_msg.c	optional mac
security/mac/mac_sysv_sem.c	optional mac
security/mac/mac_sysv_shm.c	optional mac
security/mac/mac_vfs.c		optional mac
security/mac_biba/mac_biba.c	optional mac_biba
security/mac_bsdextended/mac_bsdextended.c optional mac_bsdextended
security/mac_ifoff/mac_ifoff.c	optional mac_ifoff
security/mac_lomac/mac_lomac.c	optional mac_lomac
security/mac_mls/mac_mls.c	optional mac_mls
security/mac_none/mac_none.c	optional mac_none
security/mac_partition/mac_partition.c optional mac_partition
security/mac_portacl/mac_portacl.c optional mac_portacl
security/mac_seeotheruids/mac_seeotheruids.c optional mac_seeotheruids
security/mac_stub/mac_stub.c	optional mac_stub
security/mac_test/mac_test.c	optional mac_test
ufs/ffs/ffs_alloc.c		optional ffs
ufs/ffs/ffs_balloc.c		optional ffs
ufs/ffs/ffs_inode.c		optional ffs
ufs/ffs/ffs_snapshot.c		optional ffs
ufs/ffs/ffs_softdep.c		optional ffs
ufs/ffs/ffs_subr.c		optional ffs
ufs/ffs/ffs_tables.c		optional ffs
ufs/ffs/ffs_vfsops.c		optional ffs
ufs/ffs/ffs_vnops.c		optional ffs
ufs/ffs/ffs_rawread.c		optional directio
ufs/ufs/ufs_acl.c		optional ffs
ufs/ufs/ufs_bmap.c		optional ffs
ufs/ufs/ufs_dirhash.c		optional ffs
ufs/ufs/ufs_extattr.c		optional ffs
ufs/ufs/ufs_gjournal.c		optional ffs
ufs/ufs/ufs_inode.c		optional ffs
ufs/ufs/ufs_lookup.c		optional ffs
ufs/ufs/ufs_quota.c		optional ffs
ufs/ufs/ufs_vfsops.c		optional ffs
ufs/ufs/ufs_vnops.c		optional ffs
vm/default_pager.c		standard
vm/device_pager.c		standard
vm/phys_pager.c			standard
vm/redzone.c			optional DEBUG_REDZONE
vm/sg_pager.c			standard
vm/swap_pager.c			standard
vm/uma_core.c			standard
vm/uma_dbg.c			standard
vm/vm_contig.c			standard
vm/memguard.c			optional DEBUG_MEMGUARD
vm/vm_fault.c			standard
vm/vm_glue.c			standard
vm/vm_init.c			standard
vm/vm_kern.c			standard
vm/vm_map.c			standard
vm/vm_meter.c			standard
vm/vm_mmap.c			standard
vm/vm_object.c			standard
vm/vm_page.c			standard
vm/vm_pageout.c			standard
vm/vm_pager.c			standard
vm/vm_phys.c			standard
vm/vm_reserv.c			standard
vm/vm_unix.c			standard
vm/vm_zeroidle.c		standard
vm/vnode_pager.c		standard
xdr/xdr.c			optional krpc | nfslockd
xdr/xdr_array.c			optional krpc | nfslockd
xdr/xdr_mbuf.c			optional krpc | nfslockd
xdr/xdr_mem.c			optional krpc | nfslockd
xdr/xdr_reference.c		optional krpc | nfslockd
xdr/xdr_sizeof.c		optional krpc | nfslockd
#
gnu/fs/xfs/xfs_alloc.c		optional xfs \
	compile-with "${NORMAL_C} -I$S/gnu/fs/xfs/FreeBSD -I$S/gnu/fs/xfs/FreeBSD/support -I$S/gnu/fs/xfs" \
	warning "kernel contains GPL contaminated xfs filesystem"
gnu/fs/xfs/xfs_alloc_btree.c	optional xfs \
	compile-with "${NORMAL_C} -I$S/gnu/fs/xfs/FreeBSD -I$S/gnu/fs/xfs/FreeBSD/support -I$S/gnu/fs/xfs"
gnu/fs/xfs/xfs_bit.c		optional xfs \
	compile-with "${NORMAL_C} -I$S/gnu/fs/xfs/FreeBSD -I$S/gnu/fs/xfs/FreeBSD/support -I$S/gnu/fs/xfs"
gnu/fs/xfs/xfs_bmap.c		optional xfs \
	compile-with "${NORMAL_C} -I$S/gnu/fs/xfs/FreeBSD -I$S/gnu/fs/xfs/FreeBSD/support -I$S/gnu/fs/xfs"
gnu/fs/xfs/xfs_bmap_btree.c	optional xfs \
	compile-with "${NORMAL_C} -I$S/gnu/fs/xfs/FreeBSD -I$S/gnu/fs/xfs/FreeBSD/support -I$S/gnu/fs/xfs"
gnu/fs/xfs/xfs_btree.c		optional xfs \
	compile-with "${NORMAL_C} -I$S/gnu/fs/xfs/FreeBSD -I$S/gnu/fs/xfs/FreeBSD/support -I$S/gnu/fs/xfs"
gnu/fs/xfs/xfs_buf_item.c	optional xfs \
	compile-with "${NORMAL_C} -I$S/gnu/fs/xfs/FreeBSD -I$S/gnu/fs/xfs/FreeBSD/support -I$S/gnu/fs/xfs"
gnu/fs/xfs/xfs_da_btree.c	optional xfs \
	compile-with "${NORMAL_C} -I$S/gnu/fs/xfs/FreeBSD -I$S/gnu/fs/xfs/FreeBSD/support -I$S/gnu/fs/xfs"
gnu/fs/xfs/xfs_dir.c		optional xfs \
	compile-with "${NORMAL_C} -I$S/gnu/fs/xfs/FreeBSD -I$S/gnu/fs/xfs/FreeBSD/support -I$S/gnu/fs/xfs"
gnu/fs/xfs/xfs_dir2.c		optional xfs \
	compile-with "${NORMAL_C} -I$S/gnu/fs/xfs/FreeBSD -I$S/gnu/fs/xfs/FreeBSD/support -I$S/gnu/fs/xfs"
gnu/fs/xfs/xfs_dir2_block.c	optional xfs \
	compile-with "${NORMAL_C} -I$S/gnu/fs/xfs/FreeBSD -I$S/gnu/fs/xfs/FreeBSD/support -I$S/gnu/fs/xfs"
gnu/fs/xfs/xfs_dir2_data.c	optional xfs \
	compile-with "${NORMAL_C} -I$S/gnu/fs/xfs/FreeBSD -I$S/gnu/fs/xfs/FreeBSD/support -I$S/gnu/fs/xfs"
gnu/fs/xfs/xfs_dir2_leaf.c	optional xfs \
	compile-with "${NORMAL_C} -I$S/gnu/fs/xfs/FreeBSD -I$S/gnu/fs/xfs/FreeBSD/support -I$S/gnu/fs/xfs"
gnu/fs/xfs/xfs_dir2_node.c	optional xfs \
	compile-with "${NORMAL_C} -I$S/gnu/fs/xfs/FreeBSD -I$S/gnu/fs/xfs/FreeBSD/support -I$S/gnu/fs/xfs"
gnu/fs/xfs/xfs_dir2_sf.c	optional xfs \
	compile-with "${NORMAL_C} -I$S/gnu/fs/xfs/FreeBSD -I$S/gnu/fs/xfs/FreeBSD/support -I$S/gnu/fs/xfs"
gnu/fs/xfs/xfs_dir2_trace.c	optional xfs \
	compile-with "${NORMAL_C} -I$S/gnu/fs/xfs/FreeBSD -I$S/gnu/fs/xfs/FreeBSD/support -I$S/gnu/fs/xfs"
gnu/fs/xfs/xfs_dir_leaf.c	optional xfs \
	compile-with "${NORMAL_C} -I$S/gnu/fs/xfs/FreeBSD -I$S/gnu/fs/xfs/FreeBSD/support -I$S/gnu/fs/xfs"
gnu/fs/xfs/xfs_error.c		optional xfs \
	compile-with "${NORMAL_C} -I$S/gnu/fs/xfs/FreeBSD -I$S/gnu/fs/xfs/FreeBSD/support -I$S/gnu/fs/xfs"
gnu/fs/xfs/xfs_extfree_item.c	optional xfs \
	compile-with "${NORMAL_C} -I$S/gnu/fs/xfs/FreeBSD -I$S/gnu/fs/xfs/FreeBSD/support -I$S/gnu/fs/xfs"
gnu/fs/xfs/xfs_fsops.c		optional xfs \
	compile-with "${NORMAL_C} -I$S/gnu/fs/xfs/FreeBSD -I$S/gnu/fs/xfs/FreeBSD/support -I$S/gnu/fs/xfs"
gnu/fs/xfs/xfs_ialloc.c		optional xfs \
	compile-with "${NORMAL_C} -I$S/gnu/fs/xfs/FreeBSD -I$S/gnu/fs/xfs/FreeBSD/support -I$S/gnu/fs/xfs"
gnu/fs/xfs/xfs_ialloc_btree.c	optional xfs \
	compile-with "${NORMAL_C} -I$S/gnu/fs/xfs/FreeBSD -I$S/gnu/fs/xfs/FreeBSD/support -I$S/gnu/fs/xfs"
gnu/fs/xfs/xfs_inode.c		optional xfs \
	compile-with "${NORMAL_C} -I$S/gnu/fs/xfs/FreeBSD -I$S/gnu/fs/xfs/FreeBSD/support -I$S/gnu/fs/xfs"
gnu/fs/xfs/xfs_inode_item.c	optional xfs \
	compile-with "${NORMAL_C} -I$S/gnu/fs/xfs/FreeBSD -I$S/gnu/fs/xfs/FreeBSD/support -I$S/gnu/fs/xfs"
gnu/fs/xfs/xfs_iocore.c		optional xfs \
	compile-with "${NORMAL_C} -I$S/gnu/fs/xfs/FreeBSD -I$S/gnu/fs/xfs/FreeBSD/support -I$S/gnu/fs/xfs"
gnu/fs/xfs/xfs_itable.c		optional xfs \
	compile-with "${NORMAL_C} -I$S/gnu/fs/xfs/FreeBSD -I$S/gnu/fs/xfs/FreeBSD/support -I$S/gnu/fs/xfs"
gnu/fs/xfs/xfs_dfrag.c		optional xfs \
	compile-with "${NORMAL_C} -I$S/gnu/fs/xfs/FreeBSD -I$S/gnu/fs/xfs/FreeBSD/support -I$S/gnu/fs/xfs"
gnu/fs/xfs/xfs_log.c		optional xfs \
	compile-with "${NORMAL_C} -I$S/gnu/fs/xfs/FreeBSD -I$S/gnu/fs/xfs/FreeBSD/support -I$S/gnu/fs/xfs"
gnu/fs/xfs/xfs_log_recover.c	optional xfs \
	compile-with "${NORMAL_C} -I$S/gnu/fs/xfs/FreeBSD -I$S/gnu/fs/xfs/FreeBSD/support -I$S/gnu/fs/xfs"
gnu/fs/xfs/xfs_mount.c		optional xfs \
	compile-with "${NORMAL_C} -I$S/gnu/fs/xfs/FreeBSD -I$S/gnu/fs/xfs/FreeBSD/support -I$S/gnu/fs/xfs"
gnu/fs/xfs/xfs_rename.c		optional xfs \
	compile-with "${NORMAL_C} -I$S/gnu/fs/xfs/FreeBSD -I$S/gnu/fs/xfs/FreeBSD/support -I$S/gnu/fs/xfs"
gnu/fs/xfs/xfs_trans.c		optional xfs \
	compile-with "${NORMAL_C} -I$S/gnu/fs/xfs/FreeBSD -I$S/gnu/fs/xfs/FreeBSD/support -I$S/gnu/fs/xfs"
gnu/fs/xfs/xfs_trans_ail.c	optional xfs \
	compile-with "${NORMAL_C} -I$S/gnu/fs/xfs/FreeBSD -I$S/gnu/fs/xfs/FreeBSD/support -I$S/gnu/fs/xfs"
gnu/fs/xfs/xfs_trans_buf.c	optional xfs \
	compile-with "${NORMAL_C} -I$S/gnu/fs/xfs/FreeBSD -I$S/gnu/fs/xfs/FreeBSD/support -I$S/gnu/fs/xfs"
gnu/fs/xfs/xfs_trans_extfree.c	optional xfs \
	compile-with "${NORMAL_C} -I$S/gnu/fs/xfs/FreeBSD -I$S/gnu/fs/xfs/FreeBSD/support -I$S/gnu/fs/xfs"
gnu/fs/xfs/xfs_trans_inode.c	optional xfs \
	compile-with "${NORMAL_C} -I$S/gnu/fs/xfs/FreeBSD -I$S/gnu/fs/xfs/FreeBSD/support -I$S/gnu/fs/xfs"
gnu/fs/xfs/xfs_trans_item.c	optional xfs \
	compile-with "${NORMAL_C} -I$S/gnu/fs/xfs/FreeBSD -I$S/gnu/fs/xfs/FreeBSD/support -I$S/gnu/fs/xfs"
gnu/fs/xfs/xfs_utils.c		optional xfs \
	compile-with "${NORMAL_C} -I$S/gnu/fs/xfs/FreeBSD -I$S/gnu/fs/xfs/FreeBSD/support -I$S/gnu/fs/xfs"
gnu/fs/xfs/xfs_vfsops.c		optional xfs \
	compile-with "${NORMAL_C} -I$S/gnu/fs/xfs/FreeBSD -I$S/gnu/fs/xfs/FreeBSD/support -I$S/gnu/fs/xfs"
gnu/fs/xfs/xfs_vnodeops.c	optional xfs \
	compile-with "${NORMAL_C} -I$S/gnu/fs/xfs/FreeBSD -I$S/gnu/fs/xfs/FreeBSD/support -I$S/gnu/fs/xfs"
gnu/fs/xfs/xfs_rw.c		optional xfs \
	compile-with "${NORMAL_C} -I$S/gnu/fs/xfs/FreeBSD -I$S/gnu/fs/xfs/FreeBSD/support -I$S/gnu/fs/xfs"
gnu/fs/xfs/xfs_attr_leaf.c	optional xfs \
	compile-with "${NORMAL_C} -I$S/gnu/fs/xfs/FreeBSD -I$S/gnu/fs/xfs/FreeBSD/support -I$S/gnu/fs/xfs"
gnu/fs/xfs/xfs_attr.c		optional xfs \
	compile-with "${NORMAL_C} -I$S/gnu/fs/xfs/FreeBSD -I$S/gnu/fs/xfs/FreeBSD/support -I$S/gnu/fs/xfs"
gnu/fs/xfs/xfs_dmops.c		optional xfs \
	compile-with "${NORMAL_C} -I$S/gnu/fs/xfs/FreeBSD -I$S/gnu/fs/xfs/FreeBSD/support -I$S/gnu/fs/xfs"
gnu/fs/xfs/xfs_qmops.c		optional xfs \
	compile-with "${NORMAL_C} -I$S/gnu/fs/xfs/FreeBSD -I$S/gnu/fs/xfs/FreeBSD/support -I$S/gnu/fs/xfs"
gnu/fs/xfs/xfs_iget.c	optional xfs \
	compile-with "${NORMAL_C} -I$S/gnu/fs/xfs/FreeBSD -I$S/gnu/fs/xfs/FreeBSD/support -I$S/gnu/fs/xfs"
gnu/fs/xfs/FreeBSD/xfs_freebsd_iget.c	optional xfs \
	compile-with "${NORMAL_C} -I$S/gnu/fs/xfs/FreeBSD -I$S/gnu/fs/xfs/FreeBSD/support -I$S/gnu/fs/xfs"
gnu/fs/xfs/FreeBSD/xfs_mountops.c	optional xfs \
	compile-with "${NORMAL_C} -I$S/gnu/fs/xfs/FreeBSD -I$S/gnu/fs/xfs/FreeBSD/support -I$S/gnu/fs/xfs"
gnu/fs/xfs/FreeBSD/xfs_vnops.c	optional xfs \
	compile-with "${NORMAL_C} -I$S/gnu/fs/xfs/FreeBSD -I$S/gnu/fs/xfs/FreeBSD/support -I$S/gnu/fs/xfs"
gnu/fs/xfs/FreeBSD/xfs_frw.c	optional xfs \
	compile-with "${NORMAL_C} -I$S/gnu/fs/xfs/FreeBSD -I$S/gnu/fs/xfs/FreeBSD/support -I$S/gnu/fs/xfs"
gnu/fs/xfs/FreeBSD/xfs_buf.c	optional xfs \
	compile-with "${NORMAL_C} -I$S/gnu/fs/xfs/FreeBSD -I$S/gnu/fs/xfs/FreeBSD/support -I$S/gnu/fs/xfs"
gnu/fs/xfs/FreeBSD/xfs_globals.c	optional xfs \
	compile-with "${NORMAL_C} -I$S/gnu/fs/xfs/FreeBSD -I$S/gnu/fs/xfs/FreeBSD/support -I$S/gnu/fs/xfs"
gnu/fs/xfs/FreeBSD/xfs_dmistubs.c	optional xfs \
	compile-with "${NORMAL_C} -I$S/gnu/fs/xfs/FreeBSD -I$S/gnu/fs/xfs/FreeBSD/support -I$S/gnu/fs/xfs"
gnu/fs/xfs/FreeBSD/xfs_super.c	optional xfs \
	compile-with "${NORMAL_C} -I$S/gnu/fs/xfs/FreeBSD -I$S/gnu/fs/xfs/FreeBSD/support -I$S/gnu/fs/xfs"
gnu/fs/xfs/FreeBSD/xfs_stats.c	optional xfs \
	compile-with "${NORMAL_C} -I$S/gnu/fs/xfs/FreeBSD -I$S/gnu/fs/xfs/FreeBSD/support -I$S/gnu/fs/xfs"
gnu/fs/xfs/FreeBSD/xfs_vfs.c	optional xfs \
	compile-with "${NORMAL_C} -I$S/gnu/fs/xfs/FreeBSD -I$S/gnu/fs/xfs/FreeBSD/support -I$S/gnu/fs/xfs"
gnu/fs/xfs/FreeBSD/xfs_vnode.c	optional xfs \
	compile-with "${NORMAL_C} -I$S/gnu/fs/xfs/FreeBSD -I$S/gnu/fs/xfs/FreeBSD/support -I$S/gnu/fs/xfs"
gnu/fs/xfs/FreeBSD/xfs_sysctl.c	optional xfs \
	compile-with "${NORMAL_C} -I$S/gnu/fs/xfs/FreeBSD -I$S/gnu/fs/xfs/FreeBSD/support -I$S/gnu/fs/xfs"
gnu/fs/xfs/FreeBSD/xfs_fs_subr.c	optional xfs \
	compile-with "${NORMAL_C} -I$S/gnu/fs/xfs/FreeBSD -I$S/gnu/fs/xfs/FreeBSD/support -I$S/gnu/fs/xfs"
gnu/fs/xfs/FreeBSD/xfs_ioctl.c	optional xfs \
	compile-with "${NORMAL_C} -I$S/gnu/fs/xfs/FreeBSD -I$S/gnu/fs/xfs/FreeBSD/support -I$S/gnu/fs/xfs"
gnu/fs/xfs/FreeBSD/support/debug.c	optional xfs \
	compile-with "${NORMAL_C} -I$S/gnu/fs/xfs/FreeBSD -I$S/gnu/fs/xfs/FreeBSD/support -I$S/gnu/fs/xfs"
gnu/fs/xfs/FreeBSD/support/ktrace.c	optional xfs \
	compile-with "${NORMAL_C} -I$S/gnu/fs/xfs/FreeBSD -I$S/gnu/fs/xfs/FreeBSD/support -I$S/gnu/fs/xfs"
gnu/fs/xfs/FreeBSD/support/mrlock.c	optional xfs \
	compile-with "${NORMAL_C} -I$S/gnu/fs/xfs/FreeBSD -I$S/gnu/fs/xfs/FreeBSD/support -I$S/gnu/fs/xfs"
gnu/fs/xfs/FreeBSD/support/uuid.c	optional xfs \
	compile-with "${NORMAL_C} -I$S/gnu/fs/xfs/FreeBSD -I$S/gnu/fs/xfs/FreeBSD/support -I$S/gnu/fs/xfs"
gnu/fs/xfs/FreeBSD/support/kmem.c	optional xfs \
	compile-with "${NORMAL_C} -I$S/gnu/fs/xfs/FreeBSD -I$S/gnu/fs/xfs/FreeBSD/support -I$S/gnu/fs/xfs"
gnu/fs/xfs/xfs_iomap.c		optional xfs \
	compile-with "${NORMAL_C} -I$S/gnu/fs/xfs/FreeBSD -I$S/gnu/fs/xfs/FreeBSD/support -I$S/gnu/fs/xfs"
gnu/fs/xfs/xfs_behavior.c	optional xfs \
	compile-with "${NORMAL_C} -I$S/gnu/fs/xfs/FreeBSD -I$S/gnu/fs/xfs/FreeBSD/support -I$S/gnu/fs/xfs"<|MERGE_RESOLUTION|>--- conflicted
+++ resolved
@@ -123,7 +123,6 @@
 contrib/altq/altq/altq_rmclass.c optional altq
 contrib/altq/altq/altq_subr.c	optional altq \
 	compile-with "${NORMAL_C} -I$S/contrib/pf"
-<<<<<<< HEAD
 contrib/dev/acpica/dbcmds.c	optional acpi acpi_debug
 contrib/dev/acpica/dbdisply.c	optional acpi acpi_debug
 contrib/dev/acpica/dbexec.c	optional acpi acpi_debug
@@ -249,146 +248,6 @@
 contrib/dev/acpica/utresrc.c	optional acpi
 contrib/dev/acpica/utstate.c	optional acpi
 contrib/dev/acpica/utxface.c	optional acpi
-=======
-contrib/dev/acpica/debugger/dbcmds.c	optional acpi acpi_debug
-contrib/dev/acpica/debugger/dbdisply.c	optional acpi acpi_debug
-contrib/dev/acpica/debugger/dbexec.c	optional acpi acpi_debug
-contrib/dev/acpica/debugger/dbfileio.c	optional acpi acpi_debug
-contrib/dev/acpica/debugger/dbhistry.c	optional acpi acpi_debug
-contrib/dev/acpica/debugger/dbinput.c	optional acpi acpi_debug
-contrib/dev/acpica/debugger/dbstats.c	optional acpi acpi_debug
-contrib/dev/acpica/debugger/dbutils.c	optional acpi acpi_debug
-contrib/dev/acpica/debugger/dbxface.c	optional acpi acpi_debug
-contrib/dev/acpica/disassembler/dmbuffer.c	optional acpi acpi_debug
-contrib/dev/acpica/disassembler/dmnames.c	optional acpi acpi_debug
-contrib/dev/acpica/disassembler/dmopcode.c	optional acpi acpi_debug
-contrib/dev/acpica/disassembler/dmobject.c	optional acpi acpi_debug
-contrib/dev/acpica/disassembler/dmresrc.c	optional acpi acpi_debug
-contrib/dev/acpica/disassembler/dmresrcl.c	optional acpi acpi_debug
-contrib/dev/acpica/disassembler/dmresrcs.c	optional acpi acpi_debug
-contrib/dev/acpica/disassembler/dmutils.c	optional acpi acpi_debug
-contrib/dev/acpica/disassembler/dmwalk.c	optional acpi acpi_debug
-contrib/dev/acpica/dispatcher/dsfield.c		optional acpi
-contrib/dev/acpica/dispatcher/dsinit.c		optional acpi
-contrib/dev/acpica/dispatcher/dsmethod.c	optional acpi
-contrib/dev/acpica/dispatcher/dsmthdat.c	optional acpi
-contrib/dev/acpica/dispatcher/dsobject.c	optional acpi
-contrib/dev/acpica/dispatcher/dsopcode.c	optional acpi
-contrib/dev/acpica/dispatcher/dsutils.c		optional acpi
-contrib/dev/acpica/dispatcher/dswexec.c		optional acpi
-contrib/dev/acpica/dispatcher/dswload.c		optional acpi
-contrib/dev/acpica/dispatcher/dswscope.c	optional acpi
-contrib/dev/acpica/dispatcher/dswstate.c	optional acpi
-contrib/dev/acpica/events/evevent.c		optional acpi
-contrib/dev/acpica/events/evgpe.c		optional acpi
-contrib/dev/acpica/events/evgpeblk.c		optional acpi
-contrib/dev/acpica/events/evgpeinit.c		optional acpi
-contrib/dev/acpica/events/evgpeutil.c		optional acpi
-contrib/dev/acpica/events/evmisc.c		optional acpi
-contrib/dev/acpica/events/evregion.c		optional acpi
-contrib/dev/acpica/events/evrgnini.c		optional acpi
-contrib/dev/acpica/events/evsci.c		optional acpi
-contrib/dev/acpica/events/evxface.c		optional acpi
-contrib/dev/acpica/events/evxfevnt.c		optional acpi
-contrib/dev/acpica/events/evxfgpe.c		optional acpi
-contrib/dev/acpica/events/evxfregn.c		optional acpi
-contrib/dev/acpica/executer/exconfig.c		optional acpi
-contrib/dev/acpica/executer/exconvrt.c		optional acpi
-contrib/dev/acpica/executer/excreate.c		optional acpi
-contrib/dev/acpica/executer/exdebug.c		optional acpi
-contrib/dev/acpica/executer/exdump.c		optional acpi
-contrib/dev/acpica/executer/exfield.c		optional acpi
-contrib/dev/acpica/executer/exfldio.c		optional acpi
-contrib/dev/acpica/executer/exmisc.c		optional acpi
-contrib/dev/acpica/executer/exmutex.c		optional acpi
-contrib/dev/acpica/executer/exnames.c		optional acpi
-contrib/dev/acpica/executer/exoparg1.c		optional acpi
-contrib/dev/acpica/executer/exoparg2.c		optional acpi
-contrib/dev/acpica/executer/exoparg3.c		optional acpi
-contrib/dev/acpica/executer/exoparg6.c		optional acpi
-contrib/dev/acpica/executer/exprep.c		optional acpi
-contrib/dev/acpica/executer/exregion.c		optional acpi
-contrib/dev/acpica/executer/exresnte.c		optional acpi
-contrib/dev/acpica/executer/exresolv.c		optional acpi
-contrib/dev/acpica/executer/exresop.c		optional acpi
-contrib/dev/acpica/executer/exstore.c		optional acpi
-contrib/dev/acpica/executer/exstoren.c		optional acpi
-contrib/dev/acpica/executer/exstorob.c		optional acpi
-contrib/dev/acpica/executer/exsystem.c		optional acpi
-contrib/dev/acpica/executer/exutils.c		optional acpi
-contrib/dev/acpica/hardware/hwacpi.c		optional acpi
-contrib/dev/acpica/hardware/hwgpe.c		optional acpi
-contrib/dev/acpica/hardware/hwpci.c		optional acpi
-contrib/dev/acpica/hardware/hwregs.c		optional acpi
-contrib/dev/acpica/hardware/hwsleep.c		optional acpi
-contrib/dev/acpica/hardware/hwtimer.c		optional acpi
-contrib/dev/acpica/hardware/hwvalid.c		optional acpi
-contrib/dev/acpica/hardware/hwxface.c		optional acpi
-contrib/dev/acpica/namespace/nsaccess.c		optional acpi
-contrib/dev/acpica/namespace/nsalloc.c		optional acpi
-contrib/dev/acpica/namespace/nsdump.c		optional acpi
-contrib/dev/acpica/namespace/nseval.c		optional acpi
-contrib/dev/acpica/namespace/nsinit.c		optional acpi
-contrib/dev/acpica/namespace/nsload.c		optional acpi
-contrib/dev/acpica/namespace/nsnames.c		optional acpi
-contrib/dev/acpica/namespace/nsobject.c		optional acpi
-contrib/dev/acpica/namespace/nsparse.c		optional acpi
-contrib/dev/acpica/namespace/nspredef.c		optional acpi
-contrib/dev/acpica/namespace/nsrepair.c		optional acpi
-contrib/dev/acpica/namespace/nsrepair2.c	optional acpi
-contrib/dev/acpica/namespace/nssearch.c		optional acpi
-contrib/dev/acpica/namespace/nsutils.c		optional acpi
-contrib/dev/acpica/namespace/nswalk.c		optional acpi
-contrib/dev/acpica/namespace/nsxfeval.c		optional acpi
-contrib/dev/acpica/namespace/nsxfname.c		optional acpi
-contrib/dev/acpica/namespace/nsxfobj.c		optional acpi
-contrib/dev/acpica/parser/psargs.c		optional acpi
-contrib/dev/acpica/parser/psloop.c		optional acpi
-contrib/dev/acpica/parser/psopcode.c		optional acpi
-contrib/dev/acpica/parser/psparse.c		optional acpi
-contrib/dev/acpica/parser/psscope.c		optional acpi
-contrib/dev/acpica/parser/pstree.c		optional acpi
-contrib/dev/acpica/parser/psutils.c		optional acpi
-contrib/dev/acpica/parser/pswalk.c		optional acpi
-contrib/dev/acpica/parser/psxface.c		optional acpi
-contrib/dev/acpica/resources/rsaddr.c		optional acpi
-contrib/dev/acpica/resources/rscalc.c		optional acpi
-contrib/dev/acpica/resources/rscreate.c		optional acpi
-contrib/dev/acpica/resources/rsdump.c		optional acpi
-contrib/dev/acpica/resources/rsinfo.c		optional acpi
-contrib/dev/acpica/resources/rsio.c		optional acpi
-contrib/dev/acpica/resources/rsirq.c		optional acpi
-contrib/dev/acpica/resources/rslist.c		optional acpi
-contrib/dev/acpica/resources/rsmemory.c		optional acpi
-contrib/dev/acpica/resources/rsmisc.c		optional acpi
-contrib/dev/acpica/resources/rsutils.c		optional acpi
-contrib/dev/acpica/resources/rsxface.c		optional acpi
-contrib/dev/acpica/tables/tbfadt.c		optional acpi
-contrib/dev/acpica/tables/tbfind.c		optional acpi
-contrib/dev/acpica/tables/tbinstal.c		optional acpi
-contrib/dev/acpica/tables/tbutils.c		optional acpi
-contrib/dev/acpica/tables/tbxface.c		optional acpi
-contrib/dev/acpica/tables/tbxfroot.c		optional acpi
-contrib/dev/acpica/utilities/utalloc.c		optional acpi
-contrib/dev/acpica/utilities/utcache.c		optional acpi
-contrib/dev/acpica/utilities/utcopy.c		optional acpi
-contrib/dev/acpica/utilities/utdebug.c		optional acpi
-contrib/dev/acpica/utilities/utdelete.c		optional acpi
-contrib/dev/acpica/utilities/uteval.c		optional acpi
-contrib/dev/acpica/utilities/utglobal.c		optional acpi
-contrib/dev/acpica/utilities/utids.c		optional acpi
-contrib/dev/acpica/utilities/utinit.c		optional acpi
-contrib/dev/acpica/utilities/utlock.c		optional acpi
-contrib/dev/acpica/utilities/utmath.c		optional acpi
-contrib/dev/acpica/utilities/utmisc.c		optional acpi
-contrib/dev/acpica/utilities/utmutex.c		optional acpi
-contrib/dev/acpica/utilities/utobject.c		optional acpi
-contrib/dev/acpica/utilities/utosi.c		optional acpi
-contrib/dev/acpica/utilities/utresrc.c		optional acpi
-contrib/dev/acpica/utilities/utstate.c		optional acpi
-contrib/dev/acpica/utilities/utxface.c		optional acpi
-contrib/dev/acpica/utilities/utxferror.c	optional acpi
->>>>>>> 66284623
 contrib/ipfilter/netinet/fil.c	optional ipfilter inet \
 	compile-with "${NORMAL_C} -I$S/contrib/ipfilter"
 contrib/ipfilter/netinet/ip_auth.c optional ipfilter inet \
@@ -814,45 +673,8 @@
 dev/ath/ath_hal/ar5416/ar5416_xmit.c \
 	optional ath_hal | ath_ar5416 | ath_ar9160 \
 	compile-with "${NORMAL_C} -I$S/dev/ath -I$S/dev/ath/ath_hal"
-<<<<<<< HEAD
 dev/ath/ath_hal/ar5416/ar9160_attach.c optional ath_hal | ath_ar9160 \
 	compile-with "${NORMAL_C} -I$S/dev/ath -I$S/dev/ath/ath_hal"
-=======
-# ar9160 (depends on ar5416)
-dev/ath/ath_hal/ar9001/ar9160_attach.c optional ath_hal | ath_ar9160 \
-	compile-with "${NORMAL_C} -I$S/dev/ath -I$S/dev/ath/ath_hal"
-# ar9280 (depends on ar5416)
-dev/ath/ath_hal/ar9002/ar9280_attach.c optional ath_hal | ath_ar9280 | \
-	ath_ar9285 \ 
-	compile-with "${NORMAL_C} -I$S/dev/ath -I$S/dev/ath/ath_hal"
-# ar9285 (depends on ar5416 and ar9280)
-dev/ath/ath_hal/ar9002/ar9285_attach.c optional ath_hal | ath_ar9285 \ 
-	compile-with "${NORMAL_C} -I$S/dev/ath -I$S/dev/ath/ath_hal"
-dev/ath/ath_hal/ar9002/ar9285_reset.c optional ath_hal | ath_ar9285 \ 
-	compile-with "${NORMAL_C} -I$S/dev/ath -I$S/dev/ath/ath_hal"
-# rf backends
-dev/ath/ath_hal/ar5212/ar2316.c	optional ath_rf2316 \
-	compile-with "${NORMAL_C} -I$S/dev/ath -I$S/dev/ath/ath_hal"
-dev/ath/ath_hal/ar5212/ar2317.c	optional ath_rf2317 \
-	compile-with "${NORMAL_C} -I$S/dev/ath -I$S/dev/ath/ath_hal"
-dev/ath/ath_hal/ar5212/ar2413.c	optional ath_hal | ath_rf2413 \
-	compile-with "${NORMAL_C} -I$S/dev/ath -I$S/dev/ath/ath_hal"
-dev/ath/ath_hal/ar5212/ar2425.c	optional ath_hal | ath_rf2425 | ath_rf2417 \
-	compile-with "${NORMAL_C} -I$S/dev/ath -I$S/dev/ath/ath_hal"
-dev/ath/ath_hal/ar5212/ar5111.c	optional ath_hal | ath_rf5111 \
-	compile-with "${NORMAL_C} -I$S/dev/ath -I$S/dev/ath/ath_hal"
-dev/ath/ath_hal/ar5212/ar5112.c	optional ath_hal | ath_rf5112 \
-	compile-with "${NORMAL_C} -I$S/dev/ath -I$S/dev/ath/ath_hal"
-dev/ath/ath_hal/ar5212/ar5413.c	optional ath_hal | ath_rf5413 \
-	compile-with "${NORMAL_C} -I$S/dev/ath -I$S/dev/ath/ath_hal"
-dev/ath/ath_hal/ar5416/ar2133.c optional ath_hal | ath_ar5416 | ath_ar9160 \
-	compile-with "${NORMAL_C} -I$S/dev/ath -I$S/dev/ath/ath_hal"
-dev/ath/ath_hal/ar9002/ar9280.c optional ath_hal | ath_ar9280 | ath_ar9285 \
-	compile-with "${NORMAL_C} -I$S/dev/ath -I$S/dev/ath/ath_hal"
-dev/ath/ath_hal/ar9002/ar9285.c optional ath_hal | ath_ar9285 \
-	compile-with "${NORMAL_C} -I$S/dev/ath -I$S/dev/ath/ath_hal"
-# ath rate control algorithms
->>>>>>> 66284623
 dev/ath/ath_rate/amrr/amrr.c	optional ath_rate_amrr \
 	compile-with "${NORMAL_C} -I$S/dev/ath"
 dev/ath/ath_rate/onoe/onoe.c	optional ath_rate_onoe \
@@ -1152,7 +974,6 @@
 dev/mcd/mcd_isa.c		optional mcd isa nowerror
 dev/md/md.c			optional md
 dev/mem/memdev.c		optional mem
-dev/mem/memutil.c		optional mem
 dev/mfi/mfi.c			optional mfi
 dev/mfi/mfi_debug.c		optional mfi
 dev/mfi/mfi_pci.c		optional mfi pci
@@ -1184,7 +1005,6 @@
 dev/mii/nsphyter.c		optional miibus | nsphyter
 dev/mii/pnaphy.c		optional miibus | pnaphy
 dev/mii/qsphy.c			optional miibus | qsphy
-dev/mii/rdcphy.c		optional miibus | rdcphy
 dev/mii/rgephy.c		optional miibus | rgephy
 dev/mii/rlphy.c			optional miibus | rlphy
 dev/mii/rlswitch.c		optional rlswitch
@@ -1543,7 +1363,6 @@
 dev/usb/usb.c			optional usb
 dev/usb/usb_ethersubr.c		optional usb
 dev/usb/usb_if.m		optional usb
-<<<<<<< HEAD
 dev/usb/usb_mem.c		optional usb
 dev/usb/usb_quirks.c		optional usb
 dev/usb/usb_subr.c		optional usb
@@ -1553,115 +1372,12 @@
 dev/usb/uslcom.c		optional uslcom
 dev/usb/uvisor.c		optional uvisor
 dev/usb/uvscom.c		optional uvscom
-=======
-dev/usb/usb_lookup.c		optional usb
-dev/usb/usb_mbuf.c		optional usb
-dev/usb/usb_msctest.c		optional usb
-dev/usb/usb_parse.c		optional usb
-dev/usb/usb_pf.c		optional usb
-dev/usb/usb_process.c		optional usb
-dev/usb/usb_request.c		optional usb
-dev/usb/usb_transfer.c		optional usb
-dev/usb/usb_util.c		optional usb
-#
-# USB network drivers
-#
-dev/usb/net/if_aue.c		optional aue
-dev/usb/net/if_axe.c		optional axe
-dev/usb/net/if_cdce.c		optional cdce
-dev/usb/net/if_cue.c		optional cue
-dev/usb/net/if_ipheth.c		optional ipheth
-dev/usb/net/if_kue.c		optional kue
-dev/usb/net/if_rue.c		optional rue
-dev/usb/net/if_udav.c		optional udav
-dev/usb/net/usb_ethernet.c	optional aue | axe | cdce | cue | kue | rue | \
-					 udav
-dev/usb/net/uhso.c		optional uhso
-#
-# USB WLAN drivers
-#
-dev/usb/wlan/if_rum.c		optional rum
-dev/usb/wlan/if_run.c		optional run
-runfw.c				optional runfw							\
-	compile-with	"${AWK} -f $S/tools/fw_stub.awk runfw:runfw -mrunfw -c${.TARGET}"	\
-	no-implicit-rule before-depend local							\
-	clean		"runfw.c"
-runfw.fwo			optional runfw							\
-	dependency	"runfw"									\
-	compile-with	"${LD} -b binary -d -warn-common -r -d -o ${.TARGET} runfw"		\
-	no-implicit-rule									\
-	clean		"runfw.fwo"
-runfw				optional runfw							\
-	dependency	"$S/contrib/dev/run/rt2870.fw.uu"					\
-	compile-with	"uudecode -o ${.TARGET} $S/contrib/dev/run/rt2870.fw.uu"		\
-	no-obj no-implicit-rule									\
-	clean		"runfw"
-dev/usb/wlan/if_uath.c		optional uath
-dev/usb/wlan/if_upgt.c		optional upgt
-dev/usb/wlan/if_ural.c		optional ural
-dev/usb/wlan/if_urtw.c		optional urtw
-dev/usb/wlan/if_zyd.c		optional zyd
-#
-# USB serial and parallel port drivers
-#
-dev/usb/serial/u3g.c		optional u3g
-dev/usb/serial/uark.c		optional uark
-dev/usb/serial/ubsa.c		optional ubsa
-dev/usb/serial/ubser.c		optional ubser
-dev/usb/serial/uchcom.c		optional uchcom
-dev/usb/serial/ucycom.c		optional ucycom
-dev/usb/serial/ufoma.c		optional ufoma
-dev/usb/serial/uftdi.c		optional uftdi
-dev/usb/serial/ugensa.c		optional ugensa
-dev/usb/serial/uipaq.c		optional uipaq
-dev/usb/serial/ulpt.c		optional ulpt
-dev/usb/serial/umct.c		optional umct
-dev/usb/serial/umodem.c		optional umodem
-dev/usb/serial/umoscom.c	optional umoscom
-dev/usb/serial/uplcom.c		optional uplcom
-dev/usb/serial/uslcom.c		optional uslcom
-dev/usb/serial/uvisor.c		optional uvisor
-dev/usb/serial/uvscom.c		optional uvscom
-dev/usb/serial/usb_serial.c 	optional ucom | u3g | uark | ubsa | ubser | \
-					 uchcom | ucycom | ufoma | uftdi | \
-					 ugensa | uipaq | ulpt | umct | \
-					 umodem | umoscom | uplcom | uslcom | \
-					 uvisor | uvscom
-#
-# USB misc drivers
-#
-dev/usb/misc/ufm.c		optional ufm
-dev/usb/misc/udbp.c		optional udbp
-#
-# USB input drivers
-#
-dev/usb/input/atp.c		optional atp
-dev/usb/input/uep.c		optional uep
-dev/usb/input/uhid.c		optional uhid
-dev/usb/input/ukbd.c		optional ukbd
-dev/usb/input/ums.c		optional ums
-#
-# USB quirks
-#
-dev/usb/quirk/usb_quirk.c	optional usb
-#
-# USB templates
-#
-dev/usb/template/usb_template.c	optional usb_template
-dev/usb/template/usb_template_cdce.c	optional usb_template
-dev/usb/template/usb_template_msc.c	optional usb_template
-dev/usb/template/usb_template_mtp.c	optional usb_template
-#
-# USB END
-#
->>>>>>> 66284623
 dev/utopia/idtphy.c		optional utopia
 dev/utopia/suni.c		optional utopia
 dev/utopia/utopia.c		optional utopia
 dev/vge/if_vge.c		optional vge
 dev/vkbd/vkbd.c			optional vkbd
 dev/vr/if_vr.c			optional vr pci
-dev/vte/if_vte.c		optional vte pci
 dev/vx/if_vx.c			optional vx
 dev/vx/if_vx_eisa.c		optional vx eisa
 dev/vx/if_vx_pci.c		optional vx pci
@@ -1671,23 +1387,6 @@
 dev/wi/if_wi_pccard.c		optional wi pccard
 dev/wi/if_wi_pci.c		optional wi pci
 dev/wl/if_wl.c			optional wl isa
-<<<<<<< HEAD
-=======
-wpifw.c			optional wpifw					\
-	compile-with	"${AWK} -f $S/tools/fw_stub.awk wpi.fw:wpifw:153229 -mwpi -c${.TARGET}" \
-	no-implicit-rule before-depend local				\
-	clean		"wpifw.c"
-wpifw.fwo			optional wpifw				\
-	dependency	"wpi.fw"					\
-	compile-with	"${LD} -b binary -d -warn-common -r -d -o ${.TARGET} wpi.fw" \
-	no-implicit-rule						\
-	clean		"wpifw.fwo"
-wpi.fw			optional wpifw					\
-	dependency	"$S/contrib/dev/wpi/iwlwifi-3945-15.32.2.9.fw.uu"	\
-	compile-with	"uudecode -o ${.TARGET} $S/contrib/dev/wpi/iwlwifi-3945-15.32.2.9.fw.uu"	\
-	no-obj no-implicit-rule						\
-	clean		"wpi.fw"
->>>>>>> 66284623
 dev/xe/if_xe.c			optional xe
 dev/xe/if_xe_pccard.c		optional xe pccard
 fs/coda/coda_fbsd.c		optional vcoda
@@ -1961,19 +1660,10 @@
 kern/kern_exec.c		standard
 kern/kern_exit.c		standard
 kern/kern_fork.c		standard
-<<<<<<< HEAD
 kern/kern_idle.c		standard
 kern/kern_intr.c		standard
 kern/kern_jail.c		standard
 kern/kern_kse.c			standard
-=======
-kern/kern_gzio.c		optional gzio
-kern/kern_hhook.c		standard
-kern/kern_idle.c		standard
-kern/kern_intr.c		standard
-kern/kern_jail.c		standard
-kern/kern_khelp.c		standard
->>>>>>> 66284623
 kern/kern_kthread.c		standard
 kern/kern_ktr.c			optional ktr
 kern/kern_ktrace.c		standard
@@ -2347,7 +2037,6 @@
 netinet/sctp_output.c		optional inet sctp
 netinet/sctp_pcb.c		optional inet sctp
 netinet/sctp_peeloff.c		optional inet sctp
-netinet/sctp_ss_functions.c	optional inet sctp
 netinet/sctp_sysctl.c		optional inet sctp
 netinet/sctp_timer.c		optional inet sctp
 netinet/sctp_usrreq.c		optional inet sctp
@@ -2440,7 +2129,6 @@
 netsmb/smb_trantcp.c		optional netsmb
 netsmb/smb_usr.c		optional netsmb
 nfs/nfs_common.c		optional nfsclient | nfsserver
-<<<<<<< HEAD
 nfs4client/nfs4_dev.c		optional nfsclient
 nfs4client/nfs4_idmap.c		optional nfsclient
 nfs4client/nfs4_socket.c	optional nfsclient
@@ -2449,9 +2137,6 @@
 nfs4client/nfs4_vfsops.c	optional nfsclient
 nfs4client/nfs4_vn_subs.c	optional nfsclient
 nfs4client/nfs4_vnops.c		optional nfsclient
-=======
-nfs/nfs_lock.c			optional nfsclient | nfscl | nfslockd | nfsd
->>>>>>> 66284623
 nfsclient/bootp_subr.c		optional bootp nfsclient
 nfsclient/krpc_subr.c		optional bootp nfsclient
 nfsclient/nfs_bio.c		optional nfsclient
@@ -2467,7 +2152,6 @@
 nfsserver/nfs_srvsock.c		optional nfsserver
 nfsserver/nfs_srvcache.c	optional nfsserver
 nfsserver/nfs_srvsubs.c		optional nfsserver
-<<<<<<< HEAD
 nfsserver/nfs_syscalls.c	optional nfsserver
 nlm/nlm_advlock.c		optional nfslockd
 nlm/nlm_prot_clnt.c		optional nfslockd
@@ -2476,16 +2160,6 @@
 nlm/nlm_prot_svc.c		optional nfslockd
 nlm/nlm_prot_xdr.c		optional nfslockd
 nlm/sm_inter_xdr.c		optional nfslockd
-=======
-nfs/nfs_nfssvc.c		optional nfsserver | nfscl | nfsd
-nlm/nlm_advlock.c		optional nfslockd | nfsd
-nlm/nlm_prot_clnt.c		optional nfslockd | nfsd
-nlm/nlm_prot_impl.c		optional nfslockd | nfsd
-nlm/nlm_prot_server.c		optional nfslockd | nfsd
-nlm/nlm_prot_svc.c		optional nfslockd | nfsd
-nlm/nlm_prot_xdr.c		optional nfslockd | nfsd
-nlm/sm_inter_xdr.c		optional nfslockd | nfsd
->>>>>>> 66284623
 # crypto support
 opencrypto/cast.c		optional crypto | ipsec
 opencrypto/criov.c		optional crypto
