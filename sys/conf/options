--- conflicted
+++ resolved
@@ -36,7 +36,7 @@
 AHC_DUMP_EEPROM		opt_aic7xxx.h
 AHC_DEBUG		opt_aic7xxx.h
 AHC_DEBUG_OPTS		opt_aic7xxx.h
-AHC_REG_PRETTY_PRINT	opt_aic7xxx.h
+AHC_REG_PRETTY_PRINT    opt_aic7xxx.h
 AHD_DEBUG		opt_aic79xx.h
 AHD_DEBUG_OPTS		opt_aic79xx.h
 AHD_TMODE_ENABLE	opt_aic79xx.h	
@@ -48,7 +48,6 @@
 
 # Debugging options.
 DDB
-DDB_BUFR_SIZE	opt_ddb.h
 DDB_CAPTURE_DEFAULTBUFSIZE	opt_ddb.h
 DDB_CAPTURE_MAXBUFSIZE	opt_ddb.h
 DDB_CTF		opt_ddb.h
@@ -59,8 +58,11 @@
 KDB_UNATTENDED	opt_kdb.h
 SYSCTL_DEBUG	opt_sysctl.h
 
+NO_SYSCTL_DESCR	opt_global.h
+
 # Miscellaneous options.
-ADAPTIVE_LOCKMGRS
+ADAPTIVE_GIANT	opt_adaptive_mutexes.h
+ADAPTIVE_SX
 ALQ
 AUDIT		opt_global.h
 CODA_COMPAT_5	opt_coda.h
@@ -69,11 +71,8 @@
 COMPAT_FREEBSD4	opt_compat.h
 COMPAT_FREEBSD5	opt_compat.h
 COMPAT_FREEBSD6	opt_compat.h
-COMPAT_FREEBSD7	opt_compat.h
 COMPILING_LINT	opt_global.h
-COMPRESS_USER_CORES opt_core.h
 CY_PCI_FASTINTR
-DEADLKRES	opt_watchdog.h
 DIRECTIO
 FULL_PREEMPTION	opt_sched.h
 IPI_PREEMPTION	opt_sched.h
@@ -94,11 +93,8 @@
 GEOM_NOP	opt_geom.h
 GEOM_PART_APM	opt_geom.h
 GEOM_PART_BSD	opt_geom.h
-GEOM_PART_EBR	opt_geom.h
-GEOM_PART_EBR_COMPAT	opt_geom.h
 GEOM_PART_GPT	opt_geom.h
 GEOM_PART_MBR	opt_geom.h
-GEOM_PART_PC98	opt_geom.h
 GEOM_PART_VTOC8	opt_geom.h
 GEOM_PC98	opt_geom.h
 GEOM_RAID	opt_geom.h
@@ -111,12 +107,14 @@
 GEOM_VOL	opt_geom.h
 GEOM_ZERO	opt_geom.h
 KDTRACE_HOOKS	opt_kdtrace.h
+KSE		opt_global.h
 KSTACK_MAX_PAGES
 KSTACK_PAGES
 KTRACE
 KTRACE_REQUEST_POOL	opt_ktrace.h
 LIBICONV
-MAC		opt_global.h
+MAC
+MAC_ALWAYS_LABEL_MBUF	opt_mac.h
 MAC_BIBA	opt_dontuse.h
 MAC_BSDEXTENDED	opt_dontuse.h
 MAC_IFOFF	opt_dontuse.h
@@ -137,18 +135,15 @@
 MPROF_HASH_SIZE	opt_mprof.h
 NO_ADAPTIVE_MUTEXES	opt_adaptive_mutexes.h
 NO_ADAPTIVE_RWLOCKS
-NO_ADAPTIVE_SX
-NO_SYSCTL_DESCR	opt_global.h
 NSWBUF_MIN	opt_swap.h
 MBUF_PACKET_ZONE_DISABLE	opt_global.h
 PANIC_REBOOT_WAIT_TIME	opt_panic.h
 PPC_DEBUG	opt_ppc.h
-PPC_PROBE_CHIPSET	opt_ppc.h
+PPC_PROBE_CHIPSET opt_ppc.h
 PPS_SYNC	opt_ntp.h
 PREEMPTION	opt_sched.h
 QUOTA
 SCHED_4BSD	opt_sched.h
-SCHED_STATS	opt_sched.h
 SCHED_ULE	opt_sched.h
 SHOW_BUSYBUFS
 SLEEPQUEUE_PROFILING
@@ -179,6 +174,7 @@
 SYSVSHM		opt_sysvipc.h
 SW_WATCHDOG	opt_watchdog.h
 TURNSTILE_PROFILING
+TTYHOG		opt_tty.h
 VFS_AIO
 VERBOSE_SYSINIT	opt_global.h
 WLCACHE		opt_wavelan.h
@@ -220,23 +216,13 @@
 # Broken - ffs_snapshot() dependency from ufs_lookup() :-(
 FFS		opt_ffs_broken_fixme.h
 
-# In-kernel GSS-API
-KGSSAPI		opt_kgssapi.h
-KGSSAPI_DEBUG	opt_kgssapi.h
-
 # These static filesystems have one slightly bogus static dependency in
 # sys/i386/i386/autoconf.c.  If any of these filesystems are
 # statically compiled into the kernel, code for mounting them as root
 # filesystems will be enabled - but look below.
 NFSCLIENT	opt_nfs.h
 NFSSERVER	opt_nfs.h
-
-# Use these options to compile the experimental nfs client and/or
-# server that supports NFSv4 into a kernel.
-# NFSCL - client
-# NFSD - server
-NFSCL		opt_nfs.h
-NFSD		opt_nfs.h
+NFS4CLIENT	opt_nfs.h
 
 # filesystems and libiconv bridge
 CD9660_ICONV	opt_dontuse.h
@@ -346,7 +332,6 @@
 ISP_TARGET_MODE		opt_isp.h
 ISP_FW_CRASH_DUMP	opt_isp.h
 ISP_DEFAULT_ROLES	opt_isp.h
-ISP_INTERNAL_TARGET	opt_isp.h
 
 # Options used only in dev/iscsi
 ISCSI_INITIATOR_DEBUG	opt_iscsi_initiator.h
@@ -359,19 +344,17 @@
 
 # Net stuff.
 ACCEPT_FILTER_DATA
-ACCEPT_FILTER_DNS
 ACCEPT_FILTER_HTTP
 ALTQ			opt_global.h
 ALTQ_CBQ		opt_altq.h
-ALTQ_CDNR		opt_altq.h
-ALTQ_DEBUG		opt_altq.h
-ALTQ_HFSC		opt_altq.h
-ALTQ_NOPCC		opt_altq.h
-ALTQ_PRIQ		opt_altq.h
 ALTQ_RED		opt_altq.h
 ALTQ_RIO		opt_altq.h
+ALTQ_HFSC		opt_altq.h
+ALTQ_CDNR		opt_altq.h
+ALTQ_PRIQ		opt_altq.h
+ALTQ_NOPCC		opt_altq.h
+ALTQ_DEBUG		opt_altq.h
 BOOTP			opt_bootp.h
-BOOTP_BLOCKSIZE		opt_bootp.h
 BOOTP_COMPAT		opt_bootp.h
 BOOTP_NFSROOT		opt_bootp.h
 BOOTP_NFSV3		opt_bootp.h
@@ -381,65 +364,61 @@
 DEV_PF			opt_pf.h
 DEV_PFLOG		opt_pf.h
 DEV_PFSYNC		opt_pf.h
-DEV_VLAN		opt_vlan.h
-DUMMYNET		opt_ipdn.h
+ETHER_II		opt_ef.h
+ETHER_8023		opt_ef.h
 ETHER_8022		opt_ef.h
-ETHER_8023		opt_ef.h
-ETHER_II		opt_ef.h
 ETHER_SNAP		opt_ef.h
+ROUTETABLES		opt_route.h
+MROUTING		opt_mrouting.h
 INET			opt_inet.h
 INET6			opt_inet6.h
+IPSEC			opt_ipsec.h
+IPSEC_DEBUG		opt_ipsec.h
+IPSEC_FILTERTUNNEL	opt_ipsec.h
 IPDIVERT
+DUMMYNET		opt_ipdn.h
 IPFILTER		opt_ipfilter.h
-IPFILTER_DEFAULT_BLOCK	opt_ipfilter.h
 IPFILTER_LOG		opt_ipfilter.h
 IPFILTER_LOOKUP		opt_ipfilter.h
+IPFILTER_DEFAULT_BLOCK	opt_ipfilter.h
 IPFIREWALL		opt_ipfw.h
+IPFIREWALL_VERBOSE	opt_ipfw.h
+IPFIREWALL_VERBOSE_LIMIT	opt_ipfw.h
 IPFIREWALL_DEFAULT_TO_ACCEPT	opt_ipfw.h
 IPFIREWALL_FORWARD	opt_ipfw.h
 IPFIREWALL_NAT		opt_ipfw.h
-IPFIREWALL_VERBOSE	opt_ipfw.h
-IPFIREWALL_VERBOSE_LIMIT	opt_ipfw.h
-IPSEC			opt_ipsec.h
-IPSEC_DEBUG		opt_ipsec.h
-IPSEC_FILTERTUNNEL	opt_ipsec.h
-IPSEC_NAT_T		opt_ipsec.h
 IPSTEALTH
 IPX
-KRPC
-LIBALIAS
 LIBMBPOOL
 LIBMCHAIN
-MBUF_PROFILING
+LIBALIAS
 MBUF_STRESS_TEST
-MROUTING		opt_mrouting.h
 NCP
 NETATALK		opt_atalk.h
-NFSLOCKD
-RADIX_MPATH		opt_mpath.h
-ROUTETABLES		opt_route.h
+PPP_BSDCOMP		opt_ppp.h
+PPP_DEFLATE		opt_ppp.h
+PPP_FILTER		opt_ppp.h
 SLIP_IFF_OPTS		opt_slip.h
 TCPDEBUG
-TCP_OFFLOAD_DISABLE	opt_inet.h #Disable code to dispatch tcp offloading
 TCP_SIGNATURE		opt_inet.h
-TCP_SORECEIVE_STREAM	opt_inet.h
+DEV_VLAN		opt_vlan.h
 VLAN_ARRAY		opt_vlan.h
 XBONEHACK
-FLOWTABLE		opt_route.h
+KRPC
+NFSLOCKD
 
 #
 # SCTP
 #
 SCTP			opt_sctp.h
 SCTP_DEBUG		opt_sctp.h # Enable debug printfs
-SCTP_WITH_NO_CSUM	opt_sctp.h # Use this at your peril
-SCTP_LOCK_LOGGING	opt_sctp.h # Log to KTR lock activity
-SCTP_MBUF_LOGGING	opt_sctp.h # Log to KTR general mbuf aloc/free
+SCTP_WITH_NO_CSUM       opt_sctp.h # Use this at your peril
+SCTP_LOCK_LOGGING       opt_sctp.h # Log to KTR lock activity
+SCTP_MBUF_LOGGING       opt_sctp.h # Log to KTR general mbuf aloc/free
 SCTP_MBCNT_LOGGING	opt_sctp.h # Log to KTR mbcnt activity
-SCTP_PACKET_LOGGING	opt_sctp.h # Log to a packet buffer last N packets
-SCTP_LTRACE_CHUNKS	opt_sctp.h # Log to KTR chunks processed
-SCTP_LTRACE_ERRORS	opt_sctp.h # Log to KTR error returns.
-SCTP_USE_PERCPU_STAT    opt_sctp.h # Use per cpu stats.
+SCTP_PACKET_LOGGING     opt_sctp.h # Log to a packet buffer last N packets
+SCTP_LTRACE_CHUNKS      opt_sctp.h # Log to KTR chunks processed
+SCTP_LTRACE_ERRORS      opt_sctp.h # Log to KTR error returns.
 #
 #
 #
@@ -470,7 +449,6 @@
 NETGRAPH_ECHO		opt_netgraph.h
 NETGRAPH_EIFACE		opt_netgraph.h
 NETGRAPH_ETHER		opt_netgraph.h
-NETGRAPH_ETHER_ECHO	opt_netgraph.h
 NETGRAPH_FEC		opt_netgraph.h
 NETGRAPH_FRAME_RELAY	opt_netgraph.h
 NETGRAPH_GIF		opt_netgraph.h
@@ -489,10 +467,6 @@
 NETGRAPH_NETFLOW	opt_netgraph.h
 NETGRAPH_ONE2MANY	opt_netgraph.h
 NETGRAPH_PATCH		opt_netgraph.h
-<<<<<<< HEAD
-=======
-NETGRAPH_PIPE		opt_netgraph.h
->>>>>>> 04ab2fc1
 NETGRAPH_PPP		opt_netgraph.h
 NETGRAPH_PPPOE		opt_netgraph.h
 NETGRAPH_PPTPGRE	opt_netgraph.h
@@ -507,7 +481,6 @@
 NETGRAPH_TTY		opt_netgraph.h
 NETGRAPH_UI		opt_netgraph.h
 NETGRAPH_VJC		opt_netgraph.h
-NETGRAPH_VLAN		opt_netgraph.h
 
 # NgATM options
 NGATM_ATM		opt_netgraph.h
@@ -561,20 +534,21 @@
 
 # These cause changes all over the kernel
 BLKDEV_IOSIZE		opt_global.h
+MAXPHYS 		opt_global.h
+DFLTPHYS		opt_global.h
 BURN_BRIDGES		opt_global.h
 DEBUG			opt_global.h
 DEBUG_LOCKS		opt_global.h
 DEBUG_VFS_LOCKS		opt_global.h
-DFLTPHYS		opt_global.h
 DIAGNOSTIC		opt_global.h
 INVARIANT_SUPPORT	opt_global.h
 INVARIANTS		opt_global.h
-MAXPHYS			opt_global.h
 MCLSHIFT		opt_global.h
 MUTEX_DEBUG		opt_global.h
 MUTEX_NOINLINE		opt_global.h
 LOCK_PROFILING		opt_global.h
 LOCK_PROFILING_FAST	opt_global.h
+LOCK_PROFILING_SHARED	opt_global.h
 MSIZE			opt_global.h
 REGRESSION		opt_global.h
 RESTARTABLE_PANICS	opt_global.h
@@ -591,7 +565,6 @@
 NO_SWAPPING		opt_vm.h
 MALLOC_MAKE_FAILURES	opt_vm.h
 MALLOC_PROFILE		opt_vm.h
-MALLOC_DEBUG_MAXZONES	opt_vm.h
 
 # The MemGuard replacement allocator used for tamper-after-free detection
 DEBUG_MEMGUARD		opt_vm.h
@@ -646,10 +619,7 @@
 
 # options for USB support
 USB_DEBUG		opt_usb.h
-USB_REQ_DEBUG		opt_usb.h
-USB_VERBOSE		opt_usb.h
-USB_EHCI_BIG_ENDIAN_DESC	opt_usb.h
-U3G_DEBUG		opt_u3g.h
+USBVERBOSE		opt_usb.h
 UKBD_DFLT_KEYMAP	opt_ukbd.h
 UPLCOM_INTR_INTERVAL	opt_uplcom.h
 UVSCOM_DEFAULT_OPKTSIZE	opt_uvscom.h
@@ -678,8 +648,8 @@
 
 # options for ACPI support
 ACPI_DEBUG		opt_acpi.h
-ACPI_MAX_TASKS		opt_acpi.h
 ACPI_MAX_THREADS	opt_acpi.h
+ACPI_NO_SEMAPHORES	opt_acpi.h
 
 # ISA support
 DEV_ISA			opt_isa.h
@@ -702,7 +672,9 @@
 
 # bce driver
 BCE_DEBUG		opt_bce.h
-BCE_NVRAM_WRITE_SUPPORT	opt_bce.h
+
+# wi driver
+WI_SYMBOL_FIRMWARE	opt_wi.h
 
 SOCKBUF_DEBUG		opt_global.h
 
@@ -745,10 +717,6 @@
 SC_RENDER_DEBUG		opt_syscons.h
 SC_TWOBUTTON_MOUSE	opt_syscons.h
 
-# teken terminal emulator options
-TEKEN_CONS25		opt_teken.h
-TEKEN_UTF8		opt_teken.h
-
 # options for printf
 PRINTF_BUFR_SIZE	opt_printf.h
 
@@ -780,29 +748,7 @@
 AH_PRIVATE_DIAG		opt_ah.h
 AH_NEED_DESC_SWAP	opt_ah.h
 AH_USE_INIPDGAIN	opt_ah.h
-<<<<<<< HEAD
 AH_SUPPORT_11D		opt_ah.h
-=======
-AH_MAXCHAN		opt_ah.h
-AH_RXCFG_SDMAMW_4BYTES	opt_ah.h
-
-# options for the Broadcom BCM43xx driver (bwi)
-BWI_DEBUG		opt_bwi.h
-BWI_DEBUG_VERBOSE	opt_bwi.h
-
-# options for the Marvell 8335 wireless driver
-MALO_DEBUG		opt_malo.h
-MALO_TXBUF		opt_malo.h
-MALO_RXBUF		opt_malo.h
-
-# options for the Marvell wireless driver
-MWL_DEBUG		opt_mwl.h
-MWL_TXBUF		opt_mwl.h
-MWL_RXBUF		opt_mwl.h
-MWL_DIAGAPI		opt_mwl.h
-MWL_AGGR_SIZE		opt_mwl.h
-MWL_TX_NODROP		opt_mwl.h
->>>>>>> 04ab2fc1
 
 # dcons options 
 DCONS_BUF_SIZE		opt_dcons.h
@@ -810,7 +756,6 @@
 DCONS_FORCE_CONSOLE	opt_dcons.h
 DCONS_FORCE_GDB		opt_dcons.h
 
-<<<<<<< HEAD
 # Static unit counts
 NI4BTRC			opt_i4b.h
 NI4BRBCH		opt_i4b.h
@@ -819,8 +764,6 @@
 #XXXBZ#NI4BING			opt_i4b.h
 #XXXBZ#NI4BISPPP		opt_i4b.h
 
-=======
->>>>>>> 04ab2fc1
 # HWPMC options
 HWPMC_HOOKS
 
@@ -831,48 +774,4 @@
 XFS
 
 # Interrupt filtering
-INTR_FILTER
-
-# 802.11 support layer
-IEEE80211_DEBUG		opt_wlan.h
-IEEE80211_DEBUG_REFCNT	opt_wlan.h
-IEEE80211_AMPDU_AGE	opt_wlan.h
-IEEE80211_SUPPORT_MESH	opt_wlan.h
-IEEE80211_SUPPORT_SUPERG	opt_wlan.h
-IEEE80211_SUPPORT_TDMA	opt_wlan.h
-
-# 802.11 TDMA support
-TDMA_SLOTLEN_DEFAULT	opt_tdma.h
-TDMA_SLOTCNT_DEFAULT	opt_tdma.h
-TDMA_BINTVAL_DEFAULT	opt_tdma.h
-TDMA_TXRATE_11B_DEFAULT	opt_tdma.h
-TDMA_TXRATE_11G_DEFAULT	opt_tdma.h
-TDMA_TXRATE_11A_DEFAULT	opt_tdma.h
-TDMA_TXRATE_TURBO_DEFAULT	opt_tdma.h
-TDMA_TXRATE_HALF_DEFAULT	opt_tdma.h
-TDMA_TXRATE_QUARTER_DEFAULT	opt_tdma.h
-TDMA_TXRATE_11NA_DEFAULT	opt_tdma.h
-TDMA_TXRATE_11NG_DEFAULT	opt_tdma.h
-
-# Network stack virtualization options
-VIMAGE			opt_global.h
-VNET_DEBUG		opt_global.h
-
-# Common Flash Interface (CFI) options
-CFI_SUPPORT_STRATAFLASH	opt_cfi.h
-CFI_ARMEDANDDANGEROUS	opt_cfi.h
-
-# Sound options
-SND_DEBUG		opt_snd.h
-SND_DIAGNOSTIC		opt_snd.h
-SND_FEEDER_MULTIFORMAT	opt_snd.h
-SND_FEEDER_FULL_MULTIFORMAT	opt_snd.h
-SND_FEEDER_RATE_HP	opt_snd.h
-SND_PCM_64		opt_snd.h
-SND_OLDSTEREO		opt_snd.h
-
-X86BIOS
-
-# Flattened device tree options
-FDT		opt_platform.h
-FDT_DTB_STATIC	opt_platform.h+INTR_FILTER             opt_global.h