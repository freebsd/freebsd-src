# $FreeBSD$

# Part of a unified Makefile for building kernels.  This part contains all
# of the definitions that need to be before %BEFORE_DEPEND.

SRCCONF?=	/etc/src.conf
.if exists(${SRCCONF})
.include "${SRCCONF}"
.endif

# Can be overridden by makeoptions or /etc/make.conf
KERNEL_KO?=	kernel
KERNEL?=	kernel
KODIR?=		/boot/${KERNEL}
LDSCRIPT_NAME?=	ldscript.$M
LDSCRIPT?=	$S/conf/${LDSCRIPT_NAME}

M=	${MACHINE_ARCH}

AWK?=		awk
LINT?=		lint
NM?=		nm
OBJCOPY?=	objcopy
SIZE?=		size

.if ${CC} == "icc"
COPTFLAGS?=	-O
.else
. if defined(DEBUG)
_MINUS_O=	-O
. else
_MINUS_O=	-O2
. endif
. if ${MACHINE_ARCH} == "amd64"
COPTFLAGS?=-O2 -frename-registers -pipe
. else
COPTFLAGS?=${_MINUS_O} -pipe
. endif
. if !empty(COPTFLAGS:M-O[23s]) && empty(COPTFLAGS:M-fno-strict-aliasing)
COPTFLAGS+= -fno-strict-aliasing
. endif
.endif
.if !defined(NO_CPU_COPTFLAGS)
. if ${CC} == "icc"
COPTFLAGS+= ${_ICC_CPUCFLAGS:C/(-x[^M^K^W]+)[MKW]+|-x[MKW]+/\1/}
. else
COPTFLAGS+= ${_CPUCFLAGS}
. endif
.endif
.if ${CC} == "icc"
C_DIALECT=
NOSTDINC= -X
.else
C_DIALECT= -std=c99
NOSTDINC= -nostdinc
.endif

INCLUDES= ${NOSTDINC} ${INCLMAGIC} -I. -I$S

# This hack lets us use the OpenBSD altq code without spamming a new
# include path into contrib'ed source files.
INCLUDES+= -I$S/contrib/altq

.if make(depend) || make(kernel-depend)

# ... and the same for ipfilter
INCLUDES+= -I$S/contrib/ipfilter

# ... and the same for pf
INCLUDES+= -I$S/contrib/pf

# ... and the same for Atheros HAL
INCLUDES+= -I$S/dev/ath

# ... and the same for the NgATM stuff
INCLUDES+= -I$S/contrib/ngatm

# .. and the same for twa
INCLUDES+= -I$S/dev/twa

# ...  and XFS
INCLUDES+= -I$S/gnu/fs/xfs/FreeBSD -I$S/gnu/fs/xfs/FreeBSD/support -I$S/gnu/fs/xfs

# ...  and OpenSolaris
INCLUDES+= -I$S/contrib/opensolaris/compat

.endif

CFLAGS=	${COPTFLAGS} ${C_DIALECT} ${DEBUG} ${CWARNFLAGS}
CFLAGS+= ${INCLUDES} -D_KERNEL -DHAVE_KERNEL_OPTION_HEADERS -include opt_global.h
.if ${CC} != "icc"
CFLAGS+= -fno-common -finline-limit=${INLINE_LIMIT}
CFLAGS+= --param inline-unit-growth=100
CFLAGS+= --param large-function-growth=1000
WERROR?= -Werror
.endif

# XXX LOCORE means "don't declare C stuff" not "for locore.s".
ASM_CFLAGS= -x assembler-with-cpp -DLOCORE ${CFLAGS}

.if defined(PROFLEVEL) && ${PROFLEVEL} >= 1
.if ${CC} == "icc"
.error "Profiling doesn't work with icc yet"
.endif
CFLAGS+=	-DGPROF -falign-functions=16
.if ${PROFLEVEL} >= 2
CFLAGS+=	-DGPROF4 -DGUPROF
PROF=	-pg -mprofiler-epilogue
.else
PROF=	-pg
.endif
.endif
DEFINED_PROF=	${PROF}

# Put configuration-specific C flags last (except for ${PROF}) so that they
# can override the others.
CFLAGS+=	${CONF_CFLAGS}

# Optional linting. This can be overridden in /etc/make.conf.
LINTFLAGS=	${LINTOBJKERNFLAGS}

NORMAL_C= ${CC} -c ${CFLAGS} ${WERROR} ${PROF} ${.IMPSRC}
NORMAL_S= ${CC} -c ${ASM_CFLAGS} ${WERROR} ${.IMPSRC}
PROFILE_C= ${CC} -c ${CFLAGS} ${WERROR} ${.IMPSRC}
NORMAL_C_NOWERROR= ${CC} -c ${CFLAGS} ${PROF} ${.IMPSRC}

NORMAL_M= ${AWK} -f $S/tools/makeobjops.awk ${.IMPSRC} -c ; \
	  ${CC} -c ${CFLAGS} ${WERROR} ${PROF} ${.PREFIX}.c

.if defined(CTFCONVERT)
NORMAL_CTFCONVERT= ${CTFCONVERT} ${CTFFLAGS} ${.TARGET}
.else
NORMAL_CTFCONVERT=
.endif

NORMAL_LINT=	${LINT} ${LINTFLAGS} ${CFLAGS:M-[DIU]*} ${.IMPSRC}

GEN_CFILES= $S/$M/$M/genassym.c ${MFILES:T:S/.m$/.c/}
SYSTEM_CFILES= config.c env.c hints.c vnode_if.c
SYSTEM_DEP= Makefile ${SYSTEM_OBJS}
SYSTEM_OBJS= locore.o ${MDOBJS} ${OBJS}
SYSTEM_OBJS+= ${SYSTEM_CFILES:.c=.o}
SYSTEM_OBJS+= hack.So
<<<<<<< HEAD
.if defined(CTFMERGE)
SYSTEM_CTFMERGE= ${CTFMERGE} ${CTFFLAGS} -o ${.TARGET} ${SYSTEM_OBJS} vers.o
LD+= -g
.endif
SYSTEM_LD= @${LD} -Bdynamic -T $S/conf/ldscript.$M \
=======
SYSTEM_LD= @${LD} -Bdynamic -T ${LDSCRIPT} \
>>>>>>> 3569e353
	-warn-common -export-dynamic -dynamic-linker /red/herring \
	-o ${.TARGET} -X ${SYSTEM_OBJS} vers.o
SYSTEM_LD_TAIL= @${OBJCOPY} --strip-symbol gcc2_compiled. ${.TARGET} ; \
	${SIZE} ${.TARGET} ; chmod 755 ${.TARGET}
SYSTEM_DEP+= ${LDSCRIPT}

# MKMODULESENV is set here so that port makefiles can augment
# them.

MKMODULESENV=	MAKEOBJDIRPREFIX=${.OBJDIR}/modules KMODDIR=${KODIR}
.if (${KERN_IDENT} == LINT)
MKMODULESENV+=	ALL_MODULES=LINT
.endif
.if defined(MODULES_OVERRIDE)
MKMODULESENV+=	MODULES_OVERRIDE="${MODULES_OVERRIDE}"
.endif
.if defined(DEBUG)
MKMODULESENV+=	DEBUG_FLAGS="${DEBUG}"
.endif<|MERGE_RESOLUTION|>--- conflicted
+++ resolved
@@ -12,8 +12,6 @@
 KERNEL_KO?=	kernel
 KERNEL?=	kernel
 KODIR?=		/boot/${KERNEL}
-LDSCRIPT_NAME?=	ldscript.$M
-LDSCRIPT?=	$S/conf/${LDSCRIPT_NAME}
 
 M=	${MACHINE_ARCH}
 
@@ -69,8 +67,8 @@
 # ... and the same for pf
 INCLUDES+= -I$S/contrib/pf
 
-# ... and the same for Atheros HAL
-INCLUDES+= -I$S/dev/ath
+# ... and the same for ath
+INCLUDES+= -I$S/dev/ath -I$S/dev/ath/ath_hal
 
 # ... and the same for the NgATM stuff
 INCLUDES+= -I$S/contrib/ngatm
@@ -92,7 +90,11 @@
 CFLAGS+= -fno-common -finline-limit=${INLINE_LIMIT}
 CFLAGS+= --param inline-unit-growth=100
 CFLAGS+= --param large-function-growth=1000
+.if ${MACHINE_ARCH} == "amd64" || ${MACHINE} == "i386" || \
+    ${MACHINE_ARCH} == "ia64" || ${MACHINE_ARCH} == "powerpc" || \
+    ${MACHINE_ARCH} == "sparc64"
 WERROR?= -Werror
+.endif
 .endif
 
 # XXX LOCORE means "don't declare C stuff" not "for locore.s".
@@ -141,20 +143,16 @@
 SYSTEM_OBJS= locore.o ${MDOBJS} ${OBJS}
 SYSTEM_OBJS+= ${SYSTEM_CFILES:.c=.o}
 SYSTEM_OBJS+= hack.So
-<<<<<<< HEAD
 .if defined(CTFMERGE)
 SYSTEM_CTFMERGE= ${CTFMERGE} ${CTFFLAGS} -o ${.TARGET} ${SYSTEM_OBJS} vers.o
 LD+= -g
 .endif
 SYSTEM_LD= @${LD} -Bdynamic -T $S/conf/ldscript.$M \
-=======
-SYSTEM_LD= @${LD} -Bdynamic -T ${LDSCRIPT} \
->>>>>>> 3569e353
 	-warn-common -export-dynamic -dynamic-linker /red/herring \
 	-o ${.TARGET} -X ${SYSTEM_OBJS} vers.o
 SYSTEM_LD_TAIL= @${OBJCOPY} --strip-symbol gcc2_compiled. ${.TARGET} ; \
 	${SIZE} ${.TARGET} ; chmod 755 ${.TARGET}
-SYSTEM_DEP+= ${LDSCRIPT}
+SYSTEM_DEP+= $S/conf/ldscript.$M
 
 # MKMODULESENV is set here so that port makefiles can augment
 # them.
