--- conflicted
+++ resolved
@@ -511,17 +511,6 @@
 	offset = addr & PAGE_MASK;
 	tlen = MIN(PAGE_SIZE - offset, len);
 
-<<<<<<< HEAD
-	if (vobj == NULL)
-		goto nocache;
-
-=======
->>>>>>> cde657f5
-	VM_OBJECT_LOCK(vobj);
-	if (vobj->resident_page_count == 0 && vobj->cached_page_count == 0) {
-		VM_OBJECT_UNLOCK(vobj);
-		goto nocache;
-	}
 lookupvpg:
 	if (((m = vm_page_lookup(vobj, idx)) != NULL) &&
 	    vm_page_is_valid(m, offset, tlen)) {
@@ -644,21 +633,6 @@
 	offset = addr & PAGE_MASK;
 	tlen = MIN(PAGE_SIZE - offset, len);
 
-<<<<<<< HEAD
-	if (vobj == NULL) {
-		vpg = NULL;
-		goto nocache;
-	}
-
-=======
->>>>>>> cde657f5
-	VM_OBJECT_LOCK(vobj);
-	if (vobj->resident_page_count == 0 && vobj->cached_page_count == 0) {
-		VM_OBJECT_UNLOCK(vobj);
-		vpg = NULL;
-		goto nocache;
-	}
-<<<<<<< HEAD
 lookupvpg:
 	vpg = vm_radix_lookup(&vobj->rtree, idx, VM_RADIX_ANY);
 	if (vpg != NULL) {
@@ -689,9 +663,6 @@
 		}
 	} else
 		VM_OBJECT_UNLOCK(vobj);
-nocache:
-=======
->>>>>>> cde657f5
 	VM_OBJECT_LOCK(tobj);
 	tpg = vm_page_grab(tobj, idx, VM_ALLOC_WIRED |
 	    VM_ALLOC_NORMAL | VM_ALLOC_RETRY);
