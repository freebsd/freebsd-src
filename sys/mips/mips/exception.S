/*	$OpenBSD: locore.S,v 1.18 1998/09/15 10:58:53 pefo Exp $	*/
/*-
 * Copyright (c) 2016 Robert N. M. Watson
 * All rights reserved.
 *
 * This software was developed by SRI International and the University of
 * Cambridge Computer Laboratory under DARPA/AFRL contract (FA8750-10-C-0237)
 * ("CTSRD"), as part of the DARPA CRASH research programme.
 *
 * Redistribution and use in source and binary forms, with or without
 * modification, are permitted provided that the following conditions
 * are met:
 * 1. Redistributions of source code must retain the above copyright
 *    notice, this list of conditions and the following disclaimer.
 * 2. Redistributions in binary form must reproduce the above copyright
 *    notice, this list of conditions and the following disclaimer in the
 *    documentation and/or other materials provided with the distribution.
 *
 * THIS SOFTWARE IS PROVIDED BY THE AUTHOR AND CONTRIBUTORS ``AS IS'' AND
 * ANY EXPRESS OR IMPLIED WARRANTIES, INCLUDING, BUT NOT LIMITED TO, THE
 * IMPLIED WARRANTIES OF MERCHANTABILITY AND FITNESS FOR A PARTICULAR PURPOSE
 * ARE DISCLAIMED.  IN NO EVENT SHALL THE AUTHOR OR CONTRIBUTORS BE LIABLE
 * FOR ANY DIRECT, INDIRECT, INCIDENTAL, SPECIAL, EXEMPLARY, OR CONSEQUENTIAL
 * DAMAGES (INCLUDING, BUT NOT LIMITED TO, PROCUREMENT OF SUBSTITUTE GOODS
 * OR SERVICES; LOSS OF USE, DATA, OR PROFITS; OR BUSINESS INTERRUPTION)
 * HOWEVER CAUSED AND ON ANY THEORY OF LIABILITY, WHETHER IN CONTRACT, STRICT
 * LIABILITY, OR TORT (INCLUDING NEGLIGENCE OR OTHERWISE) ARISING IN ANY WAY
 * OUT OF THE USE OF THIS SOFTWARE, EVEN IF ADVISED OF THE POSSIBILITY OF
 * SUCH DAMAGE.
 *
 * Copyright (c) 1992, 1993
 *	The Regents of the University of California.  All rights reserved.
 *
 * This code is derived from software contributed to Berkeley by
 * Digital Equipment Corporation and Ralph Campbell.
 *
 * Redistribution and use in source and binary forms, with or without
 * modification, are permitted provided that the following conditions
 * are met:
 * 1. Redistributions of source code must retain the above copyright
 *    notice, this list of conditions and the following disclaimer.
 * 2. Redistributions in binary form must reproduce the above copyright
 *    notice, this list of conditions and the following disclaimer in the
 *    documentation and/or other materials provided with the distribution.
 * 4. Neither the name of the University nor the names of its contributors
 *    may be used to endorse or promote products derived from this software
 *    without specific prior written permission.
 *
 * THIS SOFTWARE IS PROVIDED BY THE REGENTS AND CONTRIBUTORS ``AS IS'' AND
 * ANY EXPRESS OR IMPLIED WARRANTIES, INCLUDING, BUT NOT LIMITED TO, THE
 * IMPLIED WARRANTIES OF MERCHANTABILITY AND FITNESS FOR A PARTICULAR PURPOSE
 * ARE DISCLAIMED.  IN NO EVENT SHALL THE REGENTS OR CONTRIBUTORS BE LIABLE
 * FOR ANY DIRECT, INDIRECT, INCIDENTAL, SPECIAL, EXEMPLARY, OR CONSEQUENTIAL
 * DAMAGES (INCLUDING, BUT NOT LIMITED TO, PROCUREMENT OF SUBSTITUTE GOODS
 * OR SERVICES; LOSS OF USE, DATA, OR PROFITS; OR BUSINESS INTERRUPTION)
 * HOWEVER CAUSED AND ON ANY THEORY OF LIABILITY, WHETHER IN CONTRACT, STRICT
 * LIABILITY, OR TORT (INCLUDING NEGLIGENCE OR OTHERWISE) ARISING IN ANY WAY
 * OUT OF THE USE OF THIS SOFTWARE, EVEN IF ADVISED OF THE POSSIBILITY OF
 * SUCH DAMAGE.
 *
 * Copyright (C) 1989 Digital Equipment Corporation.
 * Permission to use, copy, modify, and distribute this software and
 * its documentation for any purpose and without fee is hereby granted,
 * provided that the above copyright notice appears in all copies.
 * Digital Equipment Corporation makes no representations about the
 * suitability of this software for any purpose.  It is provided "as is"
 * without express or implied warranty.
 *
 * from: Header: /sprite/src/kernel/mach/ds3100.md/RCS/loMem.s,
 *	v 1.1 89/07/11 17:55:04 nelson Exp  SPRITE (DECWRL)
 * from: Header: /sprite/src/kernel/mach/ds3100.md/RCS/machAsm.s,
 *	v 9.2 90/01/29 18:00:39 shirriff Exp  SPRITE (DECWRL)
 * from: Header: /sprite/src/kernel/vm/ds3100.md/vmPmaxAsm.s,
 *	v 1.1 89/07/10 14:27:41 nelson Exp  SPRITE (DECWRL)
 *	from: @(#)locore.s	8.5 (Berkeley) 1/4/94
 *	JNPR: exception.S,v 1.5 2007/01/08 04:58:37 katta
 * $FreeBSD$
 */

/*
 *	Contains code that is the first executed at boot time plus
 *	assembly language support routines.
 */

#include "opt_ddb.h"

#include <machine/asm.h>
#include <machine/cpu.h>
#include <machine/exceptionasm.h>
#include <machine/regnum.h>
#include <machine/cpuregs.h>
#include <machine/pte.h>
#include <machine/pcb.h>

#ifdef CPU_CHERI
#include <machine/cheriasm.h>
#include <machine/cherireg.h>
#endif

#include "assym.s"

	.set	noreorder		# Noreorder is default style!

#ifdef KDTRACE_HOOKS
	.data
	.globl	dtrace_invop_jump_addr
	.align	4
	.type	dtrace_invop_jump_addr, @object
        .size	dtrace_invop_jump_addr, 8
dtrace_invop_jump_addr:
	.word	0
	.word	0
	.globl	dtrace_invop_calltrap_addr
	.align	4
	.type	dtrace_invop_calltrap_addr, @object
        .size	dtrace_invop_calltrap_addr, 8
dtrace_invop_calltrap_addr:
	.word	0
	.word	0

	.text
#endif

/*
 * Reasonable limit
 */
#define	INTRCNT_COUNT	256

/*
 * General MIPS CPU state for exceptions:
 *
 * EPC Register will point to the instruction that caused fault, unless the
 * faulting instruction was in a branch delay slot.  In that case, it will
 * point to the branch before the branch delay slot instruction.
 *
 * The cause register will contain what caused the exception and some state
 * about the interrupt.
 *
 * The status register contains information about the status of the CPU such
 * as: Kernel/User mode bit, interrupt enable bit.
 *
 * The BadVaddr register contains the virtual address that cause the last
 * exception.
 *
 * The Context register contains the lower 22 bits of the VPN (starting at
 * bit 4) that cause the last exception except bit0 and bit1 are zero. The
 * upper bits (bits 23 to 31 for MIPS32 and bits 23 to 63) are set under
 * kernel control (i.e. point to the page table). The Context/XContext
 * registers are not currently used by FreeBSD.
 */

/*
 *----------------------------------------------------------------------------
 *
 * MipsTLBMiss --
 *
 *	Vector code for the TLB-miss exception vector 0x80000000.
 *
 * This code is copied to the TLB exception vector address to
 * which the CPU jumps in response to an exception or a TLB miss.
 * NOTE: This code must be position independent!!!
 *
 *
 */
VECTOR(MipsTLBMiss, unknown)
	.set push
	.set noat

#ifdef CPU_CHERI
	CHERI_EXCEPTION_ENTER(k0)
#endif
	# Increment exception counter, if enabled.
	INC_EXCEPTION_CNTR(TLB_MISS_CNT)
	j	MipsDoTLBMiss
	MFC0	k0, MIPS_COP_0_BAD_VADDR	# get the fault address
	.set pop
VECTOR_END(MipsTLBMiss)

/*
 *----------------------------------------------------------------------------
 *
 * MipsDoTLBMiss --  (UTLB miss)
 *
 * This is the real TLB Miss Handler code.  A miss was generated when the
 * access is to kuseg and there was not matching mapping loaded into the TLB.
 * 'segbase' points to the base of the segment table for user processes.
 *
 * The CPU does the following for an UTLB miss:
 * - Sets the EPC register.
 * - Sets the Cause register.
 * - Sets the Status register. Shifts K/U and IE bits over one and clears
 *   the current Kernel/User and Interrupt Enable bits. So the processor
 *   is in kernel mode with the interupts turned off.
 * - Sets BadVaddr register.
 * - Sets the Context/XContext register(s).
 * - Sets the TLB EntryHi register to contain VPN of the faulting address.
 *
 * Don't check for invalid pte's here. We load them as well and
 * let the processor trap to load the correct value after service.
 *
 * XXX This really needs to be changed to a linear page table and use the
 * Context and XContext registers.  That is really what it was designed for.
 *----------------------------------------------------------------------------
 */
 	.set push
	.set noat
MipsDoTLBMiss:
	bltz		k0, 1f				#02: k0<0 -> 1f (kernel fault)
	PTR_SRL		k0, k0, SEGSHIFT - PTRSHIFT	#03: k0=seg offset (almost)

	GET_CPU_PCPU(k1)
	PTR_L		k1, PC_SEGBASE(k1)
	beqz		k1, 2f				#05: make sure segbase is not null
	andi		k0, k0, PDEPTRMASK		#06: k0=seg offset
	PTR_ADDU	k1, k0, k1			#07: k1=seg entry address

	PTR_L		k1, 0(k1)			#08: k1=seg entry
	MFC0		k0, MIPS_COP_0_BAD_VADDR	#09: k0=bad address (again)
	beq		k1, zero, 2f			#0a: ==0 -- no page table
#ifdef __mips_n64
	PTR_SRL		k0, PDRSHIFT - PTRSHIFT		# k0=VPN
	andi		k0, k0, PDEPTRMASK		# k0=pde offset
	PTR_ADDU	k0, k0, k1			# k0=pde entry address
	PTR_L		k1, 0(k0)			# k1=pde entry
	beq		k1, zero, 2f			# ==0 -- no page table
	nop

#ifdef MIPS64_NEW_PMAP
	# Check for superpage
	GET_SUPERPAGE_IDX(k1)				# k1=superpage index from PTE
	beq		k1, zero, not_superpage		# ==0 -- not superpage
	PTR_L		k1, 0(k0)			# k1=pde entry (delay slot)

	# Set the referenced bit in the PDE if valid.
	#
	# XXX Setting the referenced bit here saves a fault later but it
	# may not be safe to do so. Therefore, just take the fault to set
	# the reference bit.
#	IF_VALID_SET_REFBIT(k1, k0, 0, 1)

	# The PDE is actually a superpage PTE.  Store it in the TLB lo0 reg.
	CLEAR_PTE_SWBITS(k1)
	PTE_MTC0	k1, MIPS_COP_0_TLB_LO0		# lo0 is loaded
	COP0_SYNC

	# Compute the PFN for the TLB lo1 register from k1(=PTE for TLB lo0).
	GET_ODD_1M_PFN_FROM_EVEN(k1)			# k1=Odd PFN in PTE postion

	# Get hard TLB flag bits.
	PTR_L		k0, 0(k0)			# k0=pde entry (again)
	GET_HW_TLB_FLAGS(k0)				# k0=hw TLB flag bits
	or		k1, k1, k0			# k1=PTE=PFN | hwflg bits
	# Load it into the TLB Lo1 register.
	#CLEAR_PTE_SWBITS(k1)				# No SW bits to clear
	PTE_MTC0	k1, MIPS_COP_0_TLB_LO1		# lo1 is loaded
	COP0_SYNC

	# Load the TLB PageMask for 1M pages.
	dli		k0, TLBMASK_1M_PAGE		# PageMask for 1M Page
	PTE_MTC0	k0, MIPS_COP_0_TLB_PG_MASK	# PageMask is loaded
	COP0_SYNC

	tlbwr						# write to tlb
	HAZARD_DELAY
	PTE_MTC0	zero, MIPS_COP_0_TLB_PG_MASK	# zero out PageMask reg
	COP0_SYNC
	eret						# return from exception

not_superpage:
#endif /* MIPS64_NEW_PMAP */
#endif /* __mips_n64 */
	MFC0		k0, MIPS_COP_0_BAD_VADDR	# k0=bad address (again)
	PTR_SRL		k0, PAGE_SHIFT - PTESHIFT	#0b: k0=VPN (aka va>>10)
	andi		k0, k0, PTE2MASK		#0c: k0=page tab offset
	PTR_ADDU	k1, k1, k0			#0d: k1=pte address

	PTE_L		k0, 0(k1)			#0e: k0=lo0 pte

	# Set the referenced bit in the PDE if valid.
	#
	# XXX Setting the referenced bit here saves a fault later but it
	# may not be safe to do so. Therefore, just take the fault to set
	# the reference bit.
#	IF_VALID_SET_REFBIT(k0, k1, 0, 2)

	CLEAR_PTE_SWBITS(k0)
	PTE_MTC0	k0, MIPS_COP_0_TLB_LO0		#12: lo0 is loaded
	COP0_SYNC

	PTE_L		k0, PTESIZE(k1)			# k0=lo1 pte

	# Set the referenced bit in the PDE if valid.
	#
	# XXX Setting the referenced bit here saves a fault later but it
	# may not be safe to do so. Therefore, just take the fault to set
	# the reference bit.
#	IF_VALID_SET_REFBIT(k0, k1, 0, 3)

	CLEAR_PTE_SWBITS(k0)
	PTE_MTC0	k0, MIPS_COP_0_TLB_LO1		#15: lo1 is loaded
	COP0_SYNC
	tlbwr						#1a: write to tlb
	HAZARD_DELAY
#ifdef CPU_CHERI
	CHERI_EXCEPTION_RETURN(k0)
#endif
	eret						#1f: retUrn from exception

1:	j		MipsTLBMissException		#20: kernel exception
	nop						#21: branch delay slot
2:	j		SlowFault			#22: no page table present
	nop						#23: branch delay slot
	.set pop

/*
 * This code is copied to the general exception vector address to
 * handle all execptions except RESET and TLBMiss.
 * NOTE: This code must be position independent!!!
 */
VECTOR(MipsException, unknown)
/*
 * Find out what mode we came from and jump to the proper handler.
 *
 * Note: at turned off here because we cannot trash the at register
 * in this exception code. Only k0 and k1 may be modified before
 * we save registers. This is true of all functions called through
 * the pointer magic: Mips{User,Kern}Intr, Mips{User,Kern}GenException
 * and MipsTLBInvalidException
 */
	.set	noat
#ifdef CPU_CHERI
	CHERI_EXCEPTION_ENTER(k0)
#endif
	mfc0	k0, MIPS_COP_0_STATUS		# Get the status register
	mfc0	k1, MIPS_COP_0_CAUSE		# Get the cause register value.
	and	k0, k0, MIPS_SR_KSU_USER	# test for user mode
						# sneaky but the bits are
						# with us........
	sll	k0, k0, 3			# shift user bit for cause index
	and	k1, k1, MIPS_CR_EXC_CODE	# Mask out the cause bits.
	or	k1, k1, k0			# change index to user table
#if defined(__mips_n64)
	PTR_SLL	k1, k1, 1			# shift to get 8-byte offset
#endif
1:
	PTR_LA	k0, _C_LABEL(machExceptionTable)  # get base of the jump table
	PTR_ADDU k0, k0, k1			# Get the address of the
						#  function entry.  Note that
						#  the cause is already
						#  shifted left by 2 bits so
						#  we dont have to shift.
	PTR_L	k0, 0(k0)			# Get the function address
	nop
	j	k0				# Jump to the function.
	nop
	.set	at
VECTOR_END(MipsException)

/*
 * We couldn't find a TLB entry.
 * Find out what mode we came from and call the appropriate handler.
 */
SlowFault:
	.set	noat
	mfc0	k0, MIPS_COP_0_STATUS
	nop
	and	k0, k0, MIPS_SR_KSU_USER
	bne	k0, zero, _C_LABEL(MipsUserGenException)
	nop
	.set	at
/*
 * Fall though ...
 */

/*----------------------------------------------------------------------------
 *
 * MipsKernGenException --
 *
 *	Handle an exception from kernel mode.
 *
 * Results:
 *	None.
 *
 * Side effects:
 *	None.
 *
 *----------------------------------------------------------------------------
 */

/*
 * The kernel exception stack contains 40 general-purpose registers, hi/lo
 * registers, and status register.  If CHERI is present, a further 28 CHERI
 * registers are stored there.  We also set up linkage conventions.  The
 * on-stack frame must match the binary layout of 'struct trapframe'.
 *
 * If we store capability registers on the stack, we need to adjust the stack
 * pointer to provide suitable alignment.  We therefore allocate an additional
 * CHERICAP_SIZE/2 to allow for that adjustment.  a0 will be set suitably to
 * include that alignment.
 */
#define	KERN_REG_SIZE		(NUMSAVEREGS * SZREG)
#ifdef CPU_CHERI
#define	KERN_CREG_SIZE		(NUMCHERISAVEREGS * CHERICAP_SIZE)
#define	KERN_EXC_FRAME_SIZE	(CALLFRAME_SIZ + KERN_REG_SIZE +	\
				KERN_CREG_SIZE)
#else
#define	KERN_EXC_FRAME_SIZE	(CALLFRAME_SIZ + KERN_REG_SIZE)
#endif

#ifdef CPU_CHERI
/*
 * CHERI requires 16- or 32-byte alignment of the trap frame, so adjust sp
 * (or, whatever register is passed in via 'reg') down if required.  The
 * previous value of sp should be saved prior to calling this macro --
 * typically, in k1.  There are no free registers, so we do this using shift
 * instructions.
 */
#define	CHERI_ADJUST_SP(reg)						\
	dsrl	reg, reg, CHERICAP_SHIFT;				\
	dsll	reg, reg, CHERICAP_SHIFT
#else
#define	CHERI_ADJUST_SP(reg)
#endif

#ifdef CPU_CHERI
/*
 * Save CHERI registers on the stack to construct the kernel trap frame.
 * Suitable alignment should already have been arranged by the caller.
 */
#define	SAVE_CREG(creg, regoffs, offs, cregbase)	\
	csc	creg, regoffs, (CALLFRAME_SIZ + (SZREG * offs))(cregbase)

#define	SAVE_CAPCAUSE(reg, treg, regoffs, offs, cregbase)		\
	daddiu	treg, regoffs, (CALLFRAME_SIZ + (SZREG * offs));	\
	csd	reg, treg, 0(cregbase)

#define	SAVE_CHERI(treg0, treg1)				\
	SAVE_CREG(CHERI_REG_DDC, sp, DDC, CHERI_REG_KDC);	\
	SAVE_CREG(CHERI_REG_C1, sp, C1, CHERI_REG_KDC);		\
	SAVE_CREG(CHERI_REG_C2, sp, C2, CHERI_REG_KDC);		\
	SAVE_CREG(CHERI_REG_C3, sp, C3, CHERI_REG_KDC);		\
	SAVE_CREG(CHERI_REG_C4, sp, C4, CHERI_REG_KDC);		\
	SAVE_CREG(CHERI_REG_C5, sp, C5, CHERI_REG_KDC);		\
	SAVE_CREG(CHERI_REG_C6, sp, C6, CHERI_REG_KDC);		\
	SAVE_CREG(CHERI_REG_C7, sp, C7, CHERI_REG_KDC);		\
	SAVE_CREG(CHERI_REG_C8, sp, C8, CHERI_REG_KDC);		\
	SAVE_CREG(CHERI_REG_C9, sp, C9, CHERI_REG_KDC);		\
	SAVE_CREG(CHERI_REG_C10, sp, C10, CHERI_REG_KDC);	\
	SAVE_CREG(CHERI_REG_STC, sp, STC, CHERI_REG_KDC);	\
	SAVE_CREG(CHERI_REG_C12, sp, C12, CHERI_REG_KDC);	\
	SAVE_CREG(CHERI_REG_C13, sp, C13, CHERI_REG_KDC);	\
	SAVE_CREG(CHERI_REG_C14, sp, C14, CHERI_REG_KDC);	\
	SAVE_CREG(CHERI_REG_C15, sp, C15, CHERI_REG_KDC);	\
	SAVE_CREG(CHERI_REG_C16, sp, C16, CHERI_REG_KDC);	\
	SAVE_CREG(CHERI_REG_C17, sp, C17, CHERI_REG_KDC);	\
	SAVE_CREG(CHERI_REG_C18, sp, C18, CHERI_REG_KDC);	\
	SAVE_CREG(CHERI_REG_C19, sp, C19, CHERI_REG_KDC);	\
	SAVE_CREG(CHERI_REG_C20, sp, C20, CHERI_REG_KDC);	\
	SAVE_CREG(CHERI_REG_C21, sp, C21, CHERI_REG_KDC);	\
	SAVE_CREG(CHERI_REG_C22, sp, C22, CHERI_REG_KDC);	\
	SAVE_CREG(CHERI_REG_C23, sp, C23, CHERI_REG_KDC);	\
	SAVE_CREG(CHERI_REG_C24, sp, C24, CHERI_REG_KDC);	\
	SAVE_CREG(CHERI_REG_C25, sp, C25, CHERI_REG_KDC);	\
	SAVE_CREG(CHERI_REG_C26, sp, IDC, CHERI_REG_KDC);	\
	SAVE_CREG(CHERI_REG_EPCC, sp, PCC, CHERI_REG_KDC);	\
	cgetcause	treg0;					\
	SAVE_CAPCAUSE(treg0, treg1, sp, CAPCAUSE, CHERI_REG_KDC)
#else
#define	SAVE_CHERI(treg0, treg1)
#endif

/*
 * Save CPU and CP0 register state when taking an exception in kernel mode.
 * The caller will already have set up a stack pointer with suitable space and
 * alignment.
 *
 * This is straightforward except for saving the exception program
 * counter. The ddb backtrace code looks for the first instruction
 * matching the form "sw ra, (off)sp" to figure out the address of the
 * calling function. So we must make sure that we save the exception
 * PC by staging it through 'ra' as opposed to any other register.
 *
 * sp passes in the pointer to where we should place the call frame and trap
 * frame on the stack.
 * k1 passes in the preempted stack pointer (to be saved at SP).
 * a0 returns a pointer to the trap frame.
 * k0 is used as a temporary to hold the CP0 status register.
 *
 * sp and k1 may differ if we've had to re-align the stack for CHERI.
 */
#define	SAVE_REG(reg, offs, base) \
	REG_S	reg, (CALLFRAME_SIZ + (SZREG * offs)) (base)

#define	SAVE_CPU \
	SAVE_REG(AT, AST, sp)		;\
	.set	at		        ;\
	SAVE_REG(v0, V0, sp)		;\
	SAVE_REG(v1, V1, sp)		;\
	SAVE_REG(a0, A0, sp)		;\
	SAVE_REG(a1, A1, sp)		;\
	SAVE_REG(a2, A2, sp)		;\
	SAVE_REG(a3, A3, sp)		;\
	SAVE_REG(t0, T0, sp)		;\
	SAVE_REG(t1, T1, sp)		;\
	SAVE_REG(t2, T2, sp)		;\
	SAVE_REG(t3, T3, sp)		;\
	SAVE_REG(ta0, TA0, sp)		;\
	SAVE_REG(ta1, TA1, sp)		;\
	SAVE_REG(ta2, TA2, sp)		;\
	SAVE_REG(ta3, TA3, sp)		;\
	SAVE_REG(t8, T8, sp)		;\
	SAVE_REG(t9, T9, sp)		;\
	SAVE_REG(gp, GP, sp)		;\
	SAVE_REG(s0, S0, sp)		;\
	SAVE_REG(s1, S1, sp)		;\
	SAVE_REG(s2, S2, sp)		;\
	SAVE_REG(s3, S3, sp)		;\
	SAVE_REG(s4, S4, sp)		;\
	SAVE_REG(s5, S5, sp)		;\
	SAVE_REG(s6, S6, sp)		;\
	SAVE_REG(s7, S7, sp)		;\
	SAVE_REG(s8, S8, sp)	        ;\
	mflo	v0			;\
	mfhi	v1			;\
	mfc0	a0, MIPS_COP_0_STATUS	;\
	mfc0	a1, MIPS_COP_0_CAUSE	;\
	MFC0	a2, MIPS_COP_0_BAD_VADDR;\
	MFC0	a3, MIPS_COP_0_EXC_PC	;\
	SAVE_REG(v0, MULLO, sp)		;\
	SAVE_REG(v1, MULHI, sp)		;\
	SAVE_REG(a0, SR, sp)		;\
	SAVE_REG(a1, CAUSE, sp)		;\
	SAVE_REG(a2, BADVADDR, sp)	;\
	SAVE_CHERI(t0, t1)		;\
	move	t0, ra			;\
	move	ra, a3			;\
	SAVE_REG(ra, PC, sp)		;\
	move	ra, t0			;\
	SAVE_REG(ra, RA, sp)		;\
	SAVE_REG(k1, SP, sp)		/* Notice: k1 stored for sp. */	;\
	CLEAR_STATUS			;\
	PTR_ADDU a0, sp, CALLFRAME_SIZ	/* Make trap frame pointer. */	;\
	ITLBNOPFIX

#ifdef CPU_CHERI
#define	RESTORE_CREG(creg, regoffs, offs, cregbase)	\
	clc	creg, regoffs, (CALLFRAME_SIZ + (SZREG * offs))(cregbase)

/*
 * Restore CHERI registers from the on-stack kernel trap frame.
 *
 * Notice: the capability cause register is saved, but not restored.
 */
#define	RESTORE_CHERI						\
	RESTORE_CREG(CHERI_REG_DDC, sp, DDC, CHERI_REG_KDC);	\
	RESTORE_CREG(CHERI_REG_C1, sp, C1, CHERI_REG_KDC);	\
	RESTORE_CREG(CHERI_REG_C2, sp, C2, CHERI_REG_KDC);	\
	RESTORE_CREG(CHERI_REG_C3, sp, C3, CHERI_REG_KDC);	\
	RESTORE_CREG(CHERI_REG_C4, sp, C4, CHERI_REG_KDC);	\
	RESTORE_CREG(CHERI_REG_C5, sp, C5, CHERI_REG_KDC);	\
	RESTORE_CREG(CHERI_REG_C6, sp, C6, CHERI_REG_KDC);	\
	RESTORE_CREG(CHERI_REG_C7, sp, C7, CHERI_REG_KDC);	\
	RESTORE_CREG(CHERI_REG_C8, sp, C8, CHERI_REG_KDC);	\
	RESTORE_CREG(CHERI_REG_C9, sp, C9, CHERI_REG_KDC);	\
	RESTORE_CREG(CHERI_REG_C10, sp, C10, CHERI_REG_KDC);	\
	RESTORE_CREG(CHERI_REG_STC, sp, STC, CHERI_REG_KDC);	\
	RESTORE_CREG(CHERI_REG_C12, sp, C12, CHERI_REG_KDC);	\
	RESTORE_CREG(CHERI_REG_C13, sp, C13, CHERI_REG_KDC);	\
	RESTORE_CREG(CHERI_REG_C14, sp, C14, CHERI_REG_KDC);	\
	RESTORE_CREG(CHERI_REG_C15, sp, C15, CHERI_REG_KDC);	\
	RESTORE_CREG(CHERI_REG_C16, sp, C16, CHERI_REG_KDC);	\
	RESTORE_CREG(CHERI_REG_C17, sp, C17, CHERI_REG_KDC);	\
	RESTORE_CREG(CHERI_REG_C18, sp, C18, CHERI_REG_KDC);	\
	RESTORE_CREG(CHERI_REG_C19, sp, C19, CHERI_REG_KDC);	\
	RESTORE_CREG(CHERI_REG_C20, sp, C20, CHERI_REG_KDC);	\
	RESTORE_CREG(CHERI_REG_C21, sp, C21, CHERI_REG_KDC);	\
	RESTORE_CREG(CHERI_REG_C22, sp, C22, CHERI_REG_KDC);	\
	RESTORE_CREG(CHERI_REG_C23, sp, C23, CHERI_REG_KDC);	\
	RESTORE_CREG(CHERI_REG_C24, sp, C24, CHERI_REG_KDC);	\
	RESTORE_CREG(CHERI_REG_C25, sp, C25, CHERI_REG_KDC);	\
	RESTORE_CREG(CHERI_REG_C26, sp, IDC, CHERI_REG_KDC);	\
	RESTORE_CREG(CHERI_REG_EPCC, sp, PCC, CHERI_REG_KDC)
#else
#define	RESTORE_CHERI
#endif

/*
 * Restore preempted kernel state following a kernel exception.  The caller
 * will restore the original sp from k1 after RESTORE_CPU has ended.
 */
#define	RESTORE_REG(reg, offs, base) \
	REG_L	reg, (CALLFRAME_SIZ + (SZREG * offs)) (base)

#define	RESTORE_CPU \
	CLEAR_STATUS			;\
	RESTORE_CHERI			;\
	RESTORE_REG(k0, SR, sp)		;\
	RESTORE_REG(t0, MULLO, sp)	;\
	RESTORE_REG(t1, MULHI, sp)	;\
	mtlo	t0			;\
	mthi	t1			;\
	MTC0	v0, MIPS_COP_0_EXC_PC	;\
	.set noat		        ;\
	RESTORE_REG(AT, AST, sp)	;\
	RESTORE_REG(v0, V0, sp)		;\
	RESTORE_REG(v1, V1, sp)		;\
	RESTORE_REG(a0, A0, sp)		;\
	RESTORE_REG(a1, A1, sp)		;\
	RESTORE_REG(a2, A2, sp)		;\
	RESTORE_REG(a3, A3, sp)		;\
	RESTORE_REG(t0, T0, sp)		;\
	RESTORE_REG(t1, T1, sp)		;\
	RESTORE_REG(t2, T2, sp)		;\
	RESTORE_REG(t3, T3, sp)		;\
	RESTORE_REG(ta0, TA0, sp)	;\
	RESTORE_REG(ta1, TA1, sp)	;\
	RESTORE_REG(ta2, TA2, sp)	;\
	RESTORE_REG(ta3, TA3, sp)	;\
	RESTORE_REG(t8, T8, sp)		;\
	RESTORE_REG(t9, T9, sp)		;\
	RESTORE_REG(s0, S0, sp)		;\
	RESTORE_REG(s1, S1, sp)		;\
	RESTORE_REG(s2, S2, sp)		;\
	RESTORE_REG(s3, S3, sp)		;\
	RESTORE_REG(s4, S4, sp)		;\
	RESTORE_REG(s5, S5, sp)		;\
	RESTORE_REG(s6, S6, sp)		;\
	RESTORE_REG(s7, S7, sp)		;\
	RESTORE_REG(s8, S8, sp)	        ;\
	RESTORE_REG(gp, GP, sp)		;\
	RESTORE_REG(ra, RA, sp)		;\
	RESTORE_REG(k1, SP, sp)		/* Notice: restored sp in k1. */ ;\
	mtc0	k0, MIPS_COP_0_STATUS

NESTED_NOPROFILE(MipsKernGenException, KERN_EXC_FRAME_SIZE, ra)
	.set	noat

	/* Save exception sp in k1 to put on the stack later. */
	move	k1, sp
	PTR_SUBU	sp, sp, KERN_EXC_FRAME_SIZE
	CHERI_ADJUST_SP(sp)
	.mask	0x80000000, (CALLFRAME_RA - KERN_EXC_FRAME_SIZE)
/*
 * Save CPU state, building 'frame'.  sp holds the location to save the trap
 * frame, whereas k1 holds the value of sp to save in the trap frame.
 */
	SAVE_CPU
/*
 * Call the exception handler.  SAVE_CPU has left a0 pointing at the saved
 * frame.
 */
	PTR_LA	gp, _C_LABEL(_gp)
	PTR_LA	t9, _C_LABEL(trap)
	jalr	t9
	REG_S	a3, (CALLFRAME_RA + KERN_REG_SIZE)(sp)		# for debugging

	/*
	 * Update interrupt and CPU mask in saved status register
	 * Some of interrupts could be disabled by
	 * intr filters if interrupts are enabled later
	 * in trap handler
	 */
	mfc0	a0, MIPS_COP_0_STATUS
	and	a0, a0, (MIPS_SR_INT_MASK|MIPS_SR_COP_USABILITY)
	RESTORE_REG(a1, SR, sp)
	and	a1, a1, ~(MIPS_SR_INT_MASK|MIPS_SR_COP_USABILITY)
	or	a1, a1, a0
	SAVE_REG(a1, SR, sp)
	RESTORE_CPU			# v0 contains the return address.

	/* Restore preempted sp from k1 now we are done with the stack. */
	move	sp, k1
	sync

#ifdef CPU_CHERI
	CHERI_EXCEPTION_RETURN(k0)
#endif
	eret
	.set	at
END(MipsKernGenException)


/*----------------------------------------------------------------------------
 *
 * MipsUserGenException --
 *
 *	Handle an exception from user mode.
 *
 * Results:
 *	None.
 *
 * Side effects:
 *	None.
 *
 *----------------------------------------------------------------------------
 */
NESTED_NOPROFILE(MipsUserGenException, CALLFRAME_SIZ, ra)
	.set	noat
	.mask	0x80000000, (CALLFRAME_RA - CALLFRAME_SIZ)
	GET_CPU_PCPU(k1)
	PTR_L	k1, PC_CURPCB(k1)
	SAVE_REGS_TO_PCB(k1)
#ifdef CPU_CHERI
	/*
	 * Note: This saves EPCC, matching the explicit EPC save above.
	 */
	SAVE_CREGS_TO_PCB(k1, t0)
#endif
	REG_S	a3, CALLFRAME_RA(sp)	# for debugging
	PTR_LA	gp, _C_LABEL(_gp)	# switch to kernel GP
# Turn off fpu and enter kernel mode
	and	t0, a0, ~(MIPS_SR_COP_1_BIT | MIPS_SR_EXL | MIPS_SR_KSU_MASK | MIPS_SR_INT_IE)
#if defined(CPU_CNMIPS)
	and	t0, t0, ~(MIPS_SR_COP_2_BIT)
	or      t0, t0, (MIPS_SR_KX | MIPS_SR_SX | MIPS_SR_UX | MIPS_SR_PX)
#elif defined(CPU_RMI)	|| defined(CPU_NLM)
	or      t0, t0, (MIPS_SR_KX | MIPS_SR_UX | MIPS_SR_COP_2_BIT)
#endif	
	mtc0	t0, MIPS_COP_0_STATUS

	PTR_ADDU a0, k1, U_PCB_REGS
	ITLBNOPFIX

/*
 * Call the exception handler.
 */
	PTR_LA	t9, _C_LABEL(trap)
	jalr	t9
	nop

/*
 * Restore user registers and return.
 * First disable interrupts and set exeption level.
 */
	DO_AST

	CLEAR_STATUS

/*
 * The use of k1 for storing the PCB pointer must be done only
 * after interrupts are disabled.  Otherwise it will get overwritten
 * by the interrupt code.
 */
	GET_CPU_PCPU(k1)
	PTR_L	k1, PC_CURPCB(k1)

	/*
	 * Update interrupt mask in saved status register
	 * Some of interrupts could be enabled by ithread
	 * scheduled by ast()
	 */
	mfc0	a0, MIPS_COP_0_STATUS
	and	a0, a0, MIPS_SR_INT_MASK
	RESTORE_U_PCB_REG(a1, SR, k1)
	and	a1, a1, ~MIPS_SR_INT_MASK
	or	a1, a1, a0
	SAVE_U_PCB_REG(a1, SR, k1)

#ifdef CPU_CHERI
	/*
	 * Note: This restores EPCC, matching the explicit EPC restore below.
	 */
	RESTORE_CREGS_FROM_PCB(k1, t0)
#endif
	RESTORE_REGS_FROM_PCB(k1)

	mtc0	k0, MIPS_COP_0_STATUS	# still exception level
	ITLBNOPFIX
	sync
#ifdef CPU_CHERI
	CHERI_EXCEPTION_RETURN(k0)
#endif
	eret
	.set	at
END(MipsUserGenException)

	.set	push
	.set	noat
NESTED(mips_wait, CALLFRAME_SIZ, ra)
	PTR_SUBU        sp, sp, CALLFRAME_SIZ
	.mask   0x80000000, (CALLFRAME_RA - CALLFRAME_SIZ)
	REG_S   ra, CALLFRAME_RA(sp)		# save RA
	mfc0	t0, MIPS_COP_0_STATUS
	xori	t1, t0, MIPS_SR_INT_IE
	mtc0	t1, MIPS_COP_0_STATUS
	COP0_SYNC
	PTR_LA	t9, sched_runnable
	jalr	t9
	nop
	REG_L   ra, CALLFRAME_RA(sp)
	mfc0	t0, MIPS_COP_0_STATUS
	ori	t1, t0, MIPS_SR_INT_IE
	.align 4
GLOBAL(MipsWaitStart)			# this is 16 byte aligned
	mtc0	t1, MIPS_COP_0_STATUS
	bnez	v0, MipsWaitEnd
	nop
	wait
GLOBAL(MipsWaitEnd)			# MipsWaitStart + 16
	jr	ra
	PTR_ADDU        sp, sp, CALLFRAME_SIZ
END(mips_wait)
	.set	pop

/*----------------------------------------------------------------------------
 *
 * MipsKernIntr --
 *
 *	Handle an interrupt from kernel mode.
 *	Interrupts use the standard kernel stack.
 *	switch_exit sets up a kernel stack after exit so interrupts won't fail.
 *
 * Results:
 *	None.
 *
 * Side effects:
 *	None.
 *
 *----------------------------------------------------------------------------
 */

NESTED_NOPROFILE(MipsKernIntr, KERN_EXC_FRAME_SIZE, ra)
	.set	noat

/*
 * Check for getting interrupts just before wait
 *
 * XXXCHERI: Once we use variable CHERI PCC in the kernel, this check will
 * also need to take that into account.  In the mean time, the fact that we're
 * in the kernel ring is sufficient to imply that PCC matches the kernel
 * address space.
 */
	MFC0	k0, MIPS_COP_0_EXC_PC
	ori	k0, 0xf
	xori	k0, 0xf			# 16 byte align
	PTR_LA	k1, MipsWaitStart
	bne	k0, k1, 1f
	nop
	PTR_ADDU k1, 16			# skip over wait
	MTC0	k1, MIPS_COP_0_EXC_PC
1:

	/* Save exception sp in k1 to put on the stack later. */
	move	k1, sp
	PTR_SUBU	sp, sp, KERN_EXC_FRAME_SIZE
	CHERI_ADJUST_SP(sp)
	.mask	0x80000000, (CALLFRAME_RA - KERN_EXC_FRAME_SIZE)

/*
 * Save CPU state, building 'frame'.  sp holds the location to save the trap
 * frame, whereas k1 holds the value of sp to save in the trap frame.
 */
	SAVE_CPU
/*
 * Call the interrupt handler.   SAVE_CPU has left a0 pointing at the saved
 * frame.
 */
	PTR_LA	gp, _C_LABEL(_gp)
<<<<<<< HEAD
	PTR_LA	t9, _C_LABEL(cpu_intr)
	jalr	t9
	REG_S	a3, (CALLFRAME_RA + KERN_REG_SIZE)(sp)		# for debugging
=======
#ifdef MIPS_INTRNG
	PTR_LA	k0, _C_LABEL(intr_irq_handler)
#else
	PTR_LA	k0, _C_LABEL(cpu_intr)
#endif
	jalr	k0
	REG_S	a3, CALLFRAME_RA + KERN_REG_SIZE(sp)		# for debugging
>>>>>>> dd3b3e6a

	/*
	 * Update interrupt and CPU mask in saved status register
	 * Some of interrupts could be disabled by
	 * intr filters if interrupts are enabled later
	 * in trap handler
	 */
	mfc0	a0, MIPS_COP_0_STATUS
	and	a0, a0, (MIPS_SR_INT_MASK|MIPS_SR_COP_USABILITY)
	RESTORE_REG(a1, SR, sp)
	and	a1, a1, ~(MIPS_SR_INT_MASK|MIPS_SR_COP_USABILITY)
	or	a1, a1, a0
	SAVE_REG(a1, SR, sp)
	REG_L	v0, (CALLFRAME_RA + KERN_REG_SIZE)(sp)
	RESTORE_CPU			# v0 contains the return address.

	/* Restore preempted sp from k1 now we are done with the stack. */
	move	sp, k1
	sync
#ifdef CPU_CHERI
	CHERI_EXCEPTION_RETURN(k0)
#endif
	eret
	.set	at
END(MipsKernIntr)

/*----------------------------------------------------------------------------
 *
 * MipsUserIntr --
 *
 *	Handle an interrupt from user mode.
 *	Note: we save minimal state in the u.u_pcb struct and use the standard
 *	kernel stack since there has to be a u page if we came from user mode.
 *	If there is a pending software interrupt, then save the remaining state
 *	and call softintr(). This is all because if we call switch() inside
 *	interrupt(), not all the user registers have been saved in u.u_pcb.
 *
 * Results:
 *	None.
 *
 * Side effects:
 *	None.
 *
 *----------------------------------------------------------------------------
 */
NESTED_NOPROFILE(MipsUserIntr, CALLFRAME_SIZ, ra)
	.set	noat
	.mask	0x80000000, (CALLFRAME_RA - CALLFRAME_SIZ)
/*
 * Save the relevant user registers into the u.u_pcb struct.
 * We don't need to save s0 - s8 because the compiler does it for us.
 */
	GET_CPU_PCPU(k1)
	PTR_L	k1, PC_CURPCB(k1)
	SAVE_U_PCB_REG(AT, AST, k1)
	.set	at
	SAVE_U_PCB_REG(v0, V0, k1)
	SAVE_U_PCB_REG(v1, V1, k1)
	SAVE_U_PCB_REG(a0, A0, k1)
	SAVE_U_PCB_REG(a1, A1, k1)
	SAVE_U_PCB_REG(a2, A2, k1)
	SAVE_U_PCB_REG(a3, A3, k1)
	SAVE_U_PCB_REG(t0, T0, k1)
	SAVE_U_PCB_REG(t1, T1, k1)
	SAVE_U_PCB_REG(t2, T2, k1)
	SAVE_U_PCB_REG(t3, T3, k1)
	SAVE_U_PCB_REG(ta0, TA0, k1)
	SAVE_U_PCB_REG(ta1, TA1, k1)
	SAVE_U_PCB_REG(ta2, TA2, k1)
	SAVE_U_PCB_REG(ta3, TA3, k1)
	SAVE_U_PCB_REG(t8, T8, k1)
	SAVE_U_PCB_REG(t9, T9, k1)
	SAVE_U_PCB_REG(gp, GP, k1)
	SAVE_U_PCB_REG(sp, SP, k1)
	SAVE_U_PCB_REG(ra, RA, k1)
/*
 *  save remaining user state in u.u_pcb.
 */
	SAVE_U_PCB_REG(s0, S0, k1)
	SAVE_U_PCB_REG(s1, S1, k1)
	SAVE_U_PCB_REG(s2, S2, k1)
	SAVE_U_PCB_REG(s3, S3, k1)
	SAVE_U_PCB_REG(s4, S4, k1)
	SAVE_U_PCB_REG(s5, S5, k1)
	SAVE_U_PCB_REG(s6, S6, k1)
	SAVE_U_PCB_REG(s7, S7, k1)
	SAVE_U_PCB_REG(s8, S8, k1)

	mflo	v0			# get lo/hi late to avoid stall
	mfhi	v1
	mfc0	a0, MIPS_COP_0_STATUS
	mfc0	a1, MIPS_COP_0_CAUSE
	MFC0	a3, MIPS_COP_0_EXC_PC
	SAVE_U_PCB_REG(v0, MULLO, k1)
	SAVE_U_PCB_REG(v1, MULHI, k1)
	SAVE_U_PCB_REG(a0, SR, k1)
	SAVE_U_PCB_REG(a1, CAUSE, k1)
	SAVE_U_PCB_REG(a3, PC, k1)	# PC in a3, note used later!
#ifdef CPU_CHERI
	/*
	 * Note: This saves EPCC, matching the explicit EPC save above.
	 */
	SAVE_CREGS_TO_PCB(k1, t0)
#endif
	PTR_SUBU	sp, k1, CALLFRAME_SIZ  # switch to kernel SP
	PTR_LA	gp, _C_LABEL(_gp)	# switch to kernel GP

# Turn off fpu, disable interrupts, set kernel mode kernel mode, clear exception level.
	and	t0, a0, ~(MIPS_SR_COP_1_BIT | MIPS_SR_EXL | MIPS_SR_INT_IE | MIPS_SR_KSU_MASK)
#ifdef CPU_CNMIPS
	and	t0, t0, ~(MIPS_SR_COP_2_BIT)
	or      t0, t0, (MIPS_SR_KX | MIPS_SR_SX | MIPS_SR_UX | MIPS_SR_PX)
#elif defined(CPU_RMI)	|| defined(CPU_NLM)
	or      t0, t0, (MIPS_SR_KX | MIPS_SR_UX | MIPS_SR_COP_2_BIT)
#endif	
	mtc0	t0, MIPS_COP_0_STATUS
	ITLBNOPFIX
	PTR_ADDU a0, k1, U_PCB_REGS
/*
 * Call the interrupt handler.
 */
<<<<<<< HEAD
	PTR_LA	t9, _C_LABEL(cpu_intr)
	jalr	t9
=======
#ifdef MIPS_INTRNG
	PTR_LA	k0, _C_LABEL(intr_irq_handler)
#else
	PTR_LA	k0, _C_LABEL(cpu_intr)
#endif
	jalr	k0
>>>>>>> dd3b3e6a
	REG_S	a3, CALLFRAME_RA(sp)	# for debugging

/*
 * Enable interrupts before doing ast().
 *
 * On SMP kernels the AST processing might trigger IPI to other processors.
 * If that processor is also doing AST processing with interrupts disabled
 * then we may deadlock.
 */
	mfc0	a0, MIPS_COP_0_STATUS
	or	a0, a0, MIPS_SR_INT_IE
	mtc0	a0, MIPS_COP_0_STATUS
	ITLBNOPFIX

/*
 * DO_AST enabled interrupts
 */
	DO_AST
	
/*
 * Restore user registers and return. 
 */
 	CLEAR_STATUS

	GET_CPU_PCPU(k1)
	PTR_L	k1, PC_CURPCB(k1)

	/*
	 * Update interrupt mask in saved status register
	 * Some of interrupts could be disabled by
	 * intr filters
	 */
	mfc0	a0, MIPS_COP_0_STATUS
	and	a0, a0, MIPS_SR_INT_MASK
	RESTORE_U_PCB_REG(a1, SR, k1)
	and	a1, a1, ~MIPS_SR_INT_MASK
	or	a1, a1, a0
	SAVE_U_PCB_REG(a1, SR, k1)

#ifdef CPU_CHERI
	/*
	 * Note: This restores EPCC, matching the explicit EPC restore below.
	 */
	RESTORE_CREGS_FROM_PCB(k1, t0)
#endif
	RESTORE_U_PCB_REG(s0, S0, k1)
	RESTORE_U_PCB_REG(s1, S1, k1)
	RESTORE_U_PCB_REG(s2, S2, k1)
	RESTORE_U_PCB_REG(s3, S3, k1)
	RESTORE_U_PCB_REG(s4, S4, k1)
	RESTORE_U_PCB_REG(s5, S5, k1)
	RESTORE_U_PCB_REG(s6, S6, k1)
	RESTORE_U_PCB_REG(s7, S7, k1)
	RESTORE_U_PCB_REG(s8, S8, k1)
	RESTORE_U_PCB_REG(t0, MULLO, k1)
	RESTORE_U_PCB_REG(t1, MULHI, k1)
	RESTORE_U_PCB_REG(t2, PC, k1)
	mtlo	t0
	mthi	t1
	MTC0	t2, MIPS_COP_0_EXC_PC	# set return address
	RESTORE_U_PCB_REG(v0, V0, k1)
	RESTORE_U_PCB_REG(v1, V1, k1)
	RESTORE_U_PCB_REG(a0, A0, k1)
	RESTORE_U_PCB_REG(a1, A1, k1)
	RESTORE_U_PCB_REG(a2, A2, k1)
	RESTORE_U_PCB_REG(a3, A3, k1)
	RESTORE_U_PCB_REG(t0, T0, k1)
	RESTORE_U_PCB_REG(t1, T1, k1)
	RESTORE_U_PCB_REG(t2, T2, k1)
	RESTORE_U_PCB_REG(t3, T3, k1)
	RESTORE_U_PCB_REG(ta0, TA0, k1)
	RESTORE_U_PCB_REG(ta1, TA1, k1)
	RESTORE_U_PCB_REG(ta2, TA2, k1)
	RESTORE_U_PCB_REG(ta3, TA3, k1)
	RESTORE_U_PCB_REG(t8, T8, k1)
	RESTORE_U_PCB_REG(t9, T9, k1)
	RESTORE_U_PCB_REG(gp, GP, k1)
	RESTORE_U_PCB_REG(k0, SR, k1)
	RESTORE_U_PCB_REG(sp, SP, k1)
	RESTORE_U_PCB_REG(ra, RA, k1)
	.set	noat
	RESTORE_U_PCB_REG(AT, AST, k1)

	mtc0	k0, MIPS_COP_0_STATUS	# SR with EXL set. 
	ITLBNOPFIX
	sync
#ifdef CPU_CHERI
	CHERI_EXCEPTION_RETURN(k0)
#endif
	eret
	.set	at
END(MipsUserIntr)

#if defined(MIPS_EXC_CNTRS)
/* A stub for counting TLB modification exceptions. */
LEAF_NOPROFILE(MipsTLBModException)
	.set push
	.set noat

	# Increment exception counter, if enabled.
	INC_EXCEPTION_CNTR(TLB_MOD_CNT)
	j	MipsKernGenException
	nop
	.set pop
END(MipsTLBModException)
#endif /* defined(MIPS_EXC_CNTRS) */

LEAF_NOPROFILE(MipsTLBInvalidException)
	.set push
	.set noat
	.set noreorder

	# Increment exception counter, if enabled.
	INC_EXCEPTION_CNTR(TLB_INVALID_CNT)
	MFC0		k0, MIPS_COP_0_BAD_VADDR
	PTR_LI		k1, VM_MAXUSER_ADDRESS
	sltu		k1, k0, k1
	bnez		k1, 1f
	nop

	/* Kernel address.  */
	lui		k1, %hi(kernel_segmap)		# k1=hi of segbase
	b		2f
	PTR_L		k1, %lo(kernel_segmap)(k1)	# k1=segment tab base

1:	/* User address.  */
	GET_CPU_PCPU(k1)
	PTR_L		k1, PC_SEGBASE(k1)

2:	/* Validate page directory pointer.  */
	beqz		k1, 3f
	nop

	PTR_SRL		k0, SEGSHIFT - PTRSHIFT		# k0=seg offset (almost)
	beq		k1, zero, MipsKernGenException	# ==0 -- no seg tab
	andi		k0, k0, PDEPTRMASK		#06: k0=seg offset
	PTR_ADDU	k1, k0, k1			# k1=seg entry address
	PTR_L		k1, 0(k1)			# k1=seg entry

	/* Validate page table pointer.  */
	beqz		k1, 3f
	nop

#ifdef __mips_n64
	MFC0		k0, MIPS_COP_0_BAD_VADDR
	PTR_SRL		k0, PDRSHIFT - PTRSHIFT		# k0=pde offset (almost)
	beq		k1, zero, MipsKernGenException	# ==0 -- no pde tab
	andi		k0, k0, PDEPTRMASK		# k0=pde offset
	PTR_ADDU	k0, k0, k1			# k0=pde entry address
	PTR_L		k1, 0(k0)			# k1=pde entry

	/* Validate pde table pointer.  */
	beqz		k1, 3f
	nop

#ifdef MIPS64_NEW_PMAP
	# Check for superpage
	GET_SUPERPAGE_IDX(k1)				# k1=superpage index from PTE
	beq		k1, zero, not_spg		# ==0 -- not superpage
	PTR_L		k1, 0(k0)			# k1=pde entry (delay slot)

	/* Validate page table entry.  */
	andi		k1, PTE_VR
	beqz		k1, 3f
	nop

	# The PDE is actually a superpage PTE.  Store it in the TLB lo0 reg.
	CLEAR_PTE_SWBITS(k1)
	PTE_MTC0	k1, MIPS_COP_0_TLB_LO0		# lo0 is loaded
	COP0_SYNC

	# Compute the PFN for the TLB lo1 register from k1(=PTE for TLB lo0).
	GET_ODD_1M_PFN_FROM_EVEN(k1)			# k1=Odd PFN in PTE postion

	# Get hard TLB flag bits.
	PTR_L		k0, 0(k0)			# k0=pde entry (again)
	GET_HW_TLB_FLAGS(k0)				# k0=hw TLB flag bits
	or		k1, k1, k0			# k1=PTE=PFN | hwflg bits
	# Load it into the TLB Lo1 register.
	# CLEAR_PTE_SWBITS(k1)				# No SW bits to clear
	PTE_MTC0	k1, MIPS_COP_0_TLB_LO1		# lo1 is loaded
	COP0_SYNC

	# Load the TLB PageMask for 1M pages.
	dli		k0, TLBMASK_1M_PAGE		# PageMask for 1M Page
	PTE_MTC0	k0, MIPS_COP_0_TLB_PG_MASK	# PageMask is loaded
	COP0_SYNC

	b		tlb_insert_entry
	nop

not_spg:
#endif /* MIPS64_NEW_PMAP */
#endif /* __mips_n64 */
	MFC0		k0, MIPS_COP_0_BAD_VADDR	# k0=bad address (again)
	PTR_SRL		k0, PAGE_SHIFT - PTESHIFT	# k0=VPN
	andi		k0, k0, PTEMASK			# k0=page tab offset
	PTR_ADDU	k1, k1, k0			# k1=pte address
	PTE_L		k0, 0(k1)			# k0=this PTE

	/* Validate page table entry.  */
	andi		k0, PTE_VR
	beqz		k0, 3f
	nop

	/* Check whether this is an even or odd entry.  */
	andi		k0, k1, PTESIZE
	bnez		k0, odd_page
	nop

	PTE_L		k0, 0(k1)

	CLEAR_PTE_SWBITS(k0)
	PTE_MTC0	k0, MIPS_COP_0_TLB_LO0
	COP0_SYNC

	PTE_L		k0, PTESIZE(k1)

	CLEAR_PTE_SWBITS(k0)
	PTE_MTC0	k0, MIPS_COP_0_TLB_LO1
	COP0_SYNC

	b		tlb_insert_entry
	nop

odd_page:
	PTE_L		k0, -PTESIZE(k1)

	CLEAR_PTE_SWBITS(k0)
	PTE_MTC0	k0, MIPS_COP_0_TLB_LO0
	COP0_SYNC

	PTE_L		k0, 0(k1)

	CLEAR_PTE_SWBITS(k0)
	PTE_MTC0	k0, MIPS_COP_0_TLB_LO1
	COP0_SYNC

tlb_insert_entry:
	tlbp
	HAZARD_DELAY
	mfc0		k0, MIPS_COP_0_TLB_INDEX
	bltz		k0, tlb_insert_random
	nop
	tlbwi
	PTE_MTC0	zero, MIPS_COP_0_TLB_PG_MASK
	COP0_SYNC
#ifdef CPU_CHERI
	CHERI_EXCEPTION_RETURN(k0)
#endif
	eret
	ssnop

tlb_insert_random:
	tlbwr
	PTE_MTC0	zero, MIPS_COP_0_TLB_PG_MASK
	COP0_SYNC
#ifdef CPU_CHERI
	CHERI_EXCEPTION_RETURN(k0)
#endif
	eret
	ssnop

3:
	/*
	 * Branch to the comprehensive exception processing.
	 */
	mfc0	k1, MIPS_COP_0_STATUS
	andi	k1, k1, MIPS_SR_KSU_USER
	bnez	k1, _C_LABEL(MipsUserGenException)
	nop

	/*
	 * Check for kernel stack overflow.
	 */
	GET_CPU_PCPU(k1)
	PTR_L	k0, PC_CURTHREAD(k1)
	PTR_L	k0, TD_KSTACK(k0)
	sltu	k0, k0, sp
	bnez	k0, _C_LABEL(MipsKernGenException)
	nop

	/*
	 * Kernel stack overflow.
	 *
	 * Move to a valid stack before we call panic. We use the boot stack
	 * for this purpose.
	 */
	GET_CPU_PCPU(k1)
	lw	k1, PC_CPUID(k1)
	sll	k1, k1, PAGE_SHIFT + 1

	PTR_LA	k0, _C_LABEL(pcpu_space)
	PTR_ADDU	k0, PAGE_SIZE * 2
	PTR_ADDU	k0, k0, k1

	/*
	 * Convergence of interests: save the original 'sp' in 'k1' so that
	 * SAVE_CPU can preserve that rather than our modified 'sp' used to
	 * access the stack during the exception handler.  But also save it so
	 * that we can restore it later.
	 */
	move	k1, sp

	move	sp, k0
	PTR_SUBU	sp, sp, KERN_EXC_FRAME_SIZE
	CHERI_ADJUST_SP(sp)

	move	k0, ra
	move	ra, zero
	REG_S	ra, CALLFRAME_RA(sp)	/* stop the ddb backtrace right here */
	REG_S	zero, CALLFRAME_SP(sp)
	move	ra, k0

	/*
	 * Save CPU state, building 'frame'.  sp holds the location to save
	 * the trap frame, whereas k1 holds the value of sp to save in the
	 * trap frame.
	 */
	SAVE_CPU

	/*
	 * Now restore the value of 'sp' at the time of the tlb exception in
	 * the trapframe.
	 */
	SAVE_REG(k1, SP, sp)

	/*
	 * Squelch any more overflow checks by setting the stack base to 0.
	 */
	GET_CPU_PCPU(k1)
	PTR_L	k0, PC_CURTHREAD(k1)
	PTR_S	zero, TD_KSTACK(k0)

	move	a1, a0
	PANIC("kernel stack overflow - trapframe at %p")

	/*
	 * This nop is necessary so that the 'ra' remains within the bounds
	 * of this handler. Otherwise the ddb backtrace code will think that
	 * the panic() was called from MipsTLBMissException.
	 */
	nop

	.set pop
END(MipsTLBInvalidException)

/*----------------------------------------------------------------------------
 *
 * MipsTLBMissException --
 *
 *	Handle a TLB miss exception from kernel mode in kernel space.
 *	The BaddVAddr, Context, and EntryHi registers contain the failed
 *	virtual address.
 *
 * Results:
 *	None.
 *
 * Side effects:
 *	None.
 *
 *----------------------------------------------------------------------------
 */
LEAF_NOPROFILE(MipsTLBMissException)
	.set	noat
	MFC0		k0, MIPS_COP_0_BAD_VADDR	# k0=bad address
	PTR_LI		k1, VM_MAX_KERNEL_ADDRESS	# check fault address against
	sltu		k1, k1, k0			# upper bound of kernel_segmap
	bnez		k1, MipsKernGenException	# out of bound
	lui		k1, %hi(kernel_segmap)		# k1=hi of segbase
	PTR_SRL		k0, SEGSHIFT - PTRSHIFT		# k0=seg offset (almost)
	PTR_L		k1, %lo(kernel_segmap)(k1)	# k1=segment tab base
	beq		k1, zero, MipsKernGenException	# ==0 -- no seg tab
	andi		k0, k0, PDEPTRMASK		#06: k0=seg offset
	PTR_ADDU	k1, k0, k1			# k1=seg entry address
	PTR_L		k1, 0(k1)			# k1=seg entry
	MFC0		k0, MIPS_COP_0_BAD_VADDR	# k0=bad address (again)
	beq		k1, zero, MipsKernGenException	# ==0 -- no page table
#ifdef __mips_n64
	PTR_SRL		k0, PDRSHIFT - PTRSHIFT		# k0=VPN
	andi		k0, k0, PDEPTRMASK		# k0=pde offset
	PTR_ADDU	k0, k0, k1			# k1=pde entry address
	PTR_L		k1, 0(k0)			# k1=pde entry

#ifdef MIPS64_NEW_PMAP
	# Check for superpage
	GET_SUPERPAGE_IDX(k1)				# k1=superpage index from PTE
	beq		k1, zero, not_kspg		# ==0 -- not superpage
	PTR_L		k1, 0(k0)			# k1=pde entry (delay slot)

	# XXX Reference bit emulation

	# The PDE is actually a superpage PTE.  Store it in the TLB lo0 reg.
	CLEAR_PTE_SWBITS(k1)
	PTE_MTC0	k1, MIPS_COP_0_TLB_LO0		# lo0 is loaded
	COP0_SYNC

	# Compute the PFN for the TLB lo1 register from k1(=PTE for TLB lo0).
	GET_ODD_1M_PFN_FROM_EVEN(k1)			# k1=Odd PFN in PTE postion

	# Get hard TLB flag bits.
	PTR_L		k0, 0(k0)			# k0=pde entry (again)
	GET_HW_TLB_FLAGS(k0)				# k0=hw TLB flag bits
	or		k1, k1, k0			# k1=PTE=PFN | hwflg bits
	# Load it into the TLB Lo1 register.
	#CLEAR_PTE_SWBITS(k1)				# No SW Bits to clear
	PTE_MTC0	k1, MIPS_COP_0_TLB_LO1		# lo1 is loaded
	COP0_SYNC

	# Load the TLB PageMask for 1M pages.
	dli		k0, TLBMASK_1M_PAGE		# PageMask for 1M Page
	PTE_MTC0	k0, MIPS_COP_0_TLB_PG_MASK	# PageMask is loaded
	COP0_SYNC

	tlbwr						# write to tlb
	HAZARD_DELAY
	PTE_MTC0	zero, MIPS_COP_0_TLB_PG_MASK	# zero out PageMask reg
	COP0_SYNC
	eret						# return from exception

not_kspg:
#endif /* MIPS64_NEW_PMAP */

	MFC0		k0, MIPS_COP_0_BAD_VADDR	# k0=bad address (again)
  	beq		k1, zero, MipsKernGenException	# ==0 -- no page table
#endif
	PTR_SRL		k0, PAGE_SHIFT - PTESHIFT	# k0=VPN
	andi		k0, k0, PTE2MASK		# k0=page tab offset
	PTR_ADDU	k1, k1, k0			# k1=pte address

	PTE_L		k0, 0(k1)			# k0=lo0 pte

	# XXX Reference bit emulation

	CLEAR_PTE_SWBITS(k0)
	PTE_MTC0	k0, MIPS_COP_0_TLB_LO0		# lo0 is loaded
	COP0_SYNC

	PTE_L		k0, PTESIZE(k1)			# k0=lo1 pte

	CLEAR_PTE_SWBITS(k0)
	PTE_MTC0	k0, MIPS_COP_0_TLB_LO1		# lo1 is loaded
	COP0_SYNC
	tlbwr					# write to tlb
	HAZARD_DELAY
#ifdef CPU_CHERI
	CHERI_EXCEPTION_RETURN(k0)
#endif
	eret					# return from exception
	.set	at
END(MipsTLBMissException)

/*----------------------------------------------------------------------------
 *
 * MipsFPTrap --
 *
 *	Handle a floating point Trap.
 *
 *	MipsFPTrap(statusReg, causeReg, pc)
 *		unsigned statusReg;
 *		unsigned causeReg;
 *		unsigned pc;
 *
 * Results:
 *	None.
 *
 * Side effects:
 *	None.
 *
 *----------------------------------------------------------------------------
 */
#if defined(CPU_HAVEFPU)
NESTED(MipsFPTrap, CALLFRAME_SIZ, ra)
	PTR_SUBU	sp, sp, CALLFRAME_SIZ
	mfc0	t0, MIPS_COP_0_STATUS
	REG_S	ra, CALLFRAME_RA(sp)
	.mask	0x80000000, (CALLFRAME_RA - CALLFRAME_SIZ)

	or	t1, t0, MIPS_SR_COP_1_BIT
	mtc0	t1, MIPS_COP_0_STATUS
	ITLBNOPFIX
	cfc1	t1, MIPS_FPU_CSR		# stall til FP done
	cfc1	t1, MIPS_FPU_CSR		# now get status
	nop
	sll	t2, t1, (31 - 17)		# unimplemented operation?
	bgez	t2, 3f				# no, normal trap
	nop
/*
 * We got an unimplemented operation trap so
 * fetch the instruction, compute the next PC and emulate the instruction.
 */
	bgez	a1, 1f				# Check the branch delay bit.
	nop
/*
 * The instruction is in the branch delay slot so the branch will have to
 * be emulated to get the resulting PC.
 */
	PTR_S	a2, (CALLFRAME_SIZ + 8)(sp)
	GET_CPU_PCPU(a0)
#mips64 unsafe?
	PTR_L	a0, PC_CURPCB(a0)
	PTR_ADDU a0, a0, U_PCB_REGS		# first arg is ptr to CPU registers
	move	a1, a2				# second arg is instruction PC
	move	a2, t1				# third arg is floating point CSR
	PTR_LA	t9, _C_LABEL(MipsEmulateBranch)	# compute PC after branch
	jalr	t9				# compute PC after branch
	move	a3, zero			# fourth arg is FALSE
/*
 * Now load the floating-point instruction in the branch delay slot
 * to be emulated.
 */
	PTR_L	a2, (CALLFRAME_SIZ + 8)(sp)	# restore EXC pc
	b	2f
	lw	a0, 4(a2)			# a0 = coproc instruction
/*
 * This is not in the branch delay slot so calculate the resulting
 * PC (epc + 4) into v0 and continue to MipsEmulateFP().
 */
1:
	lw	a0, 0(a2)			# a0 = coproc instruction
#xxx mips64 unsafe?
	PTR_ADDU	v0, a2, 4			# v0 = next pc
2:
	GET_CPU_PCPU(t2)
	PTR_L	t2, PC_CURPCB(t2)
	SAVE_U_PCB_REG(v0, PC, t2)		# save new pc
/*
 * Check to see if the instruction to be emulated is a floating-point
 * instruction.
 */
	srl	a3, a0, MIPS_OPCODE_SHIFT
	beq	a3, MIPS_OPCODE_C1, 4f		# this should never fail
	nop
/*
 * Send a floating point exception signal to the current process.
 */
3:
	GET_CPU_PCPU(a0)
	PTR_L	a0, PC_CURTHREAD(a0)		# get current thread
	cfc1	a2, MIPS_FPU_CSR		# code = FP execptions
	ctc1	zero, MIPS_FPU_CSR		# Clear exceptions
	PTR_LA	t9, _C_LABEL(trapsignal)
	jalr	t9
	li	a1, SIGFPE
	b	FPReturn
	nop

/*
 * Finally, we can call MipsEmulateFP() where a0 is the instruction to emulate.
 */
4:
	PTR_LA	t9, _C_LABEL(MipsEmulateFP)
	jalr	t9
	nop

/*
 * Turn off the floating point coprocessor and return.
 */
FPReturn:
	mfc0	t0, MIPS_COP_0_STATUS
	PTR_L	ra, CALLFRAME_RA(sp)
	and	t0, t0, ~MIPS_SR_COP_1_BIT
	mtc0	t0, MIPS_COP_0_STATUS
	ITLBNOPFIX
	j	ra
	PTR_ADDU sp, sp, CALLFRAME_SIZ
END(MipsFPTrap)
#endif /* CPU_HAVEFPU */

#ifndef MIPS_INTRNG
/*
 * Interrupt counters for vmstat.
 */
	.data
	.globl intrcnt
	.globl sintrcnt
	.globl intrnames
	.globl sintrnames
intrnames:
	.space  INTRCNT_COUNT * (MAXCOMLEN + 1) * 2
sintrnames:
#ifdef __mips_n64
	.quad  INTRCNT_COUNT * (MAXCOMLEN + 1) * 2
#else
	.int  INTRCNT_COUNT * (MAXCOMLEN + 1) * 2
#endif

	.align	(_MIPS_SZLONG / 8)
intrcnt:
	.space  INTRCNT_COUNT * (_MIPS_SZLONG / 8) * 2
sintrcnt:
#ifdef __mips_n64
	.quad  INTRCNT_COUNT * (_MIPS_SZLONG / 8) * 2
#else
	.int  INTRCNT_COUNT * (_MIPS_SZLONG / 8) * 2
#endif
#endif /* MIPS_INTRNG */


/*
 * Vector to real handler in KSEG1.
 */
	.text
VECTOR(MipsCache, unknown)
#ifdef CPU_CHERI
	CHERI_EXCEPTION_ENTER(k0)
#endif
	PTR_LA	k0, _C_LABEL(MipsCacheException)
	li	k1, MIPS_KSEG0_PHYS_MASK
	and	k0, k1
	PTR_LI	k1, MIPS_KSEG1_START
	or	k0, k1
	j	k0
	nop
VECTOR_END(MipsCache)

	.set	at


/*
 * Panic on cache errors.  A lot more could be done to recover
 * from some types of errors but it is tricky.
 */
NESTED_NOPROFILE(MipsCacheException, KERN_EXC_FRAME_SIZE, ra)
	.set	noat
	.mask	0x80000000, -4
	PTR_LA	k0, _C_LABEL(panic)		# return to panic
	PTR_LA	a0, 9f				# panicstr
	MFC0	a1, MIPS_COP_0_ERROR_PC
	mfc0	a2, MIPS_COP_0_CACHE_ERR	# 3rd arg cache error

	MTC0	k0, MIPS_COP_0_ERROR_PC		# set return address

	mfc0	k0, MIPS_COP_0_STATUS		# restore status
	li	k1, MIPS_SR_DIAG_PE		# ignore further errors
	or	k0, k1
	mtc0	k0, MIPS_COP_0_STATUS		# restore status
	COP0_SYNC

#ifdef CPU_CHERI
	CHERI_EXCEPTION_RETURN(k0)
#endif
	eret

	MSG("cache error @ EPC 0x%x CachErr 0x%x");
	.set	at
END(MipsCacheException)<|MERGE_RESOLUTION|>--- conflicted
+++ resolved
@@ -856,19 +856,13 @@
  * frame.
  */
 	PTR_LA	gp, _C_LABEL(_gp)
-<<<<<<< HEAD
+#ifdef MIPS_INTRNG
+	PTR_LA	t9, _C_LABEL(intr_irq_handler)
+#else
 	PTR_LA	t9, _C_LABEL(cpu_intr)
+#endif
 	jalr	t9
-	REG_S	a3, (CALLFRAME_RA + KERN_REG_SIZE)(sp)		# for debugging
-=======
-#ifdef MIPS_INTRNG
-	PTR_LA	k0, _C_LABEL(intr_irq_handler)
-#else
-	PTR_LA	k0, _C_LABEL(cpu_intr)
-#endif
-	jalr	k0
 	REG_S	a3, CALLFRAME_RA + KERN_REG_SIZE(sp)		# for debugging
->>>>>>> dd3b3e6a
 
 	/*
 	 * Update interrupt and CPU mask in saved status register
@@ -990,17 +984,12 @@
 /*
  * Call the interrupt handler.
  */
-<<<<<<< HEAD
+#ifdef MIPS_INTRNG
+	PTR_LA	t9, _C_LABEL(intr_irq_handler)
+#else
 	PTR_LA	t9, _C_LABEL(cpu_intr)
+#endif
 	jalr	t9
-=======
-#ifdef MIPS_INTRNG
-	PTR_LA	k0, _C_LABEL(intr_irq_handler)
-#else
-	PTR_LA	k0, _C_LABEL(cpu_intr)
-#endif
-	jalr	k0
->>>>>>> dd3b3e6a
 	REG_S	a3, CALLFRAME_RA(sp)	# for debugging
 
 /*
