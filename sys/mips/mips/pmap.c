/*
 * Copyright (c) 1991 Regents of the University of California.
 * All rights reserved.
 * Copyright (c) 1994 John S. Dyson
 * All rights reserved.
 * Copyright (c) 1994 David Greenman
 * All rights reserved.
 *
 * This code is derived from software contributed to Berkeley by
 * the Systems Programming Group of the University of Utah Computer
 * Science Department and William Jolitz of UUNET Technologies Inc.
 *
 * Redistribution and use in source and binary forms, with or without
 * modification, are permitted provided that the following conditions
 * are met:
 * 1. Redistributions of source code must retain the above copyright
 *    notice, this list of conditions and the following disclaimer.
 * 2. Redistributions in binary form must reproduce the above copyright
 *    notice, this list of conditions and the following disclaimer in the
 *    documentation and/or other materials provided with the distribution.
 * 4. Neither the name of the University nor the names of its contributors
 *    may be used to endorse or promote products derived from this software
 *    without specific prior written permission.
 *
 * THIS SOFTWARE IS PROVIDED BY THE REGENTS AND CONTRIBUTORS ``AS IS'' AND
 * ANY EXPRESS OR IMPLIED WARRANTIES, INCLUDING, BUT NOT LIMITED TO, THE
 * IMPLIED WARRANTIES OF MERCHANTABILITY AND FITNESS FOR A PARTICULAR PURPOSE
 * ARE DISCLAIMED.  IN NO EVENT SHALL THE REGENTS OR CONTRIBUTORS BE LIABLE
 * FOR ANY DIRECT, INDIRECT, INCIDENTAL, SPECIAL, EXEMPLARY, OR CONSEQUENTIAL
 * DAMAGES (INCLUDING, BUT NOT LIMITED TO, PROCUREMENT OF SUBSTITUTE GOODS
 * OR SERVICES; LOSS OF USE, DATA, OR PROFITS; OR BUSINESS INTERRUPTION)
 * HOWEVER CAUSED AND ON ANY THEORY OF LIABILITY, WHETHER IN CONTRACT, STRICT
 * LIABILITY, OR TORT (INCLUDING NEGLIGENCE OR OTHERWISE) ARISING IN ANY WAY
 * OUT OF THE USE OF THIS SOFTWARE, EVEN IF ADVISED OF THE POSSIBILITY OF
 * SUCH DAMAGE.
 *
 *	from:	@(#)pmap.c	7.7 (Berkeley)	5/12/91
 *	from: src/sys/i386/i386/pmap.c,v 1.250.2.8 2000/11/21 00:09:14 ps
 *	JNPR: pmap.c,v 1.11.2.1 2007/08/16 11:51:06 girish
 */

/*
 *	Manages physical address maps.
 *
 *	Since the information managed by this module is
 *	also stored by the logical address mapping module,
 *	this module may throw away valid virtual-to-physical
 *	mappings at almost any time.  However, invalidations
 *	of virtual-to-physical mappings must be done as
 *	requested.
 *
 *	In order to cope with hardware architectures which
 *	make virtual-to-physical map invalidates expensive,
 *	this module may delay invalidate or reduced protection
 *	operations until such time as they are actually
 *	necessary.  This module is given full information as
 *	to which processors are currently using which maps,
 *	and to when physical maps must be made correct.
 */

#include <sys/cdefs.h>
__FBSDID("$FreeBSD$");

#include "opt_ddb.h"
#include "opt_pmap.h"

#include <sys/param.h>
#include <sys/systm.h>
#include <sys/lock.h>
#include <sys/mman.h>
#include <sys/msgbuf.h>
#include <sys/mutex.h>
#include <sys/pcpu.h>
#include <sys/proc.h>
#include <sys/rwlock.h>
#include <sys/sched.h>
#ifdef SMP
#include <sys/smp.h>
#else
#include <sys/cpuset.h>
#endif
#include <sys/sysctl.h>
#include <sys/vmmeter.h>

#ifdef DDB
#include <ddb/ddb.h>
#endif

#include <vm/vm.h>
#include <vm/vm_param.h>
#include <vm/vm_kern.h>
#include <vm/vm_page.h>
#include <vm/vm_map.h>
#include <vm/vm_object.h>
#include <vm/vm_extern.h>
#include <vm/vm_pageout.h>
#include <vm/vm_pager.h>
#include <vm/uma.h>

#include <machine/cache.h>
#include <machine/md_var.h>
#include <machine/tlb.h>

#undef PMAP_DEBUG

#if !defined(DIAGNOSTIC)
#define	PMAP_INLINE __inline
#else
#define	PMAP_INLINE
#endif

#ifdef PV_STATS
#define PV_STAT(x)	do { x ; } while (0)
#else
#define PV_STAT(x)	do { } while (0)
#endif

/*
 * Get PDEs and PTEs for user/kernel address space
 */
#define	pmap_seg_index(v)	(((v) >> SEGSHIFT) & (NPDEPG - 1))
#define	pmap_pde_index(v)	(((v) >> PDRSHIFT) & (NPDEPG - 1))
#define	pmap_pte_index(v)	(((v) >> PAGE_SHIFT) & (NPTEPG - 1))
#define	pmap_pde_pindex(v)	((v) >> PDRSHIFT)

#ifdef __mips_n64
#define	NUPDE			(NPDEPG * NPDEPG)
#define	NUSERPGTBLS		(NUPDE + NPDEPG)
#else
#define	NUPDE			(NPDEPG)
#define	NUSERPGTBLS		(NUPDE)
#endif

#define	is_kernel_pmap(x)	((x) == kernel_pmap)

struct pmap kernel_pmap_store;
pd_entry_t *kernel_segmap;

vm_offset_t virtual_avail;	/* VA of first avail page (after kernel bss) */
vm_offset_t virtual_end;	/* VA of last avail page (end of kernel AS) */

static int nkpt;
unsigned pmap_max_asid;		/* max ASID supported by the system */

#define	PMAP_ASID_RESERVED	0

vm_offset_t kernel_vm_end = VM_MIN_KERNEL_ADDRESS;

static void pmap_asid_alloc(pmap_t pmap);

static struct rwlock_padalign pvh_global_lock;

/*
 * Data for the pv entry allocation mechanism
 */
static TAILQ_HEAD(pch, pv_chunk) pv_chunks = TAILQ_HEAD_INITIALIZER(pv_chunks);
static int pv_entry_count;

static void free_pv_chunk(struct pv_chunk *pc);
static void free_pv_entry(pmap_t pmap, pv_entry_t pv);
static pv_entry_t get_pv_entry(pmap_t pmap, boolean_t try);
static vm_page_t pmap_pv_reclaim(pmap_t locked_pmap);
static void pmap_pvh_free(struct md_page *pvh, pmap_t pmap, vm_offset_t va);
static pv_entry_t pmap_pvh_remove(struct md_page *pvh, pmap_t pmap,
    vm_offset_t va);
static vm_page_t pmap_alloc_direct_page(unsigned int index, int req);
static vm_page_t pmap_enter_quick_locked(pmap_t pmap, vm_offset_t va,
    vm_page_t m, vm_prot_t prot, vm_page_t mpte);
static int pmap_remove_pte(struct pmap *pmap, pt_entry_t *ptq, vm_offset_t va,
    pd_entry_t pde);
static void pmap_remove_page(struct pmap *pmap, vm_offset_t va);
static void pmap_remove_entry(struct pmap *pmap, vm_page_t m, vm_offset_t va);
static boolean_t pmap_try_insert_pv_entry(pmap_t pmap, vm_page_t mpte,
    vm_offset_t va, vm_page_t m);
static void pmap_update_page(pmap_t pmap, vm_offset_t va, pt_entry_t pte);
static void pmap_invalidate_all(pmap_t pmap);
static void pmap_invalidate_page(pmap_t pmap, vm_offset_t va);
static void _pmap_unwire_ptp(pmap_t pmap, vm_offset_t va, vm_page_t m);

static vm_page_t pmap_allocpte(pmap_t pmap, vm_offset_t va, u_int flags);
static vm_page_t _pmap_allocpte(pmap_t pmap, unsigned ptepindex, u_int flags);
static int pmap_unuse_pt(pmap_t, vm_offset_t, pd_entry_t);
static pt_entry_t init_pte_prot(vm_page_t m, vm_prot_t access, vm_prot_t prot);

static void pmap_invalidate_page_action(void *arg);
static void pmap_invalidate_range_action(void *arg);
static void pmap_update_page_action(void *arg);

#ifndef __mips_n64
/*
 * This structure is for high memory (memory above 512Meg in 32 bit) support.
 * The highmem area does not have a KSEG0 mapping, and we need a mechanism to
 * do temporary per-CPU mappings for pmap_zero_page, pmap_copy_page etc.
 *
 * At bootup, we reserve 2 virtual pages per CPU for mapping highmem pages. To 
 * access a highmem physical address on a CPU, we map the physical address to
 * the reserved virtual address for the CPU in the kernel pagetable.  This is 
 * done with interrupts disabled(although a spinlock and sched_pin would be 
 * sufficient).
 */
struct local_sysmaps {
	vm_offset_t	base;
	uint32_t	saved_intr;
	uint16_t	valid1, valid2;
};
static struct local_sysmaps sysmap_lmem[MAXCPU];

static __inline void
pmap_alloc_lmem_map(void)
{
	int i;

	for (i = 0; i < MAXCPU; i++) {
		sysmap_lmem[i].base = virtual_avail;
		virtual_avail += PAGE_SIZE * 2;
		sysmap_lmem[i].valid1 = sysmap_lmem[i].valid2 = 0;
	}
}

static __inline vm_offset_t
pmap_lmem_map1(vm_paddr_t phys)
{
	struct local_sysmaps *sysm;
	pt_entry_t *pte, npte;
	vm_offset_t va;
	uint32_t intr;
	int cpu;

	intr = intr_disable();
	cpu = PCPU_GET(cpuid);
	sysm = &sysmap_lmem[cpu];
	sysm->saved_intr = intr;
	va = sysm->base;
	npte = TLBLO_PA_TO_PFN(phys) | PTE_C_CACHE | PTE_D | PTE_VALID | PTE_G;
	pte = pmap_pte(kernel_pmap, va);
	*pte = npte;
	sysm->valid1 = 1;
	return (va);
}

static __inline vm_offset_t
pmap_lmem_map2(vm_paddr_t phys1, vm_paddr_t phys2)
{
	struct local_sysmaps *sysm;
	pt_entry_t *pte, npte;
	vm_offset_t va1, va2;
	uint32_t intr;
	int cpu;

	intr = intr_disable();
	cpu = PCPU_GET(cpuid);
	sysm = &sysmap_lmem[cpu];
	sysm->saved_intr = intr;
	va1 = sysm->base;
	va2 = sysm->base + PAGE_SIZE;
	npte = TLBLO_PA_TO_PFN(phys1) | PTE_C_CACHE | PTE_D | PTE_VALID | PTE_G;
	pte = pmap_pte(kernel_pmap, va1);
	*pte = npte;
	npte = TLBLO_PA_TO_PFN(phys2) | PTE_C_CACHE | PTE_D | PTE_VALID | PTE_G;
	pte = pmap_pte(kernel_pmap, va2);
	*pte = npte;
	sysm->valid1 = 1;
	sysm->valid2 = 1;
	return (va1);
}

static __inline void
pmap_lmem_unmap(void)
{
	struct local_sysmaps *sysm;
	pt_entry_t *pte;
	int cpu;

	cpu = PCPU_GET(cpuid);
	sysm = &sysmap_lmem[cpu];
	pte = pmap_pte(kernel_pmap, sysm->base);
	*pte = PTE_G;
	tlb_invalidate_address(kernel_pmap, sysm->base);
	sysm->valid1 = 0;
	if (sysm->valid2) {
		pte = pmap_pte(kernel_pmap, sysm->base + PAGE_SIZE);
		*pte = PTE_G;
		tlb_invalidate_address(kernel_pmap, sysm->base + PAGE_SIZE);
		sysm->valid2 = 0;
	}
	intr_restore(sysm->saved_intr);
}
#else  /* __mips_n64 */

static __inline void
pmap_alloc_lmem_map(void)
{
}

static __inline vm_offset_t
pmap_lmem_map1(vm_paddr_t phys)
{

	return (0);
}

static __inline vm_offset_t
pmap_lmem_map2(vm_paddr_t phys1, vm_paddr_t phys2)
{

	return (0);
}

static __inline vm_offset_t 
pmap_lmem_unmap(void)
{

	return (0);
}
#endif /* !__mips_n64 */

/*
 * Page table entry lookup routines.
 */
static __inline pd_entry_t *
pmap_segmap(pmap_t pmap, vm_offset_t va)
{

	return (&pmap->pm_segtab[pmap_seg_index(va)]);
}

#ifdef __mips_n64
static __inline pd_entry_t *
pmap_pdpe_to_pde(pd_entry_t *pdpe, vm_offset_t va)
{
	pd_entry_t *pde;

	pde = (pd_entry_t *)*pdpe;
	return (&pde[pmap_pde_index(va)]);
}

static __inline pd_entry_t *
pmap_pde(pmap_t pmap, vm_offset_t va)
{
	pd_entry_t *pdpe;

	pdpe = pmap_segmap(pmap, va);
	if (*pdpe == NULL)
		return (NULL);

	return (pmap_pdpe_to_pde(pdpe, va));
}
#else
static __inline pd_entry_t *
pmap_pdpe_to_pde(pd_entry_t *pdpe, vm_offset_t va)
{

	return (pdpe);
}

static __inline 
pd_entry_t *pmap_pde(pmap_t pmap, vm_offset_t va)
{

	return (pmap_segmap(pmap, va));
}
#endif

static __inline pt_entry_t *
pmap_pde_to_pte(pd_entry_t *pde, vm_offset_t va)
{
	pt_entry_t *pte;

	pte = (pt_entry_t *)*pde;
	return (&pte[pmap_pte_index(va)]);
}

pt_entry_t *
pmap_pte(pmap_t pmap, vm_offset_t va)
{
	pd_entry_t *pde;

	pde = pmap_pde(pmap, va);
	if (pde == NULL || *pde == NULL)
		return (NULL);

	return (pmap_pde_to_pte(pde, va));
}

vm_offset_t
pmap_steal_memory(vm_size_t size)
{
	vm_paddr_t bank_size, pa;
	vm_offset_t va;

	size = round_page(size);
	bank_size = phys_avail[1] - phys_avail[0];
	while (size > bank_size) {
		int i;

		for (i = 0; phys_avail[i + 2]; i += 2) {
			phys_avail[i] = phys_avail[i + 2];
			phys_avail[i + 1] = phys_avail[i + 3];
		}
		phys_avail[i] = 0;
		phys_avail[i + 1] = 0;
		if (!phys_avail[0])
			panic("pmap_steal_memory: out of memory");
		bank_size = phys_avail[1] - phys_avail[0];
	}

	pa = phys_avail[0];
	phys_avail[0] += size;
	if (MIPS_DIRECT_MAPPABLE(pa) == 0)
		panic("Out of memory below 512Meg?");
	va = MIPS_PHYS_TO_DIRECT(pa);
	bzero((caddr_t)va, size);
	return (va);
}

/*
 * Bootstrap the system enough to run with virtual memory.  This
 * assumes that the phys_avail array has been initialized.
 */
static void 
pmap_create_kernel_pagetable(void)
{
	int i, j;
	vm_offset_t ptaddr;
	pt_entry_t *pte;
#ifdef __mips_n64
	pd_entry_t *pde;
	vm_offset_t pdaddr;
	int npt, npde;
#endif

	/*
	 * Allocate segment table for the kernel
	 */
	kernel_segmap = (pd_entry_t *)pmap_steal_memory(PAGE_SIZE);

	/*
	 * Allocate second level page tables for the kernel
	 */
#ifdef __mips_n64
	npde = howmany(NKPT, NPDEPG);
	pdaddr = pmap_steal_memory(PAGE_SIZE * npde);
#endif
	nkpt = NKPT;
	ptaddr = pmap_steal_memory(PAGE_SIZE * nkpt);

	/*
	 * The R[4-7]?00 stores only one copy of the Global bit in the
	 * translation lookaside buffer for each 2 page entry. Thus invalid
	 * entrys must have the Global bit set so when Entry LO and Entry HI
	 * G bits are anded together they will produce a global bit to store
	 * in the tlb.
	 */
	for (i = 0, pte = (pt_entry_t *)ptaddr; i < (nkpt * NPTEPG); i++, pte++)
		*pte = PTE_G;

#ifdef __mips_n64
	for (i = 0,  npt = nkpt; npt > 0; i++) {
		kernel_segmap[i] = (pd_entry_t)(pdaddr + i * PAGE_SIZE);
		pde = (pd_entry_t *)kernel_segmap[i];

		for (j = 0; j < NPDEPG && npt > 0; j++, npt--)
			pde[j] = (pd_entry_t)(ptaddr + (i * NPDEPG + j) * PAGE_SIZE);
	}
#else
	for (i = 0, j = pmap_seg_index(VM_MIN_KERNEL_ADDRESS); i < nkpt; i++, j++)
		kernel_segmap[j] = (pd_entry_t)(ptaddr + (i * PAGE_SIZE));
#endif

	PMAP_LOCK_INIT(kernel_pmap);
	kernel_pmap->pm_segtab = kernel_segmap;
	CPU_FILL(&kernel_pmap->pm_active);
	TAILQ_INIT(&kernel_pmap->pm_pvchunk);
	kernel_pmap->pm_asid[0].asid = PMAP_ASID_RESERVED;
	kernel_pmap->pm_asid[0].gen = 0;
	kernel_vm_end += nkpt * NPTEPG * PAGE_SIZE;
}

void
pmap_bootstrap(void)
{
	int i;
	int need_local_mappings = 0; 

	/* Sort. */
again:
	for (i = 0; phys_avail[i + 1] != 0; i += 2) {
		/*
		 * Keep the memory aligned on page boundary.
		 */
		phys_avail[i] = round_page(phys_avail[i]);
		phys_avail[i + 1] = trunc_page(phys_avail[i + 1]);

		if (i < 2)
			continue;
		if (phys_avail[i - 2] > phys_avail[i]) {
			vm_paddr_t ptemp[2];

			ptemp[0] = phys_avail[i + 0];
			ptemp[1] = phys_avail[i + 1];

			phys_avail[i + 0] = phys_avail[i - 2];
			phys_avail[i + 1] = phys_avail[i - 1];

			phys_avail[i - 2] = ptemp[0];
			phys_avail[i - 1] = ptemp[1];
			goto again;
		}
	}

       	/*
	 * In 32 bit, we may have memory which cannot be mapped directly.
	 * This memory will need temporary mapping before it can be
	 * accessed.
	 */
	if (!MIPS_DIRECT_MAPPABLE(phys_avail[i - 1] - 1))
		need_local_mappings = 1;

	/*
	 * Copy the phys_avail[] array before we start stealing memory from it.
	 */
	for (i = 0; phys_avail[i + 1] != 0; i += 2) {
		physmem_desc[i] = phys_avail[i];
		physmem_desc[i + 1] = phys_avail[i + 1];
	}

	Maxmem = atop(phys_avail[i - 1]);

	if (bootverbose) {
		printf("Physical memory chunk(s):\n");
		for (i = 0; phys_avail[i + 1] != 0; i += 2) {
			vm_paddr_t size;

			size = phys_avail[i + 1] - phys_avail[i];
			printf("%#08jx - %#08jx, %ju bytes (%ju pages)\n",
			    (uintmax_t) phys_avail[i],
			    (uintmax_t) phys_avail[i + 1] - 1,
			    (uintmax_t) size, (uintmax_t) size / PAGE_SIZE);
		}
		printf("Maxmem is 0x%0jx\n", ptoa((uintmax_t)Maxmem));
	}
	/*
	 * Steal the message buffer from the beginning of memory.
	 */
	msgbufp = (struct msgbuf *)pmap_steal_memory(msgbufsize);
	msgbufinit(msgbufp, msgbufsize);

	/*
	 * Steal thread0 kstack.  This must be aligned to
	 * (KSTACK_PAGE_SIZE * 2) so it can mapped to a single TLB entry.
	 *
	 * XXX There should be a better way of getting aligned memory
	 * with pmap_steal_memory().
	 */
	kstack0 = pmap_steal_memory((KSTACK_PAGES + KSTACK_GUARD_PAGES) \
					<< PAGE_SHIFT);
	kstack0 = roundup2(kstack0, (KSTACK_PAGE_SIZE * 2));

	virtual_avail = VM_MIN_KERNEL_ADDRESS;
	virtual_end = VM_MAX_KERNEL_ADDRESS;

#ifdef SMP
	/*
	 * Steal some virtual address space to map the pcpu area.
	 */
	virtual_avail = roundup2(virtual_avail, PAGE_SIZE * 2);
	pcpup = (struct pcpu *)virtual_avail;
	virtual_avail += PAGE_SIZE * 2;

	/*
	 * Initialize the wired TLB entry mapping the pcpu region for
	 * the BSP at 'pcpup'. Up until this point we were operating
	 * with the 'pcpup' for the BSP pointing to a virtual address
	 * in KSEG0 so there was no need for a TLB mapping.
	 */
	mips_pcpu_tlb_init(PCPU_ADDR(0));

	if (bootverbose)
		printf("pcpu is available at virtual address %p.\n", pcpup);
#endif

	if (need_local_mappings)
		pmap_alloc_lmem_map();
	pmap_create_kernel_pagetable();
	pmap_max_asid = VMNUM_PIDS;
	mips_wr_entryhi(0);
	mips_wr_pagemask(0);

 	/*
	 * Initialize the global pv list lock.
	 */
	rw_init(&pvh_global_lock, "pmap pv global");
}

/*
 * Initialize a vm_page's machine-dependent fields.
 */
void
pmap_page_init(vm_page_t m)
{

	TAILQ_INIT(&m->md.pv_list);
	m->md.pv_flags = 0;
	m->md.pv_memattr = VM_MEMATTR_DEFAULT;
}

/*
 *	Initialize the pmap module.
 *	Called by vm_init, to initialize any structures that the pmap
 *	system needs to map virtual memory.
 */
void
pmap_init(void)
{
}

/***************************************************
 * Low level helper routines.....
 ***************************************************/

#ifdef	SMP
static __inline void
pmap_call_on_active_cpus(pmap_t pmap, void (*fn)(void *), void *arg)
{
	int	cpuid, cpu, self;
	cpuset_t active_cpus;

	sched_pin();
	if (is_kernel_pmap(pmap)) {
		smp_rendezvous(NULL, fn, NULL, arg);
		goto out;
	}
	/* Force ASID update on inactive CPUs */
	CPU_FOREACH(cpu) {
		if (!CPU_ISSET(cpu, &pmap->pm_active))
			pmap->pm_asid[cpu].gen = 0;
	}
	cpuid = PCPU_GET(cpuid);
	/* 
	 * XXX: barrier/locking for active? 
	 *
	 * Take a snapshot of active here, any further changes are ignored.
	 * tlb update/invalidate should be harmless on inactive CPUs
	 */
	active_cpus = pmap->pm_active;
	self = CPU_ISSET(cpuid, &active_cpus);
	CPU_CLR(cpuid, &active_cpus);
	/* Optimize for the case where this cpu is the only active one */
	if (CPU_EMPTY(&active_cpus)) {
		if (self)
			fn(arg);
	} else {
		if (self)
			CPU_SET(cpuid, &active_cpus);
		smp_rendezvous_cpus(active_cpus, NULL, fn, NULL, arg);
	}
out:
	sched_unpin();
}
#else /* !SMP */
static __inline void
pmap_call_on_active_cpus(pmap_t pmap, void (*fn)(void *), void *arg)
{
	int	cpuid;

	if (is_kernel_pmap(pmap)) {
		fn(arg);
		return;
	}
	cpuid = PCPU_GET(cpuid);
	if (!CPU_ISSET(cpuid, &pmap->pm_active))
		pmap->pm_asid[cpuid].gen = 0;
	else
		fn(arg);
}
#endif /* SMP */

static void
pmap_invalidate_all(pmap_t pmap)
{

	pmap_call_on_active_cpus(pmap,
	    (void (*)(void *))tlb_invalidate_all_user, pmap);
}

struct pmap_invalidate_page_arg {
	pmap_t pmap;
	vm_offset_t va;
};

static void
pmap_invalidate_page_action(void *arg)
{
	struct pmap_invalidate_page_arg *p = arg;

	tlb_invalidate_address(p->pmap, p->va);
}

static void
pmap_invalidate_page(pmap_t pmap, vm_offset_t va)
{
	struct pmap_invalidate_page_arg arg;

	arg.pmap = pmap;
	arg.va = va;
	pmap_call_on_active_cpus(pmap, pmap_invalidate_page_action, &arg);
}

struct pmap_invalidate_range_arg {
	pmap_t pmap;
	vm_offset_t sva;
	vm_offset_t eva;
};

static void
pmap_invalidate_range_action(void *arg)
{
	struct pmap_invalidate_range_arg *p = arg;

	tlb_invalidate_range(p->pmap, p->sva, p->eva);
}

static void
pmap_invalidate_range(pmap_t pmap, vm_offset_t sva, vm_offset_t eva)
{
	struct pmap_invalidate_range_arg arg;

	arg.pmap = pmap;
	arg.sva = sva;
	arg.eva = eva;
	pmap_call_on_active_cpus(pmap, pmap_invalidate_range_action, &arg);
}

struct pmap_update_page_arg {
	pmap_t pmap;
	vm_offset_t va;
	pt_entry_t pte;
};

static void
pmap_update_page_action(void *arg)
{
	struct pmap_update_page_arg *p = arg;

	tlb_update(p->pmap, p->va, p->pte);
}

static void
pmap_update_page(pmap_t pmap, vm_offset_t va, pt_entry_t pte)
{
	struct pmap_update_page_arg arg;

	arg.pmap = pmap;
	arg.va = va;
	arg.pte = pte;
	pmap_call_on_active_cpus(pmap, pmap_update_page_action, &arg);
}

/*
 *	Routine:	pmap_extract
 *	Function:
 *		Extract the physical page address associated
 *		with the given map/virtual_address pair.
 */
vm_paddr_t
pmap_extract(pmap_t pmap, vm_offset_t va)
{
	pt_entry_t *pte;
	vm_offset_t retval = 0;

	PMAP_LOCK(pmap);
	pte = pmap_pte(pmap, va);
	if (pte) {
		retval = TLBLO_PTE_TO_PA(*pte) | (va & PAGE_MASK);
	}
	PMAP_UNLOCK(pmap);
	return (retval);
}

/*
 *	Routine:	pmap_extract_and_hold
 *	Function:
 *		Atomically extract and hold the physical page
 *		with the given pmap and virtual address pair
 *		if that mapping permits the given protection.
 */
vm_page_t
pmap_extract_and_hold(pmap_t pmap, vm_offset_t va, vm_prot_t prot)
{
	pt_entry_t pte, *ptep;
	vm_paddr_t pa, pte_pa;
	vm_page_t m;

	m = NULL;
	pa = 0;
	PMAP_LOCK(pmap);
retry:
	ptep = pmap_pte(pmap, va);
	if (ptep != NULL) {
		pte = *ptep;
		if (pte_test(&pte, PTE_VALID) && (!pte_test(&pte, PTE_RO) ||
		    (prot & VM_PROT_WRITE) == 0)) {
			pte_pa = TLBLO_PTE_TO_PA(pte);
			if (vm_page_pa_tryrelock(pmap, pte_pa, &pa))
				goto retry;
			m = PHYS_TO_VM_PAGE(pte_pa);
			vm_page_hold(m);
		}
	}
	PA_UNLOCK_COND(pa);
	PMAP_UNLOCK(pmap);
	return (m);
}

/***************************************************
 * Low level mapping routines.....
 ***************************************************/

/*
 * add a wired page to the kva
 */
void
pmap_kenter_attr(vm_offset_t va, vm_paddr_t pa, int attr)
{
	pt_entry_t *pte;
	pt_entry_t opte, npte;

#ifdef PMAP_DEBUG
	printf("pmap_kenter:  va: %p -> pa: %p\n", (void *)va, (void *)pa);
#endif

	pte = pmap_pte(kernel_pmap, va);
	opte = *pte;
	npte = TLBLO_PA_TO_PFN(pa) | attr | PTE_D | PTE_VALID | PTE_G;
	*pte = npte;
	if (pte_test(&opte, PTE_VALID) && opte != npte)
		pmap_update_page(kernel_pmap, va, npte);
}

void
pmap_kenter(vm_offset_t va, vm_paddr_t pa)
{

	KASSERT(is_cacheable_mem(pa),
		("pmap_kenter: memory at 0x%lx is not cacheable", (u_long)pa));

	pmap_kenter_attr(va, pa, PTE_C_CACHE);
}

/*
 * remove a page from the kernel pagetables
 */
 /* PMAP_INLINE */ void
pmap_kremove(vm_offset_t va)
{
	pt_entry_t *pte;

	/*
	 * Write back all caches from the page being destroyed
	 */
	mips_dcache_wbinv_range_index(va, PAGE_SIZE);

	pte = pmap_pte(kernel_pmap, va);
	*pte = PTE_G;
	pmap_invalidate_page(kernel_pmap, va);
}

/*
 *	Used to map a range of physical addresses into kernel
 *	virtual address space.
 *
 *	The value passed in '*virt' is a suggested virtual address for
 *	the mapping. Architectures which can support a direct-mapped
 *	physical to virtual region can return the appropriate address
 *	within that region, leaving '*virt' unchanged. Other
 *	architectures should map the pages starting at '*virt' and
 *	update '*virt' with the first usable address after the mapped
 *	region.
 *
 *	Use XKPHYS for 64 bit, and KSEG0 where possible for 32 bit.
 */
vm_offset_t
pmap_map(vm_offset_t *virt, vm_paddr_t start, vm_paddr_t end, int prot)
{
	vm_offset_t va, sva;

	if (MIPS_DIRECT_MAPPABLE(end - 1))
		return (MIPS_PHYS_TO_DIRECT(start));

	va = sva = *virt;
	while (start < end) {
		pmap_kenter(va, start);
		va += PAGE_SIZE;
		start += PAGE_SIZE;
	}
	*virt = va;
	return (sva);
}

/*
 * Add a list of wired pages to the kva
 * this routine is only used for temporary
 * kernel mappings that do not need to have
 * page modification or references recorded.
 * Note that old mappings are simply written
 * over.  The page *must* be wired.
 */
void
pmap_qenter(vm_offset_t va, vm_page_t *m, int count)
{
	int i;
	vm_offset_t origva = va;

	for (i = 0; i < count; i++) {
		pmap_flush_pvcache(m[i]);
		pmap_kenter(va, VM_PAGE_TO_PHYS(m[i]));
		va += PAGE_SIZE;
	}

	mips_dcache_wbinv_range_index(origva, PAGE_SIZE*count);
}

/*
 * this routine jerks page mappings from the
 * kernel -- it is meant only for temporary mappings.
 */
void
pmap_qremove(vm_offset_t va, int count)
{
	pt_entry_t *pte;
	vm_offset_t origva;

	if (count < 1)
		return;
	mips_dcache_wbinv_range_index(va, PAGE_SIZE * count);
	origva = va;
	do {
		pte = pmap_pte(kernel_pmap, va);
		*pte = PTE_G;
		va += PAGE_SIZE;
	} while (--count > 0);
	pmap_invalidate_range(kernel_pmap, origva, va);
}

/***************************************************
 * Page table page management routines.....
 ***************************************************/

/*
 * Decrements a page table page's wire count, which is used to record the
 * number of valid page table entries within the page.  If the wire count
 * drops to zero, then the page table page is unmapped.  Returns TRUE if the
 * page table page was unmapped and FALSE otherwise.
 */
static PMAP_INLINE boolean_t
pmap_unwire_ptp(pmap_t pmap, vm_offset_t va, vm_page_t m)
{

	--m->wire_count;
	if (m->wire_count == 0) {
		_pmap_unwire_ptp(pmap, va, m);
		return (TRUE);
	} else
		return (FALSE);
}

static void
_pmap_unwire_ptp(pmap_t pmap, vm_offset_t va, vm_page_t m)
{
	pd_entry_t *pde;

	PMAP_LOCK_ASSERT(pmap, MA_OWNED);
	/*
	 * unmap the page table page
	 */
#ifdef __mips_n64
	if (m->pindex < NUPDE)
		pde = pmap_pde(pmap, va);
	else
		pde = pmap_segmap(pmap, va);
#else
	pde = pmap_pde(pmap, va);
#endif
	*pde = 0;
	pmap->pm_stats.resident_count--;

#ifdef __mips_n64
	if (m->pindex < NUPDE) {
		pd_entry_t *pdp;
		vm_page_t pdpg;

		/*
		 * Recursively decrement next level pagetable refcount
		 */
		pdp = (pd_entry_t *)*pmap_segmap(pmap, va);
		pdpg = PHYS_TO_VM_PAGE(MIPS_DIRECT_TO_PHYS(pdp));
		pmap_unwire_ptp(pmap, va, pdpg);
	}
#endif

	/*
	 * If the page is finally unwired, simply free it.
	 */
	vm_page_free_zero(m);
	atomic_subtract_int(&vm_cnt.v_wire_count, 1);
}

/*
 * After removing a page table entry, this routine is used to
 * conditionally free the page, and manage the hold/wire counts.
 */
static int
pmap_unuse_pt(pmap_t pmap, vm_offset_t va, pd_entry_t pde)
{
	vm_page_t mpte;

	if (va >= VM_MAXUSER_ADDRESS)
		return (0);
	KASSERT(pde != 0, ("pmap_unuse_pt: pde != 0"));
	mpte = PHYS_TO_VM_PAGE(MIPS_DIRECT_TO_PHYS(pde));
	return (pmap_unwire_ptp(pmap, va, mpte));
}

void
pmap_pinit0(pmap_t pmap)
{
	int i;

	PMAP_LOCK_INIT(pmap);
	pmap->pm_segtab = kernel_segmap;
	CPU_ZERO(&pmap->pm_active);
	for (i = 0; i < MAXCPU; i++) {
		pmap->pm_asid[i].asid = PMAP_ASID_RESERVED;
		pmap->pm_asid[i].gen = 0;
	}
	PCPU_SET(curpmap, pmap);
	TAILQ_INIT(&pmap->pm_pvchunk);
	bzero(&pmap->pm_stats, sizeof pmap->pm_stats);
}

void
pmap_grow_direct_page_cache()
{

#ifdef __mips_n64
	VM_WAIT;
#else
	vm_pageout_grow_cache(3, 0, MIPS_KSEG0_LARGEST_PHYS);
#endif
}

static vm_page_t
pmap_alloc_direct_page(unsigned int index, int req)
{
	vm_page_t m;

	m = vm_page_alloc_freelist(VM_FREELIST_DIRECT, req | VM_ALLOC_WIRED |
	    VM_ALLOC_ZERO);
	if (m == NULL)
		return (NULL);

	if ((m->flags & PG_ZERO) == 0)
		pmap_zero_page(m);

	m->pindex = index;
	return (m);
}

/*
 * Initialize a preallocated and zeroed pmap structure,
 * such as one in a vmspace structure.
 */
int
pmap_pinit(pmap_t pmap)
{
	vm_offset_t ptdva;
	vm_page_t ptdpg;
	int i;

	/*
	 * allocate the page directory page
	 */
	while ((ptdpg = pmap_alloc_direct_page(NUSERPGTBLS, VM_ALLOC_NORMAL)) == NULL)
	       pmap_grow_direct_page_cache();

	ptdva = MIPS_PHYS_TO_DIRECT(VM_PAGE_TO_PHYS(ptdpg));
	pmap->pm_segtab = (pd_entry_t *)ptdva;
	CPU_ZERO(&pmap->pm_active);
	for (i = 0; i < MAXCPU; i++) {
		pmap->pm_asid[i].asid = PMAP_ASID_RESERVED;
		pmap->pm_asid[i].gen = 0;
	}
	TAILQ_INIT(&pmap->pm_pvchunk);
	bzero(&pmap->pm_stats, sizeof pmap->pm_stats);

	return (1);
}

/*
 * this routine is called if the page table page is not
 * mapped correctly.
 */
static vm_page_t
_pmap_allocpte(pmap_t pmap, unsigned ptepindex, u_int flags)
{
	vm_offset_t pageva;
	vm_page_t m;

	/*
	 * Find or fabricate a new pagetable page
	 */
	if ((m = pmap_alloc_direct_page(ptepindex, VM_ALLOC_NORMAL)) == NULL) {
		if ((flags & PMAP_ENTER_NOSLEEP) == 0) {
			PMAP_UNLOCK(pmap);
			rw_wunlock(&pvh_global_lock);
			pmap_grow_direct_page_cache();
			rw_wlock(&pvh_global_lock);
			PMAP_LOCK(pmap);
		}

		/*
		 * Indicate the need to retry.	While waiting, the page
		 * table page may have been allocated.
		 */
		return (NULL);
	}

	/*
	 * Map the pagetable page into the process address space, if it
	 * isn't already there.
	 */
	pageva = MIPS_PHYS_TO_DIRECT(VM_PAGE_TO_PHYS(m));

#ifdef __mips_n64
	if (ptepindex >= NUPDE) {
		pmap->pm_segtab[ptepindex - NUPDE] = (pd_entry_t)pageva;
	} else {
		pd_entry_t *pdep, *pde;
		int segindex = ptepindex >> (SEGSHIFT - PDRSHIFT);
		int pdeindex = ptepindex & (NPDEPG - 1);
		vm_page_t pg;
		
		pdep = &pmap->pm_segtab[segindex];
		if (*pdep == NULL) { 
			/* recurse for allocating page dir */
			if (_pmap_allocpte(pmap, NUPDE + segindex, 
			    flags) == NULL) {
				/* alloc failed, release current */
				--m->wire_count;
				atomic_subtract_int(&vm_cnt.v_wire_count, 1);
				vm_page_free_zero(m);
				return (NULL);
			}
		} else {
			pg = PHYS_TO_VM_PAGE(MIPS_DIRECT_TO_PHYS(*pdep));
			pg->wire_count++;
		}
		/* Next level entry */
		pde = (pd_entry_t *)*pdep;
		pde[pdeindex] = (pd_entry_t)pageva;
	}
#else
	pmap->pm_segtab[ptepindex] = (pd_entry_t)pageva;
#endif
	pmap->pm_stats.resident_count++;
	return (m);
}

static vm_page_t
pmap_allocpte(pmap_t pmap, vm_offset_t va, u_int flags)
{
	unsigned ptepindex;
	pd_entry_t *pde;
	vm_page_t m;

	/*
	 * Calculate pagetable page index
	 */
	ptepindex = pmap_pde_pindex(va);
retry:
	/*
	 * Get the page directory entry
	 */
	pde = pmap_pde(pmap, va);

	/*
	 * If the page table page is mapped, we just increment the hold
	 * count, and activate it.
	 */
	if (pde != NULL && *pde != NULL) {
		m = PHYS_TO_VM_PAGE(MIPS_DIRECT_TO_PHYS(*pde));
		m->wire_count++;
	} else {
		/*
		 * Here if the pte page isn't mapped, or if it has been
		 * deallocated.
		 */
		m = _pmap_allocpte(pmap, ptepindex, flags);
		if (m == NULL && (flags & PMAP_ENTER_NOSLEEP) == 0)
			goto retry;
	}
	return (m);
}


/***************************************************
 * Pmap allocation/deallocation routines.
 ***************************************************/

/*
 * Release any resources held by the given physical map.
 * Called when a pmap initialized by pmap_pinit is being released.
 * Should only be called if the map contains no valid mappings.
 */
void
pmap_release(pmap_t pmap)
{
	vm_offset_t ptdva;
	vm_page_t ptdpg;

	KASSERT(pmap->pm_stats.resident_count == 0,
	    ("pmap_release: pmap resident count %ld != 0",
	    pmap->pm_stats.resident_count));

	ptdva = (vm_offset_t)pmap->pm_segtab;
	ptdpg = PHYS_TO_VM_PAGE(MIPS_DIRECT_TO_PHYS(ptdva));

	ptdpg->wire_count--;
	atomic_subtract_int(&vm_cnt.v_wire_count, 1);
	vm_page_free_zero(ptdpg);
}

/*
 * grow the number of kernel page table entries, if needed
 */
void
pmap_growkernel(vm_offset_t addr)
{
	vm_page_t nkpg;
	pd_entry_t *pde, *pdpe;
	pt_entry_t *pte;
	int i;

	mtx_assert(&kernel_map->system_mtx, MA_OWNED);
	addr = roundup2(addr, NBSEG);
	if (addr - 1 >= kernel_map->max_offset)
		addr = kernel_map->max_offset;
	while (kernel_vm_end < addr) {
		pdpe = pmap_segmap(kernel_pmap, kernel_vm_end);
#ifdef __mips_n64
		if (*pdpe == 0) {
			/* new intermediate page table entry */
			nkpg = pmap_alloc_direct_page(nkpt, VM_ALLOC_INTERRUPT);
			if (nkpg == NULL)
				panic("pmap_growkernel: no memory to grow kernel");
			*pdpe = (pd_entry_t)MIPS_PHYS_TO_DIRECT(VM_PAGE_TO_PHYS(nkpg));
			continue; /* try again */
		}
#endif
		pde = pmap_pdpe_to_pde(pdpe, kernel_vm_end);
		if (*pde != 0) {
			kernel_vm_end = (kernel_vm_end + NBPDR) & ~PDRMASK;
			if (kernel_vm_end - 1 >= kernel_map->max_offset) {
				kernel_vm_end = kernel_map->max_offset;
				break;
			}
			continue;
		}

		/*
		 * This index is bogus, but out of the way
		 */
		nkpg = pmap_alloc_direct_page(nkpt, VM_ALLOC_INTERRUPT);
		if (!nkpg)
			panic("pmap_growkernel: no memory to grow kernel");
		nkpt++;
		*pde = (pd_entry_t)MIPS_PHYS_TO_DIRECT(VM_PAGE_TO_PHYS(nkpg));

		/*
		 * The R[4-7]?00 stores only one copy of the Global bit in
		 * the translation lookaside buffer for each 2 page entry.
		 * Thus invalid entrys must have the Global bit set so when
		 * Entry LO and Entry HI G bits are anded together they will
		 * produce a global bit to store in the tlb.
		 */
		pte = (pt_entry_t *)*pde;
		for (i = 0; i < NPTEPG; i++)
			pte[i] = PTE_G;

		kernel_vm_end = (kernel_vm_end + NBPDR) & ~PDRMASK;
		if (kernel_vm_end - 1 >= kernel_map->max_offset) {
			kernel_vm_end = kernel_map->max_offset;
			break;
		}
	}
}

/***************************************************
 * page management routines.
 ***************************************************/

CTASSERT(sizeof(struct pv_chunk) == PAGE_SIZE);
#ifdef __mips_n64
CTASSERT(_NPCM == 3);
CTASSERT(_NPCPV == 168);
#else
CTASSERT(_NPCM == 11);
CTASSERT(_NPCPV == 336);
#endif

static __inline struct pv_chunk *
pv_to_chunk(pv_entry_t pv)
{

	return ((struct pv_chunk *)((uintptr_t)pv & ~(uintptr_t)PAGE_MASK));
}

#define PV_PMAP(pv) (pv_to_chunk(pv)->pc_pmap)

#ifdef __mips_n64
#define	PC_FREE0_1	0xfffffffffffffffful
#define	PC_FREE2	0x000000fffffffffful
#else
#define	PC_FREE0_9	0xfffffffful	/* Free values for index 0 through 9 */
#define	PC_FREE10	0x0000fffful	/* Free values for index 10 */
#endif

static const u_long pc_freemask[_NPCM] = {
#ifdef __mips_n64
	PC_FREE0_1, PC_FREE0_1, PC_FREE2
#else
	PC_FREE0_9, PC_FREE0_9, PC_FREE0_9,
	PC_FREE0_9, PC_FREE0_9, PC_FREE0_9,
	PC_FREE0_9, PC_FREE0_9, PC_FREE0_9,
	PC_FREE0_9, PC_FREE10
#endif
};

static SYSCTL_NODE(_vm, OID_AUTO, pmap, CTLFLAG_RD, 0, "VM/pmap parameters");

SYSCTL_INT(_vm_pmap, OID_AUTO, pv_entry_count, CTLFLAG_RD, &pv_entry_count, 0,
    "Current number of pv entries");

#ifdef PV_STATS
static int pc_chunk_count, pc_chunk_allocs, pc_chunk_frees, pc_chunk_tryfail;

SYSCTL_INT(_vm_pmap, OID_AUTO, pc_chunk_count, CTLFLAG_RD, &pc_chunk_count, 0,
    "Current number of pv entry chunks");
SYSCTL_INT(_vm_pmap, OID_AUTO, pc_chunk_allocs, CTLFLAG_RD, &pc_chunk_allocs, 0,
    "Current number of pv entry chunks allocated");
SYSCTL_INT(_vm_pmap, OID_AUTO, pc_chunk_frees, CTLFLAG_RD, &pc_chunk_frees, 0,
    "Current number of pv entry chunks frees");
SYSCTL_INT(_vm_pmap, OID_AUTO, pc_chunk_tryfail, CTLFLAG_RD, &pc_chunk_tryfail, 0,
    "Number of times tried to get a chunk page but failed.");

static long pv_entry_frees, pv_entry_allocs;
static int pv_entry_spare;

SYSCTL_LONG(_vm_pmap, OID_AUTO, pv_entry_frees, CTLFLAG_RD, &pv_entry_frees, 0,
    "Current number of pv entry frees");
SYSCTL_LONG(_vm_pmap, OID_AUTO, pv_entry_allocs, CTLFLAG_RD, &pv_entry_allocs, 0,
    "Current number of pv entry allocs");
SYSCTL_INT(_vm_pmap, OID_AUTO, pv_entry_spare, CTLFLAG_RD, &pv_entry_spare, 0,
    "Current number of spare pv entries");
#endif

/*
 * We are in a serious low memory condition.  Resort to
 * drastic measures to free some pages so we can allocate
 * another pv entry chunk.
 */
static vm_page_t
pmap_pv_reclaim(pmap_t locked_pmap)
{
	struct pch newtail;
	struct pv_chunk *pc;
	pd_entry_t *pde;
	pmap_t pmap;
	pt_entry_t *pte, oldpte;
	pv_entry_t pv;
	vm_offset_t va;
	vm_page_t m, m_pc;
	u_long inuse;
	int bit, field, freed, idx;

	PMAP_LOCK_ASSERT(locked_pmap, MA_OWNED);
	pmap = NULL;
	m_pc = NULL;
	TAILQ_INIT(&newtail);
	while ((pc = TAILQ_FIRST(&pv_chunks)) != NULL) {
		TAILQ_REMOVE(&pv_chunks, pc, pc_lru);
		if (pmap != pc->pc_pmap) {
			if (pmap != NULL) {
				pmap_invalidate_all(pmap);
				if (pmap != locked_pmap)
					PMAP_UNLOCK(pmap);
			}
			pmap = pc->pc_pmap;
			/* Avoid deadlock and lock recursion. */
			if (pmap > locked_pmap)
				PMAP_LOCK(pmap);
			else if (pmap != locked_pmap && !PMAP_TRYLOCK(pmap)) {
				pmap = NULL;
				TAILQ_INSERT_TAIL(&newtail, pc, pc_lru);
				continue;
			}
		}

		/*
		 * Destroy every non-wired, 4 KB page mapping in the chunk.
		 */
		freed = 0;
		for (field = 0; field < _NPCM; field++) {
			for (inuse = ~pc->pc_map[field] & pc_freemask[field];
			    inuse != 0; inuse &= ~(1UL << bit)) {
				bit = ffsl(inuse) - 1;
				idx = field * sizeof(inuse) * NBBY + bit;
				pv = &pc->pc_pventry[idx];
				va = pv->pv_va;
				pde = pmap_pde(pmap, va);
				KASSERT(pde != NULL && *pde != 0,
				    ("pmap_pv_reclaim: pde"));
				pte = pmap_pde_to_pte(pde, va);
				oldpte = *pte;
				if (pte_test(&oldpte, PTE_W))
					continue;
				if (is_kernel_pmap(pmap))
					*pte = PTE_G;
				else
					*pte = 0;
				m = PHYS_TO_VM_PAGE(TLBLO_PTE_TO_PA(oldpte));
				if (pte_test(&oldpte, PTE_D))
					vm_page_dirty(m);
				if (m->md.pv_flags & PV_TABLE_REF)
					vm_page_aflag_set(m, PGA_REFERENCED);
				m->md.pv_flags &= ~PV_TABLE_REF;
				TAILQ_REMOVE(&m->md.pv_list, pv, pv_next);
				if (TAILQ_EMPTY(&m->md.pv_list))
					vm_page_aflag_clear(m, PGA_WRITEABLE);
				pc->pc_map[field] |= 1UL << bit;
				pmap_unuse_pt(pmap, va, *pde);
				freed++;
			}
		}
		if (freed == 0) {
			TAILQ_INSERT_TAIL(&newtail, pc, pc_lru);
			continue;
		}
		/* Every freed mapping is for a 4 KB page. */
		pmap->pm_stats.resident_count -= freed;
		PV_STAT(pv_entry_frees += freed);
		PV_STAT(pv_entry_spare += freed);
		pv_entry_count -= freed;
		TAILQ_REMOVE(&pmap->pm_pvchunk, pc, pc_list);
		for (field = 0; field < _NPCM; field++)
			if (pc->pc_map[field] != pc_freemask[field]) {
				TAILQ_INSERT_HEAD(&pmap->pm_pvchunk, pc,
				    pc_list);
				TAILQ_INSERT_TAIL(&newtail, pc, pc_lru);

				/*
				 * One freed pv entry in locked_pmap is
				 * sufficient.
				 */
				if (pmap == locked_pmap)
					goto out;
				break;
			}
		if (field == _NPCM) {
			PV_STAT(pv_entry_spare -= _NPCPV);
			PV_STAT(pc_chunk_count--);
			PV_STAT(pc_chunk_frees++);
			/* Entire chunk is free; return it. */
			m_pc = PHYS_TO_VM_PAGE(MIPS_DIRECT_TO_PHYS(
			    (vm_offset_t)pc));
			break;
		}
	}
out:
	TAILQ_CONCAT(&pv_chunks, &newtail, pc_lru);
	if (pmap != NULL) {
		pmap_invalidate_all(pmap);
		if (pmap != locked_pmap)
			PMAP_UNLOCK(pmap);
	}
	return (m_pc);
}

/*
 * free the pv_entry back to the free list
 */
static void
free_pv_entry(pmap_t pmap, pv_entry_t pv)
{
	struct pv_chunk *pc;
	int bit, field, idx;

	rw_assert(&pvh_global_lock, RA_WLOCKED);
	PMAP_LOCK_ASSERT(pmap, MA_OWNED);
	PV_STAT(pv_entry_frees++);
	PV_STAT(pv_entry_spare++);
	pv_entry_count--;
	pc = pv_to_chunk(pv);
	idx = pv - &pc->pc_pventry[0];
	field = idx / (sizeof(u_long) * NBBY);
	bit = idx % (sizeof(u_long) * NBBY);
	pc->pc_map[field] |= 1ul << bit;
	for (idx = 0; idx < _NPCM; idx++)
		if (pc->pc_map[idx] != pc_freemask[idx]) {
			/*
			 * 98% of the time, pc is already at the head of the
			 * list.  If it isn't already, move it to the head.
			 */
			if (__predict_false(TAILQ_FIRST(&pmap->pm_pvchunk) !=
			    pc)) {
				TAILQ_REMOVE(&pmap->pm_pvchunk, pc, pc_list);
				TAILQ_INSERT_HEAD(&pmap->pm_pvchunk, pc,
				    pc_list);
			}
			return;
		}
	TAILQ_REMOVE(&pmap->pm_pvchunk, pc, pc_list);
	free_pv_chunk(pc);
}

static void
free_pv_chunk(struct pv_chunk *pc)
{
	vm_page_t m;

 	TAILQ_REMOVE(&pv_chunks, pc, pc_lru);
	PV_STAT(pv_entry_spare -= _NPCPV);
	PV_STAT(pc_chunk_count--);
	PV_STAT(pc_chunk_frees++);
	/* entire chunk is free, return it */
	m = PHYS_TO_VM_PAGE(MIPS_DIRECT_TO_PHYS((vm_offset_t)pc));
	vm_page_unwire(m, PQ_INACTIVE);
	vm_page_free(m);
}

/*
 * get a new pv_entry, allocating a block from the system
 * when needed.
 */
static pv_entry_t
get_pv_entry(pmap_t pmap, boolean_t try)
{
	struct pv_chunk *pc;
	pv_entry_t pv;
	vm_page_t m;
	int bit, field, idx;

	rw_assert(&pvh_global_lock, RA_WLOCKED);
	PMAP_LOCK_ASSERT(pmap, MA_OWNED);
	PV_STAT(pv_entry_allocs++);
	pv_entry_count++;
retry:
	pc = TAILQ_FIRST(&pmap->pm_pvchunk);
	if (pc != NULL) {
		for (field = 0; field < _NPCM; field++) {
			if (pc->pc_map[field]) {
				bit = ffsl(pc->pc_map[field]) - 1;
				break;
			}
		}
		if (field < _NPCM) {
			idx = field * sizeof(pc->pc_map[field]) * NBBY + bit;
			pv = &pc->pc_pventry[idx];
			pc->pc_map[field] &= ~(1ul << bit);
			/* If this was the last item, move it to tail */
			for (field = 0; field < _NPCM; field++)
				if (pc->pc_map[field] != 0) {
					PV_STAT(pv_entry_spare--);
					return (pv);	/* not full, return */
				}
			TAILQ_REMOVE(&pmap->pm_pvchunk, pc, pc_list);
			TAILQ_INSERT_TAIL(&pmap->pm_pvchunk, pc, pc_list);
			PV_STAT(pv_entry_spare--);
			return (pv);
		}
	}
	/* No free items, allocate another chunk */
	m = vm_page_alloc_freelist(VM_FREELIST_DIRECT, VM_ALLOC_NORMAL |
	    VM_ALLOC_WIRED);
	if (m == NULL) {
		if (try) {
			pv_entry_count--;
			PV_STAT(pc_chunk_tryfail++);
			return (NULL);
		}
		m = pmap_pv_reclaim(pmap);
		if (m == NULL)
			goto retry;
	}
	PV_STAT(pc_chunk_count++);
	PV_STAT(pc_chunk_allocs++);
	pc = (struct pv_chunk *)MIPS_PHYS_TO_DIRECT(VM_PAGE_TO_PHYS(m));
	pc->pc_pmap = pmap;
	pc->pc_map[0] = pc_freemask[0] & ~1ul;	/* preallocated bit 0 */
	for (field = 1; field < _NPCM; field++)
		pc->pc_map[field] = pc_freemask[field];
	TAILQ_INSERT_TAIL(&pv_chunks, pc, pc_lru);
	pv = &pc->pc_pventry[0];
	TAILQ_INSERT_HEAD(&pmap->pm_pvchunk, pc, pc_list);
	PV_STAT(pv_entry_spare += _NPCPV - 1);
	return (pv);
}

static pv_entry_t
pmap_pvh_remove(struct md_page *pvh, pmap_t pmap, vm_offset_t va)
{
	pv_entry_t pv;

	rw_assert(&pvh_global_lock, RA_WLOCKED);
	TAILQ_FOREACH(pv, &pvh->pv_list, pv_next) {
		if (pmap == PV_PMAP(pv) && va == pv->pv_va) {
			TAILQ_REMOVE(&pvh->pv_list, pv, pv_next);
			break;
		}
	}
	return (pv);
}

static void
pmap_pvh_free(struct md_page *pvh, pmap_t pmap, vm_offset_t va)
{
	pv_entry_t pv;

	pv = pmap_pvh_remove(pvh, pmap, va);
	KASSERT(pv != NULL, ("pmap_pvh_free: pv not found, pa %lx va %lx",
	     (u_long)VM_PAGE_TO_PHYS(__containerof(pvh, struct vm_page, md)),
	     (u_long)va));
	free_pv_entry(pmap, pv);
}

static void
pmap_remove_entry(pmap_t pmap, vm_page_t m, vm_offset_t va)
{

	rw_assert(&pvh_global_lock, RA_WLOCKED);
	pmap_pvh_free(&m->md, pmap, va);
	if (TAILQ_EMPTY(&m->md.pv_list))
		vm_page_aflag_clear(m, PGA_WRITEABLE);
}

/*
 * Conditionally create a pv entry.
 */
static boolean_t
pmap_try_insert_pv_entry(pmap_t pmap, vm_page_t mpte, vm_offset_t va,
    vm_page_t m)
{
	pv_entry_t pv;

	rw_assert(&pvh_global_lock, RA_WLOCKED);
	PMAP_LOCK_ASSERT(pmap, MA_OWNED);
	if ((pv = get_pv_entry(pmap, TRUE)) != NULL) {
		pv->pv_va = va;
		TAILQ_INSERT_TAIL(&m->md.pv_list, pv, pv_next);
		return (TRUE);
	} else
		return (FALSE);
}

/*
 * pmap_remove_pte: do the things to unmap a page in a process
 */
static int
pmap_remove_pte(struct pmap *pmap, pt_entry_t *ptq, vm_offset_t va, 
    pd_entry_t pde)
{
	pt_entry_t oldpte;
	vm_page_t m;
	vm_paddr_t pa;

	rw_assert(&pvh_global_lock, RA_WLOCKED);
	PMAP_LOCK_ASSERT(pmap, MA_OWNED);

	/*
	 * Write back all cache lines from the page being unmapped.
	 */
	mips_dcache_wbinv_range_index(va, PAGE_SIZE);

	oldpte = *ptq;
	if (is_kernel_pmap(pmap))
		*ptq = PTE_G;
	else
		*ptq = 0;

	if (pte_test(&oldpte, PTE_W))
		pmap->pm_stats.wired_count -= 1;

	pmap->pm_stats.resident_count -= 1;

	if (pte_test(&oldpte, PTE_MANAGED)) {
		pa = TLBLO_PTE_TO_PA(oldpte);
		m = PHYS_TO_VM_PAGE(pa);
		if (pte_test(&oldpte, PTE_D)) {
			KASSERT(!pte_test(&oldpte, PTE_RO),
			    ("%s: modified page not writable: va: %p, pte: %#jx",
			    __func__, (void *)va, (uintmax_t)oldpte));
			vm_page_dirty(m);
		}
		if (m->md.pv_flags & PV_TABLE_REF)
			vm_page_aflag_set(m, PGA_REFERENCED);
		m->md.pv_flags &= ~PV_TABLE_REF;

		pmap_remove_entry(pmap, m, va);
	}
	return (pmap_unuse_pt(pmap, va, pde));
}

/*
 * Remove a single page from a process address space
 */
static void
pmap_remove_page(struct pmap *pmap, vm_offset_t va)
{
	pd_entry_t *pde;
	pt_entry_t *ptq;

	rw_assert(&pvh_global_lock, RA_WLOCKED);
	PMAP_LOCK_ASSERT(pmap, MA_OWNED);
	pde = pmap_pde(pmap, va);
	if (pde == NULL || *pde == 0)
		return;
	ptq = pmap_pde_to_pte(pde, va);

	/*
	 * If there is no pte for this address, just skip it!
	 */
	if (!pte_test(ptq, PTE_VALID))
		return;

	(void)pmap_remove_pte(pmap, ptq, va, *pde);
	pmap_invalidate_page(pmap, va);
}

/*
 *	Remove the given range of addresses from the specified map.
 *
 *	It is assumed that the start and end are properly
 *	rounded to the page size.
 */
void
pmap_remove(pmap_t pmap, vm_offset_t sva, vm_offset_t eva)
{
	pd_entry_t *pde, *pdpe;
	pt_entry_t *pte;
	vm_offset_t va, va_next;

	/*
	 * Perform an unsynchronized read.  This is, however, safe.
	 */
	if (pmap->pm_stats.resident_count == 0)
		return;

	rw_wlock(&pvh_global_lock);
	PMAP_LOCK(pmap);

	/*
	 * special handling of removing one page.  a very common operation
	 * and easy to short circuit some code.
	 */
	if ((sva + PAGE_SIZE) == eva) {
		pmap_remove_page(pmap, sva);
		goto out;
	}
	for (; sva < eva; sva = va_next) {
		pdpe = pmap_segmap(pmap, sva);
#ifdef __mips_n64
		if (*pdpe == 0) {
			va_next = (sva + NBSEG) & ~SEGMASK;
			if (va_next < sva)
				va_next = eva;
			continue;
		}
#endif
		va_next = (sva + NBPDR) & ~PDRMASK;
		if (va_next < sva)
			va_next = eva;

		pde = pmap_pdpe_to_pde(pdpe, sva);
		if (*pde == NULL)
			continue;

		/*
		 * Limit our scan to either the end of the va represented
		 * by the current page table page, or to the end of the
		 * range being removed.
		 */
		if (va_next > eva)
			va_next = eva;

		va = va_next;
		for (pte = pmap_pde_to_pte(pde, sva); sva != va_next; pte++,
		    sva += PAGE_SIZE) {
			if (!pte_test(pte, PTE_VALID)) {
				if (va != va_next) {
					pmap_invalidate_range(pmap, va, sva);
					va = va_next;
				}
				continue;
			}
			if (va == va_next)
				va = sva;
			if (pmap_remove_pte(pmap, pte, sva, *pde)) {
				sva += PAGE_SIZE;
				break;
			}
		}
		if (va != va_next)
			pmap_invalidate_range(pmap, va, sva);
	}
out:
	rw_wunlock(&pvh_global_lock);
	PMAP_UNLOCK(pmap);
}

/*
 *	Routine:	pmap_remove_all
 *	Function:
 *		Removes this physical page from
 *		all physical maps in which it resides.
 *		Reflects back modify bits to the pager.
 *
 *	Notes:
 *		Original versions of this routine were very
 *		inefficient because they iteratively called
 *		pmap_remove (slow...)
 */

void
pmap_remove_all(vm_page_t m)
{
	pv_entry_t pv;
	pmap_t pmap;
	pd_entry_t *pde;
	pt_entry_t *pte, tpte;

	KASSERT((m->oflags & VPO_UNMANAGED) == 0,
	    ("pmap_remove_all: page %p is not managed", m));
	rw_wlock(&pvh_global_lock);

	if (m->md.pv_flags & PV_TABLE_REF)
		vm_page_aflag_set(m, PGA_REFERENCED);

	while ((pv = TAILQ_FIRST(&m->md.pv_list)) != NULL) {
		pmap = PV_PMAP(pv);
		PMAP_LOCK(pmap);

		/*
		 * If it's last mapping writeback all caches from 
		 * the page being destroyed
	 	 */
		if (TAILQ_NEXT(pv, pv_next) == NULL)
			mips_dcache_wbinv_range_index(pv->pv_va, PAGE_SIZE);

		pmap->pm_stats.resident_count--;

		pde = pmap_pde(pmap, pv->pv_va);
		KASSERT(pde != NULL && *pde != 0, ("pmap_remove_all: pde"));
		pte = pmap_pde_to_pte(pde, pv->pv_va);

		tpte = *pte;
		if (is_kernel_pmap(pmap))
			*pte = PTE_G;
		else
			*pte = 0;

		if (pte_test(&tpte, PTE_W))
			pmap->pm_stats.wired_count--;

		/*
		 * Update the vm_page_t clean and reference bits.
		 */
		if (pte_test(&tpte, PTE_D)) {
			KASSERT(!pte_test(&tpte, PTE_RO),
			    ("%s: modified page not writable: va: %p, pte: %#jx",
			    __func__, (void *)pv->pv_va, (uintmax_t)tpte));
			vm_page_dirty(m);
		}
		pmap_invalidate_page(pmap, pv->pv_va);

		TAILQ_REMOVE(&m->md.pv_list, pv, pv_next);
		pmap_unuse_pt(pmap, pv->pv_va, *pde);
		free_pv_entry(pmap, pv);
		PMAP_UNLOCK(pmap);
	}

	vm_page_aflag_clear(m, PGA_WRITEABLE);
	m->md.pv_flags &= ~PV_TABLE_REF;
	rw_wunlock(&pvh_global_lock);
}

/*
 *	Set the physical protection on the
 *	specified range of this map as requested.
 */
void
pmap_protect(pmap_t pmap, vm_offset_t sva, vm_offset_t eva, vm_prot_t prot)
{
	pt_entry_t pbits, *pte;
	pd_entry_t *pde, *pdpe;
	vm_offset_t va, va_next;
	vm_paddr_t pa;
	vm_page_t m;

	if ((prot & VM_PROT_READ) == VM_PROT_NONE) {
		pmap_remove(pmap, sva, eva);
		return;
	}
	if (prot & VM_PROT_WRITE)
		return;

	PMAP_LOCK(pmap);
	for (; sva < eva; sva = va_next) {
		pdpe = pmap_segmap(pmap, sva);
#ifdef __mips_n64
		if (*pdpe == 0) {
			va_next = (sva + NBSEG) & ~SEGMASK;
			if (va_next < sva)
				va_next = eva;
			continue;
		}
#endif
		va_next = (sva + NBPDR) & ~PDRMASK;
		if (va_next < sva)
			va_next = eva;

		pde = pmap_pdpe_to_pde(pdpe, sva);
		if (*pde == NULL)
			continue;

		/*
		 * Limit our scan to either the end of the va represented
		 * by the current page table page, or to the end of the
		 * range being write protected.
		 */
		if (va_next > eva)
			va_next = eva;

		va = va_next;
		for (pte = pmap_pde_to_pte(pde, sva); sva != va_next; pte++,
		    sva += PAGE_SIZE) {
			pbits = *pte;
			if (!pte_test(&pbits, PTE_VALID) || pte_test(&pbits,
			    PTE_RO)) {
				if (va != va_next) {
					pmap_invalidate_range(pmap, va, sva);
					va = va_next;
				}
				continue;
			}
			pte_set(&pbits, PTE_RO);
			if (pte_test(&pbits, PTE_D)) {
				pte_clear(&pbits, PTE_D);
				if (pte_test(&pbits, PTE_MANAGED)) {
					pa = TLBLO_PTE_TO_PA(pbits);
					m = PHYS_TO_VM_PAGE(pa);
					vm_page_dirty(m);
				}
				if (va == va_next)
					va = sva;
			} else {
				/*
				 * Unless PTE_D is set, any TLB entries
				 * mapping "sva" don't allow write access, so
				 * they needn't be invalidated.
				 */
				if (va != va_next) {
					pmap_invalidate_range(pmap, va, sva);
					va = va_next;
				}
			}
			*pte = pbits;
		}
		if (va != va_next)
			pmap_invalidate_range(pmap, va, sva);
	}
	PMAP_UNLOCK(pmap);
}

/*
 *	Insert the given physical page (p) at
 *	the specified virtual address (v) in the
 *	target physical map with the protection requested.
 *
 *	If specified, the page will be wired down, meaning
 *	that the related pte can not be reclaimed.
 *
 *	NB:  This is the only routine which MAY NOT lazy-evaluate
 *	or lose information.  That is, this routine must actually
 *	insert this page into the given map NOW.
 */
int
pmap_enter(pmap_t pmap, vm_offset_t va, vm_page_t m, vm_prot_t prot,
    u_int flags, int8_t psind __unused)
{
	vm_paddr_t pa, opa;
	pt_entry_t *pte;
	pt_entry_t origpte, newpte;
	pv_entry_t pv;
	vm_page_t mpte, om;

	va &= ~PAGE_MASK;
 	KASSERT(va <= VM_MAX_KERNEL_ADDRESS, ("pmap_enter: toobig"));
	KASSERT((m->oflags & VPO_UNMANAGED) != 0 || va < kmi.clean_sva ||
	    va >= kmi.clean_eva,
	    ("pmap_enter: managed mapping within the clean submap"));
	if ((m->oflags & VPO_UNMANAGED) == 0 && !vm_page_xbusied(m))
		VM_OBJECT_ASSERT_LOCKED(m->object);
	pa = VM_PAGE_TO_PHYS(m);
	newpte = TLBLO_PA_TO_PFN(pa) | init_pte_prot(m, flags, prot);
	if ((flags & PMAP_ENTER_WIRED) != 0)
		newpte |= PTE_W;
	if (is_kernel_pmap(pmap))
		newpte |= PTE_G;
	if (is_cacheable_mem(pa))
		newpte |= PTE_C_CACHE;
	else
		newpte |= PTE_C_UNCACHED;
#ifdef CPU_CHERI
	if ((flags & PMAP_ENTER_NOLOADTAGS) != 0)
		newpte |= PTE_LC;
	if ((flags & PMAP_ENTER_NOSTORETAGS) != 0)
		newpte |= PTE_SC;
#endif

	mpte = NULL;

	rw_wlock(&pvh_global_lock);
	PMAP_LOCK(pmap);

	/*
	 * In the case that a page table page is not resident, we are
	 * creating it here.
	 */
	if (va < VM_MAXUSER_ADDRESS) {
		mpte = pmap_allocpte(pmap, va, flags);
		if (mpte == NULL) {
			KASSERT((flags & PMAP_ENTER_NOSLEEP) != 0,
			    ("pmap_allocpte failed with sleep allowed"));
			rw_wunlock(&pvh_global_lock);
			PMAP_UNLOCK(pmap);
			return (KERN_RESOURCE_SHORTAGE);
		}
	}
	pte = pmap_pte(pmap, va);

	/*
	 * Page Directory table entry not valid, we need a new PT page
	 */
	if (pte == NULL) {
		panic("pmap_enter: invalid page directory, pdir=%p, va=%p",
		    (void *)pmap->pm_segtab, (void *)va);
	}
	om = NULL;
	origpte = *pte;
	opa = TLBLO_PTE_TO_PA(origpte);

	/*
	 * Mapping has not changed, must be protection or wiring change.
	 */
	if (pte_test(&origpte, PTE_VALID) && opa == pa) {
		/*
		 * Wiring change, just update stats. We don't worry about
		 * wiring PT pages as they remain resident as long as there
		 * are valid mappings in them. Hence, if a user page is
		 * wired, the PT page will be also.
		 */
		if (pte_test(&newpte, PTE_W) && !pte_test(&origpte, PTE_W))
			pmap->pm_stats.wired_count++;
		else if (!pte_test(&newpte, PTE_W) && pte_test(&origpte,
		    PTE_W))
			pmap->pm_stats.wired_count--;

		KASSERT(!pte_test(&origpte, PTE_D | PTE_RO),
		    ("%s: modified page not writable: va: %p, pte: %#jx",
		    __func__, (void *)va, (uintmax_t)origpte));

		/*
		 * Remove extra pte reference
		 */
		if (mpte)
			mpte->wire_count--;

		if (pte_test(&origpte, PTE_MANAGED)) {
			m->md.pv_flags |= PV_TABLE_REF;
			om = m;
			newpte |= PTE_MANAGED;
			if (!pte_test(&newpte, PTE_RO))
				vm_page_aflag_set(m, PGA_WRITEABLE);
		}
		goto validate;
	}

	pv = NULL;

	/*
	 * Mapping has changed, invalidate old range and fall through to
	 * handle validating new mapping.
	 */
	if (opa) {
		if (pte_test(&origpte, PTE_W))
			pmap->pm_stats.wired_count--;

		if (pte_test(&origpte, PTE_MANAGED)) {
			om = PHYS_TO_VM_PAGE(opa);
			pv = pmap_pvh_remove(&om->md, pmap, va);
		}
		if (mpte != NULL) {
			mpte->wire_count--;
			KASSERT(mpte->wire_count > 0,
			    ("pmap_enter: missing reference to page table page,"
			    " va: %p", (void *)va));
		}
	} else
		pmap->pm_stats.resident_count++;

	/*
	 * Enter on the PV list if part of our managed memory.
	 */
	if ((m->oflags & VPO_UNMANAGED) == 0) {
		m->md.pv_flags |= PV_TABLE_REF;
		if (pv == NULL)
			pv = get_pv_entry(pmap, FALSE);
		pv->pv_va = va;
		TAILQ_INSERT_TAIL(&m->md.pv_list, pv, pv_next);
		newpte |= PTE_MANAGED;
		if (!pte_test(&newpte, PTE_RO))
			vm_page_aflag_set(m, PGA_WRITEABLE);
	} else if (pv != NULL)
		free_pv_entry(pmap, pv);

	/*
	 * Increment counters
	 */
	if (pte_test(&newpte, PTE_W))
		pmap->pm_stats.wired_count++;

validate:

#ifdef PMAP_DEBUG
	printf("pmap_enter:  va: %p -> pa: %p\n", (void *)va, (void *)pa);
#endif

	/*
	 * if the mapping or permission bits are different, we need to
	 * update the pte.
	 */
	if (origpte != newpte) {
		*pte = newpte;
		if (pte_test(&origpte, PTE_VALID)) {
			if (pte_test(&origpte, PTE_MANAGED) && opa != pa) {
				if (om->md.pv_flags & PV_TABLE_REF)
					vm_page_aflag_set(om, PGA_REFERENCED);
				om->md.pv_flags &= ~PV_TABLE_REF;
			}
			if (pte_test(&origpte, PTE_D)) {
				KASSERT(!pte_test(&origpte, PTE_RO),
				    ("pmap_enter: modified page not writable:"
				    " va: %p, pte: %#jx", (void *)va, (uintmax_t)origpte));
				if (pte_test(&origpte, PTE_MANAGED))
					vm_page_dirty(om);
			}
			if (pte_test(&origpte, PTE_MANAGED) &&
			    TAILQ_EMPTY(&om->md.pv_list))
				vm_page_aflag_clear(om, PGA_WRITEABLE);
			pmap_update_page(pmap, va, newpte);
		}
	}

	/*
	 * Sync I & D caches for executable pages.  Do this only if the
	 * target pmap belongs to the current process.  Otherwise, an
	 * unresolvable TLB miss may occur.
	 */
	if (!is_kernel_pmap(pmap) && (pmap == &curproc->p_vmspace->vm_pmap) &&
	    (prot & VM_PROT_EXECUTE)) {
		mips_icache_sync_range(va, PAGE_SIZE);
		mips_dcache_wbinv_range(va, PAGE_SIZE);
	}
	rw_wunlock(&pvh_global_lock);
	PMAP_UNLOCK(pmap);
	return (KERN_SUCCESS);
}

/*
 * this code makes some *MAJOR* assumptions:
 * 1. Current pmap & pmap exists.
 * 2. Not wired.
 * 3. Read access.
 * 4. No page table pages.
 * but is *MUCH* faster than pmap_enter...
 */

void
pmap_enter_quick(pmap_t pmap, vm_offset_t va, vm_page_t m, vm_prot_t prot)
{

	rw_wlock(&pvh_global_lock);
	PMAP_LOCK(pmap);
	(void)pmap_enter_quick_locked(pmap, va, m, prot, NULL);
	rw_wunlock(&pvh_global_lock);
	PMAP_UNLOCK(pmap);
}

static vm_page_t
pmap_enter_quick_locked(pmap_t pmap, vm_offset_t va, vm_page_t m,
    vm_prot_t prot, vm_page_t mpte)
{
	pt_entry_t *pte;
	vm_paddr_t pa;

	KASSERT(va < kmi.clean_sva || va >= kmi.clean_eva ||
	    (m->oflags & VPO_UNMANAGED) != 0,
	    ("pmap_enter_quick_locked: managed mapping within the clean submap"));
	rw_assert(&pvh_global_lock, RA_WLOCKED);
	PMAP_LOCK_ASSERT(pmap, MA_OWNED);

	/*
	 * In the case that a page table page is not resident, we are
	 * creating it here.
	 */
	if (va < VM_MAXUSER_ADDRESS) {
		pd_entry_t *pde;
		unsigned ptepindex;

		/*
		 * Calculate pagetable page index
		 */
		ptepindex = pmap_pde_pindex(va);
		if (mpte && (mpte->pindex == ptepindex)) {
			mpte->wire_count++;
		} else {
			/*
			 * Get the page directory entry
			 */
			pde = pmap_pde(pmap, va);

			/*
			 * If the page table page is mapped, we just
			 * increment the hold count, and activate it.
			 */
			if (pde && *pde != 0) {
				mpte = PHYS_TO_VM_PAGE(
				    MIPS_DIRECT_TO_PHYS(*pde));
				mpte->wire_count++;
			} else {
				mpte = _pmap_allocpte(pmap, ptepindex,
				    PMAP_ENTER_NOSLEEP);
				if (mpte == NULL)
					return (mpte);
			}
		}
	} else {
		mpte = NULL;
	}

	pte = pmap_pte(pmap, va);
	if (pte_test(pte, PTE_VALID)) {
		if (mpte != NULL) {
			mpte->wire_count--;
			mpte = NULL;
		}
		return (mpte);
	}

	/*
	 * Enter on the PV list if part of our managed memory.
	 */
	if ((m->oflags & VPO_UNMANAGED) == 0 &&
	    !pmap_try_insert_pv_entry(pmap, mpte, va, m)) {
		if (mpte != NULL) {
			pmap_unwire_ptp(pmap, va, mpte);
			mpte = NULL;
		}
		return (mpte);
	}

	/*
	 * Increment counters
	 */
	pmap->pm_stats.resident_count++;

	pa = VM_PAGE_TO_PHYS(m);

	/*
	 * Now validate mapping with RO protection
	 */
	*pte = PTE_RO | TLBLO_PA_TO_PFN(pa) | PTE_VALID;
	if ((m->oflags & VPO_UNMANAGED) == 0)
		*pte |= PTE_MANAGED;

	if (is_cacheable_mem(pa))
		*pte |= PTE_C_CACHE;
	else
		*pte |= PTE_C_UNCACHED;

	if (is_kernel_pmap(pmap))
		*pte |= PTE_G;
	else {
		/*
		 * Sync I & D caches.  Do this only if the target pmap
		 * belongs to the current process.  Otherwise, an
		 * unresolvable TLB miss may occur. */
		if (pmap == &curproc->p_vmspace->vm_pmap) {
			va &= ~PAGE_MASK;
			mips_icache_sync_range(va, PAGE_SIZE);
			mips_dcache_wbinv_range(va, PAGE_SIZE);
		}
	}
	return (mpte);
}

/*
 * Make a temporary mapping for a physical address.  This is only intended
 * to be used for panic dumps.
 *
 * Use XKPHYS for 64 bit, and KSEG0 where possible for 32 bit.
 */
void *
pmap_kenter_temporary(vm_paddr_t pa, int i)
{
	vm_offset_t va;

	if (i != 0)
		printf("%s: ERROR!!! More than one page of virtual address mapping not supported\n",
		    __func__);

	if (MIPS_DIRECT_MAPPABLE(pa)) {
		va = MIPS_PHYS_TO_DIRECT(pa);
	} else {
#ifndef __mips_n64    /* XXX : to be converted to new style */
		int cpu;
		register_t intr;
		struct local_sysmaps *sysm;
		pt_entry_t *pte, npte;

		/* If this is used other than for dumps, we may need to leave
		 * interrupts disasbled on return. If crash dumps don't work when
		 * we get to this point, we might want to consider this (leaving things
		 * disabled as a starting point ;-)
	 	 */
		intr = intr_disable();
		cpu = PCPU_GET(cpuid);
		sysm = &sysmap_lmem[cpu];
		/* Since this is for the debugger, no locks or any other fun */
		npte = TLBLO_PA_TO_PFN(pa) | PTE_C_CACHE | PTE_D | PTE_VALID |
		    PTE_G;
		pte = pmap_pte(kernel_pmap, sysm->base);
		*pte = npte;
		sysm->valid1 = 1;
		pmap_update_page(kernel_pmap, sysm->base, npte);
		va = sysm->base;
		intr_restore(intr);
#endif
	}
	return ((void *)va);
}

void
pmap_kenter_temporary_free(vm_paddr_t pa)
{
#ifndef __mips_n64    /* XXX : to be converted to new style */
	int cpu;
	register_t intr;
	struct local_sysmaps *sysm;
#endif

	if (MIPS_DIRECT_MAPPABLE(pa)) {
		/* nothing to do for this case */
		return;
	}
#ifndef __mips_n64    /* XXX : to be converted to new style */
	cpu = PCPU_GET(cpuid);
	sysm = &sysmap_lmem[cpu];
	if (sysm->valid1) {
		pt_entry_t *pte;

		intr = intr_disable();
		pte = pmap_pte(kernel_pmap, sysm->base);
		*pte = PTE_G;
		pmap_invalidate_page(kernel_pmap, sysm->base);
		intr_restore(intr);
		sysm->valid1 = 0;
	}
#endif
}

/*
 * Maps a sequence of resident pages belonging to the same object.
 * The sequence begins with the given page m_start.  This page is
 * mapped at the given virtual address start.  Each subsequent page is
 * mapped at a virtual address that is offset from start by the same
 * amount as the page is offset from m_start within the object.  The
 * last page in the sequence is the page with the largest offset from
 * m_start that can be mapped at a virtual address less than the given
 * virtual address end.  Not every virtual page between start and end
 * is mapped; only those for which a resident page exists with the
 * corresponding offset from m_start are mapped.
 */
void
pmap_enter_object(pmap_t pmap, vm_offset_t start, vm_offset_t end,
    vm_page_t m_start, vm_prot_t prot)
{
	vm_page_t m, mpte;
	vm_pindex_t diff, psize;

	VM_OBJECT_ASSERT_LOCKED(m_start->object);

	psize = atop(end - start);
	mpte = NULL;
	m = m_start;
	rw_wlock(&pvh_global_lock);
	PMAP_LOCK(pmap);
	while (m != NULL && (diff = m->pindex - m_start->pindex) < psize) {
		mpte = pmap_enter_quick_locked(pmap, start + ptoa(diff), m,
		    prot, mpte);
		m = TAILQ_NEXT(m, listq);
	}
	rw_wunlock(&pvh_global_lock);
 	PMAP_UNLOCK(pmap);
}

/*
 * pmap_object_init_pt preloads the ptes for a given object
 * into the specified pmap.  This eliminates the blast of soft
 * faults on process startup and immediately after an mmap.
 */
void
pmap_object_init_pt(pmap_t pmap, vm_offset_t addr,
    vm_object_t object, vm_pindex_t pindex, vm_size_t size)
{
	VM_OBJECT_ASSERT_WLOCKED(object);
	KASSERT(object->type == OBJT_DEVICE || object->type == OBJT_SG,
	    ("pmap_object_init_pt: non-device object"));
}

/*
 *	Clear the wired attribute from the mappings for the specified range of
 *	addresses in the given pmap.  Every valid mapping within that range
 *	must have the wired attribute set.  In contrast, invalid mappings
 *	cannot have the wired attribute set, so they are ignored.
 *
 *	The wired attribute of the page table entry is not a hardware feature,
 *	so there is no need to invalidate any TLB entries.
 */
void
pmap_unwire(pmap_t pmap, vm_offset_t sva, vm_offset_t eva)
{
	pd_entry_t *pde, *pdpe;
	pt_entry_t *pte;
	vm_offset_t va_next;

	PMAP_LOCK(pmap);
	for (; sva < eva; sva = va_next) {
		pdpe = pmap_segmap(pmap, sva);
#ifdef __mips_n64
		if (*pdpe == NULL) {
			va_next = (sva + NBSEG) & ~SEGMASK;
			if (va_next < sva)
				va_next = eva;
			continue;
		}
#endif
		va_next = (sva + NBPDR) & ~PDRMASK;
		if (va_next < sva)
			va_next = eva;
		pde = pmap_pdpe_to_pde(pdpe, sva);
		if (*pde == NULL)
			continue;
		if (va_next > eva)
			va_next = eva;
		for (pte = pmap_pde_to_pte(pde, sva); sva != va_next; pte++,
		    sva += PAGE_SIZE) {
			if (!pte_test(pte, PTE_VALID))
				continue;
			if (!pte_test(pte, PTE_W))
				panic("pmap_unwire: pte %#jx is missing PG_W",
				    (uintmax_t)*pte);
			pte_clear(pte, PTE_W);
			pmap->pm_stats.wired_count--;
		}
	}
	PMAP_UNLOCK(pmap);
}

/*
 *	Copy the range specified by src_addr/len
 *	from the source map to the range dst_addr/len
 *	in the destination map.
 *
 *	This routine is only advisory and need not do anything.
 */

void
pmap_copy(pmap_t dst_pmap, pmap_t src_pmap, vm_offset_t dst_addr,
    vm_size_t len, vm_offset_t src_addr)
{
}

/*
 *	pmap_zero_page zeros the specified hardware page by mapping
 *	the page into KVM and using bzero to clear its contents.
 *
 * 	Use XKPHYS for 64 bit, and KSEG0 where possible for 32 bit.
 */
void
pmap_zero_page(vm_page_t m)
{
	vm_offset_t va;
	vm_paddr_t phys = VM_PAGE_TO_PHYS(m);

	if (MIPS_DIRECT_MAPPABLE(phys)) {
		va = MIPS_PHYS_TO_DIRECT(phys);
		bzero((caddr_t)va, PAGE_SIZE);
		mips_dcache_wbinv_range(va, PAGE_SIZE);
	} else {
		va = pmap_lmem_map1(phys);
		bzero((caddr_t)va, PAGE_SIZE);
		mips_dcache_wbinv_range(va, PAGE_SIZE);
		pmap_lmem_unmap();
	}
}

/*
 *	pmap_zero_page_area zeros the specified hardware page by mapping
 *	the page into KVM and using bzero to clear its contents.
 *
 *	off and size may not cover an area beyond a single hardware page.
 */
void
pmap_zero_page_area(vm_page_t m, int off, int size)
{
	vm_offset_t va;
	vm_paddr_t phys = VM_PAGE_TO_PHYS(m);

	if (MIPS_DIRECT_MAPPABLE(phys)) {
		va = MIPS_PHYS_TO_DIRECT(phys);
		bzero((char *)(caddr_t)va + off, size);
		mips_dcache_wbinv_range(va + off, size);
	} else {
		va = pmap_lmem_map1(phys);
		bzero((char *)va + off, size);
		mips_dcache_wbinv_range(va + off, size);
		pmap_lmem_unmap();
	}
}

void
pmap_zero_page_idle(vm_page_t m)
{
	vm_offset_t va;
	vm_paddr_t phys = VM_PAGE_TO_PHYS(m);

	if (MIPS_DIRECT_MAPPABLE(phys)) {
		va = MIPS_PHYS_TO_DIRECT(phys);
		bzero((caddr_t)va, PAGE_SIZE);
		mips_dcache_wbinv_range(va, PAGE_SIZE);
	} else {
		va = pmap_lmem_map1(phys);
		bzero((caddr_t)va, PAGE_SIZE);
		mips_dcache_wbinv_range(va, PAGE_SIZE);
		pmap_lmem_unmap();
	}
}

/*
 *	pmap_copy_page copies the specified (machine independent)
 *	page by mapping the page into virtual memory and using
 *	bcopy to copy the page, one machine dependent page at a
 *	time.
 *
 * 	Use XKPHYS for 64 bit, and KSEG0 where possible for 32 bit.
 */
#define	PMAP_COPY_TAGS	0x00000001
static void
pmap_copy_page_internal(vm_page_t src, vm_page_t dst, int flags)
{
	vm_offset_t va_src, va_dst;
	vm_paddr_t phys_src = VM_PAGE_TO_PHYS(src);
	vm_paddr_t phys_dst = VM_PAGE_TO_PHYS(dst);

	if (MIPS_DIRECT_MAPPABLE(phys_src) && MIPS_DIRECT_MAPPABLE(phys_dst)) {
		/* easy case, all can be accessed via KSEG0 */
		/*
		 * Flush all caches for VA that are mapped to this page
		 * to make sure that data in SDRAM is up to date
		 */
		pmap_flush_pvcache(src);
		mips_dcache_wbinv_range_index(
		    MIPS_PHYS_TO_DIRECT(phys_dst), PAGE_SIZE);
		va_src = MIPS_PHYS_TO_DIRECT(phys_src);
		va_dst = MIPS_PHYS_TO_DIRECT(phys_dst);
#ifdef CPU_CHERI
		if (flags & PMAP_COPY_TAGS)
			cheri_bcopy((caddr_t)va_src, (caddr_t)va_dst,
			    PAGE_SIZE);
		else
#else
			bcopy((caddr_t)va_src, (caddr_t)va_dst, PAGE_SIZE);
#endif
		mips_dcache_wbinv_range(va_dst, PAGE_SIZE);
	} else {
		va_src = pmap_lmem_map2(phys_src, phys_dst);
		va_dst = va_src + PAGE_SIZE;
		bcopy((void *)va_src, (void *)va_dst, PAGE_SIZE);
		mips_dcache_wbinv_range(va_dst, PAGE_SIZE);
		pmap_lmem_unmap();
	}
}

/*
 * With CHERI, it is sometimes desirable to explicitly propagate tags between
 * pages (e.g., during copy-on-write), but not other times (e.g., copying data
 * from VM to buffer cache).  There is more playing out here yet to do (e.g.,
 * if any filesystems learn to preserve tags) but these KPIs allow us to
 * capture that difference in the mean time.
 */
void
pmap_copy_page(vm_page_t src, vm_page_t dst)
{

	pmap_copy_page_internal(src, dst, 0);
}

#ifdef CPU_CHERI
void
pmap_copy_page_tags(vm_page_t src, vm_page_t dst)
{

	pmap_copy_page_internal(src, dst, PMAP_COPY_TAGS);
}
#endif

int unmapped_buf_allowed;

static void
pmap_copy_pages_internal(vm_page_t ma[], vm_offset_t a_offset, vm_page_t mb[],
    vm_offset_t b_offset, int xfersize, int flags)
{
	char *a_cp, *b_cp;
	vm_page_t a_m, b_m;
	vm_offset_t a_pg_offset, b_pg_offset;
	vm_paddr_t a_phys, b_phys;
	int cnt;

	while (xfersize > 0) {
		a_pg_offset = a_offset & PAGE_MASK;
		cnt = min(xfersize, PAGE_SIZE - a_pg_offset);
		a_m = ma[a_offset >> PAGE_SHIFT];
		a_phys = VM_PAGE_TO_PHYS(a_m);
		b_pg_offset = b_offset & PAGE_MASK;
		cnt = min(cnt, PAGE_SIZE - b_pg_offset);
		b_m = mb[b_offset >> PAGE_SHIFT];
		b_phys = VM_PAGE_TO_PHYS(b_m);
		if (MIPS_DIRECT_MAPPABLE(a_phys) &&
		    MIPS_DIRECT_MAPPABLE(b_phys)) {
			pmap_flush_pvcache(a_m);
			mips_dcache_wbinv_range_index(
			    MIPS_PHYS_TO_DIRECT(b_phys), PAGE_SIZE);
			a_cp = (char *)MIPS_PHYS_TO_DIRECT(a_phys) +
			    a_pg_offset;
			b_cp = (char *)MIPS_PHYS_TO_DIRECT(b_phys) +
			    b_pg_offset;
#ifdef CPU_CHERI
			if (flags & PMAP_COPY_TAGS)
				cheri_bcopy(a_cp, b_cp, cnt);
			else
#else
				bcopy(a_cp, b_cp, cnt);
#endif
			mips_dcache_wbinv_range((vm_offset_t)b_cp, cnt);
		} else {
			a_cp = (char *)pmap_lmem_map2(a_phys, b_phys);
			b_cp = (char *)a_cp + PAGE_SIZE;
			a_cp += a_pg_offset;
			b_cp += b_pg_offset;
#ifdef CPU_CHERI
			if (flags & PMAP_COPY_TAGS)
				cheri_bcopy(a_cp, b_cp, cnt);
			else
#else
				bcopy(a_cp, b_cp, cnt);
#endif
			mips_dcache_wbinv_range((vm_offset_t)b_cp, cnt);
			pmap_lmem_unmap();
		}
		a_offset += cnt;
		b_offset += cnt;
		xfersize -= cnt;
	}
}

/*
 * As with pmap_copy_page(), CHERI requires tagged and non-tagged versions
 * depending on the circumstances.
 */
void
pmap_copy_pages(vm_page_t ma[], vm_offset_t a_offset, vm_page_t mb[],
    vm_offset_t b_offset, int xfersize)
{

	pmap_copy_pages_internal(ma, a_offset, mb, b_offset, xfersize, 0);
}

#ifdef CPU_CHERI
void
pmap_copy_pages_tags(vm_page_t ma[], vm_offset_t a_offset, vm_page_t mb[],
    vm_offset_t b_offset, int xfersize)
{

	pmap_copy_pages_internal(ma, a_offset, mb, b_offset, xfersize,
	    PMAP_COPY_TAGS);
}
#endif

/*
 * Returns true if the pmap's pv is one of the first
 * 16 pvs linked to from this page.  This count may
 * be changed upwards or downwards in the future; it
 * is only necessary that true be returned for a small
 * subset of pmaps for proper page aging.
 */
boolean_t
pmap_page_exists_quick(pmap_t pmap, vm_page_t m)
{
	pv_entry_t pv;
	int loops = 0;
	boolean_t rv;

	KASSERT((m->oflags & VPO_UNMANAGED) == 0,
	    ("pmap_page_exists_quick: page %p is not managed", m));
	rv = FALSE;
	rw_wlock(&pvh_global_lock);
	TAILQ_FOREACH(pv, &m->md.pv_list, pv_next) {
		if (PV_PMAP(pv) == pmap) {
			rv = TRUE;
			break;
		}
		loops++;
		if (loops >= 16)
			break;
	}
	rw_wunlock(&pvh_global_lock);
	return (rv);
}

/*
 * Returns TRUE if the given page is mapped.
 */
boolean_t
pmap_page_is_mapped(vm_page_t m)
{

		return (!TAILQ_EMPTY(&(m)->md.pv_list));
}

/*
 * Remove all pages from specified address space
 * this aids process exit speeds.  Also, this code
 * is special cased for current process only, but
 * can have the more generic (and slightly slower)
 * mode enabled.  This is much faster than pmap_remove
 * in the case of running down an entire address space.
 */
void
pmap_remove_pages(pmap_t pmap)
{
	pd_entry_t *pde;
	pt_entry_t *pte, tpte;
	pv_entry_t pv;
	vm_page_t m;
	struct pv_chunk *pc, *npc;
	u_long inuse, bitmask;
	int allfree, bit, field, idx;

	if (pmap != vmspace_pmap(curthread->td_proc->p_vmspace)) {
		printf("warning: pmap_remove_pages called with non-current pmap\n");
		return;
	}
	rw_wlock(&pvh_global_lock);
	PMAP_LOCK(pmap);
	TAILQ_FOREACH_SAFE(pc, &pmap->pm_pvchunk, pc_list, npc) {
		allfree = 1;
		for (field = 0; field < _NPCM; field++) {
			inuse = ~pc->pc_map[field] & pc_freemask[field];
			while (inuse != 0) {
				bit = ffsl(inuse) - 1;
				bitmask = 1UL << bit;
				idx = field * sizeof(inuse) * NBBY + bit;
				pv = &pc->pc_pventry[idx];
				inuse &= ~bitmask;

				pde = pmap_pde(pmap, pv->pv_va);
				KASSERT(pde != NULL && *pde != 0,
				    ("pmap_remove_pages: pde"));
				pte = pmap_pde_to_pte(pde, pv->pv_va);
				if (!pte_test(pte, PTE_VALID))
					panic("pmap_remove_pages: bad pte");
				tpte = *pte;

/*
 * We cannot remove wired pages from a process' mapping at this time
 */
				if (pte_test(&tpte, PTE_W)) {
					allfree = 0;
					continue;
				}
				*pte = is_kernel_pmap(pmap) ? PTE_G : 0;

				m = PHYS_TO_VM_PAGE(TLBLO_PTE_TO_PA(tpte));
				KASSERT(m != NULL,
				    ("pmap_remove_pages: bad tpte %#jx",
				    (uintmax_t)tpte));

				/*
				 * Update the vm_page_t clean and reference bits.
				 */
				if (pte_test(&tpte, PTE_D))
					vm_page_dirty(m);

				/* Mark free */
				PV_STAT(pv_entry_frees++);
				PV_STAT(pv_entry_spare++);
				pv_entry_count--;
				pc->pc_map[field] |= bitmask;
				pmap->pm_stats.resident_count--;
				TAILQ_REMOVE(&m->md.pv_list, pv, pv_next);
				if (TAILQ_EMPTY(&m->md.pv_list))
					vm_page_aflag_clear(m, PGA_WRITEABLE);
				pmap_unuse_pt(pmap, pv->pv_va, *pde);
			}
		}
		if (allfree) {
			TAILQ_REMOVE(&pmap->pm_pvchunk, pc, pc_list);
			free_pv_chunk(pc);
		}
	}
	pmap_invalidate_all(pmap);
	PMAP_UNLOCK(pmap);
	rw_wunlock(&pvh_global_lock);
}

/*
 * pmap_testbit tests bits in pte's
 */
static boolean_t
pmap_testbit(vm_page_t m, int bit)
{
	pv_entry_t pv;
	pmap_t pmap;
	pt_entry_t *pte;
	boolean_t rv = FALSE;

	if (m->oflags & VPO_UNMANAGED)
		return (rv);

	rw_assert(&pvh_global_lock, RA_WLOCKED);
	TAILQ_FOREACH(pv, &m->md.pv_list, pv_next) {
		pmap = PV_PMAP(pv);
		PMAP_LOCK(pmap);
		pte = pmap_pte(pmap, pv->pv_va);
		rv = pte_test(pte, bit);
		PMAP_UNLOCK(pmap);
		if (rv)
			break;
	}
	return (rv);
}

/*
 *	pmap_page_wired_mappings:
 *
 *	Return the number of managed mappings to the given physical page
 *	that are wired.
 */
int
pmap_page_wired_mappings(vm_page_t m)
{
	pv_entry_t pv;
	pmap_t pmap;
	pt_entry_t *pte;
	int count;

	count = 0;
	if ((m->oflags & VPO_UNMANAGED) != 0)
		return (count);
	rw_wlock(&pvh_global_lock);
	TAILQ_FOREACH(pv, &m->md.pv_list, pv_next) {
		pmap = PV_PMAP(pv);
		PMAP_LOCK(pmap);
		pte = pmap_pte(pmap, pv->pv_va);
		if (pte_test(pte, PTE_W))
			count++;
		PMAP_UNLOCK(pmap);
	}
	rw_wunlock(&pvh_global_lock);
	return (count);
}

/*
 * Clear the write and modified bits in each of the given page's mappings.
 */
void
pmap_remove_write(vm_page_t m)
{
	pmap_t pmap;
	pt_entry_t pbits, *pte;
	pv_entry_t pv;

	KASSERT((m->oflags & VPO_UNMANAGED) == 0,
	    ("pmap_remove_write: page %p is not managed", m));

	/*
	 * If the page is not exclusive busied, then PGA_WRITEABLE cannot be
	 * set by another thread while the object is locked.  Thus,
	 * if PGA_WRITEABLE is clear, no page table entries need updating.
	 */
	VM_OBJECT_ASSERT_WLOCKED(m->object);
	if (!vm_page_xbusied(m) && (m->aflags & PGA_WRITEABLE) == 0)
		return;
	rw_wlock(&pvh_global_lock);
	TAILQ_FOREACH(pv, &m->md.pv_list, pv_next) {
		pmap = PV_PMAP(pv);
		PMAP_LOCK(pmap);
		pte = pmap_pte(pmap, pv->pv_va);
		KASSERT(pte != NULL && pte_test(pte, PTE_VALID),
		    ("page on pv_list has no pte"));
		pbits = *pte;
		if (pte_test(&pbits, PTE_D)) {
			pte_clear(&pbits, PTE_D);
			vm_page_dirty(m);
		}
		pte_set(&pbits, PTE_RO);
		if (pbits != *pte) {
			*pte = pbits;
			pmap_update_page(pmap, pv->pv_va, pbits);
		}
		PMAP_UNLOCK(pmap);
	}
	vm_page_aflag_clear(m, PGA_WRITEABLE);
	rw_wunlock(&pvh_global_lock);
}

/*
 *	pmap_ts_referenced:
 *
 *	Return the count of reference bits for a page, clearing all of them.
 */
int
pmap_ts_referenced(vm_page_t m)
{

	KASSERT((m->oflags & VPO_UNMANAGED) == 0,
	    ("pmap_ts_referenced: page %p is not managed", m));
	if (m->md.pv_flags & PV_TABLE_REF) {
		rw_wlock(&pvh_global_lock);
		m->md.pv_flags &= ~PV_TABLE_REF;
		rw_wunlock(&pvh_global_lock);
		return (1);
	}
	return (0);
}

/*
 *	pmap_is_modified:
 *
 *	Return whether or not the specified physical page was modified
 *	in any physical maps.
 */
boolean_t
pmap_is_modified(vm_page_t m)
{
	boolean_t rv;

	KASSERT((m->oflags & VPO_UNMANAGED) == 0,
	    ("pmap_is_modified: page %p is not managed", m));

	/*
	 * If the page is not exclusive busied, then PGA_WRITEABLE cannot be
	 * concurrently set while the object is locked.  Thus, if PGA_WRITEABLE
	 * is clear, no PTEs can have PTE_D set.
	 */
	VM_OBJECT_ASSERT_WLOCKED(m->object);
	if (!vm_page_xbusied(m) && (m->aflags & PGA_WRITEABLE) == 0)
		return (FALSE);
	rw_wlock(&pvh_global_lock);
	rv = pmap_testbit(m, PTE_D);
	rw_wunlock(&pvh_global_lock);
	return (rv);
}

/* N/C */

/*
 *	pmap_is_prefaultable:
 *
 *	Return whether or not the specified virtual address is elgible
 *	for prefault.
 */
boolean_t
pmap_is_prefaultable(pmap_t pmap, vm_offset_t addr)
{
	pd_entry_t *pde;
	pt_entry_t *pte;
	boolean_t rv;

	rv = FALSE;
	PMAP_LOCK(pmap);
	pde = pmap_pde(pmap, addr);
	if (pde != NULL && *pde != 0) {
		pte = pmap_pde_to_pte(pde, addr);
		rv = (*pte == 0);
	}
	PMAP_UNLOCK(pmap);
	return (rv);
}

/*
 *	Apply the given advice to the specified range of addresses within the
 *	given pmap.  Depending on the advice, clear the referenced and/or
 *	modified flags in each mapping and set the mapped page's dirty field.
 */
void
pmap_advise(pmap_t pmap, vm_offset_t sva, vm_offset_t eva, int advice)
{
	pd_entry_t *pde, *pdpe;
	pt_entry_t *pte;
	vm_offset_t va, va_next;
	vm_paddr_t pa;
	vm_page_t m;

	if (advice != MADV_DONTNEED && advice != MADV_FREE)
		return;
	rw_wlock(&pvh_global_lock);
	PMAP_LOCK(pmap);
	for (; sva < eva; sva = va_next) {
		pdpe = pmap_segmap(pmap, sva);
#ifdef __mips_n64
		if (*pdpe == 0) {
			va_next = (sva + NBSEG) & ~SEGMASK;
			if (va_next < sva)
				va_next = eva;
			continue;
		}
#endif
		va_next = (sva + NBPDR) & ~PDRMASK;
		if (va_next < sva)
			va_next = eva;

		pde = pmap_pdpe_to_pde(pdpe, sva);
		if (*pde == NULL)
			continue;

		/*
		 * Limit our scan to either the end of the va represented
		 * by the current page table page, or to the end of the
		 * range being write protected.
		 */
		if (va_next > eva)
			va_next = eva;

		va = va_next;
		for (pte = pmap_pde_to_pte(pde, sva); sva != va_next; pte++,
		    sva += PAGE_SIZE) {
			if (!pte_test(pte, PTE_MANAGED | PTE_VALID)) {
				if (va != va_next) {
					pmap_invalidate_range(pmap, va, sva);
					va = va_next;
				}
				continue;
			}
			pa = TLBLO_PTE_TO_PA(*pte);
			m = PHYS_TO_VM_PAGE(pa);
			m->md.pv_flags &= ~PV_TABLE_REF;
			if (pte_test(pte, PTE_D)) {
				if (advice == MADV_DONTNEED) {
					/*
					 * Future calls to pmap_is_modified()
					 * can be avoided by making the page
					 * dirty now.
					 */
					vm_page_dirty(m);
				} else {
					pte_clear(pte, PTE_D);
					if (va == va_next)
						va = sva;
				}
			} else {
				/*
				 * Unless PTE_D is set, any TLB entries
				 * mapping "sva" don't allow write access, so
				 * they needn't be invalidated.
				 */
				if (va != va_next) {
					pmap_invalidate_range(pmap, va, sva);
					va = va_next;
				}
			}
		}
		if (va != va_next)
			pmap_invalidate_range(pmap, va, sva);
	}
	rw_wunlock(&pvh_global_lock);
	PMAP_UNLOCK(pmap);
}

/*
 *	Clear the modify bits on the specified physical page.
 */
void
pmap_clear_modify(vm_page_t m)
{
	pmap_t pmap;
	pt_entry_t *pte;
	pv_entry_t pv;

	KASSERT((m->oflags & VPO_UNMANAGED) == 0,
	    ("pmap_clear_modify: page %p is not managed", m));
	VM_OBJECT_ASSERT_WLOCKED(m->object);
	KASSERT(!vm_page_xbusied(m),
	    ("pmap_clear_modify: page %p is exclusive busied", m));

	/*
	 * If the page is not PGA_WRITEABLE, then no PTEs can have PTE_D set.
	 * If the object containing the page is locked and the page is not
	 * write busied, then PGA_WRITEABLE cannot be concurrently set.
	 */
	if ((m->aflags & PGA_WRITEABLE) == 0)
		return;
	rw_wlock(&pvh_global_lock);
	TAILQ_FOREACH(pv, &m->md.pv_list, pv_next) {
		pmap = PV_PMAP(pv);
		PMAP_LOCK(pmap);
		pte = pmap_pte(pmap, pv->pv_va);
		if (pte_test(pte, PTE_D)) {
			pte_clear(pte, PTE_D);
			pmap_update_page(pmap, pv->pv_va, *pte);
		}
		PMAP_UNLOCK(pmap);
	}
	rw_wunlock(&pvh_global_lock);
}

/*
 *	pmap_is_referenced:
 *
 *	Return whether or not the specified physical page was referenced
 *	in any physical maps.
 */
boolean_t
pmap_is_referenced(vm_page_t m)
{

	KASSERT((m->oflags & VPO_UNMANAGED) == 0,
	    ("pmap_is_referenced: page %p is not managed", m));
	return ((m->md.pv_flags & PV_TABLE_REF) != 0);
}

/*
 * Miscellaneous support routines follow
 */

/*
 * Map a set of physical memory pages into the kernel virtual
 * address space. Return a pointer to where it is mapped. This
 * routine is intended to be used for mapping device memory,
 * NOT real memory.
 *
 * Use XKPHYS uncached for 64 bit, and KSEG1 where possible for 32 bit.
 */
void *
pmap_mapdev(vm_paddr_t pa, vm_size_t size)
{
        vm_offset_t va, tmpva, offset;

	/* 
	 * KSEG1 maps only first 512M of phys address space. For 
	 * pa > 0x20000000 we should make proper mapping * using pmap_kenter.
	 */
	if (MIPS_DIRECT_MAPPABLE(pa + size - 1))
		return ((void *)MIPS_PHYS_TO_DIRECT_UNCACHED(pa));
	else {
		offset = pa & PAGE_MASK;
		size = roundup(size + offset, PAGE_SIZE);
        
		va = kva_alloc(size);
		if (!va)
			panic("pmap_mapdev: Couldn't alloc kernel virtual memory");
		pa = trunc_page(pa);
		for (tmpva = va; size > 0;) {
			pmap_kenter_attr(tmpva, pa, PTE_C_UNCACHED);
			size -= PAGE_SIZE;
			tmpva += PAGE_SIZE;
			pa += PAGE_SIZE;
		}
	}

	return ((void *)(va + offset));
}

void
pmap_unmapdev(vm_offset_t va, vm_size_t size)
{
#ifndef __mips_n64
	vm_offset_t base, offset;

	/* If the address is within KSEG1 then there is nothing to do */
	if (va >= MIPS_KSEG1_START && va <= MIPS_KSEG1_END)
		return;

	base = trunc_page(va);
	offset = va & PAGE_MASK;
	size = roundup(size + offset, PAGE_SIZE);
	kva_free(base, size);
#endif
}

/*
 * Sets the memory attribute for the specified page.
 */
void
pmap_page_set_memattr(vm_page_t m, vm_memattr_t ma)
{

		/*
		 * Set the memattr field so the appropriate bits are set in the
		 * PTE as mappings are created.
		 */
		m->md.pv_memattr = ma;

		/*
		 * It is assumed that this function is only called before any mappings
		 * are established.  If this is not the case then this function will
		 * need to walk the pv_list and make each of the existing mappings
		 * uncacheable, sync the cache (with mips_icache_sync_all() and
		 * mips_dcache_wbinv_all()) and most likely invalidate TLB entries for
		 * any of the current mappings it modifies.
		 */
		if (TAILQ_FIRST(&m->md.pv_list) != NULL)
				panic("Can't change memattr on page with existing mappings");
}

/*
 * perform the pmap work for mincore
 */
int
pmap_mincore(pmap_t pmap, vm_offset_t addr, vm_paddr_t *locked_pa)
{
	pt_entry_t *ptep, pte;
	vm_paddr_t pa;
	vm_page_t m;
	int val;

	PMAP_LOCK(pmap);
retry:
	ptep = pmap_pte(pmap, addr);
	pte = (ptep != NULL) ? *ptep : 0;
	if (!pte_test(&pte, PTE_VALID)) {
		val = 0;
		goto out;
	}
	val = MINCORE_INCORE;
	if (pte_test(&pte, PTE_D))
		val |= MINCORE_MODIFIED | MINCORE_MODIFIED_OTHER;
	pa = TLBLO_PTE_TO_PA(pte);
	if (pte_test(&pte, PTE_MANAGED)) {
		/*
		 * This may falsely report the given address as
		 * MINCORE_REFERENCED.  Unfortunately, due to the lack of
		 * per-PTE reference information, it is impossible to
		 * determine if the address is MINCORE_REFERENCED.  
		 */
		m = PHYS_TO_VM_PAGE(pa);
		if ((m->aflags & PGA_REFERENCED) != 0)
			val |= MINCORE_REFERENCED | MINCORE_REFERENCED_OTHER;
	}
	if ((val & (MINCORE_MODIFIED_OTHER | MINCORE_REFERENCED_OTHER)) !=
	    (MINCORE_MODIFIED_OTHER | MINCORE_REFERENCED_OTHER) &&
	    pte_test(&pte, PTE_MANAGED)) {
		/* Ensure that "PHYS_TO_VM_PAGE(pa)->object" doesn't change. */
		if (vm_page_pa_tryrelock(pmap, pa, locked_pa))
			goto retry;
	} else
out:
		PA_UNLOCK_COND(*locked_pa);
	PMAP_UNLOCK(pmap);
	return (val);
}

void
pmap_activate(struct thread *td)
{
	pmap_t pmap, oldpmap;
	struct proc *p = td->td_proc;
	u_int cpuid;

	critical_enter();

	pmap = vmspace_pmap(p->p_vmspace);
	oldpmap = PCPU_GET(curpmap);
	cpuid = PCPU_GET(cpuid);

	if (oldpmap)
		CPU_CLR_ATOMIC(cpuid, &oldpmap->pm_active);
	CPU_SET_ATOMIC(cpuid, &pmap->pm_active);
	pmap_asid_alloc(pmap);
	if (td == curthread) {
		PCPU_SET(segbase, pmap->pm_segtab);
		mips_wr_entryhi(pmap->pm_asid[cpuid].asid);
	}

	PCPU_SET(curpmap, pmap);
	critical_exit();
}

void
pmap_sync_icache(pmap_t pm, vm_offset_t va, vm_size_t sz)
{
}

/*
 *	Increase the starting virtual address of the given mapping if a
 *	different alignment might result in more superpage mappings.
 */
void
pmap_align_superpage(vm_object_t object, vm_ooffset_t offset,
    vm_offset_t *addr, vm_size_t size)
{
	vm_offset_t superpage_offset;

	if (size < NBSEG)
		return;
	if (object != NULL && (object->flags & OBJ_COLORED) != 0)
		offset += ptoa(object->pg_color);
	superpage_offset = offset & SEGMASK;
	if (size - ((NBSEG - superpage_offset) & SEGMASK) < NBSEG ||
	    (*addr & SEGMASK) == superpage_offset)
		return;
	if ((*addr & SEGMASK) < superpage_offset)
		*addr = (*addr & ~SEGMASK) + superpage_offset;
	else
		*addr = ((*addr + SEGMASK) & ~SEGMASK) + superpage_offset;
}

#ifdef DDB
DB_SHOW_COMMAND(ptable, ddb_pid_dump)
{
	pmap_t pmap;
	struct thread *td = NULL;
	struct proc *p;
	int i, j, k;
	vm_paddr_t pa;
	vm_offset_t va;

	if (have_addr) {
		td = db_lookup_thread(addr, true);
		if (td == NULL) {
			db_printf("Invalid pid or tid");
			return;
		}
		p = td->td_proc;
		if (p->p_vmspace == NULL) {
			db_printf("No vmspace for process");
			return;
		}
			pmap = vmspace_pmap(p->p_vmspace);
	} else
		pmap = kernel_pmap;

	db_printf("pmap:%p segtab:%p asid:%x generation:%x\n",
	    pmap, pmap->pm_segtab, pmap->pm_asid[0].asid,
	    pmap->pm_asid[0].gen);
	for (i = 0; i < NPDEPG; i++) {
		pd_entry_t *pdpe;
		pt_entry_t *pde;
		pt_entry_t pte;

		pdpe = (pd_entry_t *)pmap->pm_segtab[i];
		if (pdpe == NULL)
			continue;
		db_printf("[%4d] %p\n", i, pdpe);
#ifdef __mips_n64
		for (j = 0; j < NPDEPG; j++) {
			pde = (pt_entry_t *)pdpe[j];
			if (pde == NULL)
				continue;
			db_printf("\t[%4d] %p\n", j, pde);
#else
		{
			j = 0;
			pde =  (pt_entry_t *)pdpe;
#endif
			for (k = 0; k < NPTEPG; k++) {
				pte = pde[k];
				if (pte == 0 || !pte_test(&pte, PTE_VALID))
					continue;
				pa = TLBLO_PTE_TO_PA(pte);
				va = ((u_long)i << SEGSHIFT) | (j << PDRSHIFT) | (k << PAGE_SHIFT);
				db_printf("\t\t[%04d] va: %p pte: %8jx pa:%jx\n",
				       k, (void *)va, (uintmax_t)pte, (uintmax_t)pa);
			}
		}
	}
}
#endif

<<<<<<< HEAD
#if defined(DEBUG)

static void pads(pmap_t pm);
void pmap_pvdump(vm_offset_t pa);

/* print address space of pmap*/
static void
pads(pmap_t pm)
{
	unsigned va, i, j;
	pt_entry_t *ptep;

	if (pm == kernel_pmap)
		return;
	for (i = 0; i < NPTEPG; i++)
		if (pm->pm_segtab[i])
			for (j = 0; j < NPTEPG; j++) {
				va = (i << SEGSHIFT) + (j << PAGE_SHIFT);
				if (pm == kernel_pmap && va < KERNBASE)
					continue;
				if (pm != kernel_pmap &&
				    va >= VM_MAXUSER_ADDRESS)
					continue;
				ptep = pmap_pte(pm, va);
				if (pte_test(ptep, PTE_VALID))
					printf("%x:%x ", va, *(int *)ptep);
			}

}

void
pmap_pvdump(vm_offset_t pa)
{
	register pv_entry_t pv;
	vm_page_t m;

	printf("pa %x", pa);
	m = PHYS_TO_VM_PAGE(pa);
	for (pv = TAILQ_FIRST(&m->md.pv_list); pv;
	    pv = TAILQ_NEXT(pv, pv_next)) {
		printf(" -> pmap %p, va %x", (void *)pv->pv_pmap, pv->pv_va);
		pads(pv->pv_pmap);
	}
	printf(" ");
}

/* N/C */
#endif


=======
>>>>>>> 1ab01f00
/*
 * Allocate TLB address space tag (called ASID or TLBPID) and return it.
 * It takes almost as much or more time to search the TLB for a
 * specific ASID and flush those entries as it does to flush the entire TLB.
 * Therefore, when we allocate a new ASID, we just take the next number. When
 * we run out of numbers, we flush the TLB, increment the generation count
 * and start over. ASID zero is reserved for kernel use.
 */
static void
pmap_asid_alloc(pmap)
	pmap_t pmap;
{
	if (pmap->pm_asid[PCPU_GET(cpuid)].asid != PMAP_ASID_RESERVED &&
	    pmap->pm_asid[PCPU_GET(cpuid)].gen == PCPU_GET(asid_generation));
	else {
		if (PCPU_GET(next_asid) == pmap_max_asid) {
			tlb_invalidate_all_user(NULL);
			PCPU_SET(asid_generation,
			    (PCPU_GET(asid_generation) + 1) & ASIDGEN_MASK);
			if (PCPU_GET(asid_generation) == 0) {
				PCPU_SET(asid_generation, 1);
			}
			PCPU_SET(next_asid, 1);	/* 0 means invalid */
		}
		pmap->pm_asid[PCPU_GET(cpuid)].asid = PCPU_GET(next_asid);
		pmap->pm_asid[PCPU_GET(cpuid)].gen = PCPU_GET(asid_generation);
		PCPU_SET(next_asid, PCPU_GET(next_asid) + 1);
	}
}

static pt_entry_t
init_pte_prot(vm_page_t m, vm_prot_t access, vm_prot_t prot)
{
	pt_entry_t rw;

	if (!(prot & VM_PROT_WRITE))
		rw = PTE_VALID | PTE_RO;
	else if ((m->oflags & VPO_UNMANAGED) == 0) {
		if ((access & VM_PROT_WRITE) != 0)
			rw = PTE_VALID | PTE_D;
		else
			rw = PTE_VALID;
	} else
		/* Needn't emulate a modified bit for unmanaged pages. */
		rw = PTE_VALID | PTE_D;
	return (rw);
}

/*
 * pmap_emulate_modified : do dirty bit emulation
 *
 * On SMP, update just the local TLB, other CPUs will update their
 * TLBs from PTE lazily, if they get the exception.
 * Returns 0 in case of sucess, 1 if the page is read only and we
 * need to fault.
 */
int
pmap_emulate_modified(pmap_t pmap, vm_offset_t va)
{
	pt_entry_t *pte;

	PMAP_LOCK(pmap);
	pte = pmap_pte(pmap, va);
	if (pte == NULL)
		panic("pmap_emulate_modified: can't find PTE");
#ifdef SMP
	/* It is possible that some other CPU changed m-bit */
	if (!pte_test(pte, PTE_VALID) || pte_test(pte, PTE_D)) {
		tlb_update(pmap, va, *pte);
		PMAP_UNLOCK(pmap);
		return (0);
	}
#else
	if (!pte_test(pte, PTE_VALID) || pte_test(pte, PTE_D))
		panic("pmap_emulate_modified: invalid pte");
#endif
	if (pte_test(pte, PTE_RO)) {
		PMAP_UNLOCK(pmap);
		return (1);
	}
	pte_set(pte, PTE_D);
	tlb_update(pmap, va, *pte);
	if (!pte_test(pte, PTE_MANAGED))
		panic("pmap_emulate_modified: unmanaged page");
	PMAP_UNLOCK(pmap);
	return (0);
}

/*
 * pmap_emulate_referenced
 *
 * Reference bit emulation is not suppored in this pmap implementation.
 */
int
pmap_emulate_referenced(pmap_t pmap, vm_offset_t va)
{

		return (1);
}

/*
 *	Routine:	pmap_kextract
 *	Function:
 *		Extract the physical page address associated
 *		virtual address.
 */
vm_paddr_t
pmap_kextract(vm_offset_t va)
{
	int mapped;

	/*
	 * First, the direct-mapped regions.
	 */
#if defined(__mips_n64)
	if (va >= MIPS_XKPHYS_START && va < MIPS_XKPHYS_END)
		return (MIPS_XKPHYS_TO_PHYS(va));
#endif
	if (va >= MIPS_KSEG0_START && va < MIPS_KSEG0_END)
		return (MIPS_KSEG0_TO_PHYS(va));

	if (va >= MIPS_KSEG1_START && va < MIPS_KSEG1_END)
		return (MIPS_KSEG1_TO_PHYS(va));

	/*
	 * User virtual addresses.
	 */
	if (va < VM_MAXUSER_ADDRESS) {
		pt_entry_t *ptep;

		if (curproc && curproc->p_vmspace) {
			ptep = pmap_pte(&curproc->p_vmspace->vm_pmap, va);
			if (ptep) {
				return (TLBLO_PTE_TO_PA(*ptep) |
				    (va & PAGE_MASK));
			}
			return (0);
		}
	}

	/*
	 * Should be kernel virtual here, otherwise fail
	 */
	mapped = (va >= MIPS_KSEG2_START || va < MIPS_KSEG2_END);
#if defined(__mips_n64)
	mapped = mapped || (va >= MIPS_XKSEG_START || va < MIPS_XKSEG_END);
#endif 
	/*
	 * Kernel virtual.
	 */

	if (mapped) {
		pt_entry_t *ptep;

		/* Is the kernel pmap initialized? */
		if (!CPU_EMPTY(&kernel_pmap->pm_active)) {
			/* It's inside the virtual address range */
			ptep = pmap_pte(kernel_pmap, va);
			if (ptep) {
				return (TLBLO_PTE_TO_PA(*ptep) |
				    (va & PAGE_MASK));
			}
		}
		return (0);
	}

	panic("%s for unknown address space %p.", __func__, (void *)va);
}


void 
pmap_flush_pvcache(vm_page_t m)
{
	pv_entry_t pv;

	if (m != NULL) {
		for (pv = TAILQ_FIRST(&m->md.pv_list); pv;
		    pv = TAILQ_NEXT(pv, pv_next)) {
			mips_dcache_wbinv_range_index(pv->pv_va, PAGE_SIZE);
		}
	}
}<|MERGE_RESOLUTION|>--- conflicted
+++ resolved
@@ -3408,59 +3408,6 @@
 }
 #endif
 
-<<<<<<< HEAD
-#if defined(DEBUG)
-
-static void pads(pmap_t pm);
-void pmap_pvdump(vm_offset_t pa);
-
-/* print address space of pmap*/
-static void
-pads(pmap_t pm)
-{
-	unsigned va, i, j;
-	pt_entry_t *ptep;
-
-	if (pm == kernel_pmap)
-		return;
-	for (i = 0; i < NPTEPG; i++)
-		if (pm->pm_segtab[i])
-			for (j = 0; j < NPTEPG; j++) {
-				va = (i << SEGSHIFT) + (j << PAGE_SHIFT);
-				if (pm == kernel_pmap && va < KERNBASE)
-					continue;
-				if (pm != kernel_pmap &&
-				    va >= VM_MAXUSER_ADDRESS)
-					continue;
-				ptep = pmap_pte(pm, va);
-				if (pte_test(ptep, PTE_VALID))
-					printf("%x:%x ", va, *(int *)ptep);
-			}
-
-}
-
-void
-pmap_pvdump(vm_offset_t pa)
-{
-	register pv_entry_t pv;
-	vm_page_t m;
-
-	printf("pa %x", pa);
-	m = PHYS_TO_VM_PAGE(pa);
-	for (pv = TAILQ_FIRST(&m->md.pv_list); pv;
-	    pv = TAILQ_NEXT(pv, pv_next)) {
-		printf(" -> pmap %p, va %x", (void *)pv->pv_pmap, pv->pv_va);
-		pads(pv->pv_pmap);
-	}
-	printf(" ");
-}
-
-/* N/C */
-#endif
-
-
-=======
->>>>>>> 1ab01f00
 /*
  * Allocate TLB address space tag (called ASID or TLBPID) and return it.
  * It takes almost as much or more time to search the TLB for a
