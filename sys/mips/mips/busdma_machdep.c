--- conflicted
+++ resolved
@@ -340,23 +340,15 @@
 	if (map != NULL)
 		map->slist = slist;
 	else
-<<<<<<< HEAD
-		free(slist, M_BUSDMA);
-=======
 		free(slist, M_DEVBUF);
->>>>>>> b17e7488
 	return (map);
 }
 
 static __inline void 
 _busdma_free_dmamap(bus_dmamap_t map)
 {
-<<<<<<< HEAD
-
-	free(map->slist, M_BUSDMA);
-=======
+
 	free(map->slist, M_DEVBUF);
->>>>>>> b17e7488
 	uma_zfree(dmamap_zone, map);
 }
 
@@ -733,11 +725,7 @@
 	else
 		ba = standard_allocator;
 
-<<<<<<< HEAD
-	free(map->slist, M_BUSDMA);
-=======
 	free(map->slist, M_DEVBUF);
->>>>>>> b17e7488
 	uma_zfree(dmamap_zone, map);
 
 	bufzone = busdma_bufalloc_findzone(ba, dmat->maxsize);
