/*	$OpenBSD: locore.S,v 1.18 1998/09/15 10:58:53 pefo Exp $	*/
/*-
 * Copyright (c) 1992, 1993
 *	The Regents of the University of California.  All rights reserved.
 *
 * This code is derived from software contributed to Berkeley by
 * Digital Equipment Corporation and Ralph Campbell.
 *
 * Redistribution and use in source and binary forms, with or without
 * modification, are permitted provided that the following conditions
 * are met:
 * 1. Redistributions of source code must retain the above copyright
 *    notice, this list of conditions and the following disclaimer.
 * 2. Redistributions in binary form must reproduce the above copyright
 *    notice, this list of conditions and the following disclaimer in the
 *    documentation and/or other materials provided with the distribution.
 * 4. Neither the name of the University nor the names of its contributors
 *    may be used to endorse or promote products derived from this software
 *    without specific prior written permission.
 *
 * THIS SOFTWARE IS PROVIDED BY THE REGENTS AND CONTRIBUTORS ``AS IS'' AND
 * ANY EXPRESS OR IMPLIED WARRANTIES, INCLUDING, BUT NOT LIMITED TO, THE
 * IMPLIED WARRANTIES OF MERCHANTABILITY AND FITNESS FOR A PARTICULAR PURPOSE
 * ARE DISCLAIMED.  IN NO EVENT SHALL THE REGENTS OR CONTRIBUTORS BE LIABLE
 * FOR ANY DIRECT, INDIRECT, INCIDENTAL, SPECIAL, EXEMPLARY, OR CONSEQUENTIAL
 * DAMAGES (INCLUDING, BUT NOT LIMITED TO, PROCUREMENT OF SUBSTITUTE GOODS
 * OR SERVICES; LOSS OF USE, DATA, OR PROFITS; OR BUSINESS INTERRUPTION)
 * HOWEVER CAUSED AND ON ANY THEORY OF LIABILITY, WHETHER IN CONTRACT, STRICT
 * LIABILITY, OR TORT (INCLUDING NEGLIGENCE OR OTHERWISE) ARISING IN ANY WAY
 * OUT OF THE USE OF THIS SOFTWARE, EVEN IF ADVISED OF THE POSSIBILITY OF
 * SUCH DAMAGE.
 *
 * Copyright (C) 1989 Digital Equipment Corporation.
 * Permission to use, copy, modify, and distribute this software and
 * its documentation for any purpose and without fee is hereby granted,
 * provided that the above copyright notice appears in all copies.
 * Digital Equipment Corporation makes no representations about the
 * suitability of this software for any purpose.  It is provided "as is"
 * without express or implied warranty.
 *
 * from: Header: /sprite/src/kernel/mach/ds3100.md/RCS/loMem.s,
 *	v 1.1 89/07/11 17:55:04 nelson Exp  SPRITE (DECWRL)
 * from: Header: /sprite/src/kernel/mach/ds3100.md/RCS/machAsm.s,
 *	v 9.2 90/01/29 18:00:39 shirriff Exp  SPRITE (DECWRL)
 * from: Header: /sprite/src/kernel/vm/ds3100.md/vmPmaxAsm.s,
 *	v 1.1 89/07/10 14:27:41 nelson Exp  SPRITE (DECWRL)
 *
 *	from: @(#)locore.s	8.5 (Berkeley) 1/4/94
 *	JNPR: swtch.S,v 1.6.2.1 2007/09/10 10:36:50 girish
 * $FreeBSD$
 */

/*
 *	Contains code that is the first executed at boot time plus
 *	assembly language support routines.
 */

#include "opt_compat.h"
#include <sys/syscall.h>
#include <machine/asm.h>
#include <machine/cpu.h>
#include <machine/cpuregs.h>
#include <machine/regnum.h>
#include <machine/pte.h>
#include <machine/pcb.h>

#ifdef CPU_CHERI
#include <machine/cheriasm.h>
#include <machine/cherireg.h>
#endif

#include "assym.s"

	.set	noreorder			# Noreorder is default style!

/*
 * Setup for and return to user.
 */
LEAF(fork_trampoline)
	move	a0,s0
	move	a1,s1
	PTR_LA	t9, _C_LABEL(fork_exit)
	jalr	t9
	move	a2,s2			  #BDSlot

	DO_AST

	mfc0	v0, MIPS_COP_0_STATUS
	and     v0, ~(MIPS_SR_INT_IE)
	mtc0	v0, MIPS_COP_0_STATUS	# disable interrupts
	COP0_SYNC
/*
 * The use of k1 for storing the PCB pointer must be done only
 * after interrupts are disabled.  Otherwise it will get overwritten
 * by the interrupt code.
 */
	.set	noat
	GET_CPU_PCPU(k1)
	PTR_L	k1, PC_CURPCB(k1)

#ifdef CPU_CHERI
	/*
	 * Note: This restores EPCC, matching the explicit EPC restore below.
	 */
	RESTORE_CREGS_FROM_PCB(k1, t0)
#endif
	RESTORE_U_PCB_REG(t0, MULLO, k1)
	RESTORE_U_PCB_REG(t1, MULHI, k1)
	mtlo	t0
	mthi	t1
	RESTORE_U_PCB_REG(a0, PC, k1)
	RESTORE_U_PCB_REG(AT, AST, k1)
	RESTORE_U_PCB_REG(v0, V0, k1)
	MTC0	a0, MIPS_COP_0_EXC_PC	# set return address

	RESTORE_U_PCB_REG(v1, V1, k1)
	RESTORE_U_PCB_REG(a0, A0, k1)
	RESTORE_U_PCB_REG(a1, A1, k1)
	RESTORE_U_PCB_REG(a2, A2, k1)
	RESTORE_U_PCB_REG(a3, A3, k1)
	RESTORE_U_PCB_REG(t0, T0, k1)
	RESTORE_U_PCB_REG(t1, T1, k1)
	RESTORE_U_PCB_REG(t2, T2, k1)
	RESTORE_U_PCB_REG(t3, T3, k1)
	RESTORE_U_PCB_REG(ta0, TA0, k1)
	RESTORE_U_PCB_REG(ta1, TA1, k1)
	RESTORE_U_PCB_REG(ta2, TA2, k1)
	RESTORE_U_PCB_REG(ta3, TA3, k1)
	RESTORE_U_PCB_REG(s0, S0, k1)
	RESTORE_U_PCB_REG(s1, S1, k1)
	RESTORE_U_PCB_REG(s2, S2, k1)
	RESTORE_U_PCB_REG(s3, S3, k1)
	RESTORE_U_PCB_REG(s4, S4, k1)
	RESTORE_U_PCB_REG(s5, S5, k1)
	RESTORE_U_PCB_REG(s6, S6, k1)
	RESTORE_U_PCB_REG(s7, S7, k1)
	RESTORE_U_PCB_REG(t8, T8, k1)
	RESTORE_U_PCB_REG(t9, T9, k1)
	RESTORE_U_PCB_REG(k0, SR, k1)
	RESTORE_U_PCB_REG(gp, GP, k1)
	RESTORE_U_PCB_REG(s8, S8, k1)
	RESTORE_U_PCB_REG(ra, RA, k1)
	RESTORE_U_PCB_REG(sp, SP, k1)
	li	k1, ~MIPS_SR_INT_MASK
	and	k0, k0, k1
	mfc0	k1, MIPS_COP_0_STATUS
	and	k1, k1, MIPS_SR_INT_MASK
	or	k0, k0, k1
	mtc0	k0, MIPS_COP_0_STATUS	# switch to user mode (when eret...)
	HAZARD_DELAY
	sync
#ifdef CPU_CHERI
	CHERI_EXCEPTION_RETURN(k0)
#endif
	eret
	.set	at
END(fork_trampoline)

/*
 * Update pcb, saving current processor state.
 * Note: this only works if pcbp != curproc's pcb since
 * cpu_switch() will copy over pcb_context.
 *
 *	savectx(struct pcb *pcbp);
 */
LEAF(savectx)
	SAVE_U_PCB_CONTEXT(s0, PCB_REG_S0, a0)
	SAVE_U_PCB_CONTEXT(s1, PCB_REG_S1, a0)
	SAVE_U_PCB_CONTEXT(s2, PCB_REG_S2, a0)
	SAVE_U_PCB_CONTEXT(s3, PCB_REG_S3, a0)
	mfc0	v0, MIPS_COP_0_STATUS
	SAVE_U_PCB_CONTEXT(s4, PCB_REG_S4, a0)
	SAVE_U_PCB_CONTEXT(s5, PCB_REG_S5, a0)
	SAVE_U_PCB_CONTEXT(s6, PCB_REG_S6, a0)
	SAVE_U_PCB_CONTEXT(s7, PCB_REG_S7, a0)
	SAVE_U_PCB_CONTEXT(sp, PCB_REG_SP, a0)
	SAVE_U_PCB_CONTEXT(s8, PCB_REG_S8, a0)
	SAVE_U_PCB_CONTEXT(ra, PCB_REG_RA, a0)
	SAVE_U_PCB_CONTEXT(v0, PCB_REG_SR, a0)
	SAVE_U_PCB_CONTEXT(gp, PCB_REG_GP, a0)

#ifdef CPU_CHERI
	SAVE_U_PCB_CHERIKFRAME(a0);
#endif

	move	v0, ra			/* save 'ra' before we trash it */
	jal	1f
	nop
1:
	SAVE_U_PCB_CONTEXT(ra, PCB_REG_PC, a0)
	move	ra, v0			/* restore 'ra' before returning */

	j	ra
	move	v0, zero
END(savectx)

NESTED(cpu_throw, CALLFRAME_SIZ, ra)
	mfc0	t0, MIPS_COP_0_STATUS		# t0 = saved status register
	nop
	nop
	and     a3, t0, ~(MIPS_SR_INT_IE)
	mtc0	a3, MIPS_COP_0_STATUS		# Disable all interrupts
	ITLBNOPFIX
	j	mips_sw1			# We're not interested in old 
						# thread's context, so jump 
						# right to action
	nop					# BDSLOT
END(cpu_throw)

/*
 * cpu_switch(struct thread *old, struct thread *new, struct mutex *mtx);
 *	a0 - old
 *	a1 - new
 *	a2 - mtx
 * Find the highest priority process and resume it.
 */
NESTED(cpu_switch, CALLFRAME_SIZ, ra)
	mfc0	t0, MIPS_COP_0_STATUS		# t0 = saved status register
	nop
	nop
	and     a3, t0, ~(MIPS_SR_INT_IE)	
	mtc0	a3, MIPS_COP_0_STATUS		# Disable all interrupts
	ITLBNOPFIX
	beqz	a0, mips_sw1
	move	a3, a0
	PTR_L	a0, TD_PCB(a0)		# load PCB addr of curproc
	SAVE_U_PCB_CONTEXT(sp, PCB_REG_SP, a0)		# save old sp
	PTR_SUBU	sp, sp, CALLFRAME_SIZ
	REG_S	ra, CALLFRAME_RA(sp)
	.mask	0x80000000, (CALLFRAME_RA - CALLFRAME_SIZ)
	SAVE_U_PCB_CONTEXT(s0, PCB_REG_S0, a0)		# do a 'savectx()'
	SAVE_U_PCB_CONTEXT(s1, PCB_REG_S1, a0)
	SAVE_U_PCB_CONTEXT(s2, PCB_REG_S2, a0)
	SAVE_U_PCB_CONTEXT(s3, PCB_REG_S3, a0)
	SAVE_U_PCB_CONTEXT(s4, PCB_REG_S4, a0)
	SAVE_U_PCB_CONTEXT(s5, PCB_REG_S5, a0)
	SAVE_U_PCB_CONTEXT(s6, PCB_REG_S6, a0)
	SAVE_U_PCB_CONTEXT(s7, PCB_REG_S7, a0)
	SAVE_U_PCB_CONTEXT(s8, PCB_REG_S8, a0)
	SAVE_U_PCB_CONTEXT(ra, PCB_REG_RA, a0)		# save return address
	SAVE_U_PCB_CONTEXT(t0, PCB_REG_SR, a0)		# save status register
	SAVE_U_PCB_CONTEXT(gp, PCB_REG_GP, a0)
	jal	getpc
	nop
getpc:
	SAVE_U_PCB_CONTEXT(ra, PCB_REG_PC, a0)		# save return address

#ifdef CPU_CHERI
	SAVE_U_PCB_CHERIKFRAME(a0);
#endif

#ifdef CPU_QEMU_MALTA
	/*
	 * If per-thread tracing is disabled, skip this block and don't muck
	 * with emulator state.
	 */
	PTR_LA	t2, _C_LABEL(qemu_trace_perthread)	# Load address of var
	PTR_L	t2, 0(t2)				# Load var value
	beqz	t2, done_qemu_tracing			# Skip if value is 0
	nop

	/*
	 * If per-thread tracing is enabled, update Qemu-internal state to
	 * reflect the thread we are switching to.  Don't disable before
	 * checking, so we can ensure that we get a full trace if both the
	 * 'old' and 'new' threads have tracing enabled.
	 */
	lw	t2, TD_MDFLAGS(a1)			# Get new->md_flags
	andi	t2, t2, MDTD_QTRACE			# Mask Qemu trace bit
	beqz	t2, disable_qemu_tracing		# Branch if not set
	nop

enable_qemu_tracing:
	li	$0, 0xbeef
	b	done_qemu_tracing
	nop

disable_qemu_tracing:
	li	$0, 0xdead

done_qemu_tracing:
#endif

#ifdef CPU_CNMIPS

	lw	t2, TD_MDFLAGS(a3)		# get md_flags
	and	t1, t2, MDTD_COP2USED
	beqz	t1, cop2_untouched
	nop

	/* Clear cop2used flag */
	and	t2, t2, ~MDTD_COP2USED
	sw	t2, TD_MDFLAGS(a3)

	and	t2, t0, ~MIPS_SR_COP_2_BIT	# clear COP_2 enable bit
	SAVE_U_PCB_CONTEXT(t2, PCB_REG_SR, a0)	# save status register

	RESTORE_U_PCB_REG(t0, PS, a0)		# get CPU status register
	and	t2, t0, ~MIPS_SR_COP_2_BIT	# clear COP_2 enable bit
	SAVE_U_PCB_REG(t2, PS, a0)		# save stratus register

	/* preserve a0..a3 */
	move	s0, a0
	move	s1, a1
	move	s2, a2
	move	s3, a3

	/* does kernel own COP2 context? */
	lw	t1, TD_COP2OWNER(a3)		# get md_cop2owner
	beqz	t1, userland_cop2		# 0 - it's userland context
	nop

	PTR_L	a0, TD_COP2(a3)
	beqz	a0, no_cop2_context
	nop

	j	do_cop2_save
	nop

userland_cop2:

	PTR_L	a0, TD_UCOP2(a3)
	beqz	a0, no_cop2_context
	nop

do_cop2_save:
	PTR_LA	t9, octeon_cop2_save
	jalr	t9
	nop

no_cop2_context:
	move	a3, s3
	move	a2, s2
	move	a1, s1
	move	a0, s0

cop2_untouched:
#endif

	PTR_S	a2, TD_LOCK(a3)			# Switchout td_lock 

mips_sw1:
#if defined(SMP) && defined(SCHED_ULE)
	PTR_LA	t0, _C_LABEL(blocked_lock)
blocked_loop:
	PTR_L	t1, TD_LOCK(a1)
	beq	t0, t1, blocked_loop
	nop
#endif
	move	s7, a1	# Store newthread
/*
 * Switch to new context.
 */
	GET_CPU_PCPU(a3)
	PTR_S	a1, PC_CURTHREAD(a3)
	PTR_L	a2, TD_PCB(a1)
	PTR_S	a2, PC_CURPCB(a3)
	PTR_L	v0, TD_KSTACK(a1)		# va of 1st half of kstack
#if defined(__mips_n64)
	PTR_LI	s0, MIPS_XKSEG_START
#else
	PTR_LI	s0, MIPS_KSEG2_START		# If Uarea addr is below kseg2,
#endif /* __mips_n64 */
	bltu	v0, s0, sw2			# no need to insert in TLB.
	PTE_L	a1, TD_UPTE + 0(s7)		# a1 = u. pte #0
	PTE_L	a2, TD_UPTE + PTESIZE(s7)	# a2 = u. pte #1
/*
 * Wiredown the USPACE of newproc in TLB entry#0.  Check whether target
 * USPACE is already in another place of TLB before that, and if so
 * invalidate that TLB entry.
 * NOTE: This is hard coded to UPAGES == 2.
 * Also, there should be no TLB faults at this point.
 */
	MTC0		v0, MIPS_COP_0_TLB_HI	# VPN = va
	HAZARD_DELAY
	tlbp					# probe VPN
	HAZARD_DELAY
	mfc0		s0, MIPS_COP_0_TLB_INDEX
	HAZARD_DELAY

	# MIPS_KSEG0_START + (2 * index * PAGE_SIZE) -> MIPS_COP_0_TLB_HI
	PTR_LI		t1, MIPS_KSEG0_START		# invalidate tlb entry
#ifdef KSTACK_LARGE_PAGE
	bltz		s0, inval_nxt1
#else
	bltz		s0, entry0set
#endif /* KSTACK_LARGE_PAGE */
	nop
	sll		s0, PAGE_SHIFT + 1
	PTR_ADDU	t1, s0
	MTC0		t1, MIPS_COP_0_TLB_HI
	PTE_MTC0	zero, MIPS_COP_0_TLB_LO0
	PTE_MTC0	zero, MIPS_COP_0_TLB_LO1
	MTC0		zero, MIPS_COP_0_TLB_PG_MASK
	HAZARD_DELAY
	tlbwi
	HAZARD_DELAY

#ifdef KSTACK_LARGE_PAGE
/*
 * With a KSTACK_PAGE_SIZE of 16K and PAGE_SIZE of 4K it is possible that
 * a second TLB entry is currently mapping the kernel thread stack as a
 * regular 4K sized page(s). Check for this case and, if so, invalidate
 * that TLB entry as well.
 */
#if (PAGE_SIZE != 4096) && (KSTACK_PAGE_SIZE != 16384)
#error PAGE_SIZE is not 4K or KSTACK_PAGE_SIZE is not 16K.
#endif
inval_nxt1:
	move		v1, v0
	PTR_ADDU	v1, PAGE_SIZE * 2
	MTC0		v1, MIPS_COP_0_TLB_HI		# VPN = va
	HAZARD_DELAY
	tlbp						# probe VPN
	HAZARD_DELAY
	mfc0		s0, MIPS_COP_0_TLB_INDEX
	HAZARD_DELAY

	# MIPS_KSEG0_START + (2 * index * PAGE_SIZE) -> MIPS_COP_0_TLB_HI
	PTR_LI		t1, MIPS_KSEG0_START		# invalidate tlb entry
	bltz		s0, entry0set
	nop
	sll		s0, PAGE_SHIFT + 1
	PTR_ADDU	t1, s0
	MTC0		t1, MIPS_COP_0_TLB_HI
	PTE_MTC0	zero, MIPS_COP_0_TLB_LO0
	PTE_MTC0	zero, MIPS_COP_0_TLB_LO1
	MTC0		zero, MIPS_COP_0_TLB_PG_MASK
	HAZARD_DELAY
	tlbwi
	HAZARD_DELAY
#endif /* KSTACK_LARGE_PAGE */

entry0set:
	MTC0		v0, MIPS_COP_0_TLB_HI		# set VPN again
	HAZARD_DELAY
/* SMP!! - Works only for  unshared TLB case - i.e. no v-cpus */
	mtc0		zero, MIPS_COP_0_TLB_INDEX	# TLB entry #0
	HAZARD_DELAY
	PTE_MTC0	a1, MIPS_COP_0_TLB_LO0		# upte[0]
	HAZARD_DELAY
	PTE_MTC0	a2, MIPS_COP_0_TLB_LO1		# upte[1]
	HAZARD_DELAY
#ifdef KSTACK_LARGE_PAGE
	li		t1, KSTACK_TLBMASK_MASK
	MTC0		t1, MIPS_COP_0_TLB_PG_MASK
	HAZARD_DELAY
#else /* ! KSTACK_LARGE_PAGE */
	MTC0		zero, MIPS_COP_0_TLB_PG_MASK
	HAZARD_DELAY
#endif /* ! KSTACK_LARGE_PAGE */
	tlbwi					# set TLB entry #0
	HAZARD_DELAY
#ifdef KSTACK_LARGE_PAGE
	MTC0		zero, MIPS_COP_0_TLB_PG_MASK
	HAZARD_DELAY
#endif /* KSTACK_LARGE_PAGE */
/*
 * Now running on new u struct.
 */
sw2:
	PTR_L	s0, TD_PCB(s7)
	RESTORE_U_PCB_CONTEXT(sp, PCB_REG_SP, s0)
	PTR_LA	t9, _C_LABEL(pmap_activate)	# s7 = new proc pointer
	jalr	t9				# s7 = new proc pointer
	move	a0, s7				# BDSLOT
/*
 * Restore registers and return.
 */
	move	a0, s0
	move	a1, s7				# restore newthread
	RESTORE_U_PCB_CONTEXT(gp, PCB_REG_GP, a0)
	RESTORE_U_PCB_CONTEXT(v0, PCB_REG_SR, a0)	# restore kernel context
	RESTORE_U_PCB_CONTEXT(ra, PCB_REG_RA, a0)
	RESTORE_U_PCB_CONTEXT(s0, PCB_REG_S0, a0)
	RESTORE_U_PCB_CONTEXT(s1, PCB_REG_S1, a0)
	RESTORE_U_PCB_CONTEXT(s2, PCB_REG_S2, a0)
	RESTORE_U_PCB_CONTEXT(s3, PCB_REG_S3, a0)
	RESTORE_U_PCB_CONTEXT(s4, PCB_REG_S4, a0)
	RESTORE_U_PCB_CONTEXT(s5, PCB_REG_S5, a0)
	RESTORE_U_PCB_CONTEXT(s6, PCB_REG_S6, a0)
	RESTORE_U_PCB_CONTEXT(s7, PCB_REG_S7, a0)
	RESTORE_U_PCB_CONTEXT(s8, PCB_REG_S8, a0)

#ifdef CPU_CHERI
	RESTORE_U_PCB_CHERIKFRAME(a0);
#endif

	mfc0	t0, MIPS_COP_0_STATUS
	and	t0, t0, MIPS_SR_INT_MASK
	and	v0, v0, ~MIPS_SR_INT_MASK
	or	v0, v0, t0
	mtc0	v0, MIPS_COP_0_STATUS
	ITLBNOPFIX

/*
 * Check if the UserLocal Register is Implemented (ULRI flag set).
 * If so, set the new thread's TLS pointer.
 *
 * Note that this code is removed if the CPU doesn't support ULRI by
 * remove_userlocal_code() in cpu.c.
 */
	PTR_L	t0, TD_MDTLS(a1)		# Get TLS pointer
	PTR_L	t1, TD_MDTLS_TCB_OFFSET(a1)	# Get TLS/TCB offset
	PTR_ADDU v0, t0, t1
	MTC0	v0, MIPS_COP_0_USERLOCAL, 2	# write it to ULR for rdhwr

	j	ra
	nop
END(cpu_switch)

/*----------------------------------------------------------------------------
 *
 * MipsSwitchFPState --
 *
 *	Save the current state into 'from' and restore it from 'to'.
 *
 *	MipsSwitchFPState(from, to)
 *		struct thread *from;
 *		struct trapframe *to;
 *
 * Results:
 *	None.
 *
 * Side effects:
 *	None.
 *
 *----------------------------------------------------------------------------
 */
<<<<<<< HEAD
#if defined(CPU_HAVEFPU)
=======
.set hardfloat
>>>>>>> b1cc7f99
LEAF(MipsSwitchFPState)
	mfc0	t1, MIPS_COP_0_STATUS	# Save old SR
	li	t0, MIPS_SR_COP_1_BIT	# enable the coprocessor
	mtc0	t0, MIPS_COP_0_STATUS
	ITLBNOPFIX

	beq	a0, zero, 1f		# skip save if NULL pointer
	nop
/*
 * First read out the status register to make sure that all FP operations
 * have completed.
 */
	PTR_L	a0, TD_PCB(a0)			# get pointer to pcb for proc
	cfc1	t0, MIPS_FPU_CSR		# stall til FP done
	cfc1	t0, MIPS_FPU_CSR		# now get status
	li	t3, ~MIPS_SR_COP_1_BIT
	RESTORE_U_PCB_REG(t2, PS, a0)		# get CPU status register
	SAVE_U_PCB_FPSR(t0, FSR_NUM, a0)	# save FP status
	and	t2, t2, t3			# clear COP_1 enable bit
	SAVE_U_PCB_REG(t2, PS, a0)		# save new status register
/*
 * Save the floating point registers.
 */
	SAVE_U_PCB_FPREG($f0, F0_NUM, a0)
	SAVE_U_PCB_FPREG($f1, F1_NUM, a0)
	SAVE_U_PCB_FPREG($f2, F2_NUM, a0)
	SAVE_U_PCB_FPREG($f3, F3_NUM, a0)
	SAVE_U_PCB_FPREG($f4, F4_NUM, a0)
	SAVE_U_PCB_FPREG($f5, F5_NUM, a0)
	SAVE_U_PCB_FPREG($f6, F6_NUM, a0)
	SAVE_U_PCB_FPREG($f7, F7_NUM, a0)
	SAVE_U_PCB_FPREG($f8, F8_NUM, a0)
	SAVE_U_PCB_FPREG($f9, F9_NUM, a0)
	SAVE_U_PCB_FPREG($f10, F10_NUM, a0)
	SAVE_U_PCB_FPREG($f11, F11_NUM, a0)
	SAVE_U_PCB_FPREG($f12, F12_NUM, a0)
	SAVE_U_PCB_FPREG($f13, F13_NUM, a0)
	SAVE_U_PCB_FPREG($f14, F14_NUM, a0)
	SAVE_U_PCB_FPREG($f15, F15_NUM, a0)
	SAVE_U_PCB_FPREG($f16, F16_NUM, a0)
	SAVE_U_PCB_FPREG($f17, F17_NUM, a0)
	SAVE_U_PCB_FPREG($f18, F18_NUM, a0)
	SAVE_U_PCB_FPREG($f19, F19_NUM, a0)
	SAVE_U_PCB_FPREG($f20, F20_NUM, a0)
	SAVE_U_PCB_FPREG($f21, F21_NUM, a0)
	SAVE_U_PCB_FPREG($f22, F22_NUM, a0)
	SAVE_U_PCB_FPREG($f23, F23_NUM, a0)
	SAVE_U_PCB_FPREG($f24, F24_NUM, a0)
	SAVE_U_PCB_FPREG($f25, F25_NUM, a0)
	SAVE_U_PCB_FPREG($f26, F26_NUM, a0)
	SAVE_U_PCB_FPREG($f27, F27_NUM, a0)
	SAVE_U_PCB_FPREG($f28, F28_NUM, a0)
	SAVE_U_PCB_FPREG($f29, F29_NUM, a0)
	SAVE_U_PCB_FPREG($f30, F30_NUM, a0)
	SAVE_U_PCB_FPREG($f31, F31_NUM, a0)

1:
/*
 *  Restore the floating point registers.
 */
	RESTORE_U_PCB_FPSR(t0, FSR_NUM, a1)	# get status register
	RESTORE_U_PCB_FPREG($f0, F0_NUM, a1)
	RESTORE_U_PCB_FPREG($f1, F1_NUM, a1)
	RESTORE_U_PCB_FPREG($f2, F2_NUM, a1)
	RESTORE_U_PCB_FPREG($f3, F3_NUM, a1)
	RESTORE_U_PCB_FPREG($f4, F4_NUM, a1)
	RESTORE_U_PCB_FPREG($f5, F5_NUM, a1)
	RESTORE_U_PCB_FPREG($f6, F6_NUM, a1)
	RESTORE_U_PCB_FPREG($f7, F7_NUM, a1)
	RESTORE_U_PCB_FPREG($f8, F8_NUM, a1)
	RESTORE_U_PCB_FPREG($f9, F9_NUM, a1)
	RESTORE_U_PCB_FPREG($f10, F10_NUM, a1)
	RESTORE_U_PCB_FPREG($f11, F11_NUM, a1)
	RESTORE_U_PCB_FPREG($f12, F12_NUM, a1)
	RESTORE_U_PCB_FPREG($f13, F13_NUM, a1)
	RESTORE_U_PCB_FPREG($f14, F14_NUM, a1)
	RESTORE_U_PCB_FPREG($f15, F15_NUM, a1)
	RESTORE_U_PCB_FPREG($f16, F16_NUM, a1)
	RESTORE_U_PCB_FPREG($f17, F17_NUM, a1)
	RESTORE_U_PCB_FPREG($f18, F18_NUM, a1)
	RESTORE_U_PCB_FPREG($f19, F19_NUM, a1)
	RESTORE_U_PCB_FPREG($f20, F20_NUM, a1)
	RESTORE_U_PCB_FPREG($f21, F21_NUM, a1)
	RESTORE_U_PCB_FPREG($f22, F22_NUM, a1)
	RESTORE_U_PCB_FPREG($f23, F23_NUM, a1)
	RESTORE_U_PCB_FPREG($f24, F24_NUM, a1)
	RESTORE_U_PCB_FPREG($f25, F25_NUM, a1)
	RESTORE_U_PCB_FPREG($f26, F26_NUM, a1)
	RESTORE_U_PCB_FPREG($f27, F27_NUM, a1)
	RESTORE_U_PCB_FPREG($f28, F28_NUM, a1)
	RESTORE_U_PCB_FPREG($f29, F29_NUM, a1)
	RESTORE_U_PCB_FPREG($f30, F30_NUM, a1)
	RESTORE_U_PCB_FPREG($f31, F31_NUM, a1)

	and	t0, t0, ~MIPS_FPU_EXCEPTION_BITS
	ctc1	t0, MIPS_FPU_CSR
	nop

	mtc0	t1, MIPS_COP_0_STATUS		# Restore the status register.
	ITLBNOPFIX
	j	ra
	nop
END(MipsSwitchFPState)
#endif /* CPU_HAVEFPU */

/*----------------------------------------------------------------------------
 *
 * MipsSaveCurFPState --
 *
 *	Save the current floating point coprocessor state.
 *
 *	MipsSaveCurFPState(td)
 *		struct thread *td;
 *
 * Results:
 *	None.
 *
 * Side effects:
 *	machFPCurProcPtr is cleared.
 *
 *----------------------------------------------------------------------------
 */
#if defined(CPU_HAVEFPU)
LEAF(MipsSaveCurFPState)
	PTR_L	a0, TD_PCB(a0)			# get pointer to pcb for thread
	mfc0	t1, MIPS_COP_0_STATUS		# Disable interrupts and
	li	t0, MIPS_SR_COP_1_BIT		#  enable the coprocessor
	mtc0	t0, MIPS_COP_0_STATUS
	ITLBNOPFIX
	GET_CPU_PCPU(a1)
	PTR_S	zero, PC_FPCURTHREAD(a1)	# indicate state has been saved
/*
 * First read out the status register to make sure that all FP operations
 * have completed.
 */
	RESTORE_U_PCB_REG(t2, PS, a0)		# get CPU status register
	li	t3, ~MIPS_SR_COP_1_BIT
	and	t2, t2, t3			# clear COP_1 enable bit
	cfc1	t0, MIPS_FPU_CSR		# stall til FP done
	cfc1	t0, MIPS_FPU_CSR		# now get status
	SAVE_U_PCB_REG(t2, PS, a0)		# save new status register
	SAVE_U_PCB_FPSR(t0, FSR_NUM, a0)	# save FP status
/*
 * Save the floating point registers.
 */
	SAVE_U_PCB_FPREG($f0, F0_NUM, a0)
	SAVE_U_PCB_FPREG($f1, F1_NUM, a0)
	SAVE_U_PCB_FPREG($f2, F2_NUM, a0)
	SAVE_U_PCB_FPREG($f3, F3_NUM, a0)
	SAVE_U_PCB_FPREG($f4, F4_NUM, a0)
	SAVE_U_PCB_FPREG($f5, F5_NUM, a0)
	SAVE_U_PCB_FPREG($f6, F6_NUM, a0)
	SAVE_U_PCB_FPREG($f7, F7_NUM, a0)
	SAVE_U_PCB_FPREG($f8, F8_NUM, a0)
	SAVE_U_PCB_FPREG($f9, F9_NUM, a0)
	SAVE_U_PCB_FPREG($f10, F10_NUM, a0)
	SAVE_U_PCB_FPREG($f11, F11_NUM, a0)
	SAVE_U_PCB_FPREG($f12, F12_NUM, a0)
	SAVE_U_PCB_FPREG($f13, F13_NUM, a0)
	SAVE_U_PCB_FPREG($f14, F14_NUM, a0)
	SAVE_U_PCB_FPREG($f15, F15_NUM, a0)
	SAVE_U_PCB_FPREG($f16, F16_NUM, a0)
	SAVE_U_PCB_FPREG($f17, F17_NUM, a0)
	SAVE_U_PCB_FPREG($f18, F18_NUM, a0)
	SAVE_U_PCB_FPREG($f19, F19_NUM, a0)
	SAVE_U_PCB_FPREG($f20, F20_NUM, a0)
	SAVE_U_PCB_FPREG($f21, F21_NUM, a0)
	SAVE_U_PCB_FPREG($f22, F22_NUM, a0)
	SAVE_U_PCB_FPREG($f23, F23_NUM, a0)
	SAVE_U_PCB_FPREG($f24, F24_NUM, a0)
	SAVE_U_PCB_FPREG($f25, F25_NUM, a0)
	SAVE_U_PCB_FPREG($f26, F26_NUM, a0)
	SAVE_U_PCB_FPREG($f27, F27_NUM, a0)
	SAVE_U_PCB_FPREG($f28, F28_NUM, a0)
	SAVE_U_PCB_FPREG($f29, F29_NUM, a0)
	SAVE_U_PCB_FPREG($f30, F30_NUM, a0)
	SAVE_U_PCB_FPREG($f31, F31_NUM, a0)

	mtc0	t1, MIPS_COP_0_STATUS		# Restore the status register.
	ITLBNOPFIX
	j	ra
	nop
END(MipsSaveCurFPState)
#endif /* CPU_HAVEFPU */

/*
 * This code is copied the user's stack for returning from signal handlers
 * (see sendsig() and sigreturn()). We have to compute the address
 * of the sigcontext struct for the sigreturn call.
 */
	.globl	_C_LABEL(sigcode)
_C_LABEL(sigcode):
	PTR_ADDU	a0, sp, SIGF_UC		# address of ucontext
	li		v0, SYS_sigreturn
# sigreturn (ucp)
	syscall
	break	0				# just in case sigreturn fails
	.globl	_C_LABEL(esigcode)
_C_LABEL(esigcode):

	.data
	.globl	szsigcode
szsigcode:
	.long	esigcode-sigcode
	.text

#if (defined(__mips_n32) || defined(__mips_n64)) && defined(COMPAT_FREEBSD32)
	.globl	_C_LABEL(sigcode32)
_C_LABEL(sigcode32):
	addu		a0, sp, SIGF32_UC	# address of ucontext
	li		v0, SYS_sigreturn
# sigreturn (ucp)
	syscall
	break	0				# just in case sigreturn fails
	.globl	_C_LABEL(esigcode32)
_C_LABEL(esigcode32):

	.data
	.globl	szsigcode32
szsigcode32:
	.long	esigcode32-sigcode32
	.text
#endif

#ifdef COMPAT_CHERIABI
	.globl	_C_LABEL(cheri_sigcode)
_C_LABEL(cheri_sigcode):
	PTR_ADDU	a0, sp, SIGF_C_UC	# address of ucontext
	csetoffset	$c3, $c11, a0
	li		v0, SYS_sigreturn
# sigreturn (ucp)
	syscall
	break	0				# just in case sigreturn fails
	.globl	_C_LABEL(echeri_sigcode)
_C_LABEL(echeri_sigcode):

	.data
	.globl	szcheri_sigcode
szcheri_sigcode:
	.long	echeri_sigcode-cheri_sigcode
	.text
#endif<|MERGE_RESOLUTION|>--- conflicted
+++ resolved
@@ -527,11 +527,8 @@
  *
  *----------------------------------------------------------------------------
  */
-<<<<<<< HEAD
 #if defined(CPU_HAVEFPU)
-=======
 .set hardfloat
->>>>>>> b1cc7f99
 LEAF(MipsSwitchFPState)
 	mfc0	t1, MIPS_COP_0_STATUS	# Save old SR
 	li	t0, MIPS_SR_COP_1_BIT	# enable the coprocessor
