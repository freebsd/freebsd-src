--- conflicted
+++ resolved
@@ -56,28 +56,17 @@
 		m = vm_page_alloc(NULL, 0, pflags | VM_ALLOC_NOOBJ);
 #else /* ! MIPS64_NEW_PMAP */
 		m = vm_page_alloc_freelist(VM_FREELIST_DIRECT, pflags);
-<<<<<<< HEAD
 #endif /* ! MIPS64_NEW_PMAP */
-=======
 #ifndef __mips_n64
 		if (m == NULL && vm_page_reclaim_contig(pflags, 1,
 		    0, MIPS_KSEG0_LARGEST_PHYS, PAGE_SIZE, 0))
 			continue;
 #endif
->>>>>>> 8343c406
 		if (m == NULL) {
 			if (wait & M_NOWAIT)
 				return (NULL);
 			else
-<<<<<<< HEAD
-#ifdef MIPS64_NEW_PMAP
 				VM_WAIT;
-#else /* ! MIPS64_NEW_PMAP */
-				pmap_grow_direct_page_cache();
-#endif /* ! MIPS64_NEW_PMAP */
-=======
-				VM_WAIT;
->>>>>>> 8343c406
 		} else
 			break;
 	}
