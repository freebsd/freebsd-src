--- conflicted
+++ resolved
@@ -496,7 +496,8 @@
 
 	pcpu->pc_next_asid = 1;
 	pcpu->pc_asid_generation = 1;
-<<<<<<< HEAD
+	pcpu->pc_self = pcpu;
+
 #if defined(MIPS_EXC_CNTRS)
 	pcpu->pc_tlb_miss_cnt = 0;
 	pcpu->pc_tlb_invalid_cnt = 0;
@@ -507,9 +508,6 @@
 #endif /* CPU_CHERI */
 #endif /* defined(MIPS_EXC_CNTRS) */
 
-=======
-	pcpu->pc_self = pcpu;
->>>>>>> 85257d4d
 #ifdef SMP
 	if ((vm_offset_t)pcpup >= VM_MIN_KERNEL_ADDRESS &&
 	    (vm_offset_t)pcpup <= VM_MAX_KERNEL_ADDRESS) {
