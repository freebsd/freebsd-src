/*-
 * Copyright (c) 1999 Luoqi Chen <luoqi@freebsd.org>
 * Copyright (c) Peter Wemm <peter@netplex.com.au>
 * All rights reserved.
 *
 * Redistribution and use in source and binary forms, with or without
 * modification, are permitted provided that the following conditions
 * are met:
 * 1. Redistributions of source code must retain the above copyright
 *    notice, this list of conditions and the following disclaimer.
 * 2. Redistributions in binary form must reproduce the above copyright
 *    notice, this list of conditions and the following disclaimer in the
 *    documentation and/or other materials provided with the distribution.
 *
 * THIS SOFTWARE IS PROVIDED BY THE AUTHOR AND CONTRIBUTORS ``AS IS'' AND
 * ANY EXPRESS OR IMPLIED WARRANTIES, INCLUDING, BUT NOT LIMITED TO, THE
 * IMPLIED WARRANTIES OF MERCHANTABILITY AND FITNESS FOR A PARTICULAR PURPOSE
 * ARE DISCLAIMED.  IN NO EVENT SHALL THE AUTHOR OR CONTRIBUTORS BE LIABLE
 * FOR ANY DIRECT, INDIRECT, INCIDENTAL, SPECIAL, EXEMPLARY, OR CONSEQUENTIAL
 * DAMAGES (INCLUDING, BUT NOT LIMITED TO, PROCUREMENT OF SUBSTITUTE GOODS
 * OR SERVICES; LOSS OF USE, DATA, OR PROFITS; OR BUSINESS INTERRUPTION)
 * HOWEVER CAUSED AND ON ANY THEORY OF LIABILITY, WHETHER IN CONTRACT, STRICT
 * LIABILITY, OR TORT (INCLUDING NEGLIGENCE OR OTHERWISE) ARISING IN ANY WAY
 * OUT OF THE USE OF THIS SOFTWARE, EVEN IF ADVISED OF THE POSSIBILITY OF
 * SUCH DAMAGE.
 *
 *	from: src/sys/alpha/include/pcpu.h,v 1.15 2004/11/05 19:16:44 jhb
 * $FreeBSD$
 */

#ifndef _MACHINE_PCPU_H_
#define	_MACHINE_PCPU_H_

#include <machine/cpufunc.h>
#include <machine/pte.h>

#if defined(MIPS_EXC_CNTRS) && defined(CPU_CHERI)
#define	PCPU_MD_COMMON_FIELDS						\
	pd_entry_t	*pc_segbase;		/* curthread segbase */	\
	struct	pmap	*pc_curpmap;		/* pmap of curthread */	\
	register_t	pc_tlb_miss_cnt;	/* TLB miss count */    \
	register_t	pc_tlb_invalid_cnt;	/* TLB invalid count */ \
	register_t	pc_tlb_mod_cnt;		/* TLB modification count */ \
	register_t	pc_cheri_ccall_cnt;	/* Cheri ccall count */ \
	register_t	pc_cheri_creturn_cnt;	/* Cheri creturn count */ \
	u_int32_t	pc_next_asid;		/* next ASID to alloc */ \
	u_int32_t	pc_asid_generation;	/* current ASID generation */ \
	u_int		pc_pending_ipis;	/* IPIs pending to this CPU */

#define	PCPU_NUM_EXC_CNTRS	5

#elif defined(MIPS_EXC_CNTRS) && !defined(CPU_CHERI)
#define	PCPU_MD_COMMON_FIELDS						\
	pd_entry_t	*pc_segbase;		/* curthread segbase */	\
	struct	pmap	*pc_curpmap;		/* pmap of curthread */	\
	register_t	pc_tlb_miss_cnt;	/* TLB miss count */    \
	register_t	pc_tlb_invalid_cnt;	/* TLB invalid count */ \
	register_t	pc_tlb_mod_cnt;		/* TLB modification count */ \
	u_int32_t	pc_next_asid;		/* next ASID to alloc */ \
	u_int32_t	pc_asid_generation;	/* current ASID generation */ \
	u_int		pc_pending_ipis;	/* IPIs pending to this CPU */

#define	PCPU_NUM_EXC_CNTRS	3

#else /* ! defined(MIPS_EXC_CNTRS) */

#define	PCPU_MD_COMMON_FIELDS						\
	pd_entry_t	*pc_segbase;		/* curthread segbase */	\
	struct	pmap	*pc_curpmap;		/* pmap of curthread */	\
	u_int32_t	pc_next_asid;		/* next ASID to alloc */ \
	u_int32_t	pc_asid_generation;	/* current ASID generation */ \
	u_int		pc_pending_ipis;	/* IPIs pending to this CPU */

#define	PCPU_NUM_EXC_CNTRS	0

#endif /* ! defined(MIPS_EXC_CNTRS) */

#ifdef	__mips_n64
#define	PCPU_MD_MIPS64_FIELDS						\
	PCPU_MD_COMMON_FIELDS						\
	char		__pad[(61 - (PCPU_NUM_EXC_CNTRS * 8))]
#else
#define	PCPU_MD_MIPS32_FIELDS						\
	PCPU_MD_COMMON_FIELDS						\
<<<<<<< HEAD
	char		__pad[(133 - (PCPU_NUM_EXC_CNTRS * 4))]
=======
	char		__pad[193]
>>>>>>> 758a92eb
#endif

#ifdef	__mips_n64
#define	PCPU_MD_FIELDS	PCPU_MD_MIPS64_FIELDS
#else
#define	PCPU_MD_FIELDS	PCPU_MD_MIPS32_FIELDS
#endif

#ifdef _KERNEL

extern char pcpu_space[MAXCPU][PAGE_SIZE * 2];
#define	PCPU_ADDR(cpu)		(struct pcpu *)(pcpu_space[(cpu)])

extern struct pcpu *pcpup;
#define	PCPUP	pcpup

#define	PCPU_ADD(member, value)	(PCPUP->pc_ ## member += (value))
#define	PCPU_GET(member)	(PCPUP->pc_ ## member)
#define	PCPU_INC(member)	PCPU_ADD(member, 1)
#define	PCPU_PTR(member)	(&PCPUP->pc_ ## member)
#define	PCPU_SET(member,value)	(PCPUP->pc_ ## member = (value))
#define PCPU_LAZY_INC(member)   (++PCPUP->pc_ ## member)

#ifdef SMP
/*
 * Instantiate the wired TLB entry at PCPU_TLB_ENTRY to map 'pcpu' at 'pcpup'.
 */
void	mips_pcpu_tlb_init(struct pcpu *pcpu);
#endif

#endif	/* _KERNEL */

#endif	/* !_MACHINE_PCPU_H_ */<|MERGE_RESOLUTION|>--- conflicted
+++ resolved
@@ -82,11 +82,7 @@
 #else
 #define	PCPU_MD_MIPS32_FIELDS						\
 	PCPU_MD_COMMON_FIELDS						\
-<<<<<<< HEAD
-	char		__pad[(133 - (PCPU_NUM_EXC_CNTRS * 4))]
-=======
-	char		__pad[193]
->>>>>>> 758a92eb
+	char		__pad[(193 - (PCPU_NUM_EXC_CNTRS * 4))]
 #endif
 
 #ifdef	__mips_n64
