/*-
 * Copyright (c) 1999 Luoqi Chen <luoqi@freebsd.org>
 * Copyright (c) Peter Wemm <peter@netplex.com.au>
 * All rights reserved.
 *
 * Redistribution and use in source and binary forms, with or without
 * modification, are permitted provided that the following conditions
 * are met:
 * 1. Redistributions of source code must retain the above copyright
 *    notice, this list of conditions and the following disclaimer.
 * 2. Redistributions in binary form must reproduce the above copyright
 *    notice, this list of conditions and the following disclaimer in the
 *    documentation and/or other materials provided with the distribution.
 *
 * THIS SOFTWARE IS PROVIDED BY THE AUTHOR AND CONTRIBUTORS ``AS IS'' AND
 * ANY EXPRESS OR IMPLIED WARRANTIES, INCLUDING, BUT NOT LIMITED TO, THE
 * IMPLIED WARRANTIES OF MERCHANTABILITY AND FITNESS FOR A PARTICULAR PURPOSE
 * ARE DISCLAIMED.  IN NO EVENT SHALL THE AUTHOR OR CONTRIBUTORS BE LIABLE
 * FOR ANY DIRECT, INDIRECT, INCIDENTAL, SPECIAL, EXEMPLARY, OR CONSEQUENTIAL
 * DAMAGES (INCLUDING, BUT NOT LIMITED TO, PROCUREMENT OF SUBSTITUTE GOODS
 * OR SERVICES; LOSS OF USE, DATA, OR PROFITS; OR BUSINESS INTERRUPTION)
 * HOWEVER CAUSED AND ON ANY THEORY OF LIABILITY, WHETHER IN CONTRACT, STRICT
 * LIABILITY, OR TORT (INCLUDING NEGLIGENCE OR OTHERWISE) ARISING IN ANY WAY
 * OUT OF THE USE OF THIS SOFTWARE, EVEN IF ADVISED OF THE POSSIBILITY OF
 * SUCH DAMAGE.
 *
 *	from: src/sys/alpha/include/pcpu.h,v 1.15 2004/11/05 19:16:44 jhb
 * $FreeBSD$
 */

#ifndef _MACHINE_PCPU_H_
#define	_MACHINE_PCPU_H_

#include <machine/cpufunc.h>
#include <machine/pte.h>

#ifdef CPU_CHERI
#define	PCPU_CHERI_COUNTERS						\
	register_t	pc_cheri_ccall_cnt;	/* Cheri ccall count */ \
	register_t	pc_cheri_creturn_cnt;	/* Cheri creturn count */ \
#define	PCPU_NUM_CHERI_COUNTERS	2
#else
#define	PCPU_CHERI_COUNTERS
#define	PCPU_NUM_CHERI_COUNTERS	0
#endif

#if defined(MIPS_EXC_CNTRS)
#define	PCPU_MIPS_COUNTERS						\
	register_t	pc_tlb_miss_cnt;	/* TLB miss count */    \
	register_t	pc_tlb_invalid_cnt;	/* TLB invalid count */ \
	register_t	pc_tlb_mod_cnt;		/* TLB modification count */ \
	PCPU_CHERI_COUNTERS
#define	PCPU_NUM_EXC_CNTRS	3 + PCPU_NUM_CHERI_COUNTERS
#else
#define PCPU_MIPS_COUNTERS
#define	PCPU_NUM_EXC_CNTRS	0
#endif

#define	PCPU_MD_COMMON_FIELDS						\
	pd_entry_t	*pc_segbase;		/* curthread segbase */	\
	struct	pmap	*pc_curpmap;		/* pmap of curthread */	\
	PCPU_MIPS_COUNTERS						\
	u_int32_t	pc_next_asid;		/* next ASID to alloc */ \
	u_int32_t	pc_asid_generation;	/* current ASID generation */ \
	u_int		pc_pending_ipis;	/* IPIs pending to this CPU */ \
	struct	pcpu	*pc_self;		/* globally-uniqe self pointer */

#ifdef	__mips_n64
#define	PCPU_MD_MIPS64_FIELDS						\
	PCPU_MD_COMMON_FIELDS						\
<<<<<<< HEAD
	char		__pad[(53 - (PCPU_NUM_EXC_CNTRS * 8))]
#else
#define	PCPU_MD_MIPS32_FIELDS						\
	PCPU_MD_COMMON_FIELDS						\
	char		__pad[(189 - (PCPU_NUM_EXC_CNTRS * 4))]
=======
	char		__pad[245]
#else
#define	PCPU_MD_MIPS32_FIELDS						\
	PCPU_MD_COMMON_FIELDS						\
	char		__pad[125]
>>>>>>> 21ead51d
#endif

#ifdef	__mips_n64
#define	PCPU_MD_FIELDS	PCPU_MD_MIPS64_FIELDS
#else
#define	PCPU_MD_FIELDS	PCPU_MD_MIPS32_FIELDS
#endif

#ifdef _KERNEL

extern char pcpu_space[MAXCPU][PAGE_SIZE * 2];
#define	PCPU_ADDR(cpu)		(struct pcpu *)(pcpu_space[(cpu)])

extern struct pcpu *pcpup;
#define	PCPUP	pcpup

/*
 * Since we use a wired TLB entry to map the same VA to a different
 * physical page for each CPU, get_pcpu() must use the pc_self
 * field to obtain a globally-unique pointer.
 */
#define	get_pcpu()		(PCPUP->pc_self)

#define	PCPU_ADD(member, value)	(PCPUP->pc_ ## member += (value))
#define	PCPU_GET(member)	(PCPUP->pc_ ## member)
#define	PCPU_INC(member)	PCPU_ADD(member, 1)
#define	PCPU_PTR(member)	(&PCPUP->pc_ ## member)
#define	PCPU_SET(member,value)	(PCPUP->pc_ ## member = (value))
#define PCPU_LAZY_INC(member)   (++PCPUP->pc_ ## member)

#ifdef SMP
/*
 * Instantiate the wired TLB entry at PCPU_TLB_ENTRY to map 'pcpu' at 'pcpup'.
 */
void	mips_pcpu_tlb_init(struct pcpu *pcpu);
#endif

#endif	/* _KERNEL */

#endif	/* !_MACHINE_PCPU_H_ */<|MERGE_RESOLUTION|>--- conflicted
+++ resolved
@@ -68,19 +68,11 @@
 #ifdef	__mips_n64
 #define	PCPU_MD_MIPS64_FIELDS						\
 	PCPU_MD_COMMON_FIELDS						\
-<<<<<<< HEAD
-	char		__pad[(53 - (PCPU_NUM_EXC_CNTRS * 8))]
+	char		__pad[(245 - (PCPU_NUM_EXC_CNTRS * 8))]
 #else
 #define	PCPU_MD_MIPS32_FIELDS						\
 	PCPU_MD_COMMON_FIELDS						\
-	char		__pad[(189 - (PCPU_NUM_EXC_CNTRS * 4))]
-=======
-	char		__pad[245]
-#else
-#define	PCPU_MD_MIPS32_FIELDS						\
-	PCPU_MD_COMMON_FIELDS						\
-	char		__pad[125]
->>>>>>> 21ead51d
+	char		__pad[(125 - (PCPU_NUM_EXC_CNTRS * 4))]
 #endif
 
 #ifdef	__mips_n64
