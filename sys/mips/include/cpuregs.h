--- conflicted
+++ resolved
@@ -563,21 +563,12 @@
  * Config Register Fields
  * (See "MIPS Architecture for Programmers Volume III", MD00091, Table 9.39)
  */
-<<<<<<< HEAD
-#define	MIPS_CONFIG0_M			0x80000000 	/* Flag: Config1 is present. */
-#define MIPS_CONFIG0_MT_MASK		0x00000380	/* bits 9..7 MMU Type */
-#define MIPS_CONFIG0_MT_SHIFT		7
-#define MIPS_CONFIG0_BE			0x00008000	/* data is big-endian */
-#define MIPS_CONFIG0_VI			0x00000008	/* instruction cache is virtual */
-
-=======
 #define	MIPS_CONFIG0_M		0x80000000 	/* Flag: Config1 is present. */
 #define	MIPS_CONFIG0_MT_MASK	0x00000380	/* bits 9..7 MMU Type */
 #define	MIPS_CONFIG0_MT_SHIFT	7
 #define	MIPS_CONFIG0_BE		0x00008000	/* data is big-endian */
 #define	MIPS_CONFIG0_VI		0x00000008	/* inst cache is virtual */
  
->>>>>>> c7b25f35
 /*
  * Config1 Register Fields
  * (See "MIPS Architecture for Programmers Volume III", MD00091, Table 9-1)
