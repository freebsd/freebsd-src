--- conflicted
+++ resolved
@@ -171,14 +171,11 @@
 #define	MIPS_CCA_CACHED		MIPS_CCA_CCS
 #endif
 
-<<<<<<< HEAD
-=======
 #if defined(CPU_XBURST)
 #define	MIPS_CCA_UA		0x01
 #define	MIPS_CCA_WC		MIPS_CCA_UA
 #endif
 
->>>>>>> 858407e0
 #ifndef	MIPS_CCA_UNCACHED
 #define	MIPS_CCA_UNCACHED	MIPS_CCA_UC
 #endif
