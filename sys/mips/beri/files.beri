--- conflicted
+++ resolved
@@ -29,7 +29,6 @@
 mips/beri/beri_machdep.c		standard
 mips/beri/beri_mp.c			optional smp
 mips/beri/beri_pic.c			optional fdt
-<<<<<<< HEAD
 mips/cheri/ccall.S			optional cpu_cheri
 mips/cheri/ccall_ktrace.S		optional cpu_cheri ktrace
 mips/cheri/cheri.c			optional cpu_cheri
@@ -43,9 +42,4 @@
 mips/cheri/cheri_syscall.c		optional cpu_cheri
 mips/cheri/cheri_test.c			optional cpu_cheri
 mips/cheri/cheriabi_machdep.c		optional cpu_cheri compat_cheriabi
-mips/beri/beri_simplebus.c		optional fdt
-mips/beri/fdt_ic_if.m			optional fdt
-mips/mips/intr_machdep.c		standard
-=======
->>>>>>> 9fa93c79
 mips/mips/tick.c			standard