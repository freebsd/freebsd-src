--- conflicted
+++ resolved
@@ -47,16 +47,9 @@
 #include <machine/bus.h>
 #include <machine/intr.h>
 
-<<<<<<< HEAD
-#include <mips/beri/beri.h>
-
-#include <dev/ofw/ofw_bus.h>
-#include <dev/ofw/ofw_bus_subr.h>
-=======
 #ifdef SMP
 #include <mips/beri/beri_mp.h>
 #endif
->>>>>>> 9fa93c79
 
 #include <dev/fdt/fdt_common.h>
 #include <dev/ofw/openfirm.h>
@@ -106,44 +99,6 @@
 	uint8_t			mips_hard_irq_idx;
 };
 
-<<<<<<< HEAD
-#define	BP_CFG_MASK_E		0x80000000ull
-#define	BP_CFG_SHIFT_E		31
-#define	BP_CFG_MASK_TID		0x7FFFFF00ull	/* Depends on CPU */
-#define	BP_CFG_SHIFT_TID	8
-#define	BP_CFG_MASK_IRQ		0x0000000Full
-#define BP_CFG_SHIFT_IRQ	0
-#define	BP_CFG_VALID		(BP_CFG_MASK_E|BP_CFG_MASK_TID|BP_CFG_MASK_IRQ)
-#define	BP_CFG_RESERVED		~BP_CFG_VALID
-
-#define	BP_CFG_ENABLED(cfg)	(((cfg) & BP_CFG_MASK_E) >> BP_CFG_SHIFT_E)
-#define	BP_CFG_TID(cfg)		(((cfg) & BP_CFG_MASK_TID) >> BP_CFG_SHIFT_TID)
-#define	BP_CFG_IRQ(cfg)		(((cfg) & BP_CFG_MASK_IRQ) >> BP_CFG_SHIFT_IRQ)
-
-#ifdef SMP
-static device_t	*bp_devices;
-#endif
-
-MALLOC_DEFINE(M_BERIPIC, "beripic", "beripic memory");
-
-static uint64_t
-bp_read_cfg(struct beripic_softc *sc, int irq)
-{
-	
-	KASSERT((irq >= 0 && irq < sc->bp_nsrcs),
-	    ("IRQ of of range %d (0-%d)", irq, sc->bp_nsrcs - 1));
-	return (bus_space_read_8(sc->bp_cfg_bst, sc->bp_cfg_bsh, irq * 8));
-}
-
-static void
-bp_write_cfg(struct beripic_softc *sc, int irq, uint64_t config)
-{
-	
-	KASSERT((irq >= 0 && irq < sc->bp_nsrcs),
-	    ("IRQ of of range %d (0-%d)", irq, sc->bp_nsrcs - 1));
-	bus_space_write_8(sc->bp_cfg_bst, sc->bp_cfg_bsh, irq * 8, config);
-}
-=======
 static struct resource_spec beri_pic_spec[] = {
 	{ SYS_RES_MEMORY,	0,	RF_ACTIVE },
 	{ SYS_RES_MEMORY,	1,	RF_ACTIVE },
@@ -156,7 +111,6 @@
 	{ SYS_RES_IRQ,		4,	RF_ACTIVE },
 	{ -1, 0 }
 };
->>>>>>> 9fa93c79
 
 static int
 beri_pic_intr(void *arg)
@@ -231,13 +185,6 @@
 		return (ENXIO);
 	}
 
-<<<<<<< HEAD
-#ifndef SMP
-	sc->bp_nthreads = 1;
-#else
-	sc->bp_nthreads = beri_get_nthreads();
-#endif
-=======
 	xref = OF_xref_from_node(ofw_bus_get_node(dev));
 	name = device_get_nameunit(dev);
 	unit = device_get_unit(dev);
@@ -254,7 +201,6 @@
 		if (sc->mips_hard_irq_idx >= (BP_NUM_HARD_IRQS - 1)) {
 			sc->mips_hard_irq_idx = 0;
 		}
->>>>>>> 9fa93c79
 
 		err = intr_isrc_register(isrc, sc->dev,
 		    0, "pic%d,%d", unit, i);
@@ -282,21 +228,6 @@
 		}
 	}
 
-<<<<<<< HEAD
-#ifdef SMP
-	if (bp_devices == NULL)
-		bp_devices = malloc(sizeof(device_t) * beri_get_ncores(),
-		    M_BERIPIC, M_WAITOK|M_ZERO);
-	bp_devices[device_get_unit(dev)] = dev;
-#endif
-
-	fic = malloc(sizeof(*fic), M_BERIPIC, M_WAITOK|M_ZERO);
-	fic->iph = ph;
-	fic->dev = dev;
-	SLIST_INSERT_HEAD(&fdt_ic_list_head, fic, fdt_ics);
-
-=======
->>>>>>> 9fa93c79
 	return (0);
 }
 
@@ -335,43 +266,8 @@
     struct intr_irqsrc **isrcp)
 {
 	struct beripic_softc *sc;
-<<<<<<< HEAD
-	struct beripic_intr_arg *bpia;
-	struct beripic_cookie *bpc;
-	int error;
-	u_long hirq, src, tid;
-
-	sc = device_get_softc(ic);
-
-	src = rman_get_start(irq);
-
-	KASSERT(src < sc->bp_nsrcs, ("source (%lu) out of range 0-%d",
-	     src, sc->bp_nsrcs - 1));
-
-	bpia = malloc(sizeof(*bpia), M_BERIPIC, M_WAITOK|M_ZERO);
-	bpia->filter = filter;
-	bpia->intr = intr;
-	bpia->arg = arg;
-	bpia->irq = irq;
-#ifdef __mips__
-	bpia->counter = sc->bp_counters[src];
-	bp_set_counter_name(ic, child, src);
-#endif
-
-	bpc = malloc(sizeof(*bpc), M_BERIPIC, M_WAITOK|M_ZERO);
-	bpc->bpia = bpia;
-
-	mtx_lock(&(sc->bp_cfgmtx));
-	bpc->hirq = sc->bp_irqs[sc->bp_next_irq];
-	hirq = rman_get_start(bpc->hirq);
-	tid = sc->bp_next_tid;
-	if (bootverbose)
-		device_printf(ic, "mapping pin %lu to irq %lu, tid %lu\n",
-		    src, hirq, tid);
-=======
 	struct intr_map_data_fdt *daf;
 	uint32_t irq;
->>>>>>> 9fa93c79
 
 	sc = device_get_softc(dev);
 	daf = (struct intr_map_data_fdt *)data;
@@ -402,36 +298,6 @@
 }
 
 #ifdef SMP
-<<<<<<< HEAD
-static device_t
-bp_tid2ic(u_int tid)
-{
-	int target_core;
-
-	target_core = tid / beri_get_nthreads();
-	KASSERT(bp_devices[target_core] != NULL,
-	    ("%s: No pic registered for core %d", __func__, target_core));
-	return (bp_devices[target_core]);
-}
-
-static u_int
-bp_tid2thread(u_int tid)
-{
-	int target_core;
-
-	target_core = tid / beri_get_nthreads();
-	return (tid - target_core * beri_get_nthreads());
-}
-
-static void
-beripic_setup_ipi(device_t ic, u_int tid, u_int ipi_irq)
-{
-	u_int target_thread;
-
-	target_thread = bp_tid2thread(tid);
-	bp_config_source(bp_tid2ic(tid), BP_FIRST_SOFT + target_thread,
-	    1, target_thread, ipi_irq);
-=======
 void
 beripic_setup_ipi(device_t dev, u_int tid, u_int ipi_irq)
 {
@@ -444,7 +310,6 @@
 	reg |= (ipi_irq << BP_CFG_IRQ_S);
 	reg |= (tid << BP_CFG_TID_S);
 	bus_write_8(sc->res[BP_CFG], ((BP_FIRST_SOFT + tid) * 8), reg);
->>>>>>> 9fa93c79
 }
 
 void
@@ -452,26 +317,13 @@
 {
 	struct beripic_softc *sc;
 	uint64_t bit;
-	u_int target_thread;
-
-<<<<<<< HEAD
-	sc = device_get_softc(bp_tid2ic(tid));
-
-	target_thread = bp_tid2thread(tid);
-	KASSERT(target_thread < sc->bp_nsoft, ("tid (%d) too large\n",
-	    target_thread));
-
-	bit = 1ULL << (target_thread % 64);
-	bus_space_write_8(sc->bp_set_bst, sc->bp_set_bsh, 
-	    (BP_FIRST_SOFT / 8) + (target_thread / 64), bit);
-=======
+
 	sc = device_get_softc(dev);
 
 	bit = (BP_FIRST_SOFT + tid);
 	KASSERT(bit < BP_NUM_IRQS, ("tid (%d) to large\n", tid));
 
 	bus_write_8(sc->res[BP_IP_SET], 0x0, (1 << bit));
->>>>>>> 9fa93c79
 }
 
 void
@@ -479,26 +331,13 @@
 {
 	struct beripic_softc *sc;
 	uint64_t bit;
-	u_int target_thread;
-
-<<<<<<< HEAD
-	sc = device_get_softc(bp_tid2ic(tid));
-
-	target_thread = bp_tid2thread(tid);
-	KASSERT(target_thread < sc->bp_nsoft, ("tid (%d) to large\n",
-	    target_thread));
-
-	bit = 1ULL << (target_thread % 64);
-	bus_space_write_8(sc->bp_clear_bst, sc->bp_clear_bsh, 
-	    (BP_FIRST_SOFT / 8) + (target_thread / 64), bit);
-=======
+
 	sc = device_get_softc(dev);
 
 	bit = (BP_FIRST_SOFT + tid);
 	KASSERT(bit < BP_NUM_IRQS, ("tid (%d) to large\n", tid));
 
 	bus_write_8(sc->res[BP_IP_CLEAR], 0x0, (1 << bit));
->>>>>>> 9fa93c79
 }
 #endif
 
