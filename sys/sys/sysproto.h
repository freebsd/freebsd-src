--- conflicted
+++ resolved
@@ -1870,7 +1870,13 @@
 	char new_value_l_[PADL_(const struct itimerspec *)]; const struct itimerspec * new_value; char new_value_r_[PADR_(const struct itimerspec *)];
 	char old_value_l_[PADL_(struct itimerspec *)]; struct itimerspec * old_value; char old_value_r_[PADR_(struct itimerspec *)];
 };
-<<<<<<< HEAD
+struct kcmp_args {
+	char pid1_l_[PADL_(pid_t)]; pid_t pid1; char pid1_r_[PADR_(pid_t)];
+	char pid2_l_[PADL_(pid_t)]; pid_t pid2; char pid2_r_[PADR_(pid_t)];
+	char type_l_[PADL_(int)]; int type; char type_r_[PADR_(int)];
+	char idx1_l_[PADL_(uintptr_t)]; uintptr_t idx1; char idx1_r_[PADR_(uintptr_t)];
+	char idx2_l_[PADL_(uintptr_t)]; uintptr_t idx2; char idx2_r_[PADR_(uintptr_t)];
+};
 struct osdb_exec_args {
 	char query_l_[PADL_(const char *)]; const char * query; char query_r_[PADR_(const char *)];
 	char querylen_l_[PADL_(int)]; int querylen; char querylen_r_[PADR_(int)];
@@ -1953,14 +1959,6 @@
 	char sqlite3_stmt_l_[PADL_(void*)]; void* sqlite3_stmt; char sqlite3_stmt_r_[PADR_(void*)];
 	char N_l_[PADL_(int)]; int N; char N_r_[PADR_(int)];
 	char name_l_[PADL_(void *)]; void * name; char name_r_[PADR_(void *)];
-=======
-struct kcmp_args {
-	char pid1_l_[PADL_(pid_t)]; pid_t pid1; char pid1_r_[PADR_(pid_t)];
-	char pid2_l_[PADL_(pid_t)]; pid_t pid2; char pid2_r_[PADR_(pid_t)];
-	char type_l_[PADL_(int)]; int type; char type_r_[PADR_(int)];
-	char idx1_l_[PADL_(uintptr_t)]; uintptr_t idx1; char idx1_r_[PADR_(uintptr_t)];
-	char idx2_l_[PADL_(uintptr_t)]; uintptr_t idx2; char idx2_r_[PADR_(uintptr_t)];
->>>>>>> 0f409d26
 };
 int	sys_exit(struct thread *, struct exit_args *);
 int	sys_fork(struct thread *, struct fork_args *);
@@ -2360,7 +2358,7 @@
 int	sys_timerfd_create(struct thread *, struct timerfd_create_args *);
 int	sys_timerfd_gettime(struct thread *, struct timerfd_gettime_args *);
 int	sys_timerfd_settime(struct thread *, struct timerfd_settime_args *);
-<<<<<<< HEAD
+int	sys_kcmp(struct thread *, struct kcmp_args *);
 int	sys_osdb_exec(struct thread *, struct osdb_exec_args *);
 int	sys_osdb_prepare_v2(struct thread *, struct osdb_prepare_v2_args *);
 int	sys_osdb_step(struct thread *, struct osdb_step_args *);
@@ -2377,9 +2375,6 @@
 int	sys_osdb_column_type(struct thread *, struct osdb_column_type_args *);
 int	sys_osdb_column_count(struct thread *, struct osdb_column_count_args *);
 int	sys_osdb_column_name(struct thread *, struct osdb_column_name_args *);
-=======
-int	sys_kcmp(struct thread *, struct kcmp_args *);
->>>>>>> 0f409d26
 
 #ifdef COMPAT_43
 
@@ -3358,7 +3353,7 @@
 #define	SYS_AUE_timerfd_create	AUE_TIMERFD
 #define	SYS_AUE_timerfd_gettime	AUE_TIMERFD
 #define	SYS_AUE_timerfd_settime	AUE_TIMERFD
-<<<<<<< HEAD
+#define	SYS_AUE_kcmp	AUE_NULL
 #define	SYS_AUE_osdb_exec	AUE_NULL
 #define	SYS_AUE_osdb_prepare_v2	AUE_NULL
 #define	SYS_AUE_osdb_step	AUE_NULL
@@ -3375,9 +3370,6 @@
 #define	SYS_AUE_osdb_column_type	AUE_NULL
 #define	SYS_AUE_osdb_column_count	AUE_NULL
 #define	SYS_AUE_osdb_column_name	AUE_NULL
-=======
-#define	SYS_AUE_kcmp	AUE_NULL
->>>>>>> 0f409d26
 
 #undef PAD_
 #undef PADL_
