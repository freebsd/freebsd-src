/*
 * System call prototypes.
 *
 * DO NOT EDIT-- this file is automatically @generated.
 */

#ifndef _SYS_SYSPROTO_H_
#define	_SYS_SYSPROTO_H_

#include <sys/types.h>
#include <sys/signal.h>
#include <sys/cpuset.h>
#include <sys/domainset.h>
#include <sys/_ffcounter.h>
#include <sys/_semaphore.h>
#include <sys/ucontext.h>
#include <sys/wait.h>

#include <bsm/audit_kevents.h>

struct proc;

struct thread;

#define	PAD_(t)	(sizeof(syscallarg_t) <= sizeof(t) ? \
		0 : sizeof(syscallarg_t) - sizeof(t))

#if BYTE_ORDER == LITTLE_ENDIAN
#define	PADL_(t)	0
#define	PADR_(t)	PAD_(t)
#else
#define	PADL_(t)	PAD_(t)
#define	PADR_(t)	0
#endif

struct exit_args {
	char rval_l_[PADL_(int)]; int rval; char rval_r_[PADR_(int)];
};
struct fork_args {
	syscallarg_t dummy;
};
struct read_args {
	char fd_l_[PADL_(int)]; int fd; char fd_r_[PADR_(int)];
	char buf_l_[PADL_(void *)]; void * buf; char buf_r_[PADR_(void *)];
	char nbyte_l_[PADL_(size_t)]; size_t nbyte; char nbyte_r_[PADR_(size_t)];
};
struct write_args {
	char fd_l_[PADL_(int)]; int fd; char fd_r_[PADR_(int)];
	char buf_l_[PADL_(const void *)]; const void * buf; char buf_r_[PADR_(const void *)];
	char nbyte_l_[PADL_(size_t)]; size_t nbyte; char nbyte_r_[PADR_(size_t)];
};
struct open_args {
	char path_l_[PADL_(const char *)]; const char * path; char path_r_[PADR_(const char *)];
	char flags_l_[PADL_(int)]; int flags; char flags_r_[PADR_(int)];
	char mode_l_[PADL_(mode_t)]; mode_t mode; char mode_r_[PADR_(mode_t)];
};
struct close_args {
	char fd_l_[PADL_(int)]; int fd; char fd_r_[PADR_(int)];
};
struct wait4_args {
	char pid_l_[PADL_(int)]; int pid; char pid_r_[PADR_(int)];
	char status_l_[PADL_(int *)]; int * status; char status_r_[PADR_(int *)];
	char options_l_[PADL_(int)]; int options; char options_r_[PADR_(int)];
	char rusage_l_[PADL_(struct rusage *)]; struct rusage * rusage; char rusage_r_[PADR_(struct rusage *)];
};
struct link_args {
	char path_l_[PADL_(const char *)]; const char * path; char path_r_[PADR_(const char *)];
	char link_l_[PADL_(const char *)]; const char * link; char link_r_[PADR_(const char *)];
};
struct unlink_args {
	char path_l_[PADL_(const char *)]; const char * path; char path_r_[PADR_(const char *)];
};
struct chdir_args {
	char path_l_[PADL_(const char *)]; const char * path; char path_r_[PADR_(const char *)];
};
struct fchdir_args {
	char fd_l_[PADL_(int)]; int fd; char fd_r_[PADR_(int)];
};
struct chmod_args {
	char path_l_[PADL_(const char *)]; const char * path; char path_r_[PADR_(const char *)];
	char mode_l_[PADL_(mode_t)]; mode_t mode; char mode_r_[PADR_(mode_t)];
};
struct chown_args {
	char path_l_[PADL_(const char *)]; const char * path; char path_r_[PADR_(const char *)];
	char uid_l_[PADL_(int)]; int uid; char uid_r_[PADR_(int)];
	char gid_l_[PADL_(int)]; int gid; char gid_r_[PADR_(int)];
};
struct break_args {
	char nsize_l_[PADL_(char *)]; char * nsize; char nsize_r_[PADR_(char *)];
};
struct getpid_args {
	syscallarg_t dummy;
};
struct mount_args {
	char type_l_[PADL_(const char *)]; const char * type; char type_r_[PADR_(const char *)];
	char path_l_[PADL_(const char *)]; const char * path; char path_r_[PADR_(const char *)];
	char flags_l_[PADL_(int)]; int flags; char flags_r_[PADR_(int)];
	char data_l_[PADL_(void *)]; void * data; char data_r_[PADR_(void *)];
};
struct unmount_args {
	char path_l_[PADL_(const char *)]; const char * path; char path_r_[PADR_(const char *)];
	char flags_l_[PADL_(int)]; int flags; char flags_r_[PADR_(int)];
};
struct setuid_args {
	char uid_l_[PADL_(uid_t)]; uid_t uid; char uid_r_[PADR_(uid_t)];
};
struct getuid_args {
	syscallarg_t dummy;
};
struct geteuid_args {
	syscallarg_t dummy;
};
struct ptrace_args {
	char req_l_[PADL_(int)]; int req; char req_r_[PADR_(int)];
	char pid_l_[PADL_(pid_t)]; pid_t pid; char pid_r_[PADR_(pid_t)];
	char addr_l_[PADL_(caddr_t)]; caddr_t addr; char addr_r_[PADR_(caddr_t)];
	char data_l_[PADL_(int)]; int data; char data_r_[PADR_(int)];
};
struct recvmsg_args {
	char s_l_[PADL_(int)]; int s; char s_r_[PADR_(int)];
	char msg_l_[PADL_(struct msghdr *)]; struct msghdr * msg; char msg_r_[PADR_(struct msghdr *)];
	char flags_l_[PADL_(int)]; int flags; char flags_r_[PADR_(int)];
};
struct sendmsg_args {
	char s_l_[PADL_(int)]; int s; char s_r_[PADR_(int)];
	char msg_l_[PADL_(const struct msghdr *)]; const struct msghdr * msg; char msg_r_[PADR_(const struct msghdr *)];
	char flags_l_[PADL_(int)]; int flags; char flags_r_[PADR_(int)];
};
struct recvfrom_args {
	char s_l_[PADL_(int)]; int s; char s_r_[PADR_(int)];
	char buf_l_[PADL_(void *)]; void * buf; char buf_r_[PADR_(void *)];
	char len_l_[PADL_(size_t)]; size_t len; char len_r_[PADR_(size_t)];
	char flags_l_[PADL_(int)]; int flags; char flags_r_[PADR_(int)];
	char from_l_[PADL_(struct sockaddr *)]; struct sockaddr * from; char from_r_[PADR_(struct sockaddr *)];
	char fromlenaddr_l_[PADL_(__socklen_t *)]; __socklen_t * fromlenaddr; char fromlenaddr_r_[PADR_(__socklen_t *)];
};
struct accept_args {
	char s_l_[PADL_(int)]; int s; char s_r_[PADR_(int)];
	char name_l_[PADL_(struct sockaddr *)]; struct sockaddr * name; char name_r_[PADR_(struct sockaddr *)];
	char anamelen_l_[PADL_(__socklen_t *)]; __socklen_t * anamelen; char anamelen_r_[PADR_(__socklen_t *)];
};
struct getpeername_args {
	char fdes_l_[PADL_(int)]; int fdes; char fdes_r_[PADR_(int)];
	char asa_l_[PADL_(struct sockaddr *)]; struct sockaddr * asa; char asa_r_[PADR_(struct sockaddr *)];
	char alen_l_[PADL_(__socklen_t *)]; __socklen_t * alen; char alen_r_[PADR_(__socklen_t *)];
};
struct getsockname_args {
	char fdes_l_[PADL_(int)]; int fdes; char fdes_r_[PADR_(int)];
	char asa_l_[PADL_(struct sockaddr *)]; struct sockaddr * asa; char asa_r_[PADR_(struct sockaddr *)];
	char alen_l_[PADL_(__socklen_t *)]; __socklen_t * alen; char alen_r_[PADR_(__socklen_t *)];
};
struct access_args {
	char path_l_[PADL_(const char *)]; const char * path; char path_r_[PADR_(const char *)];
	char amode_l_[PADL_(int)]; int amode; char amode_r_[PADR_(int)];
};
struct chflags_args {
	char path_l_[PADL_(const char *)]; const char * path; char path_r_[PADR_(const char *)];
	char flags_l_[PADL_(u_long)]; u_long flags; char flags_r_[PADR_(u_long)];
};
struct fchflags_args {
	char fd_l_[PADL_(int)]; int fd; char fd_r_[PADR_(int)];
	char flags_l_[PADL_(u_long)]; u_long flags; char flags_r_[PADR_(u_long)];
};
struct sync_args {
	syscallarg_t dummy;
};
struct kill_args {
	char pid_l_[PADL_(int)]; int pid; char pid_r_[PADR_(int)];
	char signum_l_[PADL_(int)]; int signum; char signum_r_[PADR_(int)];
};
struct getppid_args {
	syscallarg_t dummy;
};
struct dup_args {
	char fd_l_[PADL_(u_int)]; u_int fd; char fd_r_[PADR_(u_int)];
};
struct freebsd10_pipe_args {
	syscallarg_t dummy;
};
struct getegid_args {
	syscallarg_t dummy;
};
struct profil_args {
	char samples_l_[PADL_(char *)]; char * samples; char samples_r_[PADR_(char *)];
	char size_l_[PADL_(size_t)]; size_t size; char size_r_[PADR_(size_t)];
	char offset_l_[PADL_(size_t)]; size_t offset; char offset_r_[PADR_(size_t)];
	char scale_l_[PADL_(u_int)]; u_int scale; char scale_r_[PADR_(u_int)];
};
struct ktrace_args {
	char fname_l_[PADL_(const char *)]; const char * fname; char fname_r_[PADR_(const char *)];
	char ops_l_[PADL_(int)]; int ops; char ops_r_[PADR_(int)];
	char facs_l_[PADL_(int)]; int facs; char facs_r_[PADR_(int)];
	char pid_l_[PADL_(int)]; int pid; char pid_r_[PADR_(int)];
};
struct getgid_args {
	syscallarg_t dummy;
};
struct getlogin_args {
	char namebuf_l_[PADL_(char *)]; char * namebuf; char namebuf_r_[PADR_(char *)];
	char namelen_l_[PADL_(u_int)]; u_int namelen; char namelen_r_[PADR_(u_int)];
};
struct setlogin_args {
	char namebuf_l_[PADL_(const char *)]; const char * namebuf; char namebuf_r_[PADR_(const char *)];
};
struct acct_args {
	char path_l_[PADL_(const char *)]; const char * path; char path_r_[PADR_(const char *)];
};
struct osigpending_args {
	syscallarg_t dummy;
};
struct sigaltstack_args {
	char ss_l_[PADL_(const struct sigaltstack *)]; const struct sigaltstack * ss; char ss_r_[PADR_(const struct sigaltstack *)];
	char oss_l_[PADL_(struct sigaltstack *)]; struct sigaltstack * oss; char oss_r_[PADR_(struct sigaltstack *)];
};
struct ioctl_args {
	char fd_l_[PADL_(int)]; int fd; char fd_r_[PADR_(int)];
	char com_l_[PADL_(u_long)]; u_long com; char com_r_[PADR_(u_long)];
	char data_l_[PADL_(char *)]; char * data; char data_r_[PADR_(char *)];
};
struct reboot_args {
	char opt_l_[PADL_(int)]; int opt; char opt_r_[PADR_(int)];
};
struct revoke_args {
	char path_l_[PADL_(const char *)]; const char * path; char path_r_[PADR_(const char *)];
};
struct symlink_args {
	char path_l_[PADL_(const char *)]; const char * path; char path_r_[PADR_(const char *)];
	char link_l_[PADL_(const char *)]; const char * link; char link_r_[PADR_(const char *)];
};
struct readlink_args {
	char path_l_[PADL_(const char *)]; const char * path; char path_r_[PADR_(const char *)];
	char buf_l_[PADL_(char *)]; char * buf; char buf_r_[PADR_(char *)];
	char count_l_[PADL_(size_t)]; size_t count; char count_r_[PADR_(size_t)];
};
struct execve_args {
	char fname_l_[PADL_(const char *)]; const char * fname; char fname_r_[PADR_(const char *)];
	char argv_l_[PADL_(char **)]; char ** argv; char argv_r_[PADR_(char **)];
	char envv_l_[PADL_(char **)]; char ** envv; char envv_r_[PADR_(char **)];
};
struct umask_args {
	char newmask_l_[PADL_(mode_t)]; mode_t newmask; char newmask_r_[PADR_(mode_t)];
};
struct chroot_args {
	char path_l_[PADL_(const char *)]; const char * path; char path_r_[PADR_(const char *)];
};
struct ogetpagesize_args {
	syscallarg_t dummy;
};
struct msync_args {
	char addr_l_[PADL_(void *)]; void * addr; char addr_r_[PADR_(void *)];
	char len_l_[PADL_(size_t)]; size_t len; char len_r_[PADR_(size_t)];
	char flags_l_[PADL_(int)]; int flags; char flags_r_[PADR_(int)];
};
struct vfork_args {
	syscallarg_t dummy;
};
struct munmap_args {
	char addr_l_[PADL_(void *)]; void * addr; char addr_r_[PADR_(void *)];
	char len_l_[PADL_(size_t)]; size_t len; char len_r_[PADR_(size_t)];
};
struct mprotect_args {
	char addr_l_[PADL_(void *)]; void * addr; char addr_r_[PADR_(void *)];
	char len_l_[PADL_(size_t)]; size_t len; char len_r_[PADR_(size_t)];
	char prot_l_[PADL_(int)]; int prot; char prot_r_[PADR_(int)];
};
struct madvise_args {
	char addr_l_[PADL_(void *)]; void * addr; char addr_r_[PADR_(void *)];
	char len_l_[PADL_(size_t)]; size_t len; char len_r_[PADR_(size_t)];
	char behav_l_[PADL_(int)]; int behav; char behav_r_[PADR_(int)];
};
struct mincore_args {
	char addr_l_[PADL_(const void *)]; const void * addr; char addr_r_[PADR_(const void *)];
	char len_l_[PADL_(size_t)]; size_t len; char len_r_[PADR_(size_t)];
	char vec_l_[PADL_(char *)]; char * vec; char vec_r_[PADR_(char *)];
};
struct getgroups_args {
	char gidsetsize_l_[PADL_(int)]; int gidsetsize; char gidsetsize_r_[PADR_(int)];
	char gidset_l_[PADL_(gid_t *)]; gid_t * gidset; char gidset_r_[PADR_(gid_t *)];
};
struct setgroups_args {
	char gidsetsize_l_[PADL_(int)]; int gidsetsize; char gidsetsize_r_[PADR_(int)];
	char gidset_l_[PADL_(const gid_t *)]; const gid_t * gidset; char gidset_r_[PADR_(const gid_t *)];
};
struct getpgrp_args {
	syscallarg_t dummy;
};
struct setpgid_args {
	char pid_l_[PADL_(int)]; int pid; char pid_r_[PADR_(int)];
	char pgid_l_[PADL_(int)]; int pgid; char pgid_r_[PADR_(int)];
};
struct setitimer_args {
	char which_l_[PADL_(int)]; int which; char which_r_[PADR_(int)];
	char itv_l_[PADL_(const struct itimerval *)]; const struct itimerval * itv; char itv_r_[PADR_(const struct itimerval *)];
	char oitv_l_[PADL_(struct itimerval *)]; struct itimerval * oitv; char oitv_r_[PADR_(struct itimerval *)];
};
struct owait_args {
	syscallarg_t dummy;
};
struct swapon_args {
	char name_l_[PADL_(const char *)]; const char * name; char name_r_[PADR_(const char *)];
};
struct getitimer_args {
	char which_l_[PADL_(int)]; int which; char which_r_[PADR_(int)];
	char itv_l_[PADL_(struct itimerval *)]; struct itimerval * itv; char itv_r_[PADR_(struct itimerval *)];
};
struct getdtablesize_args {
	syscallarg_t dummy;
};
struct dup2_args {
	char from_l_[PADL_(u_int)]; u_int from; char from_r_[PADR_(u_int)];
	char to_l_[PADL_(u_int)]; u_int to; char to_r_[PADR_(u_int)];
};
struct fcntl_args {
	char fd_l_[PADL_(int)]; int fd; char fd_r_[PADR_(int)];
	char cmd_l_[PADL_(int)]; int cmd; char cmd_r_[PADR_(int)];
	char arg_l_[PADL_(intptr_t)]; intptr_t arg; char arg_r_[PADR_(intptr_t)];
};
struct select_args {
	char nd_l_[PADL_(int)]; int nd; char nd_r_[PADR_(int)];
	char in_l_[PADL_(fd_set *)]; fd_set * in; char in_r_[PADR_(fd_set *)];
	char ou_l_[PADL_(fd_set *)]; fd_set * ou; char ou_r_[PADR_(fd_set *)];
	char ex_l_[PADL_(fd_set *)]; fd_set * ex; char ex_r_[PADR_(fd_set *)];
	char tv_l_[PADL_(struct timeval *)]; struct timeval * tv; char tv_r_[PADR_(struct timeval *)];
};
struct fsync_args {
	char fd_l_[PADL_(int)]; int fd; char fd_r_[PADR_(int)];
};
struct setpriority_args {
	char which_l_[PADL_(int)]; int which; char which_r_[PADR_(int)];
	char who_l_[PADL_(int)]; int who; char who_r_[PADR_(int)];
	char prio_l_[PADL_(int)]; int prio; char prio_r_[PADR_(int)];
};
struct socket_args {
	char domain_l_[PADL_(int)]; int domain; char domain_r_[PADR_(int)];
	char type_l_[PADL_(int)]; int type; char type_r_[PADR_(int)];
	char protocol_l_[PADL_(int)]; int protocol; char protocol_r_[PADR_(int)];
};
struct connect_args {
	char s_l_[PADL_(int)]; int s; char s_r_[PADR_(int)];
	char name_l_[PADL_(const struct sockaddr *)]; const struct sockaddr * name; char name_r_[PADR_(const struct sockaddr *)];
	char namelen_l_[PADL_(__socklen_t)]; __socklen_t namelen; char namelen_r_[PADR_(__socklen_t)];
};
struct getpriority_args {
	char which_l_[PADL_(int)]; int which; char which_r_[PADR_(int)];
	char who_l_[PADL_(int)]; int who; char who_r_[PADR_(int)];
};
struct bind_args {
	char s_l_[PADL_(int)]; int s; char s_r_[PADR_(int)];
	char name_l_[PADL_(const struct sockaddr *)]; const struct sockaddr * name; char name_r_[PADR_(const struct sockaddr *)];
	char namelen_l_[PADL_(__socklen_t)]; __socklen_t namelen; char namelen_r_[PADR_(__socklen_t)];
};
struct setsockopt_args {
	char s_l_[PADL_(int)]; int s; char s_r_[PADR_(int)];
	char level_l_[PADL_(int)]; int level; char level_r_[PADR_(int)];
	char name_l_[PADL_(int)]; int name; char name_r_[PADR_(int)];
	char val_l_[PADL_(const void *)]; const void * val; char val_r_[PADR_(const void *)];
	char valsize_l_[PADL_(__socklen_t)]; __socklen_t valsize; char valsize_r_[PADR_(__socklen_t)];
};
struct listen_args {
	char s_l_[PADL_(int)]; int s; char s_r_[PADR_(int)];
	char backlog_l_[PADL_(int)]; int backlog; char backlog_r_[PADR_(int)];
};
struct gettimeofday_args {
	char tp_l_[PADL_(struct timeval *)]; struct timeval * tp; char tp_r_[PADR_(struct timeval *)];
	char tzp_l_[PADL_(struct timezone *)]; struct timezone * tzp; char tzp_r_[PADR_(struct timezone *)];
};
struct getrusage_args {
	char who_l_[PADL_(int)]; int who; char who_r_[PADR_(int)];
	char rusage_l_[PADL_(struct rusage *)]; struct rusage * rusage; char rusage_r_[PADR_(struct rusage *)];
};
struct getsockopt_args {
	char s_l_[PADL_(int)]; int s; char s_r_[PADR_(int)];
	char level_l_[PADL_(int)]; int level; char level_r_[PADR_(int)];
	char name_l_[PADL_(int)]; int name; char name_r_[PADR_(int)];
	char val_l_[PADL_(void *)]; void * val; char val_r_[PADR_(void *)];
	char avalsize_l_[PADL_(__socklen_t *)]; __socklen_t * avalsize; char avalsize_r_[PADR_(__socklen_t *)];
};
struct readv_args {
	char fd_l_[PADL_(int)]; int fd; char fd_r_[PADR_(int)];
	char iovp_l_[PADL_(const struct iovec *)]; const struct iovec * iovp; char iovp_r_[PADR_(const struct iovec *)];
	char iovcnt_l_[PADL_(u_int)]; u_int iovcnt; char iovcnt_r_[PADR_(u_int)];
};
struct writev_args {
	char fd_l_[PADL_(int)]; int fd; char fd_r_[PADR_(int)];
	char iovp_l_[PADL_(const struct iovec *)]; const struct iovec * iovp; char iovp_r_[PADR_(const struct iovec *)];
	char iovcnt_l_[PADL_(u_int)]; u_int iovcnt; char iovcnt_r_[PADR_(u_int)];
};
struct settimeofday_args {
	char tv_l_[PADL_(const struct timeval *)]; const struct timeval * tv; char tv_r_[PADR_(const struct timeval *)];
	char tzp_l_[PADL_(const struct timezone *)]; const struct timezone * tzp; char tzp_r_[PADR_(const struct timezone *)];
};
struct fchown_args {
	char fd_l_[PADL_(int)]; int fd; char fd_r_[PADR_(int)];
	char uid_l_[PADL_(int)]; int uid; char uid_r_[PADR_(int)];
	char gid_l_[PADL_(int)]; int gid; char gid_r_[PADR_(int)];
};
struct fchmod_args {
	char fd_l_[PADL_(int)]; int fd; char fd_r_[PADR_(int)];
	char mode_l_[PADL_(mode_t)]; mode_t mode; char mode_r_[PADR_(mode_t)];
};
struct setreuid_args {
	char ruid_l_[PADL_(int)]; int ruid; char ruid_r_[PADR_(int)];
	char euid_l_[PADL_(int)]; int euid; char euid_r_[PADR_(int)];
};
struct setregid_args {
	char rgid_l_[PADL_(int)]; int rgid; char rgid_r_[PADR_(int)];
	char egid_l_[PADL_(int)]; int egid; char egid_r_[PADR_(int)];
};
struct rename_args {
	char from_l_[PADL_(const char *)]; const char * from; char from_r_[PADR_(const char *)];
	char to_l_[PADL_(const char *)]; const char * to; char to_r_[PADR_(const char *)];
};
struct flock_args {
	char fd_l_[PADL_(int)]; int fd; char fd_r_[PADR_(int)];
	char how_l_[PADL_(int)]; int how; char how_r_[PADR_(int)];
};
struct mkfifo_args {
	char path_l_[PADL_(const char *)]; const char * path; char path_r_[PADR_(const char *)];
	char mode_l_[PADL_(mode_t)]; mode_t mode; char mode_r_[PADR_(mode_t)];
};
struct sendto_args {
	char s_l_[PADL_(int)]; int s; char s_r_[PADR_(int)];
	char buf_l_[PADL_(const void *)]; const void * buf; char buf_r_[PADR_(const void *)];
	char len_l_[PADL_(size_t)]; size_t len; char len_r_[PADR_(size_t)];
	char flags_l_[PADL_(int)]; int flags; char flags_r_[PADR_(int)];
	char to_l_[PADL_(const struct sockaddr *)]; const struct sockaddr * to; char to_r_[PADR_(const struct sockaddr *)];
	char tolen_l_[PADL_(__socklen_t)]; __socklen_t tolen; char tolen_r_[PADR_(__socklen_t)];
};
struct shutdown_args {
	char s_l_[PADL_(int)]; int s; char s_r_[PADR_(int)];
	char how_l_[PADL_(int)]; int how; char how_r_[PADR_(int)];
};
struct socketpair_args {
	char domain_l_[PADL_(int)]; int domain; char domain_r_[PADR_(int)];
	char type_l_[PADL_(int)]; int type; char type_r_[PADR_(int)];
	char protocol_l_[PADL_(int)]; int protocol; char protocol_r_[PADR_(int)];
	char rsv_l_[PADL_(int *)]; int * rsv; char rsv_r_[PADR_(int *)];
};
struct mkdir_args {
	char path_l_[PADL_(const char *)]; const char * path; char path_r_[PADR_(const char *)];
	char mode_l_[PADL_(mode_t)]; mode_t mode; char mode_r_[PADR_(mode_t)];
};
struct rmdir_args {
	char path_l_[PADL_(const char *)]; const char * path; char path_r_[PADR_(const char *)];
};
struct utimes_args {
	char path_l_[PADL_(const char *)]; const char * path; char path_r_[PADR_(const char *)];
	char tptr_l_[PADL_(const struct timeval *)]; const struct timeval * tptr; char tptr_r_[PADR_(const struct timeval *)];
};
struct adjtime_args {
	char delta_l_[PADL_(const struct timeval *)]; const struct timeval * delta; char delta_r_[PADR_(const struct timeval *)];
	char olddelta_l_[PADL_(struct timeval *)]; struct timeval * olddelta; char olddelta_r_[PADR_(struct timeval *)];
};
struct ogethostid_args {
	syscallarg_t dummy;
};
struct setsid_args {
	syscallarg_t dummy;
};
struct quotactl_args {
	char path_l_[PADL_(const char *)]; const char * path; char path_r_[PADR_(const char *)];
	char cmd_l_[PADL_(int)]; int cmd; char cmd_r_[PADR_(int)];
	char uid_l_[PADL_(int)]; int uid; char uid_r_[PADR_(int)];
	char arg_l_[PADL_(void *)]; void * arg; char arg_r_[PADR_(void *)];
};
struct oquota_args {
	syscallarg_t dummy;
};
struct nlm_syscall_args {
	char debug_level_l_[PADL_(int)]; int debug_level; char debug_level_r_[PADR_(int)];
	char grace_period_l_[PADL_(int)]; int grace_period; char grace_period_r_[PADR_(int)];
	char addr_count_l_[PADL_(int)]; int addr_count; char addr_count_r_[PADR_(int)];
	char addrs_l_[PADL_(char **)]; char ** addrs; char addrs_r_[PADR_(char **)];
};
struct nfssvc_args {
	char flag_l_[PADL_(int)]; int flag; char flag_r_[PADR_(int)];
	char argp_l_[PADL_(void *)]; void * argp; char argp_r_[PADR_(void *)];
};
struct lgetfh_args {
	char fname_l_[PADL_(const char *)]; const char * fname; char fname_r_[PADR_(const char *)];
	char fhp_l_[PADL_(struct fhandle *)]; struct fhandle * fhp; char fhp_r_[PADR_(struct fhandle *)];
};
struct getfh_args {
	char fname_l_[PADL_(const char *)]; const char * fname; char fname_r_[PADR_(const char *)];
	char fhp_l_[PADL_(struct fhandle *)]; struct fhandle * fhp; char fhp_r_[PADR_(struct fhandle *)];
};
struct sysarch_args {
	char op_l_[PADL_(int)]; int op; char op_r_[PADR_(int)];
	char parms_l_[PADL_(char *)]; char * parms; char parms_r_[PADR_(char *)];
};
struct rtprio_args {
	char function_l_[PADL_(int)]; int function; char function_r_[PADR_(int)];
	char pid_l_[PADL_(pid_t)]; pid_t pid; char pid_r_[PADR_(pid_t)];
	char rtp_l_[PADL_(struct rtprio *)]; struct rtprio * rtp; char rtp_r_[PADR_(struct rtprio *)];
};
struct semsys_args {
	char which_l_[PADL_(int)]; int which; char which_r_[PADR_(int)];
	char a2_l_[PADL_(int)]; int a2; char a2_r_[PADR_(int)];
	char a3_l_[PADL_(int)]; int a3; char a3_r_[PADR_(int)];
	char a4_l_[PADL_(int)]; int a4; char a4_r_[PADR_(int)];
	char a5_l_[PADL_(int)]; int a5; char a5_r_[PADR_(int)];
};
struct msgsys_args {
	char which_l_[PADL_(int)]; int which; char which_r_[PADR_(int)];
	char a2_l_[PADL_(int)]; int a2; char a2_r_[PADR_(int)];
	char a3_l_[PADL_(int)]; int a3; char a3_r_[PADR_(int)];
	char a4_l_[PADL_(int)]; int a4; char a4_r_[PADR_(int)];
	char a5_l_[PADL_(int)]; int a5; char a5_r_[PADR_(int)];
	char a6_l_[PADL_(int)]; int a6; char a6_r_[PADR_(int)];
};
struct shmsys_args {
	char which_l_[PADL_(int)]; int which; char which_r_[PADR_(int)];
	char a2_l_[PADL_(int)]; int a2; char a2_r_[PADR_(int)];
	char a3_l_[PADL_(int)]; int a3; char a3_r_[PADR_(int)];
	char a4_l_[PADL_(int)]; int a4; char a4_r_[PADR_(int)];
};
struct setfib_args {
	char fibnum_l_[PADL_(int)]; int fibnum; char fibnum_r_[PADR_(int)];
};
struct ntp_adjtime_args {
	char tp_l_[PADL_(struct timex *)]; struct timex * tp; char tp_r_[PADR_(struct timex *)];
};
struct setgid_args {
	char gid_l_[PADL_(gid_t)]; gid_t gid; char gid_r_[PADR_(gid_t)];
};
struct setegid_args {
	char egid_l_[PADL_(gid_t)]; gid_t egid; char egid_r_[PADR_(gid_t)];
};
struct seteuid_args {
	char euid_l_[PADL_(uid_t)]; uid_t euid; char euid_r_[PADR_(uid_t)];
};
struct pathconf_args {
	char path_l_[PADL_(const char *)]; const char * path; char path_r_[PADR_(const char *)];
	char name_l_[PADL_(int)]; int name; char name_r_[PADR_(int)];
};
struct fpathconf_args {
	char fd_l_[PADL_(int)]; int fd; char fd_r_[PADR_(int)];
	char name_l_[PADL_(int)]; int name; char name_r_[PADR_(int)];
};
struct getrlimit_args {
	char which_l_[PADL_(u_int)]; u_int which; char which_r_[PADR_(u_int)];
	char rlp_l_[PADL_(struct rlimit *)]; struct rlimit * rlp; char rlp_r_[PADR_(struct rlimit *)];
};
struct setrlimit_args {
	char which_l_[PADL_(u_int)]; u_int which; char which_r_[PADR_(u_int)];
	char rlp_l_[PADL_(struct rlimit *)]; struct rlimit * rlp; char rlp_r_[PADR_(struct rlimit *)];
};
struct __sysctl_args {
	char name_l_[PADL_(int *)]; int * name; char name_r_[PADR_(int *)];
	char namelen_l_[PADL_(u_int)]; u_int namelen; char namelen_r_[PADR_(u_int)];
	char old_l_[PADL_(void *)]; void * old; char old_r_[PADR_(void *)];
	char oldlenp_l_[PADL_(size_t *)]; size_t * oldlenp; char oldlenp_r_[PADR_(size_t *)];
	char new_l_[PADL_(const void *)]; const void * new; char new_r_[PADR_(const void *)];
	char newlen_l_[PADL_(size_t)]; size_t newlen; char newlen_r_[PADR_(size_t)];
};
struct mlock_args {
	char addr_l_[PADL_(const void *)]; const void * addr; char addr_r_[PADR_(const void *)];
	char len_l_[PADL_(size_t)]; size_t len; char len_r_[PADR_(size_t)];
};
struct munlock_args {
	char addr_l_[PADL_(const void *)]; const void * addr; char addr_r_[PADR_(const void *)];
	char len_l_[PADL_(size_t)]; size_t len; char len_r_[PADR_(size_t)];
};
struct undelete_args {
	char path_l_[PADL_(const char *)]; const char * path; char path_r_[PADR_(const char *)];
};
struct futimes_args {
	char fd_l_[PADL_(int)]; int fd; char fd_r_[PADR_(int)];
	char tptr_l_[PADL_(const struct timeval *)]; const struct timeval * tptr; char tptr_r_[PADR_(const struct timeval *)];
};
struct getpgid_args {
	char pid_l_[PADL_(pid_t)]; pid_t pid; char pid_r_[PADR_(pid_t)];
};
struct poll_args {
	char fds_l_[PADL_(struct pollfd *)]; struct pollfd * fds; char fds_r_[PADR_(struct pollfd *)];
	char nfds_l_[PADL_(u_int)]; u_int nfds; char nfds_r_[PADR_(u_int)];
	char timeout_l_[PADL_(int)]; int timeout; char timeout_r_[PADR_(int)];
};
struct semget_args {
	char key_l_[PADL_(key_t)]; key_t key; char key_r_[PADR_(key_t)];
	char nsems_l_[PADL_(int)]; int nsems; char nsems_r_[PADR_(int)];
	char semflg_l_[PADL_(int)]; int semflg; char semflg_r_[PADR_(int)];
};
struct semop_args {
	char semid_l_[PADL_(int)]; int semid; char semid_r_[PADR_(int)];
	char sops_l_[PADL_(struct sembuf *)]; struct sembuf * sops; char sops_r_[PADR_(struct sembuf *)];
	char nsops_l_[PADL_(size_t)]; size_t nsops; char nsops_r_[PADR_(size_t)];
};
struct msgget_args {
	char key_l_[PADL_(key_t)]; key_t key; char key_r_[PADR_(key_t)];
	char msgflg_l_[PADL_(int)]; int msgflg; char msgflg_r_[PADR_(int)];
};
struct msgsnd_args {
	char msqid_l_[PADL_(int)]; int msqid; char msqid_r_[PADR_(int)];
	char msgp_l_[PADL_(const void *)]; const void * msgp; char msgp_r_[PADR_(const void *)];
	char msgsz_l_[PADL_(size_t)]; size_t msgsz; char msgsz_r_[PADR_(size_t)];
	char msgflg_l_[PADL_(int)]; int msgflg; char msgflg_r_[PADR_(int)];
};
struct msgrcv_args {
	char msqid_l_[PADL_(int)]; int msqid; char msqid_r_[PADR_(int)];
	char msgp_l_[PADL_(void *)]; void * msgp; char msgp_r_[PADR_(void *)];
	char msgsz_l_[PADL_(size_t)]; size_t msgsz; char msgsz_r_[PADR_(size_t)];
	char msgtyp_l_[PADL_(long)]; long msgtyp; char msgtyp_r_[PADR_(long)];
	char msgflg_l_[PADL_(int)]; int msgflg; char msgflg_r_[PADR_(int)];
};
struct shmat_args {
	char shmid_l_[PADL_(int)]; int shmid; char shmid_r_[PADR_(int)];
	char shmaddr_l_[PADL_(const void *)]; const void * shmaddr; char shmaddr_r_[PADR_(const void *)];
	char shmflg_l_[PADL_(int)]; int shmflg; char shmflg_r_[PADR_(int)];
};
struct shmdt_args {
	char shmaddr_l_[PADL_(const void *)]; const void * shmaddr; char shmaddr_r_[PADR_(const void *)];
};
struct shmget_args {
	char key_l_[PADL_(key_t)]; key_t key; char key_r_[PADR_(key_t)];
	char size_l_[PADL_(size_t)]; size_t size; char size_r_[PADR_(size_t)];
	char shmflg_l_[PADL_(int)]; int shmflg; char shmflg_r_[PADR_(int)];
};
struct clock_gettime_args {
	char clock_id_l_[PADL_(clockid_t)]; clockid_t clock_id; char clock_id_r_[PADR_(clockid_t)];
	char tp_l_[PADL_(struct timespec *)]; struct timespec * tp; char tp_r_[PADR_(struct timespec *)];
};
struct clock_settime_args {
	char clock_id_l_[PADL_(clockid_t)]; clockid_t clock_id; char clock_id_r_[PADR_(clockid_t)];
	char tp_l_[PADL_(const struct timespec *)]; const struct timespec * tp; char tp_r_[PADR_(const struct timespec *)];
};
struct clock_getres_args {
	char clock_id_l_[PADL_(clockid_t)]; clockid_t clock_id; char clock_id_r_[PADR_(clockid_t)];
	char tp_l_[PADL_(struct timespec *)]; struct timespec * tp; char tp_r_[PADR_(struct timespec *)];
};
struct ktimer_create_args {
	char clock_id_l_[PADL_(clockid_t)]; clockid_t clock_id; char clock_id_r_[PADR_(clockid_t)];
	char evp_l_[PADL_(struct sigevent *)]; struct sigevent * evp; char evp_r_[PADR_(struct sigevent *)];
	char timerid_l_[PADL_(int *)]; int * timerid; char timerid_r_[PADR_(int *)];
};
struct ktimer_delete_args {
	char timerid_l_[PADL_(int)]; int timerid; char timerid_r_[PADR_(int)];
};
struct ktimer_settime_args {
	char timerid_l_[PADL_(int)]; int timerid; char timerid_r_[PADR_(int)];
	char flags_l_[PADL_(int)]; int flags; char flags_r_[PADR_(int)];
	char value_l_[PADL_(const struct itimerspec *)]; const struct itimerspec * value; char value_r_[PADR_(const struct itimerspec *)];
	char ovalue_l_[PADL_(struct itimerspec *)]; struct itimerspec * ovalue; char ovalue_r_[PADR_(struct itimerspec *)];
};
struct ktimer_gettime_args {
	char timerid_l_[PADL_(int)]; int timerid; char timerid_r_[PADR_(int)];
	char value_l_[PADL_(struct itimerspec *)]; struct itimerspec * value; char value_r_[PADR_(struct itimerspec *)];
};
struct ktimer_getoverrun_args {
	char timerid_l_[PADL_(int)]; int timerid; char timerid_r_[PADR_(int)];
};
struct nanosleep_args {
	char rqtp_l_[PADL_(const struct timespec *)]; const struct timespec * rqtp; char rqtp_r_[PADR_(const struct timespec *)];
	char rmtp_l_[PADL_(struct timespec *)]; struct timespec * rmtp; char rmtp_r_[PADR_(struct timespec *)];
};
struct ffclock_getcounter_args {
	char ffcount_l_[PADL_(ffcounter *)]; ffcounter * ffcount; char ffcount_r_[PADR_(ffcounter *)];
};
struct ffclock_setestimate_args {
	char cest_l_[PADL_(struct ffclock_estimate *)]; struct ffclock_estimate * cest; char cest_r_[PADR_(struct ffclock_estimate *)];
};
struct ffclock_getestimate_args {
	char cest_l_[PADL_(struct ffclock_estimate *)]; struct ffclock_estimate * cest; char cest_r_[PADR_(struct ffclock_estimate *)];
};
struct clock_nanosleep_args {
	char clock_id_l_[PADL_(clockid_t)]; clockid_t clock_id; char clock_id_r_[PADR_(clockid_t)];
	char flags_l_[PADL_(int)]; int flags; char flags_r_[PADR_(int)];
	char rqtp_l_[PADL_(const struct timespec *)]; const struct timespec * rqtp; char rqtp_r_[PADR_(const struct timespec *)];
	char rmtp_l_[PADL_(struct timespec *)]; struct timespec * rmtp; char rmtp_r_[PADR_(struct timespec *)];
};
struct clock_getcpuclockid2_args {
	char id_l_[PADL_(id_t)]; id_t id; char id_r_[PADR_(id_t)];
	char which_l_[PADL_(int)]; int which; char which_r_[PADR_(int)];
	char clock_id_l_[PADL_(clockid_t *)]; clockid_t * clock_id; char clock_id_r_[PADR_(clockid_t *)];
};
struct ntp_gettime_args {
	char ntvp_l_[PADL_(struct ntptimeval *)]; struct ntptimeval * ntvp; char ntvp_r_[PADR_(struct ntptimeval *)];
};
struct minherit_args {
	char addr_l_[PADL_(void *)]; void * addr; char addr_r_[PADR_(void *)];
	char len_l_[PADL_(size_t)]; size_t len; char len_r_[PADR_(size_t)];
	char inherit_l_[PADL_(int)]; int inherit; char inherit_r_[PADR_(int)];
};
struct rfork_args {
	char flags_l_[PADL_(int)]; int flags; char flags_r_[PADR_(int)];
};
struct issetugid_args {
	syscallarg_t dummy;
};
struct lchown_args {
	char path_l_[PADL_(const char *)]; const char * path; char path_r_[PADR_(const char *)];
	char uid_l_[PADL_(int)]; int uid; char uid_r_[PADR_(int)];
	char gid_l_[PADL_(int)]; int gid; char gid_r_[PADR_(int)];
};
struct aio_read_args {
	char aiocbp_l_[PADL_(struct aiocb *)]; struct aiocb * aiocbp; char aiocbp_r_[PADR_(struct aiocb *)];
};
struct aio_write_args {
	char aiocbp_l_[PADL_(struct aiocb *)]; struct aiocb * aiocbp; char aiocbp_r_[PADR_(struct aiocb *)];
};
struct lio_listio_args {
	char mode_l_[PADL_(int)]; int mode; char mode_r_[PADR_(int)];
	char acb_list_l_[PADL_(struct aiocb * const *)]; struct aiocb * const * acb_list; char acb_list_r_[PADR_(struct aiocb * const *)];
	char nent_l_[PADL_(int)]; int nent; char nent_r_[PADR_(int)];
	char sig_l_[PADL_(struct sigevent *)]; struct sigevent * sig; char sig_r_[PADR_(struct sigevent *)];
};
struct lchmod_args {
	char path_l_[PADL_(const char *)]; const char * path; char path_r_[PADR_(const char *)];
	char mode_l_[PADL_(mode_t)]; mode_t mode; char mode_r_[PADR_(mode_t)];
};
struct lutimes_args {
	char path_l_[PADL_(const char *)]; const char * path; char path_r_[PADR_(const char *)];
	char tptr_l_[PADL_(const struct timeval *)]; const struct timeval * tptr; char tptr_r_[PADR_(const struct timeval *)];
};
struct preadv_args {
	char fd_l_[PADL_(int)]; int fd; char fd_r_[PADR_(int)];
	char iovp_l_[PADL_(struct iovec *)]; struct iovec * iovp; char iovp_r_[PADR_(struct iovec *)];
	char iovcnt_l_[PADL_(u_int)]; u_int iovcnt; char iovcnt_r_[PADR_(u_int)];
	char offset_l_[PADL_(off_t)]; off_t offset; char offset_r_[PADR_(off_t)];
};
struct pwritev_args {
	char fd_l_[PADL_(int)]; int fd; char fd_r_[PADR_(int)];
	char iovp_l_[PADL_(struct iovec *)]; struct iovec * iovp; char iovp_r_[PADR_(struct iovec *)];
	char iovcnt_l_[PADL_(u_int)]; u_int iovcnt; char iovcnt_r_[PADR_(u_int)];
	char offset_l_[PADL_(off_t)]; off_t offset; char offset_r_[PADR_(off_t)];
};
struct fhopen_args {
	char u_fhp_l_[PADL_(const struct fhandle *)]; const struct fhandle * u_fhp; char u_fhp_r_[PADR_(const struct fhandle *)];
	char flags_l_[PADL_(int)]; int flags; char flags_r_[PADR_(int)];
};
struct modnext_args {
	char modid_l_[PADL_(int)]; int modid; char modid_r_[PADR_(int)];
};
struct modstat_args {
	char modid_l_[PADL_(int)]; int modid; char modid_r_[PADR_(int)];
	char stat_l_[PADL_(struct module_stat *)]; struct module_stat * stat; char stat_r_[PADR_(struct module_stat *)];
};
struct modfnext_args {
	char modid_l_[PADL_(int)]; int modid; char modid_r_[PADR_(int)];
};
struct modfind_args {
	char name_l_[PADL_(const char *)]; const char * name; char name_r_[PADR_(const char *)];
};
struct kldload_args {
	char file_l_[PADL_(const char *)]; const char * file; char file_r_[PADR_(const char *)];
};
struct kldunload_args {
	char fileid_l_[PADL_(int)]; int fileid; char fileid_r_[PADR_(int)];
};
struct kldfind_args {
	char file_l_[PADL_(const char *)]; const char * file; char file_r_[PADR_(const char *)];
};
struct kldnext_args {
	char fileid_l_[PADL_(int)]; int fileid; char fileid_r_[PADR_(int)];
};
struct kldstat_args {
	char fileid_l_[PADL_(int)]; int fileid; char fileid_r_[PADR_(int)];
	char stat_l_[PADL_(struct kld_file_stat *)]; struct kld_file_stat * stat; char stat_r_[PADR_(struct kld_file_stat *)];
};
struct kldfirstmod_args {
	char fileid_l_[PADL_(int)]; int fileid; char fileid_r_[PADR_(int)];
};
struct getsid_args {
	char pid_l_[PADL_(pid_t)]; pid_t pid; char pid_r_[PADR_(pid_t)];
};
struct setresuid_args {
	char ruid_l_[PADL_(uid_t)]; uid_t ruid; char ruid_r_[PADR_(uid_t)];
	char euid_l_[PADL_(uid_t)]; uid_t euid; char euid_r_[PADR_(uid_t)];
	char suid_l_[PADL_(uid_t)]; uid_t suid; char suid_r_[PADR_(uid_t)];
};
struct setresgid_args {
	char rgid_l_[PADL_(gid_t)]; gid_t rgid; char rgid_r_[PADR_(gid_t)];
	char egid_l_[PADL_(gid_t)]; gid_t egid; char egid_r_[PADR_(gid_t)];
	char sgid_l_[PADL_(gid_t)]; gid_t sgid; char sgid_r_[PADR_(gid_t)];
};
struct aio_return_args {
	char aiocbp_l_[PADL_(struct aiocb *)]; struct aiocb * aiocbp; char aiocbp_r_[PADR_(struct aiocb *)];
};
struct aio_suspend_args {
	char aiocbp_l_[PADL_(const struct aiocb * const *)]; const struct aiocb * const * aiocbp; char aiocbp_r_[PADR_(const struct aiocb * const *)];
	char nent_l_[PADL_(int)]; int nent; char nent_r_[PADR_(int)];
	char timeout_l_[PADL_(const struct timespec *)]; const struct timespec * timeout; char timeout_r_[PADR_(const struct timespec *)];
};
struct aio_cancel_args {
	char fd_l_[PADL_(int)]; int fd; char fd_r_[PADR_(int)];
	char aiocbp_l_[PADL_(struct aiocb *)]; struct aiocb * aiocbp; char aiocbp_r_[PADR_(struct aiocb *)];
};
struct aio_error_args {
	char aiocbp_l_[PADL_(struct aiocb *)]; struct aiocb * aiocbp; char aiocbp_r_[PADR_(struct aiocb *)];
};
struct yield_args {
	syscallarg_t dummy;
};
struct mlockall_args {
	char how_l_[PADL_(int)]; int how; char how_r_[PADR_(int)];
};
struct munlockall_args {
	syscallarg_t dummy;
};
struct __getcwd_args {
	char buf_l_[PADL_(char *)]; char * buf; char buf_r_[PADR_(char *)];
	char buflen_l_[PADL_(size_t)]; size_t buflen; char buflen_r_[PADR_(size_t)];
};
struct sched_setparam_args {
	char pid_l_[PADL_(pid_t)]; pid_t pid; char pid_r_[PADR_(pid_t)];
	char param_l_[PADL_(const struct sched_param *)]; const struct sched_param * param; char param_r_[PADR_(const struct sched_param *)];
};
struct sched_getparam_args {
	char pid_l_[PADL_(pid_t)]; pid_t pid; char pid_r_[PADR_(pid_t)];
	char param_l_[PADL_(struct sched_param *)]; struct sched_param * param; char param_r_[PADR_(struct sched_param *)];
};
struct sched_setscheduler_args {
	char pid_l_[PADL_(pid_t)]; pid_t pid; char pid_r_[PADR_(pid_t)];
	char policy_l_[PADL_(int)]; int policy; char policy_r_[PADR_(int)];
	char param_l_[PADL_(const struct sched_param *)]; const struct sched_param * param; char param_r_[PADR_(const struct sched_param *)];
};
struct sched_getscheduler_args {
	char pid_l_[PADL_(pid_t)]; pid_t pid; char pid_r_[PADR_(pid_t)];
};
struct sched_yield_args {
	syscallarg_t dummy;
};
struct sched_get_priority_max_args {
	char policy_l_[PADL_(int)]; int policy; char policy_r_[PADR_(int)];
};
struct sched_get_priority_min_args {
	char policy_l_[PADL_(int)]; int policy; char policy_r_[PADR_(int)];
};
struct sched_rr_get_interval_args {
	char pid_l_[PADL_(pid_t)]; pid_t pid; char pid_r_[PADR_(pid_t)];
	char interval_l_[PADL_(struct timespec *)]; struct timespec * interval; char interval_r_[PADR_(struct timespec *)];
};
struct utrace_args {
	char addr_l_[PADL_(const void *)]; const void * addr; char addr_r_[PADR_(const void *)];
	char len_l_[PADL_(size_t)]; size_t len; char len_r_[PADR_(size_t)];
};
struct kldsym_args {
	char fileid_l_[PADL_(int)]; int fileid; char fileid_r_[PADR_(int)];
	char cmd_l_[PADL_(int)]; int cmd; char cmd_r_[PADR_(int)];
	char data_l_[PADL_(void *)]; void * data; char data_r_[PADR_(void *)];
};
struct jail_args {
	char jail_l_[PADL_(struct jail *)]; struct jail * jail; char jail_r_[PADR_(struct jail *)];
};
struct nnpfs_syscall_args {
	char operation_l_[PADL_(int)]; int operation; char operation_r_[PADR_(int)];
	char a_pathP_l_[PADL_(char *)]; char * a_pathP; char a_pathP_r_[PADR_(char *)];
	char a_opcode_l_[PADL_(int)]; int a_opcode; char a_opcode_r_[PADR_(int)];
	char a_paramsP_l_[PADL_(void *)]; void * a_paramsP; char a_paramsP_r_[PADR_(void *)];
	char a_followSymlinks_l_[PADL_(int)]; int a_followSymlinks; char a_followSymlinks_r_[PADR_(int)];
};
struct sigprocmask_args {
	char how_l_[PADL_(int)]; int how; char how_r_[PADR_(int)];
	char set_l_[PADL_(const sigset_t *)]; const sigset_t * set; char set_r_[PADR_(const sigset_t *)];
	char oset_l_[PADL_(sigset_t *)]; sigset_t * oset; char oset_r_[PADR_(sigset_t *)];
};
struct sigsuspend_args {
	char sigmask_l_[PADL_(const sigset_t *)]; const sigset_t * sigmask; char sigmask_r_[PADR_(const sigset_t *)];
};
struct sigpending_args {
	char set_l_[PADL_(sigset_t *)]; sigset_t * set; char set_r_[PADR_(sigset_t *)];
};
struct sigtimedwait_args {
	char set_l_[PADL_(const sigset_t *)]; const sigset_t * set; char set_r_[PADR_(const sigset_t *)];
	char info_l_[PADL_(struct __siginfo *)]; struct __siginfo * info; char info_r_[PADR_(struct __siginfo *)];
	char timeout_l_[PADL_(const struct timespec *)]; const struct timespec * timeout; char timeout_r_[PADR_(const struct timespec *)];
};
struct sigwaitinfo_args {
	char set_l_[PADL_(const sigset_t *)]; const sigset_t * set; char set_r_[PADR_(const sigset_t *)];
	char info_l_[PADL_(struct __siginfo *)]; struct __siginfo * info; char info_r_[PADR_(struct __siginfo *)];
};
struct __acl_get_file_args {
	char path_l_[PADL_(const char *)]; const char * path; char path_r_[PADR_(const char *)];
	char type_l_[PADL_(__acl_type_t)]; __acl_type_t type; char type_r_[PADR_(__acl_type_t)];
	char aclp_l_[PADL_(struct acl *)]; struct acl * aclp; char aclp_r_[PADR_(struct acl *)];
};
struct __acl_set_file_args {
	char path_l_[PADL_(const char *)]; const char * path; char path_r_[PADR_(const char *)];
	char type_l_[PADL_(__acl_type_t)]; __acl_type_t type; char type_r_[PADR_(__acl_type_t)];
	char aclp_l_[PADL_(struct acl *)]; struct acl * aclp; char aclp_r_[PADR_(struct acl *)];
};
struct __acl_get_fd_args {
	char filedes_l_[PADL_(int)]; int filedes; char filedes_r_[PADR_(int)];
	char type_l_[PADL_(__acl_type_t)]; __acl_type_t type; char type_r_[PADR_(__acl_type_t)];
	char aclp_l_[PADL_(struct acl *)]; struct acl * aclp; char aclp_r_[PADR_(struct acl *)];
};
struct __acl_set_fd_args {
	char filedes_l_[PADL_(int)]; int filedes; char filedes_r_[PADR_(int)];
	char type_l_[PADL_(__acl_type_t)]; __acl_type_t type; char type_r_[PADR_(__acl_type_t)];
	char aclp_l_[PADL_(struct acl *)]; struct acl * aclp; char aclp_r_[PADR_(struct acl *)];
};
struct __acl_delete_file_args {
	char path_l_[PADL_(const char *)]; const char * path; char path_r_[PADR_(const char *)];
	char type_l_[PADL_(__acl_type_t)]; __acl_type_t type; char type_r_[PADR_(__acl_type_t)];
};
struct __acl_delete_fd_args {
	char filedes_l_[PADL_(int)]; int filedes; char filedes_r_[PADR_(int)];
	char type_l_[PADL_(__acl_type_t)]; __acl_type_t type; char type_r_[PADR_(__acl_type_t)];
};
struct __acl_aclcheck_file_args {
	char path_l_[PADL_(const char *)]; const char * path; char path_r_[PADR_(const char *)];
	char type_l_[PADL_(__acl_type_t)]; __acl_type_t type; char type_r_[PADR_(__acl_type_t)];
	char aclp_l_[PADL_(struct acl *)]; struct acl * aclp; char aclp_r_[PADR_(struct acl *)];
};
struct __acl_aclcheck_fd_args {
	char filedes_l_[PADL_(int)]; int filedes; char filedes_r_[PADR_(int)];
	char type_l_[PADL_(__acl_type_t)]; __acl_type_t type; char type_r_[PADR_(__acl_type_t)];
	char aclp_l_[PADL_(struct acl *)]; struct acl * aclp; char aclp_r_[PADR_(struct acl *)];
};
struct extattrctl_args {
	char path_l_[PADL_(const char *)]; const char * path; char path_r_[PADR_(const char *)];
	char cmd_l_[PADL_(int)]; int cmd; char cmd_r_[PADR_(int)];
	char filename_l_[PADL_(const char *)]; const char * filename; char filename_r_[PADR_(const char *)];
	char attrnamespace_l_[PADL_(int)]; int attrnamespace; char attrnamespace_r_[PADR_(int)];
	char attrname_l_[PADL_(const char *)]; const char * attrname; char attrname_r_[PADR_(const char *)];
};
struct extattr_set_file_args {
	char path_l_[PADL_(const char *)]; const char * path; char path_r_[PADR_(const char *)];
	char attrnamespace_l_[PADL_(int)]; int attrnamespace; char attrnamespace_r_[PADR_(int)];
	char attrname_l_[PADL_(const char *)]; const char * attrname; char attrname_r_[PADR_(const char *)];
	char data_l_[PADL_(void *)]; void * data; char data_r_[PADR_(void *)];
	char nbytes_l_[PADL_(size_t)]; size_t nbytes; char nbytes_r_[PADR_(size_t)];
};
struct extattr_get_file_args {
	char path_l_[PADL_(const char *)]; const char * path; char path_r_[PADR_(const char *)];
	char attrnamespace_l_[PADL_(int)]; int attrnamespace; char attrnamespace_r_[PADR_(int)];
	char attrname_l_[PADL_(const char *)]; const char * attrname; char attrname_r_[PADR_(const char *)];
	char data_l_[PADL_(void *)]; void * data; char data_r_[PADR_(void *)];
	char nbytes_l_[PADL_(size_t)]; size_t nbytes; char nbytes_r_[PADR_(size_t)];
};
struct extattr_delete_file_args {
	char path_l_[PADL_(const char *)]; const char * path; char path_r_[PADR_(const char *)];
	char attrnamespace_l_[PADL_(int)]; int attrnamespace; char attrnamespace_r_[PADR_(int)];
	char attrname_l_[PADL_(const char *)]; const char * attrname; char attrname_r_[PADR_(const char *)];
};
struct aio_waitcomplete_args {
	char aiocbp_l_[PADL_(struct aiocb **)]; struct aiocb ** aiocbp; char aiocbp_r_[PADR_(struct aiocb **)];
	char timeout_l_[PADL_(struct timespec *)]; struct timespec * timeout; char timeout_r_[PADR_(struct timespec *)];
};
struct getresuid_args {
	char ruid_l_[PADL_(uid_t *)]; uid_t * ruid; char ruid_r_[PADR_(uid_t *)];
	char euid_l_[PADL_(uid_t *)]; uid_t * euid; char euid_r_[PADR_(uid_t *)];
	char suid_l_[PADL_(uid_t *)]; uid_t * suid; char suid_r_[PADR_(uid_t *)];
};
struct getresgid_args {
	char rgid_l_[PADL_(gid_t *)]; gid_t * rgid; char rgid_r_[PADR_(gid_t *)];
	char egid_l_[PADL_(gid_t *)]; gid_t * egid; char egid_r_[PADR_(gid_t *)];
	char sgid_l_[PADL_(gid_t *)]; gid_t * sgid; char sgid_r_[PADR_(gid_t *)];
};
struct kqueue_args {
	syscallarg_t dummy;
};
struct extattr_set_fd_args {
	char fd_l_[PADL_(int)]; int fd; char fd_r_[PADR_(int)];
	char attrnamespace_l_[PADL_(int)]; int attrnamespace; char attrnamespace_r_[PADR_(int)];
	char attrname_l_[PADL_(const char *)]; const char * attrname; char attrname_r_[PADR_(const char *)];
	char data_l_[PADL_(void *)]; void * data; char data_r_[PADR_(void *)];
	char nbytes_l_[PADL_(size_t)]; size_t nbytes; char nbytes_r_[PADR_(size_t)];
};
struct extattr_get_fd_args {
	char fd_l_[PADL_(int)]; int fd; char fd_r_[PADR_(int)];
	char attrnamespace_l_[PADL_(int)]; int attrnamespace; char attrnamespace_r_[PADR_(int)];
	char attrname_l_[PADL_(const char *)]; const char * attrname; char attrname_r_[PADR_(const char *)];
	char data_l_[PADL_(void *)]; void * data; char data_r_[PADR_(void *)];
	char nbytes_l_[PADL_(size_t)]; size_t nbytes; char nbytes_r_[PADR_(size_t)];
};
struct extattr_delete_fd_args {
	char fd_l_[PADL_(int)]; int fd; char fd_r_[PADR_(int)];
	char attrnamespace_l_[PADL_(int)]; int attrnamespace; char attrnamespace_r_[PADR_(int)];
	char attrname_l_[PADL_(const char *)]; const char * attrname; char attrname_r_[PADR_(const char *)];
};
struct __setugid_args {
	char flag_l_[PADL_(int)]; int flag; char flag_r_[PADR_(int)];
};
struct eaccess_args {
	char path_l_[PADL_(const char *)]; const char * path; char path_r_[PADR_(const char *)];
	char amode_l_[PADL_(int)]; int amode; char amode_r_[PADR_(int)];
};
struct afs3_syscall_args {
	char syscall_l_[PADL_(long)]; long syscall; char syscall_r_[PADR_(long)];
	char parm1_l_[PADL_(long)]; long parm1; char parm1_r_[PADR_(long)];
	char parm2_l_[PADL_(long)]; long parm2; char parm2_r_[PADR_(long)];
	char parm3_l_[PADL_(long)]; long parm3; char parm3_r_[PADR_(long)];
	char parm4_l_[PADL_(long)]; long parm4; char parm4_r_[PADR_(long)];
	char parm5_l_[PADL_(long)]; long parm5; char parm5_r_[PADR_(long)];
	char parm6_l_[PADL_(long)]; long parm6; char parm6_r_[PADR_(long)];
};
struct nmount_args {
	char iovp_l_[PADL_(struct iovec *)]; struct iovec * iovp; char iovp_r_[PADR_(struct iovec *)];
	char iovcnt_l_[PADL_(unsigned int)]; unsigned int iovcnt; char iovcnt_r_[PADR_(unsigned int)];
	char flags_l_[PADL_(int)]; int flags; char flags_r_[PADR_(int)];
};
struct __mac_get_proc_args {
	char mac_p_l_[PADL_(struct mac *)]; struct mac * mac_p; char mac_p_r_[PADR_(struct mac *)];
};
struct __mac_set_proc_args {
	char mac_p_l_[PADL_(struct mac *)]; struct mac * mac_p; char mac_p_r_[PADR_(struct mac *)];
};
struct __mac_get_fd_args {
	char fd_l_[PADL_(int)]; int fd; char fd_r_[PADR_(int)];
	char mac_p_l_[PADL_(struct mac *)]; struct mac * mac_p; char mac_p_r_[PADR_(struct mac *)];
};
struct __mac_get_file_args {
	char path_p_l_[PADL_(const char *)]; const char * path_p; char path_p_r_[PADR_(const char *)];
	char mac_p_l_[PADL_(struct mac *)]; struct mac * mac_p; char mac_p_r_[PADR_(struct mac *)];
};
struct __mac_set_fd_args {
	char fd_l_[PADL_(int)]; int fd; char fd_r_[PADR_(int)];
	char mac_p_l_[PADL_(struct mac *)]; struct mac * mac_p; char mac_p_r_[PADR_(struct mac *)];
};
struct __mac_set_file_args {
	char path_p_l_[PADL_(const char *)]; const char * path_p; char path_p_r_[PADR_(const char *)];
	char mac_p_l_[PADL_(struct mac *)]; struct mac * mac_p; char mac_p_r_[PADR_(struct mac *)];
};
struct kenv_args {
	char what_l_[PADL_(int)]; int what; char what_r_[PADR_(int)];
	char name_l_[PADL_(const char *)]; const char * name; char name_r_[PADR_(const char *)];
	char value_l_[PADL_(char *)]; char * value; char value_r_[PADR_(char *)];
	char len_l_[PADL_(int)]; int len; char len_r_[PADR_(int)];
};
struct lchflags_args {
	char path_l_[PADL_(const char *)]; const char * path; char path_r_[PADR_(const char *)];
	char flags_l_[PADL_(u_long)]; u_long flags; char flags_r_[PADR_(u_long)];
};
struct uuidgen_args {
	char store_l_[PADL_(struct uuid *)]; struct uuid * store; char store_r_[PADR_(struct uuid *)];
	char count_l_[PADL_(int)]; int count; char count_r_[PADR_(int)];
};
struct sendfile_args {
	char fd_l_[PADL_(int)]; int fd; char fd_r_[PADR_(int)];
	char s_l_[PADL_(int)]; int s; char s_r_[PADR_(int)];
	char offset_l_[PADL_(off_t)]; off_t offset; char offset_r_[PADR_(off_t)];
	char nbytes_l_[PADL_(size_t)]; size_t nbytes; char nbytes_r_[PADR_(size_t)];
	char hdtr_l_[PADL_(struct sf_hdtr *)]; struct sf_hdtr * hdtr; char hdtr_r_[PADR_(struct sf_hdtr *)];
	char sbytes_l_[PADL_(off_t *)]; off_t * sbytes; char sbytes_r_[PADR_(off_t *)];
	char flags_l_[PADL_(int)]; int flags; char flags_r_[PADR_(int)];
};
struct mac_syscall_args {
	char policy_l_[PADL_(const char *)]; const char * policy; char policy_r_[PADR_(const char *)];
	char call_l_[PADL_(int)]; int call; char call_r_[PADR_(int)];
	char arg_l_[PADL_(void *)]; void * arg; char arg_r_[PADR_(void *)];
};
struct ksem_close_args {
	char id_l_[PADL_(semid_t)]; semid_t id; char id_r_[PADR_(semid_t)];
};
struct ksem_post_args {
	char id_l_[PADL_(semid_t)]; semid_t id; char id_r_[PADR_(semid_t)];
};
struct ksem_wait_args {
	char id_l_[PADL_(semid_t)]; semid_t id; char id_r_[PADR_(semid_t)];
};
struct ksem_trywait_args {
	char id_l_[PADL_(semid_t)]; semid_t id; char id_r_[PADR_(semid_t)];
};
struct ksem_init_args {
	char idp_l_[PADL_(semid_t *)]; semid_t * idp; char idp_r_[PADR_(semid_t *)];
	char value_l_[PADL_(unsigned int)]; unsigned int value; char value_r_[PADR_(unsigned int)];
};
struct ksem_open_args {
	char idp_l_[PADL_(semid_t *)]; semid_t * idp; char idp_r_[PADR_(semid_t *)];
	char name_l_[PADL_(const char *)]; const char * name; char name_r_[PADR_(const char *)];
	char oflag_l_[PADL_(int)]; int oflag; char oflag_r_[PADR_(int)];
	char mode_l_[PADL_(mode_t)]; mode_t mode; char mode_r_[PADR_(mode_t)];
	char value_l_[PADL_(unsigned int)]; unsigned int value; char value_r_[PADR_(unsigned int)];
};
struct ksem_unlink_args {
	char name_l_[PADL_(const char *)]; const char * name; char name_r_[PADR_(const char *)];
};
struct ksem_getvalue_args {
	char id_l_[PADL_(semid_t)]; semid_t id; char id_r_[PADR_(semid_t)];
	char val_l_[PADL_(int *)]; int * val; char val_r_[PADR_(int *)];
};
struct ksem_destroy_args {
	char id_l_[PADL_(semid_t)]; semid_t id; char id_r_[PADR_(semid_t)];
};
struct __mac_get_pid_args {
	char pid_l_[PADL_(pid_t)]; pid_t pid; char pid_r_[PADR_(pid_t)];
	char mac_p_l_[PADL_(struct mac *)]; struct mac * mac_p; char mac_p_r_[PADR_(struct mac *)];
};
struct __mac_get_link_args {
	char path_p_l_[PADL_(const char *)]; const char * path_p; char path_p_r_[PADR_(const char *)];
	char mac_p_l_[PADL_(struct mac *)]; struct mac * mac_p; char mac_p_r_[PADR_(struct mac *)];
};
struct __mac_set_link_args {
	char path_p_l_[PADL_(const char *)]; const char * path_p; char path_p_r_[PADR_(const char *)];
	char mac_p_l_[PADL_(struct mac *)]; struct mac * mac_p; char mac_p_r_[PADR_(struct mac *)];
};
struct extattr_set_link_args {
	char path_l_[PADL_(const char *)]; const char * path; char path_r_[PADR_(const char *)];
	char attrnamespace_l_[PADL_(int)]; int attrnamespace; char attrnamespace_r_[PADR_(int)];
	char attrname_l_[PADL_(const char *)]; const char * attrname; char attrname_r_[PADR_(const char *)];
	char data_l_[PADL_(void *)]; void * data; char data_r_[PADR_(void *)];
	char nbytes_l_[PADL_(size_t)]; size_t nbytes; char nbytes_r_[PADR_(size_t)];
};
struct extattr_get_link_args {
	char path_l_[PADL_(const char *)]; const char * path; char path_r_[PADR_(const char *)];
	char attrnamespace_l_[PADL_(int)]; int attrnamespace; char attrnamespace_r_[PADR_(int)];
	char attrname_l_[PADL_(const char *)]; const char * attrname; char attrname_r_[PADR_(const char *)];
	char data_l_[PADL_(void *)]; void * data; char data_r_[PADR_(void *)];
	char nbytes_l_[PADL_(size_t)]; size_t nbytes; char nbytes_r_[PADR_(size_t)];
};
struct extattr_delete_link_args {
	char path_l_[PADL_(const char *)]; const char * path; char path_r_[PADR_(const char *)];
	char attrnamespace_l_[PADL_(int)]; int attrnamespace; char attrnamespace_r_[PADR_(int)];
	char attrname_l_[PADL_(const char *)]; const char * attrname; char attrname_r_[PADR_(const char *)];
};
struct __mac_execve_args {
	char fname_l_[PADL_(const char *)]; const char * fname; char fname_r_[PADR_(const char *)];
	char argv_l_[PADL_(char **)]; char ** argv; char argv_r_[PADR_(char **)];
	char envv_l_[PADL_(char **)]; char ** envv; char envv_r_[PADR_(char **)];
	char mac_p_l_[PADL_(struct mac *)]; struct mac * mac_p; char mac_p_r_[PADR_(struct mac *)];
};
struct sigaction_args {
	char sig_l_[PADL_(int)]; int sig; char sig_r_[PADR_(int)];
	char act_l_[PADL_(const struct sigaction *)]; const struct sigaction * act; char act_r_[PADR_(const struct sigaction *)];
	char oact_l_[PADL_(struct sigaction *)]; struct sigaction * oact; char oact_r_[PADR_(struct sigaction *)];
};
struct sigreturn_args {
	char sigcntxp_l_[PADL_(const struct __ucontext *)]; const struct __ucontext * sigcntxp; char sigcntxp_r_[PADR_(const struct __ucontext *)];
};
struct getcontext_args {
	char ucp_l_[PADL_(struct __ucontext *)]; struct __ucontext * ucp; char ucp_r_[PADR_(struct __ucontext *)];
};
struct setcontext_args {
	char ucp_l_[PADL_(const struct __ucontext *)]; const struct __ucontext * ucp; char ucp_r_[PADR_(const struct __ucontext *)];
};
struct swapcontext_args {
	char oucp_l_[PADL_(struct __ucontext *)]; struct __ucontext * oucp; char oucp_r_[PADR_(struct __ucontext *)];
	char ucp_l_[PADL_(const struct __ucontext *)]; const struct __ucontext * ucp; char ucp_r_[PADR_(const struct __ucontext *)];
};
struct __acl_get_link_args {
	char path_l_[PADL_(const char *)]; const char * path; char path_r_[PADR_(const char *)];
	char type_l_[PADL_(__acl_type_t)]; __acl_type_t type; char type_r_[PADR_(__acl_type_t)];
	char aclp_l_[PADL_(struct acl *)]; struct acl * aclp; char aclp_r_[PADR_(struct acl *)];
};
struct __acl_set_link_args {
	char path_l_[PADL_(const char *)]; const char * path; char path_r_[PADR_(const char *)];
	char type_l_[PADL_(__acl_type_t)]; __acl_type_t type; char type_r_[PADR_(__acl_type_t)];
	char aclp_l_[PADL_(struct acl *)]; struct acl * aclp; char aclp_r_[PADR_(struct acl *)];
};
struct __acl_delete_link_args {
	char path_l_[PADL_(const char *)]; const char * path; char path_r_[PADR_(const char *)];
	char type_l_[PADL_(__acl_type_t)]; __acl_type_t type; char type_r_[PADR_(__acl_type_t)];
};
struct __acl_aclcheck_link_args {
	char path_l_[PADL_(const char *)]; const char * path; char path_r_[PADR_(const char *)];
	char type_l_[PADL_(__acl_type_t)]; __acl_type_t type; char type_r_[PADR_(__acl_type_t)];
	char aclp_l_[PADL_(struct acl *)]; struct acl * aclp; char aclp_r_[PADR_(struct acl *)];
};
struct sigwait_args {
	char set_l_[PADL_(const sigset_t *)]; const sigset_t * set; char set_r_[PADR_(const sigset_t *)];
	char sig_l_[PADL_(int *)]; int * sig; char sig_r_[PADR_(int *)];
};
struct thr_create_args {
	char ctx_l_[PADL_(ucontext_t *)]; ucontext_t * ctx; char ctx_r_[PADR_(ucontext_t *)];
	char id_l_[PADL_(long *)]; long * id; char id_r_[PADR_(long *)];
	char flags_l_[PADL_(int)]; int flags; char flags_r_[PADR_(int)];
};
struct thr_exit_args {
	char state_l_[PADL_(long *)]; long * state; char state_r_[PADR_(long *)];
};
struct thr_self_args {
	char id_l_[PADL_(long *)]; long * id; char id_r_[PADR_(long *)];
};
struct thr_kill_args {
	char id_l_[PADL_(long)]; long id; char id_r_[PADR_(long)];
	char sig_l_[PADL_(int)]; int sig; char sig_r_[PADR_(int)];
};
struct jail_attach_args {
	char jid_l_[PADL_(int)]; int jid; char jid_r_[PADR_(int)];
};
struct extattr_list_fd_args {
	char fd_l_[PADL_(int)]; int fd; char fd_r_[PADR_(int)];
	char attrnamespace_l_[PADL_(int)]; int attrnamespace; char attrnamespace_r_[PADR_(int)];
	char data_l_[PADL_(void *)]; void * data; char data_r_[PADR_(void *)];
	char nbytes_l_[PADL_(size_t)]; size_t nbytes; char nbytes_r_[PADR_(size_t)];
};
struct extattr_list_file_args {
	char path_l_[PADL_(const char *)]; const char * path; char path_r_[PADR_(const char *)];
	char attrnamespace_l_[PADL_(int)]; int attrnamespace; char attrnamespace_r_[PADR_(int)];
	char data_l_[PADL_(void *)]; void * data; char data_r_[PADR_(void *)];
	char nbytes_l_[PADL_(size_t)]; size_t nbytes; char nbytes_r_[PADR_(size_t)];
};
struct extattr_list_link_args {
	char path_l_[PADL_(const char *)]; const char * path; char path_r_[PADR_(const char *)];
	char attrnamespace_l_[PADL_(int)]; int attrnamespace; char attrnamespace_r_[PADR_(int)];
	char data_l_[PADL_(void *)]; void * data; char data_r_[PADR_(void *)];
	char nbytes_l_[PADL_(size_t)]; size_t nbytes; char nbytes_r_[PADR_(size_t)];
};
struct ksem_timedwait_args {
	char id_l_[PADL_(semid_t)]; semid_t id; char id_r_[PADR_(semid_t)];
	char abstime_l_[PADL_(const struct timespec *)]; const struct timespec * abstime; char abstime_r_[PADR_(const struct timespec *)];
};
struct thr_suspend_args {
	char timeout_l_[PADL_(const struct timespec *)]; const struct timespec * timeout; char timeout_r_[PADR_(const struct timespec *)];
};
struct thr_wake_args {
	char id_l_[PADL_(long)]; long id; char id_r_[PADR_(long)];
};
struct kldunloadf_args {
	char fileid_l_[PADL_(int)]; int fileid; char fileid_r_[PADR_(int)];
	char flags_l_[PADL_(int)]; int flags; char flags_r_[PADR_(int)];
};
struct audit_args {
	char record_l_[PADL_(const void *)]; const void * record; char record_r_[PADR_(const void *)];
	char length_l_[PADL_(u_int)]; u_int length; char length_r_[PADR_(u_int)];
};
struct auditon_args {
	char cmd_l_[PADL_(int)]; int cmd; char cmd_r_[PADR_(int)];
	char data_l_[PADL_(void *)]; void * data; char data_r_[PADR_(void *)];
	char length_l_[PADL_(u_int)]; u_int length; char length_r_[PADR_(u_int)];
};
struct getauid_args {
	char auid_l_[PADL_(uid_t *)]; uid_t * auid; char auid_r_[PADR_(uid_t *)];
};
struct setauid_args {
	char auid_l_[PADL_(uid_t *)]; uid_t * auid; char auid_r_[PADR_(uid_t *)];
};
struct getaudit_args {
	char auditinfo_l_[PADL_(struct auditinfo *)]; struct auditinfo * auditinfo; char auditinfo_r_[PADR_(struct auditinfo *)];
};
struct setaudit_args {
	char auditinfo_l_[PADL_(struct auditinfo *)]; struct auditinfo * auditinfo; char auditinfo_r_[PADR_(struct auditinfo *)];
};
struct getaudit_addr_args {
	char auditinfo_addr_l_[PADL_(struct auditinfo_addr *)]; struct auditinfo_addr * auditinfo_addr; char auditinfo_addr_r_[PADR_(struct auditinfo_addr *)];
	char length_l_[PADL_(u_int)]; u_int length; char length_r_[PADR_(u_int)];
};
struct setaudit_addr_args {
	char auditinfo_addr_l_[PADL_(struct auditinfo_addr *)]; struct auditinfo_addr * auditinfo_addr; char auditinfo_addr_r_[PADR_(struct auditinfo_addr *)];
	char length_l_[PADL_(u_int)]; u_int length; char length_r_[PADR_(u_int)];
};
struct auditctl_args {
	char path_l_[PADL_(const char *)]; const char * path; char path_r_[PADR_(const char *)];
};
struct _umtx_op_args {
	char obj_l_[PADL_(void *)]; void * obj; char obj_r_[PADR_(void *)];
	char op_l_[PADL_(int)]; int op; char op_r_[PADR_(int)];
	char val_l_[PADL_(u_long)]; u_long val; char val_r_[PADR_(u_long)];
	char uaddr1_l_[PADL_(void *)]; void * uaddr1; char uaddr1_r_[PADR_(void *)];
	char uaddr2_l_[PADL_(void *)]; void * uaddr2; char uaddr2_r_[PADR_(void *)];
};
struct thr_new_args {
	char param_l_[PADL_(struct thr_param *)]; struct thr_param * param; char param_r_[PADR_(struct thr_param *)];
	char param_size_l_[PADL_(int)]; int param_size; char param_size_r_[PADR_(int)];
};
struct sigqueue_args {
	char pid_l_[PADL_(pid_t)]; pid_t pid; char pid_r_[PADR_(pid_t)];
	char signum_l_[PADL_(int)]; int signum; char signum_r_[PADR_(int)];
	char value_l_[PADL_(void *)]; void * value; char value_r_[PADR_(void *)];
};
struct kmq_open_args {
	char path_l_[PADL_(const char *)]; const char * path; char path_r_[PADR_(const char *)];
	char flags_l_[PADL_(int)]; int flags; char flags_r_[PADR_(int)];
	char mode_l_[PADL_(mode_t)]; mode_t mode; char mode_r_[PADR_(mode_t)];
	char attr_l_[PADL_(const struct mq_attr *)]; const struct mq_attr * attr; char attr_r_[PADR_(const struct mq_attr *)];
};
struct kmq_setattr_args {
	char mqd_l_[PADL_(int)]; int mqd; char mqd_r_[PADR_(int)];
	char attr_l_[PADL_(const struct mq_attr *)]; const struct mq_attr * attr; char attr_r_[PADR_(const struct mq_attr *)];
	char oattr_l_[PADL_(struct mq_attr *)]; struct mq_attr * oattr; char oattr_r_[PADR_(struct mq_attr *)];
};
struct kmq_timedreceive_args {
	char mqd_l_[PADL_(int)]; int mqd; char mqd_r_[PADR_(int)];
	char msg_ptr_l_[PADL_(char *)]; char * msg_ptr; char msg_ptr_r_[PADR_(char *)];
	char msg_len_l_[PADL_(size_t)]; size_t msg_len; char msg_len_r_[PADR_(size_t)];
	char msg_prio_l_[PADL_(unsigned *)]; unsigned * msg_prio; char msg_prio_r_[PADR_(unsigned *)];
	char abs_timeout_l_[PADL_(const struct timespec *)]; const struct timespec * abs_timeout; char abs_timeout_r_[PADR_(const struct timespec *)];
};
struct kmq_timedsend_args {
	char mqd_l_[PADL_(int)]; int mqd; char mqd_r_[PADR_(int)];
	char msg_ptr_l_[PADL_(const char *)]; const char * msg_ptr; char msg_ptr_r_[PADR_(const char *)];
	char msg_len_l_[PADL_(size_t)]; size_t msg_len; char msg_len_r_[PADR_(size_t)];
	char msg_prio_l_[PADL_(unsigned)]; unsigned msg_prio; char msg_prio_r_[PADR_(unsigned)];
	char abs_timeout_l_[PADL_(const struct timespec *)]; const struct timespec * abs_timeout; char abs_timeout_r_[PADR_(const struct timespec *)];
};
struct kmq_notify_args {
	char mqd_l_[PADL_(int)]; int mqd; char mqd_r_[PADR_(int)];
	char sigev_l_[PADL_(const struct sigevent *)]; const struct sigevent * sigev; char sigev_r_[PADR_(const struct sigevent *)];
};
struct kmq_unlink_args {
	char path_l_[PADL_(const char *)]; const char * path; char path_r_[PADR_(const char *)];
};
struct abort2_args {
	char why_l_[PADL_(const char *)]; const char * why; char why_r_[PADR_(const char *)];
	char nargs_l_[PADL_(int)]; int nargs; char nargs_r_[PADR_(int)];
	char args_l_[PADL_(void **)]; void ** args; char args_r_[PADR_(void **)];
};
struct thr_set_name_args {
	char id_l_[PADL_(long)]; long id; char id_r_[PADR_(long)];
	char name_l_[PADL_(const char *)]; const char * name; char name_r_[PADR_(const char *)];
};
struct aio_fsync_args {
	char op_l_[PADL_(int)]; int op; char op_r_[PADR_(int)];
	char aiocbp_l_[PADL_(struct aiocb *)]; struct aiocb * aiocbp; char aiocbp_r_[PADR_(struct aiocb *)];
};
struct rtprio_thread_args {
	char function_l_[PADL_(int)]; int function; char function_r_[PADR_(int)];
	char lwpid_l_[PADL_(lwpid_t)]; lwpid_t lwpid; char lwpid_r_[PADR_(lwpid_t)];
	char rtp_l_[PADL_(struct rtprio *)]; struct rtprio * rtp; char rtp_r_[PADR_(struct rtprio *)];
};
struct sctp_peeloff_args {
	char sd_l_[PADL_(int)]; int sd; char sd_r_[PADR_(int)];
	char name_l_[PADL_(uint32_t)]; uint32_t name; char name_r_[PADR_(uint32_t)];
};
struct sctp_generic_sendmsg_args {
	char sd_l_[PADL_(int)]; int sd; char sd_r_[PADR_(int)];
	char msg_l_[PADL_(void *)]; void * msg; char msg_r_[PADR_(void *)];
	char mlen_l_[PADL_(int)]; int mlen; char mlen_r_[PADR_(int)];
	char to_l_[PADL_(const struct sockaddr *)]; const struct sockaddr * to; char to_r_[PADR_(const struct sockaddr *)];
	char tolen_l_[PADL_(__socklen_t)]; __socklen_t tolen; char tolen_r_[PADR_(__socklen_t)];
	char sinfo_l_[PADL_(struct sctp_sndrcvinfo *)]; struct sctp_sndrcvinfo * sinfo; char sinfo_r_[PADR_(struct sctp_sndrcvinfo *)];
	char flags_l_[PADL_(int)]; int flags; char flags_r_[PADR_(int)];
};
struct sctp_generic_sendmsg_iov_args {
	char sd_l_[PADL_(int)]; int sd; char sd_r_[PADR_(int)];
	char iov_l_[PADL_(struct iovec *)]; struct iovec * iov; char iov_r_[PADR_(struct iovec *)];
	char iovlen_l_[PADL_(int)]; int iovlen; char iovlen_r_[PADR_(int)];
	char to_l_[PADL_(const struct sockaddr *)]; const struct sockaddr * to; char to_r_[PADR_(const struct sockaddr *)];
	char tolen_l_[PADL_(__socklen_t)]; __socklen_t tolen; char tolen_r_[PADR_(__socklen_t)];
	char sinfo_l_[PADL_(struct sctp_sndrcvinfo *)]; struct sctp_sndrcvinfo * sinfo; char sinfo_r_[PADR_(struct sctp_sndrcvinfo *)];
	char flags_l_[PADL_(int)]; int flags; char flags_r_[PADR_(int)];
};
struct sctp_generic_recvmsg_args {
	char sd_l_[PADL_(int)]; int sd; char sd_r_[PADR_(int)];
	char iov_l_[PADL_(struct iovec *)]; struct iovec * iov; char iov_r_[PADR_(struct iovec *)];
	char iovlen_l_[PADL_(int)]; int iovlen; char iovlen_r_[PADR_(int)];
	char from_l_[PADL_(struct sockaddr *)]; struct sockaddr * from; char from_r_[PADR_(struct sockaddr *)];
	char fromlenaddr_l_[PADL_(__socklen_t *)]; __socklen_t * fromlenaddr; char fromlenaddr_r_[PADR_(__socklen_t *)];
	char sinfo_l_[PADL_(struct sctp_sndrcvinfo *)]; struct sctp_sndrcvinfo * sinfo; char sinfo_r_[PADR_(struct sctp_sndrcvinfo *)];
	char msg_flags_l_[PADL_(int *)]; int * msg_flags; char msg_flags_r_[PADR_(int *)];
};
struct pread_args {
	char fd_l_[PADL_(int)]; int fd; char fd_r_[PADR_(int)];
	char buf_l_[PADL_(void *)]; void * buf; char buf_r_[PADR_(void *)];
	char nbyte_l_[PADL_(size_t)]; size_t nbyte; char nbyte_r_[PADR_(size_t)];
	char offset_l_[PADL_(off_t)]; off_t offset; char offset_r_[PADR_(off_t)];
};
struct pwrite_args {
	char fd_l_[PADL_(int)]; int fd; char fd_r_[PADR_(int)];
	char buf_l_[PADL_(const void *)]; const void * buf; char buf_r_[PADR_(const void *)];
	char nbyte_l_[PADL_(size_t)]; size_t nbyte; char nbyte_r_[PADR_(size_t)];
	char offset_l_[PADL_(off_t)]; off_t offset; char offset_r_[PADR_(off_t)];
};
struct mmap_args {
	char addr_l_[PADL_(void *)]; void * addr; char addr_r_[PADR_(void *)];
	char len_l_[PADL_(size_t)]; size_t len; char len_r_[PADR_(size_t)];
	char prot_l_[PADL_(int)]; int prot; char prot_r_[PADR_(int)];
	char flags_l_[PADL_(int)]; int flags; char flags_r_[PADR_(int)];
	char fd_l_[PADL_(int)]; int fd; char fd_r_[PADR_(int)];
	char pos_l_[PADL_(off_t)]; off_t pos; char pos_r_[PADR_(off_t)];
};
struct lseek_args {
	char fd_l_[PADL_(int)]; int fd; char fd_r_[PADR_(int)];
	char offset_l_[PADL_(off_t)]; off_t offset; char offset_r_[PADR_(off_t)];
	char whence_l_[PADL_(int)]; int whence; char whence_r_[PADR_(int)];
};
struct truncate_args {
	char path_l_[PADL_(const char *)]; const char * path; char path_r_[PADR_(const char *)];
	char length_l_[PADL_(off_t)]; off_t length; char length_r_[PADR_(off_t)];
};
struct ftruncate_args {
	char fd_l_[PADL_(int)]; int fd; char fd_r_[PADR_(int)];
	char length_l_[PADL_(off_t)]; off_t length; char length_r_[PADR_(off_t)];
};
struct thr_kill2_args {
	char pid_l_[PADL_(pid_t)]; pid_t pid; char pid_r_[PADR_(pid_t)];
	char id_l_[PADL_(long)]; long id; char id_r_[PADR_(long)];
	char sig_l_[PADL_(int)]; int sig; char sig_r_[PADR_(int)];
};
struct shm_unlink_args {
	char path_l_[PADL_(const char *)]; const char * path; char path_r_[PADR_(const char *)];
};
struct cpuset_args {
	char setid_l_[PADL_(cpusetid_t *)]; cpusetid_t * setid; char setid_r_[PADR_(cpusetid_t *)];
};
struct cpuset_setid_args {
	char which_l_[PADL_(cpuwhich_t)]; cpuwhich_t which; char which_r_[PADR_(cpuwhich_t)];
	char id_l_[PADL_(id_t)]; id_t id; char id_r_[PADR_(id_t)];
	char setid_l_[PADL_(cpusetid_t)]; cpusetid_t setid; char setid_r_[PADR_(cpusetid_t)];
};
struct cpuset_getid_args {
	char level_l_[PADL_(cpulevel_t)]; cpulevel_t level; char level_r_[PADR_(cpulevel_t)];
	char which_l_[PADL_(cpuwhich_t)]; cpuwhich_t which; char which_r_[PADR_(cpuwhich_t)];
	char id_l_[PADL_(id_t)]; id_t id; char id_r_[PADR_(id_t)];
	char setid_l_[PADL_(cpusetid_t *)]; cpusetid_t * setid; char setid_r_[PADR_(cpusetid_t *)];
};
struct cpuset_getaffinity_args {
	char level_l_[PADL_(cpulevel_t)]; cpulevel_t level; char level_r_[PADR_(cpulevel_t)];
	char which_l_[PADL_(cpuwhich_t)]; cpuwhich_t which; char which_r_[PADR_(cpuwhich_t)];
	char id_l_[PADL_(id_t)]; id_t id; char id_r_[PADR_(id_t)];
	char cpusetsize_l_[PADL_(size_t)]; size_t cpusetsize; char cpusetsize_r_[PADR_(size_t)];
	char mask_l_[PADL_(cpuset_t *)]; cpuset_t * mask; char mask_r_[PADR_(cpuset_t *)];
};
struct cpuset_setaffinity_args {
	char level_l_[PADL_(cpulevel_t)]; cpulevel_t level; char level_r_[PADR_(cpulevel_t)];
	char which_l_[PADL_(cpuwhich_t)]; cpuwhich_t which; char which_r_[PADR_(cpuwhich_t)];
	char id_l_[PADL_(id_t)]; id_t id; char id_r_[PADR_(id_t)];
	char cpusetsize_l_[PADL_(size_t)]; size_t cpusetsize; char cpusetsize_r_[PADR_(size_t)];
	char mask_l_[PADL_(const cpuset_t *)]; const cpuset_t * mask; char mask_r_[PADR_(const cpuset_t *)];
};
struct faccessat_args {
	char fd_l_[PADL_(int)]; int fd; char fd_r_[PADR_(int)];
	char path_l_[PADL_(const char *)]; const char * path; char path_r_[PADR_(const char *)];
	char amode_l_[PADL_(int)]; int amode; char amode_r_[PADR_(int)];
	char flag_l_[PADL_(int)]; int flag; char flag_r_[PADR_(int)];
};
struct fchmodat_args {
	char fd_l_[PADL_(int)]; int fd; char fd_r_[PADR_(int)];
	char path_l_[PADL_(const char *)]; const char * path; char path_r_[PADR_(const char *)];
	char mode_l_[PADL_(mode_t)]; mode_t mode; char mode_r_[PADR_(mode_t)];
	char flag_l_[PADL_(int)]; int flag; char flag_r_[PADR_(int)];
};
struct fchownat_args {
	char fd_l_[PADL_(int)]; int fd; char fd_r_[PADR_(int)];
	char path_l_[PADL_(const char *)]; const char * path; char path_r_[PADR_(const char *)];
	char uid_l_[PADL_(uid_t)]; uid_t uid; char uid_r_[PADR_(uid_t)];
	char gid_l_[PADL_(gid_t)]; gid_t gid; char gid_r_[PADR_(gid_t)];
	char flag_l_[PADL_(int)]; int flag; char flag_r_[PADR_(int)];
};
struct fexecve_args {
	char fd_l_[PADL_(int)]; int fd; char fd_r_[PADR_(int)];
	char argv_l_[PADL_(char **)]; char ** argv; char argv_r_[PADR_(char **)];
	char envv_l_[PADL_(char **)]; char ** envv; char envv_r_[PADR_(char **)];
};
struct futimesat_args {
	char fd_l_[PADL_(int)]; int fd; char fd_r_[PADR_(int)];
	char path_l_[PADL_(const char *)]; const char * path; char path_r_[PADR_(const char *)];
	char times_l_[PADL_(const struct timeval *)]; const struct timeval * times; char times_r_[PADR_(const struct timeval *)];
};
struct linkat_args {
	char fd1_l_[PADL_(int)]; int fd1; char fd1_r_[PADR_(int)];
	char path1_l_[PADL_(const char *)]; const char * path1; char path1_r_[PADR_(const char *)];
	char fd2_l_[PADL_(int)]; int fd2; char fd2_r_[PADR_(int)];
	char path2_l_[PADL_(const char *)]; const char * path2; char path2_r_[PADR_(const char *)];
	char flag_l_[PADL_(int)]; int flag; char flag_r_[PADR_(int)];
};
struct mkdirat_args {
	char fd_l_[PADL_(int)]; int fd; char fd_r_[PADR_(int)];
	char path_l_[PADL_(const char *)]; const char * path; char path_r_[PADR_(const char *)];
	char mode_l_[PADL_(mode_t)]; mode_t mode; char mode_r_[PADR_(mode_t)];
};
struct mkfifoat_args {
	char fd_l_[PADL_(int)]; int fd; char fd_r_[PADR_(int)];
	char path_l_[PADL_(const char *)]; const char * path; char path_r_[PADR_(const char *)];
	char mode_l_[PADL_(mode_t)]; mode_t mode; char mode_r_[PADR_(mode_t)];
};
struct openat_args {
	char fd_l_[PADL_(int)]; int fd; char fd_r_[PADR_(int)];
	char path_l_[PADL_(const char *)]; const char * path; char path_r_[PADR_(const char *)];
	char flag_l_[PADL_(int)]; int flag; char flag_r_[PADR_(int)];
	char mode_l_[PADL_(mode_t)]; mode_t mode; char mode_r_[PADR_(mode_t)];
};
struct readlinkat_args {
	char fd_l_[PADL_(int)]; int fd; char fd_r_[PADR_(int)];
	char path_l_[PADL_(const char *)]; const char * path; char path_r_[PADR_(const char *)];
	char buf_l_[PADL_(char *)]; char * buf; char buf_r_[PADR_(char *)];
	char bufsize_l_[PADL_(size_t)]; size_t bufsize; char bufsize_r_[PADR_(size_t)];
};
struct renameat_args {
	char oldfd_l_[PADL_(int)]; int oldfd; char oldfd_r_[PADR_(int)];
	char old_l_[PADL_(const char *)]; const char * old; char old_r_[PADR_(const char *)];
	char newfd_l_[PADL_(int)]; int newfd; char newfd_r_[PADR_(int)];
	char new_l_[PADL_(const char *)]; const char * new; char new_r_[PADR_(const char *)];
};
struct symlinkat_args {
	char path1_l_[PADL_(const char *)]; const char * path1; char path1_r_[PADR_(const char *)];
	char fd_l_[PADL_(int)]; int fd; char fd_r_[PADR_(int)];
	char path2_l_[PADL_(const char *)]; const char * path2; char path2_r_[PADR_(const char *)];
};
struct unlinkat_args {
	char fd_l_[PADL_(int)]; int fd; char fd_r_[PADR_(int)];
	char path_l_[PADL_(const char *)]; const char * path; char path_r_[PADR_(const char *)];
	char flag_l_[PADL_(int)]; int flag; char flag_r_[PADR_(int)];
};
struct posix_openpt_args {
	char flags_l_[PADL_(int)]; int flags; char flags_r_[PADR_(int)];
};
struct jail_get_args {
	char iovp_l_[PADL_(struct iovec *)]; struct iovec * iovp; char iovp_r_[PADR_(struct iovec *)];
	char iovcnt_l_[PADL_(unsigned int)]; unsigned int iovcnt; char iovcnt_r_[PADR_(unsigned int)];
	char flags_l_[PADL_(int)]; int flags; char flags_r_[PADR_(int)];
};
struct jail_set_args {
	char iovp_l_[PADL_(struct iovec *)]; struct iovec * iovp; char iovp_r_[PADR_(struct iovec *)];
	char iovcnt_l_[PADL_(unsigned int)]; unsigned int iovcnt; char iovcnt_r_[PADR_(unsigned int)];
	char flags_l_[PADL_(int)]; int flags; char flags_r_[PADR_(int)];
};
struct jail_remove_args {
	char jid_l_[PADL_(int)]; int jid; char jid_r_[PADR_(int)];
};
struct __semctl_args {
	char semid_l_[PADL_(int)]; int semid; char semid_r_[PADR_(int)];
	char semnum_l_[PADL_(int)]; int semnum; char semnum_r_[PADR_(int)];
	char cmd_l_[PADL_(int)]; int cmd; char cmd_r_[PADR_(int)];
	char arg_l_[PADL_(union semun *)]; union semun * arg; char arg_r_[PADR_(union semun *)];
};
struct msgctl_args {
	char msqid_l_[PADL_(int)]; int msqid; char msqid_r_[PADR_(int)];
	char cmd_l_[PADL_(int)]; int cmd; char cmd_r_[PADR_(int)];
	char buf_l_[PADL_(struct msqid_ds *)]; struct msqid_ds * buf; char buf_r_[PADR_(struct msqid_ds *)];
};
struct shmctl_args {
	char shmid_l_[PADL_(int)]; int shmid; char shmid_r_[PADR_(int)];
	char cmd_l_[PADL_(int)]; int cmd; char cmd_r_[PADR_(int)];
	char buf_l_[PADL_(struct shmid_ds *)]; struct shmid_ds * buf; char buf_r_[PADR_(struct shmid_ds *)];
};
struct lpathconf_args {
	char path_l_[PADL_(const char *)]; const char * path; char path_r_[PADR_(const char *)];
	char name_l_[PADL_(int)]; int name; char name_r_[PADR_(int)];
};
struct __cap_rights_get_args {
	char version_l_[PADL_(int)]; int version; char version_r_[PADR_(int)];
	char fd_l_[PADL_(int)]; int fd; char fd_r_[PADR_(int)];
	char rightsp_l_[PADL_(cap_rights_t *)]; cap_rights_t * rightsp; char rightsp_r_[PADR_(cap_rights_t *)];
};
struct cap_enter_args {
	syscallarg_t dummy;
};
struct cap_getmode_args {
	char modep_l_[PADL_(u_int *)]; u_int * modep; char modep_r_[PADR_(u_int *)];
};
struct pdfork_args {
	char fdp_l_[PADL_(int *)]; int * fdp; char fdp_r_[PADR_(int *)];
	char flags_l_[PADL_(int)]; int flags; char flags_r_[PADR_(int)];
};
struct pdkill_args {
	char fd_l_[PADL_(int)]; int fd; char fd_r_[PADR_(int)];
	char signum_l_[PADL_(int)]; int signum; char signum_r_[PADR_(int)];
};
struct pdgetpid_args {
	char fd_l_[PADL_(int)]; int fd; char fd_r_[PADR_(int)];
	char pidp_l_[PADL_(pid_t *)]; pid_t * pidp; char pidp_r_[PADR_(pid_t *)];
};
struct pselect_args {
	char nd_l_[PADL_(int)]; int nd; char nd_r_[PADR_(int)];
	char in_l_[PADL_(fd_set *)]; fd_set * in; char in_r_[PADR_(fd_set *)];
	char ou_l_[PADL_(fd_set *)]; fd_set * ou; char ou_r_[PADR_(fd_set *)];
	char ex_l_[PADL_(fd_set *)]; fd_set * ex; char ex_r_[PADR_(fd_set *)];
	char ts_l_[PADL_(const struct timespec *)]; const struct timespec * ts; char ts_r_[PADR_(const struct timespec *)];
	char sm_l_[PADL_(const sigset_t *)]; const sigset_t * sm; char sm_r_[PADR_(const sigset_t *)];
};
struct getloginclass_args {
	char namebuf_l_[PADL_(char *)]; char * namebuf; char namebuf_r_[PADR_(char *)];
	char namelen_l_[PADL_(size_t)]; size_t namelen; char namelen_r_[PADR_(size_t)];
};
struct setloginclass_args {
	char namebuf_l_[PADL_(const char *)]; const char * namebuf; char namebuf_r_[PADR_(const char *)];
};
struct rctl_get_racct_args {
	char inbufp_l_[PADL_(const void *)]; const void * inbufp; char inbufp_r_[PADR_(const void *)];
	char inbuflen_l_[PADL_(size_t)]; size_t inbuflen; char inbuflen_r_[PADR_(size_t)];
	char outbufp_l_[PADL_(void *)]; void * outbufp; char outbufp_r_[PADR_(void *)];
	char outbuflen_l_[PADL_(size_t)]; size_t outbuflen; char outbuflen_r_[PADR_(size_t)];
};
struct rctl_get_rules_args {
	char inbufp_l_[PADL_(const void *)]; const void * inbufp; char inbufp_r_[PADR_(const void *)];
	char inbuflen_l_[PADL_(size_t)]; size_t inbuflen; char inbuflen_r_[PADR_(size_t)];
	char outbufp_l_[PADL_(void *)]; void * outbufp; char outbufp_r_[PADR_(void *)];
	char outbuflen_l_[PADL_(size_t)]; size_t outbuflen; char outbuflen_r_[PADR_(size_t)];
};
struct rctl_get_limits_args {
	char inbufp_l_[PADL_(const void *)]; const void * inbufp; char inbufp_r_[PADR_(const void *)];
	char inbuflen_l_[PADL_(size_t)]; size_t inbuflen; char inbuflen_r_[PADR_(size_t)];
	char outbufp_l_[PADL_(void *)]; void * outbufp; char outbufp_r_[PADR_(void *)];
	char outbuflen_l_[PADL_(size_t)]; size_t outbuflen; char outbuflen_r_[PADR_(size_t)];
};
struct rctl_add_rule_args {
	char inbufp_l_[PADL_(const void *)]; const void * inbufp; char inbufp_r_[PADR_(const void *)];
	char inbuflen_l_[PADL_(size_t)]; size_t inbuflen; char inbuflen_r_[PADR_(size_t)];
	char outbufp_l_[PADL_(void *)]; void * outbufp; char outbufp_r_[PADR_(void *)];
	char outbuflen_l_[PADL_(size_t)]; size_t outbuflen; char outbuflen_r_[PADR_(size_t)];
};
struct rctl_remove_rule_args {
	char inbufp_l_[PADL_(const void *)]; const void * inbufp; char inbufp_r_[PADR_(const void *)];
	char inbuflen_l_[PADL_(size_t)]; size_t inbuflen; char inbuflen_r_[PADR_(size_t)];
	char outbufp_l_[PADL_(void *)]; void * outbufp; char outbufp_r_[PADR_(void *)];
	char outbuflen_l_[PADL_(size_t)]; size_t outbuflen; char outbuflen_r_[PADR_(size_t)];
};
struct posix_fallocate_args {
	char fd_l_[PADL_(int)]; int fd; char fd_r_[PADR_(int)];
	char offset_l_[PADL_(off_t)]; off_t offset; char offset_r_[PADR_(off_t)];
	char len_l_[PADL_(off_t)]; off_t len; char len_r_[PADR_(off_t)];
};
struct posix_fadvise_args {
	char fd_l_[PADL_(int)]; int fd; char fd_r_[PADR_(int)];
	char offset_l_[PADL_(off_t)]; off_t offset; char offset_r_[PADR_(off_t)];
	char len_l_[PADL_(off_t)]; off_t len; char len_r_[PADR_(off_t)];
	char advice_l_[PADL_(int)]; int advice; char advice_r_[PADR_(int)];
};
struct wait6_args {
	char idtype_l_[PADL_(idtype_t)]; idtype_t idtype; char idtype_r_[PADR_(idtype_t)];
	char id_l_[PADL_(id_t)]; id_t id; char id_r_[PADR_(id_t)];
	char status_l_[PADL_(int *)]; int * status; char status_r_[PADR_(int *)];
	char options_l_[PADL_(int)]; int options; char options_r_[PADR_(int)];
	char wrusage_l_[PADL_(struct __wrusage *)]; struct __wrusage * wrusage; char wrusage_r_[PADR_(struct __wrusage *)];
	char info_l_[PADL_(struct __siginfo *)]; struct __siginfo * info; char info_r_[PADR_(struct __siginfo *)];
};
struct cap_rights_limit_args {
	char fd_l_[PADL_(int)]; int fd; char fd_r_[PADR_(int)];
	char rightsp_l_[PADL_(cap_rights_t *)]; cap_rights_t * rightsp; char rightsp_r_[PADR_(cap_rights_t *)];
};
struct cap_ioctls_limit_args {
	char fd_l_[PADL_(int)]; int fd; char fd_r_[PADR_(int)];
	char cmds_l_[PADL_(const u_long *)]; const u_long * cmds; char cmds_r_[PADR_(const u_long *)];
	char ncmds_l_[PADL_(size_t)]; size_t ncmds; char ncmds_r_[PADR_(size_t)];
};
struct cap_ioctls_get_args {
	char fd_l_[PADL_(int)]; int fd; char fd_r_[PADR_(int)];
	char cmds_l_[PADL_(u_long *)]; u_long * cmds; char cmds_r_[PADR_(u_long *)];
	char maxcmds_l_[PADL_(size_t)]; size_t maxcmds; char maxcmds_r_[PADR_(size_t)];
};
struct cap_fcntls_limit_args {
	char fd_l_[PADL_(int)]; int fd; char fd_r_[PADR_(int)];
	char fcntlrights_l_[PADL_(uint32_t)]; uint32_t fcntlrights; char fcntlrights_r_[PADR_(uint32_t)];
};
struct cap_fcntls_get_args {
	char fd_l_[PADL_(int)]; int fd; char fd_r_[PADR_(int)];
	char fcntlrightsp_l_[PADL_(uint32_t *)]; uint32_t * fcntlrightsp; char fcntlrightsp_r_[PADR_(uint32_t *)];
};
struct bindat_args {
	char fd_l_[PADL_(int)]; int fd; char fd_r_[PADR_(int)];
	char s_l_[PADL_(int)]; int s; char s_r_[PADR_(int)];
	char name_l_[PADL_(const struct sockaddr *)]; const struct sockaddr * name; char name_r_[PADR_(const struct sockaddr *)];
	char namelen_l_[PADL_(__socklen_t)]; __socklen_t namelen; char namelen_r_[PADR_(__socklen_t)];
};
struct connectat_args {
	char fd_l_[PADL_(int)]; int fd; char fd_r_[PADR_(int)];
	char s_l_[PADL_(int)]; int s; char s_r_[PADR_(int)];
	char name_l_[PADL_(const struct sockaddr *)]; const struct sockaddr * name; char name_r_[PADR_(const struct sockaddr *)];
	char namelen_l_[PADL_(__socklen_t)]; __socklen_t namelen; char namelen_r_[PADR_(__socklen_t)];
};
struct chflagsat_args {
	char fd_l_[PADL_(int)]; int fd; char fd_r_[PADR_(int)];
	char path_l_[PADL_(const char *)]; const char * path; char path_r_[PADR_(const char *)];
	char flags_l_[PADL_(u_long)]; u_long flags; char flags_r_[PADR_(u_long)];
	char atflag_l_[PADL_(int)]; int atflag; char atflag_r_[PADR_(int)];
};
struct accept4_args {
	char s_l_[PADL_(int)]; int s; char s_r_[PADR_(int)];
	char name_l_[PADL_(struct sockaddr *)]; struct sockaddr * name; char name_r_[PADR_(struct sockaddr *)];
	char anamelen_l_[PADL_(__socklen_t *)]; __socklen_t * anamelen; char anamelen_r_[PADR_(__socklen_t *)];
	char flags_l_[PADL_(int)]; int flags; char flags_r_[PADR_(int)];
};
struct pipe2_args {
	char fildes_l_[PADL_(int *)]; int * fildes; char fildes_r_[PADR_(int *)];
	char flags_l_[PADL_(int)]; int flags; char flags_r_[PADR_(int)];
};
struct aio_mlock_args {
	char aiocbp_l_[PADL_(struct aiocb *)]; struct aiocb * aiocbp; char aiocbp_r_[PADR_(struct aiocb *)];
};
struct procctl_args {
	char idtype_l_[PADL_(idtype_t)]; idtype_t idtype; char idtype_r_[PADR_(idtype_t)];
	char id_l_[PADL_(id_t)]; id_t id; char id_r_[PADR_(id_t)];
	char com_l_[PADL_(int)]; int com; char com_r_[PADR_(int)];
	char data_l_[PADL_(void *)]; void * data; char data_r_[PADR_(void *)];
};
struct ppoll_args {
	char fds_l_[PADL_(struct pollfd *)]; struct pollfd * fds; char fds_r_[PADR_(struct pollfd *)];
	char nfds_l_[PADL_(u_int)]; u_int nfds; char nfds_r_[PADR_(u_int)];
	char ts_l_[PADL_(const struct timespec *)]; const struct timespec * ts; char ts_r_[PADR_(const struct timespec *)];
	char set_l_[PADL_(const sigset_t *)]; const sigset_t * set; char set_r_[PADR_(const sigset_t *)];
};
struct futimens_args {
	char fd_l_[PADL_(int)]; int fd; char fd_r_[PADR_(int)];
	char times_l_[PADL_(const struct timespec *)]; const struct timespec * times; char times_r_[PADR_(const struct timespec *)];
};
struct utimensat_args {
	char fd_l_[PADL_(int)]; int fd; char fd_r_[PADR_(int)];
	char path_l_[PADL_(const char *)]; const char * path; char path_r_[PADR_(const char *)];
	char times_l_[PADL_(const struct timespec *)]; const struct timespec * times; char times_r_[PADR_(const struct timespec *)];
	char flag_l_[PADL_(int)]; int flag; char flag_r_[PADR_(int)];
};
struct fdatasync_args {
	char fd_l_[PADL_(int)]; int fd; char fd_r_[PADR_(int)];
};
struct fstat_args {
	char fd_l_[PADL_(int)]; int fd; char fd_r_[PADR_(int)];
	char sb_l_[PADL_(struct stat *)]; struct stat * sb; char sb_r_[PADR_(struct stat *)];
};
struct fstatat_args {
	char fd_l_[PADL_(int)]; int fd; char fd_r_[PADR_(int)];
	char path_l_[PADL_(const char *)]; const char * path; char path_r_[PADR_(const char *)];
	char buf_l_[PADL_(struct stat *)]; struct stat * buf; char buf_r_[PADR_(struct stat *)];
	char flag_l_[PADL_(int)]; int flag; char flag_r_[PADR_(int)];
};
struct fhstat_args {
	char u_fhp_l_[PADL_(const struct fhandle *)]; const struct fhandle * u_fhp; char u_fhp_r_[PADR_(const struct fhandle *)];
	char sb_l_[PADL_(struct stat *)]; struct stat * sb; char sb_r_[PADR_(struct stat *)];
};
struct getdirentries_args {
	char fd_l_[PADL_(int)]; int fd; char fd_r_[PADR_(int)];
	char buf_l_[PADL_(char *)]; char * buf; char buf_r_[PADR_(char *)];
	char count_l_[PADL_(size_t)]; size_t count; char count_r_[PADR_(size_t)];
	char basep_l_[PADL_(off_t *)]; off_t * basep; char basep_r_[PADR_(off_t *)];
};
struct statfs_args {
	char path_l_[PADL_(const char *)]; const char * path; char path_r_[PADR_(const char *)];
	char buf_l_[PADL_(struct statfs *)]; struct statfs * buf; char buf_r_[PADR_(struct statfs *)];
};
struct fstatfs_args {
	char fd_l_[PADL_(int)]; int fd; char fd_r_[PADR_(int)];
	char buf_l_[PADL_(struct statfs *)]; struct statfs * buf; char buf_r_[PADR_(struct statfs *)];
};
struct getfsstat_args {
	char buf_l_[PADL_(struct statfs *)]; struct statfs * buf; char buf_r_[PADR_(struct statfs *)];
	char bufsize_l_[PADL_(long)]; long bufsize; char bufsize_r_[PADR_(long)];
	char mode_l_[PADL_(int)]; int mode; char mode_r_[PADR_(int)];
};
struct fhstatfs_args {
	char u_fhp_l_[PADL_(const struct fhandle *)]; const struct fhandle * u_fhp; char u_fhp_r_[PADR_(const struct fhandle *)];
	char buf_l_[PADL_(struct statfs *)]; struct statfs * buf; char buf_r_[PADR_(struct statfs *)];
};
struct mknodat_args {
	char fd_l_[PADL_(int)]; int fd; char fd_r_[PADR_(int)];
	char path_l_[PADL_(const char *)]; const char * path; char path_r_[PADR_(const char *)];
	char mode_l_[PADL_(mode_t)]; mode_t mode; char mode_r_[PADR_(mode_t)];
	char dev_l_[PADL_(dev_t)]; dev_t dev; char dev_r_[PADR_(dev_t)];
};
struct kevent_args {
	char fd_l_[PADL_(int)]; int fd; char fd_r_[PADR_(int)];
	char changelist_l_[PADL_(const struct kevent *)]; const struct kevent * changelist; char changelist_r_[PADR_(const struct kevent *)];
	char nchanges_l_[PADL_(int)]; int nchanges; char nchanges_r_[PADR_(int)];
	char eventlist_l_[PADL_(struct kevent *)]; struct kevent * eventlist; char eventlist_r_[PADR_(struct kevent *)];
	char nevents_l_[PADL_(int)]; int nevents; char nevents_r_[PADR_(int)];
	char timeout_l_[PADL_(const struct timespec *)]; const struct timespec * timeout; char timeout_r_[PADR_(const struct timespec *)];
};
struct cpuset_getdomain_args {
	char level_l_[PADL_(cpulevel_t)]; cpulevel_t level; char level_r_[PADR_(cpulevel_t)];
	char which_l_[PADL_(cpuwhich_t)]; cpuwhich_t which; char which_r_[PADR_(cpuwhich_t)];
	char id_l_[PADL_(id_t)]; id_t id; char id_r_[PADR_(id_t)];
	char domainsetsize_l_[PADL_(size_t)]; size_t domainsetsize; char domainsetsize_r_[PADR_(size_t)];
	char mask_l_[PADL_(domainset_t *)]; domainset_t * mask; char mask_r_[PADR_(domainset_t *)];
	char policy_l_[PADL_(int *)]; int * policy; char policy_r_[PADR_(int *)];
};
struct cpuset_setdomain_args {
	char level_l_[PADL_(cpulevel_t)]; cpulevel_t level; char level_r_[PADR_(cpulevel_t)];
	char which_l_[PADL_(cpuwhich_t)]; cpuwhich_t which; char which_r_[PADR_(cpuwhich_t)];
	char id_l_[PADL_(id_t)]; id_t id; char id_r_[PADR_(id_t)];
	char domainsetsize_l_[PADL_(size_t)]; size_t domainsetsize; char domainsetsize_r_[PADR_(size_t)];
	char mask_l_[PADL_(domainset_t *)]; domainset_t * mask; char mask_r_[PADR_(domainset_t *)];
	char policy_l_[PADL_(int)]; int policy; char policy_r_[PADR_(int)];
};
struct getrandom_args {
	char buf_l_[PADL_(void *)]; void * buf; char buf_r_[PADR_(void *)];
	char buflen_l_[PADL_(size_t)]; size_t buflen; char buflen_r_[PADR_(size_t)];
	char flags_l_[PADL_(unsigned int)]; unsigned int flags; char flags_r_[PADR_(unsigned int)];
};
struct getfhat_args {
	char fd_l_[PADL_(int)]; int fd; char fd_r_[PADR_(int)];
	char path_l_[PADL_(char *)]; char * path; char path_r_[PADR_(char *)];
	char fhp_l_[PADL_(struct fhandle *)]; struct fhandle * fhp; char fhp_r_[PADR_(struct fhandle *)];
	char flags_l_[PADL_(int)]; int flags; char flags_r_[PADR_(int)];
};
struct fhlink_args {
	char fhp_l_[PADL_(struct fhandle *)]; struct fhandle * fhp; char fhp_r_[PADR_(struct fhandle *)];
	char to_l_[PADL_(const char *)]; const char * to; char to_r_[PADR_(const char *)];
};
struct fhlinkat_args {
	char fhp_l_[PADL_(struct fhandle *)]; struct fhandle * fhp; char fhp_r_[PADR_(struct fhandle *)];
	char tofd_l_[PADL_(int)]; int tofd; char tofd_r_[PADR_(int)];
	char to_l_[PADL_(const char *)]; const char * to; char to_r_[PADR_(const char *)];
};
struct fhreadlink_args {
	char fhp_l_[PADL_(struct fhandle *)]; struct fhandle * fhp; char fhp_r_[PADR_(struct fhandle *)];
	char buf_l_[PADL_(char *)]; char * buf; char buf_r_[PADR_(char *)];
	char bufsize_l_[PADL_(size_t)]; size_t bufsize; char bufsize_r_[PADR_(size_t)];
};
struct funlinkat_args {
	char dfd_l_[PADL_(int)]; int dfd; char dfd_r_[PADR_(int)];
	char path_l_[PADL_(const char *)]; const char * path; char path_r_[PADR_(const char *)];
	char fd_l_[PADL_(int)]; int fd; char fd_r_[PADR_(int)];
	char flag_l_[PADL_(int)]; int flag; char flag_r_[PADR_(int)];
};
struct copy_file_range_args {
	char infd_l_[PADL_(int)]; int infd; char infd_r_[PADR_(int)];
	char inoffp_l_[PADL_(off_t *)]; off_t * inoffp; char inoffp_r_[PADR_(off_t *)];
	char outfd_l_[PADL_(int)]; int outfd; char outfd_r_[PADR_(int)];
	char outoffp_l_[PADL_(off_t *)]; off_t * outoffp; char outoffp_r_[PADR_(off_t *)];
	char len_l_[PADL_(size_t)]; size_t len; char len_r_[PADR_(size_t)];
	char flags_l_[PADL_(unsigned int)]; unsigned int flags; char flags_r_[PADR_(unsigned int)];
};
struct __sysctlbyname_args {
	char name_l_[PADL_(const char *)]; const char * name; char name_r_[PADR_(const char *)];
	char namelen_l_[PADL_(size_t)]; size_t namelen; char namelen_r_[PADR_(size_t)];
	char old_l_[PADL_(void *)]; void * old; char old_r_[PADR_(void *)];
	char oldlenp_l_[PADL_(size_t *)]; size_t * oldlenp; char oldlenp_r_[PADR_(size_t *)];
	char new_l_[PADL_(void *)]; void * new; char new_r_[PADR_(void *)];
	char newlen_l_[PADL_(size_t)]; size_t newlen; char newlen_r_[PADR_(size_t)];
};
struct shm_open2_args {
	char path_l_[PADL_(const char *)]; const char * path; char path_r_[PADR_(const char *)];
	char flags_l_[PADL_(int)]; int flags; char flags_r_[PADR_(int)];
	char mode_l_[PADL_(mode_t)]; mode_t mode; char mode_r_[PADR_(mode_t)];
	char shmflags_l_[PADL_(int)]; int shmflags; char shmflags_r_[PADR_(int)];
	char name_l_[PADL_(const char *)]; const char * name; char name_r_[PADR_(const char *)];
};
struct shm_rename_args {
	char path_from_l_[PADL_(const char *)]; const char * path_from; char path_from_r_[PADR_(const char *)];
	char path_to_l_[PADL_(const char *)]; const char * path_to; char path_to_r_[PADR_(const char *)];
	char flags_l_[PADL_(int)]; int flags; char flags_r_[PADR_(int)];
};
struct sigfastblock_args {
	char cmd_l_[PADL_(int)]; int cmd; char cmd_r_[PADR_(int)];
	char ptr_l_[PADL_(void *)]; void * ptr; char ptr_r_[PADR_(void *)];
};
struct __realpathat_args {
	char fd_l_[PADL_(int)]; int fd; char fd_r_[PADR_(int)];
	char path_l_[PADL_(const char *)]; const char * path; char path_r_[PADR_(const char *)];
	char buf_l_[PADL_(char *)]; char * buf; char buf_r_[PADR_(char *)];
	char size_l_[PADL_(size_t)]; size_t size; char size_r_[PADR_(size_t)];
	char flags_l_[PADL_(int)]; int flags; char flags_r_[PADR_(int)];
};
struct close_range_args {
	char lowfd_l_[PADL_(u_int)]; u_int lowfd; char lowfd_r_[PADR_(u_int)];
	char highfd_l_[PADL_(u_int)]; u_int highfd; char highfd_r_[PADR_(u_int)];
	char flags_l_[PADL_(int)]; int flags; char flags_r_[PADR_(int)];
};
struct rpctls_syscall_args {
	char socookie_l_[PADL_(uint64_t)]; uint64_t socookie; char socookie_r_[PADR_(uint64_t)];
};
struct __specialfd_args {
	char type_l_[PADL_(int)]; int type; char type_r_[PADR_(int)];
	char req_l_[PADL_(const void *)]; const void * req; char req_r_[PADR_(const void *)];
	char len_l_[PADL_(size_t)]; size_t len; char len_r_[PADR_(size_t)];
};
struct aio_writev_args {
	char aiocbp_l_[PADL_(struct aiocb *)]; struct aiocb * aiocbp; char aiocbp_r_[PADR_(struct aiocb *)];
};
struct aio_readv_args {
	char aiocbp_l_[PADL_(struct aiocb *)]; struct aiocb * aiocbp; char aiocbp_r_[PADR_(struct aiocb *)];
};
struct fspacectl_args {
	char fd_l_[PADL_(int)]; int fd; char fd_r_[PADR_(int)];
	char cmd_l_[PADL_(int)]; int cmd; char cmd_r_[PADR_(int)];
	char rqsr_l_[PADL_(const struct spacectl_range *)]; const struct spacectl_range * rqsr; char rqsr_r_[PADR_(const struct spacectl_range *)];
	char flags_l_[PADL_(int)]; int flags; char flags_r_[PADR_(int)];
	char rmsr_l_[PADL_(struct spacectl_range *)]; struct spacectl_range * rmsr; char rmsr_r_[PADR_(struct spacectl_range *)];
};
struct sched_getcpu_args {
	syscallarg_t dummy;
};
struct swapoff_args {
	char name_l_[PADL_(const char *)]; const char * name; char name_r_[PADR_(const char *)];
	char flags_l_[PADL_(u_int)]; u_int flags; char flags_r_[PADR_(u_int)];
};
struct kqueuex_args {
	char flags_l_[PADL_(u_int)]; u_int flags; char flags_r_[PADR_(u_int)];
};
struct membarrier_args {
	char cmd_l_[PADL_(int)]; int cmd; char cmd_r_[PADR_(int)];
	char flags_l_[PADL_(unsigned)]; unsigned flags; char flags_r_[PADR_(unsigned)];
	char cpu_id_l_[PADL_(int)]; int cpu_id; char cpu_id_r_[PADR_(int)];
};
struct timerfd_create_args {
	char clockid_l_[PADL_(int)]; int clockid; char clockid_r_[PADR_(int)];
	char flags_l_[PADL_(int)]; int flags; char flags_r_[PADR_(int)];
};
struct timerfd_gettime_args {
	char fd_l_[PADL_(int)]; int fd; char fd_r_[PADR_(int)];
	char curr_value_l_[PADL_(struct itimerspec *)]; struct itimerspec * curr_value; char curr_value_r_[PADR_(struct itimerspec *)];
};
struct timerfd_settime_args {
	char fd_l_[PADL_(int)]; int fd; char fd_r_[PADR_(int)];
	char flags_l_[PADL_(int)]; int flags; char flags_r_[PADR_(int)];
	char new_value_l_[PADL_(const struct itimerspec *)]; const struct itimerspec * new_value; char new_value_r_[PADR_(const struct itimerspec *)];
	char old_value_l_[PADL_(struct itimerspec *)]; struct itimerspec * old_value; char old_value_r_[PADR_(struct itimerspec *)];
};
struct kcmp_args {
	char pid1_l_[PADL_(pid_t)]; pid_t pid1; char pid1_r_[PADR_(pid_t)];
	char pid2_l_[PADL_(pid_t)]; pid_t pid2; char pid2_r_[PADR_(pid_t)];
	char type_l_[PADL_(int)]; int type; char type_r_[PADR_(int)];
	char idx1_l_[PADL_(uintptr_t)]; uintptr_t idx1; char idx1_r_[PADR_(uintptr_t)];
	char idx2_l_[PADL_(uintptr_t)]; uintptr_t idx2; char idx2_r_[PADR_(uintptr_t)];
};
struct getrlimitusage_args {
	char which_l_[PADL_(u_int)]; u_int which; char which_r_[PADR_(u_int)];
	char flags_l_[PADL_(int)]; int flags; char flags_r_[PADR_(int)];
	char res_l_[PADL_(rlim_t *)]; rlim_t * res; char res_r_[PADR_(rlim_t *)];
};
struct fchroot_args {
	char fd_l_[PADL_(int)]; int fd; char fd_r_[PADR_(int)];
};
struct setcred_args {
	char flags_l_[PADL_(u_int)]; u_int flags; char flags_r_[PADR_(u_int)];
	char wcred_l_[PADL_(const struct setcred *)]; const struct setcred * wcred; char wcred_r_[PADR_(const struct setcred *)];
	char size_l_[PADL_(size_t)]; size_t size; char size_r_[PADR_(size_t)];
};
<<<<<<< HEAD
struct osdb_exec_args {
	char query_l_[PADL_(const char *)]; const char * query; char query_r_[PADR_(const char *)];
	char querylen_l_[PADL_(int)]; int querylen; char querylen_r_[PADR_(int)];
	char data_l_[PADL_(char *)]; char * data; char data_r_[PADR_(char *)];
	char headers_l_[PADL_(char *)]; char * headers; char headers_r_[PADR_(char *)];
	char reslen_l_[PADL_(int)]; int reslen; char reslen_r_[PADR_(int)];
};
struct osdb_prepare_v2_args {
	char zSql_l_[PADL_(const char *)]; const char * zSql; char zSql_r_[PADR_(const char *)];
	char nBytes_l_[PADL_(int)]; int nBytes; char nBytes_r_[PADR_(int)];
	char ppStmt_l_[PADL_(void**)]; void** ppStmt; char ppStmt_r_[PADR_(void**)];
	char pzTail_l_[PADL_(void**)]; void** pzTail; char pzTail_r_[PADR_(void**)];
};
struct osdb_step_args {
	char sqlite3_stmt_l_[PADL_(void*)]; void* sqlite3_stmt; char sqlite3_stmt_r_[PADR_(void*)];
	char status_l_[PADL_(int *)]; int * status; char status_r_[PADR_(int *)];
};
struct osdb_finalize_args {
	char sqlite3_stmt_l_[PADL_(void*)]; void* sqlite3_stmt; char sqlite3_stmt_r_[PADR_(void*)];
};
struct osdb_column_blob_args {
	char sqlite3_stmt_l_[PADL_(void*)]; void* sqlite3_stmt; char sqlite3_stmt_r_[PADR_(void*)];
	char iCol_l_[PADL_(int)]; int iCol; char iCol_r_[PADR_(int)];
	char data_l_[PADL_(char *)]; char * data; char data_r_[PADR_(char *)];
	char len_l_[PADL_(int)]; int len; char len_r_[PADR_(int)];
};
struct osdb_column_double_args {
	char sqlite3_stmt_l_[PADL_(void*)]; void* sqlite3_stmt; char sqlite3_stmt_r_[PADR_(void*)];
	char iCol_l_[PADL_(int)]; int iCol; char iCol_r_[PADR_(int)];
	char result_l_[PADL_(double *)]; double * result; char result_r_[PADR_(double *)];
};
struct osdb_column_int_args {
	char sqlite3_stmt_l_[PADL_(void*)]; void* sqlite3_stmt; char sqlite3_stmt_r_[PADR_(void*)];
	char iCol_l_[PADL_(int)]; int iCol; char iCol_r_[PADR_(int)];
	char result_l_[PADL_(int *)]; int * result; char result_r_[PADR_(int *)];
};
struct osdb_column_int64_args {
	char sqlite3_stmt_l_[PADL_(void*)]; void* sqlite3_stmt; char sqlite3_stmt_r_[PADR_(void*)];
	char iCol_l_[PADL_(int)]; int iCol; char iCol_r_[PADR_(int)];
	char result_l_[PADL_(long *)]; long * result; char result_r_[PADR_(long *)];
};
struct osdb_column_text_args {
	char sqlite3_stmt_l_[PADL_(void*)]; void* sqlite3_stmt; char sqlite3_stmt_r_[PADR_(void*)];
	char iCol_l_[PADL_(int)]; int iCol; char iCol_r_[PADR_(int)];
	char data_l_[PADL_(char *)]; char * data; char data_r_[PADR_(char *)];
	char len_l_[PADL_(int)]; int len; char len_r_[PADR_(int)];
};
struct osdb_column_text16_args {
	char sqlite3_stmt_l_[PADL_(void*)]; void* sqlite3_stmt; char sqlite3_stmt_r_[PADR_(void*)];
	char iCol_l_[PADL_(int)]; int iCol; char iCol_r_[PADR_(int)];
	char data_l_[PADL_(char *)]; char * data; char data_r_[PADR_(char *)];
	char len_l_[PADL_(int)]; int len; char len_r_[PADR_(int)];
};
struct osdb_column_value_args {
	char sqlite3_stmt_l_[PADL_(void*)]; void* sqlite3_stmt; char sqlite3_stmt_r_[PADR_(void*)];
	char iCol_l_[PADL_(int)]; int iCol; char iCol_r_[PADR_(int)];
	char data_l_[PADL_(char *)]; char * data; char data_r_[PADR_(char *)];
	char reslen_l_[PADL_(int *)]; int * reslen; char reslen_r_[PADR_(int *)];
};
struct osdb_column_bytes_args {
	char sqlite3_stmt_l_[PADL_(void*)]; void* sqlite3_stmt; char sqlite3_stmt_r_[PADR_(void*)];
	char iCol_l_[PADL_(int)]; int iCol; char iCol_r_[PADR_(int)];
	char size_l_[PADL_(int *)]; int * size; char size_r_[PADR_(int *)];
};
struct osdb_column_bytes16_args {
	char sqlite3_stmt_l_[PADL_(void*)]; void* sqlite3_stmt; char sqlite3_stmt_r_[PADR_(void*)];
	char iCol_l_[PADL_(int)]; int iCol; char iCol_r_[PADR_(int)];
	char size_l_[PADL_(int *)]; int * size; char size_r_[PADR_(int *)];
};
struct osdb_column_type_args {
	char sqlite3_stmt_l_[PADL_(void*)]; void* sqlite3_stmt; char sqlite3_stmt_r_[PADR_(void*)];
	char iCol_l_[PADL_(int)]; int iCol; char iCol_r_[PADR_(int)];
	char datatype_l_[PADL_(int *)]; int * datatype; char datatype_r_[PADR_(int *)];
};
struct osdb_column_count_args {
	char sqlite3_stmt_l_[PADL_(void*)]; void* sqlite3_stmt; char sqlite3_stmt_r_[PADR_(void*)];
	char count_l_[PADL_(int *)]; int * count; char count_r_[PADR_(int *)];
};
struct osdb_column_name_args {
	char sqlite3_stmt_l_[PADL_(void*)]; void* sqlite3_stmt; char sqlite3_stmt_r_[PADR_(void*)];
	char N_l_[PADL_(int)]; int N; char N_r_[PADR_(int)];
	char name_l_[PADL_(void *)]; void * name; char name_r_[PADR_(void *)];
};
struct osdb_sample_args {
	char delay_l_[PADL_(int)]; int delay; char delay_r_[PADR_(int)];
	char max_l_[PADL_(int)]; int max; char max_r_[PADR_(int)];
	char seconds_l_[PADL_(int)]; int seconds; char seconds_r_[PADR_(int)];
};
struct osdb_snapshot_clear_args {
	syscallarg_t dummy;
=======
struct exterrctl_args {
	char op_l_[PADL_(u_int)]; u_int op; char op_r_[PADR_(u_int)];
	char flags_l_[PADL_(u_int)]; u_int flags; char flags_r_[PADR_(u_int)];
	char ptr_l_[PADL_(void *)]; void * ptr; char ptr_r_[PADR_(void *)];
>>>>>>> 5a54d768
};
int	sys_exit(struct thread *, struct exit_args *);
int	sys_fork(struct thread *, struct fork_args *);
int	sys_read(struct thread *, struct read_args *);
int	sys_write(struct thread *, struct write_args *);
int	sys_open(struct thread *, struct open_args *);
int	sys_close(struct thread *, struct close_args *);
int	sys_wait4(struct thread *, struct wait4_args *);
int	sys_link(struct thread *, struct link_args *);
int	sys_unlink(struct thread *, struct unlink_args *);
int	sys_chdir(struct thread *, struct chdir_args *);
int	sys_fchdir(struct thread *, struct fchdir_args *);
int	sys_chmod(struct thread *, struct chmod_args *);
int	sys_chown(struct thread *, struct chown_args *);
int	sys_break(struct thread *, struct break_args *);
int	sys_getpid(struct thread *, struct getpid_args *);
int	sys_mount(struct thread *, struct mount_args *);
int	sys_unmount(struct thread *, struct unmount_args *);
int	sys_setuid(struct thread *, struct setuid_args *);
int	sys_getuid(struct thread *, struct getuid_args *);
int	sys_geteuid(struct thread *, struct geteuid_args *);
int	sys_ptrace(struct thread *, struct ptrace_args *);
int	sys_recvmsg(struct thread *, struct recvmsg_args *);
int	sys_sendmsg(struct thread *, struct sendmsg_args *);
int	sys_recvfrom(struct thread *, struct recvfrom_args *);
int	sys_accept(struct thread *, struct accept_args *);
int	sys_getpeername(struct thread *, struct getpeername_args *);
int	sys_getsockname(struct thread *, struct getsockname_args *);
int	sys_access(struct thread *, struct access_args *);
int	sys_chflags(struct thread *, struct chflags_args *);
int	sys_fchflags(struct thread *, struct fchflags_args *);
int	sys_sync(struct thread *, struct sync_args *);
int	sys_kill(struct thread *, struct kill_args *);
int	sys_getppid(struct thread *, struct getppid_args *);
int	sys_dup(struct thread *, struct dup_args *);
int	sys_getegid(struct thread *, struct getegid_args *);
int	sys_profil(struct thread *, struct profil_args *);
int	sys_ktrace(struct thread *, struct ktrace_args *);
int	sys_getgid(struct thread *, struct getgid_args *);
int	sys_getlogin(struct thread *, struct getlogin_args *);
int	sys_setlogin(struct thread *, struct setlogin_args *);
int	sys_acct(struct thread *, struct acct_args *);
int	sys_sigaltstack(struct thread *, struct sigaltstack_args *);
int	sys_ioctl(struct thread *, struct ioctl_args *);
int	sys_reboot(struct thread *, struct reboot_args *);
int	sys_revoke(struct thread *, struct revoke_args *);
int	sys_symlink(struct thread *, struct symlink_args *);
int	sys_readlink(struct thread *, struct readlink_args *);
int	sys_execve(struct thread *, struct execve_args *);
int	sys_umask(struct thread *, struct umask_args *);
int	sys_chroot(struct thread *, struct chroot_args *);
int	sys_msync(struct thread *, struct msync_args *);
int	sys_vfork(struct thread *, struct vfork_args *);
int	sys_munmap(struct thread *, struct munmap_args *);
int	sys_mprotect(struct thread *, struct mprotect_args *);
int	sys_madvise(struct thread *, struct madvise_args *);
int	sys_mincore(struct thread *, struct mincore_args *);
int	sys_getgroups(struct thread *, struct getgroups_args *);
int	sys_setgroups(struct thread *, struct setgroups_args *);
int	sys_getpgrp(struct thread *, struct getpgrp_args *);
int	sys_setpgid(struct thread *, struct setpgid_args *);
int	sys_setitimer(struct thread *, struct setitimer_args *);
int	sys_swapon(struct thread *, struct swapon_args *);
int	sys_getitimer(struct thread *, struct getitimer_args *);
int	sys_getdtablesize(struct thread *, struct getdtablesize_args *);
int	sys_dup2(struct thread *, struct dup2_args *);
int	sys_fcntl(struct thread *, struct fcntl_args *);
int	sys_select(struct thread *, struct select_args *);
int	sys_fsync(struct thread *, struct fsync_args *);
int	sys_setpriority(struct thread *, struct setpriority_args *);
int	sys_socket(struct thread *, struct socket_args *);
int	sys_connect(struct thread *, struct connect_args *);
int	sys_getpriority(struct thread *, struct getpriority_args *);
int	sys_bind(struct thread *, struct bind_args *);
int	sys_setsockopt(struct thread *, struct setsockopt_args *);
int	sys_listen(struct thread *, struct listen_args *);
int	sys_gettimeofday(struct thread *, struct gettimeofday_args *);
int	sys_getrusage(struct thread *, struct getrusage_args *);
int	sys_getsockopt(struct thread *, struct getsockopt_args *);
int	sys_readv(struct thread *, struct readv_args *);
int	sys_writev(struct thread *, struct writev_args *);
int	sys_settimeofday(struct thread *, struct settimeofday_args *);
int	sys_fchown(struct thread *, struct fchown_args *);
int	sys_fchmod(struct thread *, struct fchmod_args *);
int	sys_setreuid(struct thread *, struct setreuid_args *);
int	sys_setregid(struct thread *, struct setregid_args *);
int	sys_rename(struct thread *, struct rename_args *);
int	sys_flock(struct thread *, struct flock_args *);
int	sys_mkfifo(struct thread *, struct mkfifo_args *);
int	sys_sendto(struct thread *, struct sendto_args *);
int	sys_shutdown(struct thread *, struct shutdown_args *);
int	sys_socketpair(struct thread *, struct socketpair_args *);
int	sys_mkdir(struct thread *, struct mkdir_args *);
int	sys_rmdir(struct thread *, struct rmdir_args *);
int	sys_utimes(struct thread *, struct utimes_args *);
int	sys_adjtime(struct thread *, struct adjtime_args *);
int	sys_setsid(struct thread *, struct setsid_args *);
int	sys_quotactl(struct thread *, struct quotactl_args *);
int	sys_nlm_syscall(struct thread *, struct nlm_syscall_args *);
int	sys_nfssvc(struct thread *, struct nfssvc_args *);
int	sys_lgetfh(struct thread *, struct lgetfh_args *);
int	sys_getfh(struct thread *, struct getfh_args *);
int	sysarch(struct thread *, struct sysarch_args *);
int	sys_rtprio(struct thread *, struct rtprio_args *);
int	sys_semsys(struct thread *, struct semsys_args *);
int	sys_msgsys(struct thread *, struct msgsys_args *);
int	sys_shmsys(struct thread *, struct shmsys_args *);
int	sys_setfib(struct thread *, struct setfib_args *);
int	sys_ntp_adjtime(struct thread *, struct ntp_adjtime_args *);
int	sys_setgid(struct thread *, struct setgid_args *);
int	sys_setegid(struct thread *, struct setegid_args *);
int	sys_seteuid(struct thread *, struct seteuid_args *);
int	sys_pathconf(struct thread *, struct pathconf_args *);
int	sys_fpathconf(struct thread *, struct fpathconf_args *);
int	sys_getrlimit(struct thread *, struct getrlimit_args *);
int	sys_setrlimit(struct thread *, struct setrlimit_args *);
int	sys___sysctl(struct thread *, struct __sysctl_args *);
int	sys_mlock(struct thread *, struct mlock_args *);
int	sys_munlock(struct thread *, struct munlock_args *);
int	sys_undelete(struct thread *, struct undelete_args *);
int	sys_futimes(struct thread *, struct futimes_args *);
int	sys_getpgid(struct thread *, struct getpgid_args *);
int	sys_poll(struct thread *, struct poll_args *);
int	sys_semget(struct thread *, struct semget_args *);
int	sys_semop(struct thread *, struct semop_args *);
int	sys_msgget(struct thread *, struct msgget_args *);
int	sys_msgsnd(struct thread *, struct msgsnd_args *);
int	sys_msgrcv(struct thread *, struct msgrcv_args *);
int	sys_shmat(struct thread *, struct shmat_args *);
int	sys_shmdt(struct thread *, struct shmdt_args *);
int	sys_shmget(struct thread *, struct shmget_args *);
int	sys_clock_gettime(struct thread *, struct clock_gettime_args *);
int	sys_clock_settime(struct thread *, struct clock_settime_args *);
int	sys_clock_getres(struct thread *, struct clock_getres_args *);
int	sys_ktimer_create(struct thread *, struct ktimer_create_args *);
int	sys_ktimer_delete(struct thread *, struct ktimer_delete_args *);
int	sys_ktimer_settime(struct thread *, struct ktimer_settime_args *);
int	sys_ktimer_gettime(struct thread *, struct ktimer_gettime_args *);
int	sys_ktimer_getoverrun(struct thread *, struct ktimer_getoverrun_args *);
int	sys_nanosleep(struct thread *, struct nanosleep_args *);
int	sys_ffclock_getcounter(struct thread *, struct ffclock_getcounter_args *);
int	sys_ffclock_setestimate(struct thread *, struct ffclock_setestimate_args *);
int	sys_ffclock_getestimate(struct thread *, struct ffclock_getestimate_args *);
int	sys_clock_nanosleep(struct thread *, struct clock_nanosleep_args *);
int	sys_clock_getcpuclockid2(struct thread *, struct clock_getcpuclockid2_args *);
int	sys_ntp_gettime(struct thread *, struct ntp_gettime_args *);
int	sys_minherit(struct thread *, struct minherit_args *);
int	sys_rfork(struct thread *, struct rfork_args *);
int	sys_issetugid(struct thread *, struct issetugid_args *);
int	sys_lchown(struct thread *, struct lchown_args *);
int	sys_aio_read(struct thread *, struct aio_read_args *);
int	sys_aio_write(struct thread *, struct aio_write_args *);
int	sys_lio_listio(struct thread *, struct lio_listio_args *);
int	sys_lchmod(struct thread *, struct lchmod_args *);
int	sys_lutimes(struct thread *, struct lutimes_args *);
int	sys_preadv(struct thread *, struct preadv_args *);
int	sys_pwritev(struct thread *, struct pwritev_args *);
int	sys_fhopen(struct thread *, struct fhopen_args *);
int	sys_modnext(struct thread *, struct modnext_args *);
int	sys_modstat(struct thread *, struct modstat_args *);
int	sys_modfnext(struct thread *, struct modfnext_args *);
int	sys_modfind(struct thread *, struct modfind_args *);
int	sys_kldload(struct thread *, struct kldload_args *);
int	sys_kldunload(struct thread *, struct kldunload_args *);
int	sys_kldfind(struct thread *, struct kldfind_args *);
int	sys_kldnext(struct thread *, struct kldnext_args *);
int	sys_kldstat(struct thread *, struct kldstat_args *);
int	sys_kldfirstmod(struct thread *, struct kldfirstmod_args *);
int	sys_getsid(struct thread *, struct getsid_args *);
int	sys_setresuid(struct thread *, struct setresuid_args *);
int	sys_setresgid(struct thread *, struct setresgid_args *);
int	sys_aio_return(struct thread *, struct aio_return_args *);
int	sys_aio_suspend(struct thread *, struct aio_suspend_args *);
int	sys_aio_cancel(struct thread *, struct aio_cancel_args *);
int	sys_aio_error(struct thread *, struct aio_error_args *);
int	sys_yield(struct thread *, struct yield_args *);
int	sys_mlockall(struct thread *, struct mlockall_args *);
int	sys_munlockall(struct thread *, struct munlockall_args *);
int	sys___getcwd(struct thread *, struct __getcwd_args *);
int	sys_sched_setparam(struct thread *, struct sched_setparam_args *);
int	sys_sched_getparam(struct thread *, struct sched_getparam_args *);
int	sys_sched_setscheduler(struct thread *, struct sched_setscheduler_args *);
int	sys_sched_getscheduler(struct thread *, struct sched_getscheduler_args *);
int	sys_sched_yield(struct thread *, struct sched_yield_args *);
int	sys_sched_get_priority_max(struct thread *, struct sched_get_priority_max_args *);
int	sys_sched_get_priority_min(struct thread *, struct sched_get_priority_min_args *);
int	sys_sched_rr_get_interval(struct thread *, struct sched_rr_get_interval_args *);
int	sys_utrace(struct thread *, struct utrace_args *);
int	sys_kldsym(struct thread *, struct kldsym_args *);
int	sys_jail(struct thread *, struct jail_args *);
int	sys_nnpfs_syscall(struct thread *, struct nnpfs_syscall_args *);
int	sys_sigprocmask(struct thread *, struct sigprocmask_args *);
int	sys_sigsuspend(struct thread *, struct sigsuspend_args *);
int	sys_sigpending(struct thread *, struct sigpending_args *);
int	sys_sigtimedwait(struct thread *, struct sigtimedwait_args *);
int	sys_sigwaitinfo(struct thread *, struct sigwaitinfo_args *);
int	sys___acl_get_file(struct thread *, struct __acl_get_file_args *);
int	sys___acl_set_file(struct thread *, struct __acl_set_file_args *);
int	sys___acl_get_fd(struct thread *, struct __acl_get_fd_args *);
int	sys___acl_set_fd(struct thread *, struct __acl_set_fd_args *);
int	sys___acl_delete_file(struct thread *, struct __acl_delete_file_args *);
int	sys___acl_delete_fd(struct thread *, struct __acl_delete_fd_args *);
int	sys___acl_aclcheck_file(struct thread *, struct __acl_aclcheck_file_args *);
int	sys___acl_aclcheck_fd(struct thread *, struct __acl_aclcheck_fd_args *);
int	sys_extattrctl(struct thread *, struct extattrctl_args *);
int	sys_extattr_set_file(struct thread *, struct extattr_set_file_args *);
int	sys_extattr_get_file(struct thread *, struct extattr_get_file_args *);
int	sys_extattr_delete_file(struct thread *, struct extattr_delete_file_args *);
int	sys_aio_waitcomplete(struct thread *, struct aio_waitcomplete_args *);
int	sys_getresuid(struct thread *, struct getresuid_args *);
int	sys_getresgid(struct thread *, struct getresgid_args *);
int	sys_kqueue(struct thread *, struct kqueue_args *);
int	sys_extattr_set_fd(struct thread *, struct extattr_set_fd_args *);
int	sys_extattr_get_fd(struct thread *, struct extattr_get_fd_args *);
int	sys_extattr_delete_fd(struct thread *, struct extattr_delete_fd_args *);
int	sys___setugid(struct thread *, struct __setugid_args *);
int	sys_eaccess(struct thread *, struct eaccess_args *);
int	sys_afs3_syscall(struct thread *, struct afs3_syscall_args *);
int	sys_nmount(struct thread *, struct nmount_args *);
int	sys___mac_get_proc(struct thread *, struct __mac_get_proc_args *);
int	sys___mac_set_proc(struct thread *, struct __mac_set_proc_args *);
int	sys___mac_get_fd(struct thread *, struct __mac_get_fd_args *);
int	sys___mac_get_file(struct thread *, struct __mac_get_file_args *);
int	sys___mac_set_fd(struct thread *, struct __mac_set_fd_args *);
int	sys___mac_set_file(struct thread *, struct __mac_set_file_args *);
int	sys_kenv(struct thread *, struct kenv_args *);
int	sys_lchflags(struct thread *, struct lchflags_args *);
int	sys_uuidgen(struct thread *, struct uuidgen_args *);
int	sys_sendfile(struct thread *, struct sendfile_args *);
int	sys_mac_syscall(struct thread *, struct mac_syscall_args *);
int	sys_ksem_close(struct thread *, struct ksem_close_args *);
int	sys_ksem_post(struct thread *, struct ksem_post_args *);
int	sys_ksem_wait(struct thread *, struct ksem_wait_args *);
int	sys_ksem_trywait(struct thread *, struct ksem_trywait_args *);
int	sys_ksem_init(struct thread *, struct ksem_init_args *);
int	sys_ksem_open(struct thread *, struct ksem_open_args *);
int	sys_ksem_unlink(struct thread *, struct ksem_unlink_args *);
int	sys_ksem_getvalue(struct thread *, struct ksem_getvalue_args *);
int	sys_ksem_destroy(struct thread *, struct ksem_destroy_args *);
int	sys___mac_get_pid(struct thread *, struct __mac_get_pid_args *);
int	sys___mac_get_link(struct thread *, struct __mac_get_link_args *);
int	sys___mac_set_link(struct thread *, struct __mac_set_link_args *);
int	sys_extattr_set_link(struct thread *, struct extattr_set_link_args *);
int	sys_extattr_get_link(struct thread *, struct extattr_get_link_args *);
int	sys_extattr_delete_link(struct thread *, struct extattr_delete_link_args *);
int	sys___mac_execve(struct thread *, struct __mac_execve_args *);
int	sys_sigaction(struct thread *, struct sigaction_args *);
int	sys_sigreturn(struct thread *, struct sigreturn_args *);
int	sys_getcontext(struct thread *, struct getcontext_args *);
int	sys_setcontext(struct thread *, struct setcontext_args *);
int	sys_swapcontext(struct thread *, struct swapcontext_args *);
int	sys___acl_get_link(struct thread *, struct __acl_get_link_args *);
int	sys___acl_set_link(struct thread *, struct __acl_set_link_args *);
int	sys___acl_delete_link(struct thread *, struct __acl_delete_link_args *);
int	sys___acl_aclcheck_link(struct thread *, struct __acl_aclcheck_link_args *);
int	sys_sigwait(struct thread *, struct sigwait_args *);
int	sys_thr_create(struct thread *, struct thr_create_args *);
int	sys_thr_exit(struct thread *, struct thr_exit_args *);
int	sys_thr_self(struct thread *, struct thr_self_args *);
int	sys_thr_kill(struct thread *, struct thr_kill_args *);
int	sys_jail_attach(struct thread *, struct jail_attach_args *);
int	sys_extattr_list_fd(struct thread *, struct extattr_list_fd_args *);
int	sys_extattr_list_file(struct thread *, struct extattr_list_file_args *);
int	sys_extattr_list_link(struct thread *, struct extattr_list_link_args *);
int	sys_ksem_timedwait(struct thread *, struct ksem_timedwait_args *);
int	sys_thr_suspend(struct thread *, struct thr_suspend_args *);
int	sys_thr_wake(struct thread *, struct thr_wake_args *);
int	sys_kldunloadf(struct thread *, struct kldunloadf_args *);
int	sys_audit(struct thread *, struct audit_args *);
int	sys_auditon(struct thread *, struct auditon_args *);
int	sys_getauid(struct thread *, struct getauid_args *);
int	sys_setauid(struct thread *, struct setauid_args *);
int	sys_getaudit(struct thread *, struct getaudit_args *);
int	sys_setaudit(struct thread *, struct setaudit_args *);
int	sys_getaudit_addr(struct thread *, struct getaudit_addr_args *);
int	sys_setaudit_addr(struct thread *, struct setaudit_addr_args *);
int	sys_auditctl(struct thread *, struct auditctl_args *);
int	sys__umtx_op(struct thread *, struct _umtx_op_args *);
int	sys_thr_new(struct thread *, struct thr_new_args *);
int	sys_sigqueue(struct thread *, struct sigqueue_args *);
int	sys_kmq_open(struct thread *, struct kmq_open_args *);
int	sys_kmq_setattr(struct thread *, struct kmq_setattr_args *);
int	sys_kmq_timedreceive(struct thread *, struct kmq_timedreceive_args *);
int	sys_kmq_timedsend(struct thread *, struct kmq_timedsend_args *);
int	sys_kmq_notify(struct thread *, struct kmq_notify_args *);
int	sys_kmq_unlink(struct thread *, struct kmq_unlink_args *);
int	sys_abort2(struct thread *, struct abort2_args *);
int	sys_thr_set_name(struct thread *, struct thr_set_name_args *);
int	sys_aio_fsync(struct thread *, struct aio_fsync_args *);
int	sys_rtprio_thread(struct thread *, struct rtprio_thread_args *);
int	sys_sctp_peeloff(struct thread *, struct sctp_peeloff_args *);
int	sys_sctp_generic_sendmsg(struct thread *, struct sctp_generic_sendmsg_args *);
int	sys_sctp_generic_sendmsg_iov(struct thread *, struct sctp_generic_sendmsg_iov_args *);
int	sys_sctp_generic_recvmsg(struct thread *, struct sctp_generic_recvmsg_args *);
int	sys_pread(struct thread *, struct pread_args *);
int	sys_pwrite(struct thread *, struct pwrite_args *);
int	sys_mmap(struct thread *, struct mmap_args *);
int	sys_lseek(struct thread *, struct lseek_args *);
int	sys_truncate(struct thread *, struct truncate_args *);
int	sys_ftruncate(struct thread *, struct ftruncate_args *);
int	sys_thr_kill2(struct thread *, struct thr_kill2_args *);
int	sys_shm_unlink(struct thread *, struct shm_unlink_args *);
int	sys_cpuset(struct thread *, struct cpuset_args *);
int	sys_cpuset_setid(struct thread *, struct cpuset_setid_args *);
int	sys_cpuset_getid(struct thread *, struct cpuset_getid_args *);
int	sys_cpuset_getaffinity(struct thread *, struct cpuset_getaffinity_args *);
int	sys_cpuset_setaffinity(struct thread *, struct cpuset_setaffinity_args *);
int	sys_faccessat(struct thread *, struct faccessat_args *);
int	sys_fchmodat(struct thread *, struct fchmodat_args *);
int	sys_fchownat(struct thread *, struct fchownat_args *);
int	sys_fexecve(struct thread *, struct fexecve_args *);
int	sys_futimesat(struct thread *, struct futimesat_args *);
int	sys_linkat(struct thread *, struct linkat_args *);
int	sys_mkdirat(struct thread *, struct mkdirat_args *);
int	sys_mkfifoat(struct thread *, struct mkfifoat_args *);
int	sys_openat(struct thread *, struct openat_args *);
int	sys_readlinkat(struct thread *, struct readlinkat_args *);
int	sys_renameat(struct thread *, struct renameat_args *);
int	sys_symlinkat(struct thread *, struct symlinkat_args *);
int	sys_unlinkat(struct thread *, struct unlinkat_args *);
int	sys_posix_openpt(struct thread *, struct posix_openpt_args *);
int	sys_jail_get(struct thread *, struct jail_get_args *);
int	sys_jail_set(struct thread *, struct jail_set_args *);
int	sys_jail_remove(struct thread *, struct jail_remove_args *);
int	sys___semctl(struct thread *, struct __semctl_args *);
int	sys_msgctl(struct thread *, struct msgctl_args *);
int	sys_shmctl(struct thread *, struct shmctl_args *);
int	sys_lpathconf(struct thread *, struct lpathconf_args *);
int	sys___cap_rights_get(struct thread *, struct __cap_rights_get_args *);
int	sys_cap_enter(struct thread *, struct cap_enter_args *);
int	sys_cap_getmode(struct thread *, struct cap_getmode_args *);
int	sys_pdfork(struct thread *, struct pdfork_args *);
int	sys_pdkill(struct thread *, struct pdkill_args *);
int	sys_pdgetpid(struct thread *, struct pdgetpid_args *);
int	sys_pselect(struct thread *, struct pselect_args *);
int	sys_getloginclass(struct thread *, struct getloginclass_args *);
int	sys_setloginclass(struct thread *, struct setloginclass_args *);
int	sys_rctl_get_racct(struct thread *, struct rctl_get_racct_args *);
int	sys_rctl_get_rules(struct thread *, struct rctl_get_rules_args *);
int	sys_rctl_get_limits(struct thread *, struct rctl_get_limits_args *);
int	sys_rctl_add_rule(struct thread *, struct rctl_add_rule_args *);
int	sys_rctl_remove_rule(struct thread *, struct rctl_remove_rule_args *);
int	sys_posix_fallocate(struct thread *, struct posix_fallocate_args *);
int	sys_posix_fadvise(struct thread *, struct posix_fadvise_args *);
int	sys_wait6(struct thread *, struct wait6_args *);
int	sys_cap_rights_limit(struct thread *, struct cap_rights_limit_args *);
int	sys_cap_ioctls_limit(struct thread *, struct cap_ioctls_limit_args *);
int	sys_cap_ioctls_get(struct thread *, struct cap_ioctls_get_args *);
int	sys_cap_fcntls_limit(struct thread *, struct cap_fcntls_limit_args *);
int	sys_cap_fcntls_get(struct thread *, struct cap_fcntls_get_args *);
int	sys_bindat(struct thread *, struct bindat_args *);
int	sys_connectat(struct thread *, struct connectat_args *);
int	sys_chflagsat(struct thread *, struct chflagsat_args *);
int	sys_accept4(struct thread *, struct accept4_args *);
int	sys_pipe2(struct thread *, struct pipe2_args *);
int	sys_aio_mlock(struct thread *, struct aio_mlock_args *);
int	sys_procctl(struct thread *, struct procctl_args *);
int	sys_ppoll(struct thread *, struct ppoll_args *);
int	sys_futimens(struct thread *, struct futimens_args *);
int	sys_utimensat(struct thread *, struct utimensat_args *);
int	sys_fdatasync(struct thread *, struct fdatasync_args *);
int	sys_fstat(struct thread *, struct fstat_args *);
int	sys_fstatat(struct thread *, struct fstatat_args *);
int	sys_fhstat(struct thread *, struct fhstat_args *);
int	sys_getdirentries(struct thread *, struct getdirentries_args *);
int	sys_statfs(struct thread *, struct statfs_args *);
int	sys_fstatfs(struct thread *, struct fstatfs_args *);
int	sys_getfsstat(struct thread *, struct getfsstat_args *);
int	sys_fhstatfs(struct thread *, struct fhstatfs_args *);
int	sys_mknodat(struct thread *, struct mknodat_args *);
int	sys_kevent(struct thread *, struct kevent_args *);
int	sys_cpuset_getdomain(struct thread *, struct cpuset_getdomain_args *);
int	sys_cpuset_setdomain(struct thread *, struct cpuset_setdomain_args *);
int	sys_getrandom(struct thread *, struct getrandom_args *);
int	sys_getfhat(struct thread *, struct getfhat_args *);
int	sys_fhlink(struct thread *, struct fhlink_args *);
int	sys_fhlinkat(struct thread *, struct fhlinkat_args *);
int	sys_fhreadlink(struct thread *, struct fhreadlink_args *);
int	sys_funlinkat(struct thread *, struct funlinkat_args *);
int	sys_copy_file_range(struct thread *, struct copy_file_range_args *);
int	sys___sysctlbyname(struct thread *, struct __sysctlbyname_args *);
int	sys_shm_open2(struct thread *, struct shm_open2_args *);
int	sys_shm_rename(struct thread *, struct shm_rename_args *);
int	sys_sigfastblock(struct thread *, struct sigfastblock_args *);
int	sys___realpathat(struct thread *, struct __realpathat_args *);
int	sys_close_range(struct thread *, struct close_range_args *);
int	sys_rpctls_syscall(struct thread *, struct rpctls_syscall_args *);
int	sys___specialfd(struct thread *, struct __specialfd_args *);
int	sys_aio_writev(struct thread *, struct aio_writev_args *);
int	sys_aio_readv(struct thread *, struct aio_readv_args *);
int	sys_fspacectl(struct thread *, struct fspacectl_args *);
int	sys_sched_getcpu(struct thread *, struct sched_getcpu_args *);
int	sys_swapoff(struct thread *, struct swapoff_args *);
int	sys_kqueuex(struct thread *, struct kqueuex_args *);
int	sys_membarrier(struct thread *, struct membarrier_args *);
int	sys_timerfd_create(struct thread *, struct timerfd_create_args *);
int	sys_timerfd_gettime(struct thread *, struct timerfd_gettime_args *);
int	sys_timerfd_settime(struct thread *, struct timerfd_settime_args *);
int	sys_kcmp(struct thread *, struct kcmp_args *);
int	sys_getrlimitusage(struct thread *, struct getrlimitusage_args *);
int	sys_fchroot(struct thread *, struct fchroot_args *);
int	sys_setcred(struct thread *, struct setcred_args *);
<<<<<<< HEAD
int	sys_osdb_exec(struct thread *, struct osdb_exec_args *);
int	sys_osdb_prepare_v2(struct thread *, struct osdb_prepare_v2_args *);
int	sys_osdb_step(struct thread *, struct osdb_step_args *);
int	sys_osdb_finalize(struct thread *, struct osdb_finalize_args *);
int	sys_osdb_column_blob(struct thread *, struct osdb_column_blob_args *);
int	sys_osdb_column_double(struct thread *, struct osdb_column_double_args *);
int	sys_osdb_column_int(struct thread *, struct osdb_column_int_args *);
int	sys_osdb_column_int64(struct thread *, struct osdb_column_int64_args *);
int	sys_osdb_column_text(struct thread *, struct osdb_column_text_args *);
int	sys_osdb_column_text16(struct thread *, struct osdb_column_text16_args *);
int	sys_osdb_column_value(struct thread *, struct osdb_column_value_args *);
int	sys_osdb_column_bytes(struct thread *, struct osdb_column_bytes_args *);
int	sys_osdb_column_bytes16(struct thread *, struct osdb_column_bytes16_args *);
int	sys_osdb_column_type(struct thread *, struct osdb_column_type_args *);
int	sys_osdb_column_count(struct thread *, struct osdb_column_count_args *);
int	sys_osdb_column_name(struct thread *, struct osdb_column_name_args *);
int	sys_osdb_sample(struct thread *, struct osdb_sample_args *);
int	sys_osdb_snapshot_clear(struct thread *, struct osdb_snapshot_clear_args *);
=======
int	sys_exterrctl(struct thread *, struct exterrctl_args *);
>>>>>>> 5a54d768

#ifdef COMPAT_43

struct ocreat_args {
	char path_l_[PADL_(const char *)]; const char * path; char path_r_[PADR_(const char *)];
	char mode_l_[PADL_(int)]; int mode; char mode_r_[PADR_(int)];
};
struct olseek_args {
	char fd_l_[PADL_(int)]; int fd; char fd_r_[PADR_(int)];
	char offset_l_[PADL_(long)]; long offset; char offset_r_[PADR_(long)];
	char whence_l_[PADL_(int)]; int whence; char whence_r_[PADR_(int)];
};
struct ostat_args {
	char path_l_[PADL_(const char *)]; const char * path; char path_r_[PADR_(const char *)];
	char ub_l_[PADL_(struct ostat *)]; struct ostat * ub; char ub_r_[PADR_(struct ostat *)];
};
struct olstat_args {
	char path_l_[PADL_(const char *)]; const char * path; char path_r_[PADR_(const char *)];
	char ub_l_[PADL_(struct ostat *)]; struct ostat * ub; char ub_r_[PADR_(struct ostat *)];
};
struct osigaction_args {
	char signum_l_[PADL_(int)]; int signum; char signum_r_[PADR_(int)];
	char nsa_l_[PADL_(struct osigaction *)]; struct osigaction * nsa; char nsa_r_[PADR_(struct osigaction *)];
	char osa_l_[PADL_(struct osigaction *)]; struct osigaction * osa; char osa_r_[PADR_(struct osigaction *)];
};
struct osigprocmask_args {
	char how_l_[PADL_(int)]; int how; char how_r_[PADR_(int)];
	char mask_l_[PADL_(osigset_t)]; osigset_t mask; char mask_r_[PADR_(osigset_t)];
};
struct ofstat_args {
	char fd_l_[PADL_(int)]; int fd; char fd_r_[PADR_(int)];
	char sb_l_[PADL_(struct ostat *)]; struct ostat * sb; char sb_r_[PADR_(struct ostat *)];
};
struct ogetkerninfo_args {
	char op_l_[PADL_(int)]; int op; char op_r_[PADR_(int)];
	char where_l_[PADL_(char *)]; char * where; char where_r_[PADR_(char *)];
	char size_l_[PADL_(size_t *)]; size_t * size; char size_r_[PADR_(size_t *)];
	char arg_l_[PADL_(int)]; int arg; char arg_r_[PADR_(int)];
};
struct ommap_args {
	char addr_l_[PADL_(void *)]; void * addr; char addr_r_[PADR_(void *)];
	char len_l_[PADL_(int)]; int len; char len_r_[PADR_(int)];
	char prot_l_[PADL_(int)]; int prot; char prot_r_[PADR_(int)];
	char flags_l_[PADL_(int)]; int flags; char flags_r_[PADR_(int)];
	char fd_l_[PADL_(int)]; int fd; char fd_r_[PADR_(int)];
	char pos_l_[PADL_(long)]; long pos; char pos_r_[PADR_(long)];
};
struct ogethostname_args {
	char hostname_l_[PADL_(char *)]; char * hostname; char hostname_r_[PADR_(char *)];
	char len_l_[PADL_(u_int)]; u_int len; char len_r_[PADR_(u_int)];
};
struct osethostname_args {
	char hostname_l_[PADL_(char *)]; char * hostname; char hostname_r_[PADR_(char *)];
	char len_l_[PADL_(u_int)]; u_int len; char len_r_[PADR_(u_int)];
};
struct oaccept_args {
	char s_l_[PADL_(int)]; int s; char s_r_[PADR_(int)];
	char name_l_[PADL_(struct sockaddr *)]; struct sockaddr * name; char name_r_[PADR_(struct sockaddr *)];
	char anamelen_l_[PADL_(__socklen_t *)]; __socklen_t * anamelen; char anamelen_r_[PADR_(__socklen_t *)];
};
struct osend_args {
	char s_l_[PADL_(int)]; int s; char s_r_[PADR_(int)];
	char buf_l_[PADL_(const void *)]; const void * buf; char buf_r_[PADR_(const void *)];
	char len_l_[PADL_(int)]; int len; char len_r_[PADR_(int)];
	char flags_l_[PADL_(int)]; int flags; char flags_r_[PADR_(int)];
};
struct orecv_args {
	char s_l_[PADL_(int)]; int s; char s_r_[PADR_(int)];
	char buf_l_[PADL_(void *)]; void * buf; char buf_r_[PADR_(void *)];
	char len_l_[PADL_(int)]; int len; char len_r_[PADR_(int)];
	char flags_l_[PADL_(int)]; int flags; char flags_r_[PADR_(int)];
};
struct osigreturn_args {
	char sigcntxp_l_[PADL_(struct osigcontext *)]; struct osigcontext * sigcntxp; char sigcntxp_r_[PADR_(struct osigcontext *)];
};
struct osigvec_args {
	char signum_l_[PADL_(int)]; int signum; char signum_r_[PADR_(int)];
	char nsv_l_[PADL_(struct sigvec *)]; struct sigvec * nsv; char nsv_r_[PADR_(struct sigvec *)];
	char osv_l_[PADL_(struct sigvec *)]; struct sigvec * osv; char osv_r_[PADR_(struct sigvec *)];
};
struct osigblock_args {
	char mask_l_[PADL_(int)]; int mask; char mask_r_[PADR_(int)];
};
struct osigsetmask_args {
	char mask_l_[PADL_(int)]; int mask; char mask_r_[PADR_(int)];
};
struct osigsuspend_args {
	char mask_l_[PADL_(osigset_t)]; osigset_t mask; char mask_r_[PADR_(osigset_t)];
};
struct osigstack_args {
	char nss_l_[PADL_(struct sigstack *)]; struct sigstack * nss; char nss_r_[PADR_(struct sigstack *)];
	char oss_l_[PADL_(struct sigstack *)]; struct sigstack * oss; char oss_r_[PADR_(struct sigstack *)];
};
struct orecvmsg_args {
	char s_l_[PADL_(int)]; int s; char s_r_[PADR_(int)];
	char msg_l_[PADL_(struct omsghdr *)]; struct omsghdr * msg; char msg_r_[PADR_(struct omsghdr *)];
	char flags_l_[PADL_(int)]; int flags; char flags_r_[PADR_(int)];
};
struct osendmsg_args {
	char s_l_[PADL_(int)]; int s; char s_r_[PADR_(int)];
	char msg_l_[PADL_(const struct omsghdr *)]; const struct omsghdr * msg; char msg_r_[PADR_(const struct omsghdr *)];
	char flags_l_[PADL_(int)]; int flags; char flags_r_[PADR_(int)];
};
struct orecvfrom_args {
	char s_l_[PADL_(int)]; int s; char s_r_[PADR_(int)];
	char buf_l_[PADL_(void *)]; void * buf; char buf_r_[PADR_(void *)];
	char len_l_[PADL_(size_t)]; size_t len; char len_r_[PADR_(size_t)];
	char flags_l_[PADL_(int)]; int flags; char flags_r_[PADR_(int)];
	char from_l_[PADL_(struct sockaddr *)]; struct sockaddr * from; char from_r_[PADR_(struct sockaddr *)];
	char fromlenaddr_l_[PADL_(__socklen_t *)]; __socklen_t * fromlenaddr; char fromlenaddr_r_[PADR_(__socklen_t *)];
};
struct otruncate_args {
	char path_l_[PADL_(const char *)]; const char * path; char path_r_[PADR_(const char *)];
	char length_l_[PADL_(long)]; long length; char length_r_[PADR_(long)];
};
struct oftruncate_args {
	char fd_l_[PADL_(int)]; int fd; char fd_r_[PADR_(int)];
	char length_l_[PADL_(long)]; long length; char length_r_[PADR_(long)];
};
struct ogetpeername_args {
	char fdes_l_[PADL_(int)]; int fdes; char fdes_r_[PADR_(int)];
	char asa_l_[PADL_(struct sockaddr *)]; struct sockaddr * asa; char asa_r_[PADR_(struct sockaddr *)];
	char alen_l_[PADL_(__socklen_t *)]; __socklen_t * alen; char alen_r_[PADR_(__socklen_t *)];
};
struct osethostid_args {
	char hostid_l_[PADL_(long)]; long hostid; char hostid_r_[PADR_(long)];
};
struct ogetrlimit_args {
	char which_l_[PADL_(u_int)]; u_int which; char which_r_[PADR_(u_int)];
	char rlp_l_[PADL_(struct orlimit *)]; struct orlimit * rlp; char rlp_r_[PADR_(struct orlimit *)];
};
struct osetrlimit_args {
	char which_l_[PADL_(u_int)]; u_int which; char which_r_[PADR_(u_int)];
	char rlp_l_[PADL_(struct orlimit *)]; struct orlimit * rlp; char rlp_r_[PADR_(struct orlimit *)];
};
struct okillpg_args {
	char pgid_l_[PADL_(int)]; int pgid; char pgid_r_[PADR_(int)];
	char signum_l_[PADL_(int)]; int signum; char signum_r_[PADR_(int)];
};
struct ogetsockname_args {
	char fdes_l_[PADL_(int)]; int fdes; char fdes_r_[PADR_(int)];
	char asa_l_[PADL_(struct sockaddr *)]; struct sockaddr * asa; char asa_r_[PADR_(struct sockaddr *)];
	char alen_l_[PADL_(__socklen_t *)]; __socklen_t * alen; char alen_r_[PADR_(__socklen_t *)];
};
struct ogetdirentries_args {
	char fd_l_[PADL_(int)]; int fd; char fd_r_[PADR_(int)];
	char buf_l_[PADL_(char *)]; char * buf; char buf_r_[PADR_(char *)];
	char count_l_[PADL_(u_int)]; u_int count; char count_r_[PADR_(u_int)];
	char basep_l_[PADL_(long *)]; long * basep; char basep_r_[PADR_(long *)];
};
int	ocreat(struct thread *, struct ocreat_args *);
int	olseek(struct thread *, struct olseek_args *);
int	ostat(struct thread *, struct ostat_args *);
int	olstat(struct thread *, struct olstat_args *);
int	osigaction(struct thread *, struct osigaction_args *);
int	osigprocmask(struct thread *, struct osigprocmask_args *);
int	osigpending(struct thread *, struct osigpending_args *);
int	ofstat(struct thread *, struct ofstat_args *);
int	ogetkerninfo(struct thread *, struct ogetkerninfo_args *);
int	ogetpagesize(struct thread *, struct ogetpagesize_args *);
int	ommap(struct thread *, struct ommap_args *);
int	owait(struct thread *, struct owait_args *);
int	ogethostname(struct thread *, struct ogethostname_args *);
int	osethostname(struct thread *, struct osethostname_args *);
int	oaccept(struct thread *, struct oaccept_args *);
int	osend(struct thread *, struct osend_args *);
int	orecv(struct thread *, struct orecv_args *);
int	osigreturn(struct thread *, struct osigreturn_args *);
int	osigvec(struct thread *, struct osigvec_args *);
int	osigblock(struct thread *, struct osigblock_args *);
int	osigsetmask(struct thread *, struct osigsetmask_args *);
int	osigsuspend(struct thread *, struct osigsuspend_args *);
int	osigstack(struct thread *, struct osigstack_args *);
int	orecvmsg(struct thread *, struct orecvmsg_args *);
int	osendmsg(struct thread *, struct osendmsg_args *);
int	orecvfrom(struct thread *, struct orecvfrom_args *);
int	otruncate(struct thread *, struct otruncate_args *);
int	oftruncate(struct thread *, struct oftruncate_args *);
int	ogetpeername(struct thread *, struct ogetpeername_args *);
int	ogethostid(struct thread *, struct ogethostid_args *);
int	osethostid(struct thread *, struct osethostid_args *);
int	ogetrlimit(struct thread *, struct ogetrlimit_args *);
int	osetrlimit(struct thread *, struct osetrlimit_args *);
int	okillpg(struct thread *, struct okillpg_args *);
int	oquota(struct thread *, struct oquota_args *);
int	ogetsockname(struct thread *, struct ogetsockname_args *);
int	ogetdirentries(struct thread *, struct ogetdirentries_args *);

#endif /* COMPAT_43 */


#ifdef COMPAT_FREEBSD4

struct freebsd4_getfsstat_args {
	char buf_l_[PADL_(struct ostatfs *)]; struct ostatfs * buf; char buf_r_[PADR_(struct ostatfs *)];
	char bufsize_l_[PADL_(long)]; long bufsize; char bufsize_r_[PADR_(long)];
	char mode_l_[PADL_(int)]; int mode; char mode_r_[PADR_(int)];
};
struct freebsd4_statfs_args {
	char path_l_[PADL_(const char *)]; const char * path; char path_r_[PADR_(const char *)];
	char buf_l_[PADL_(struct ostatfs *)]; struct ostatfs * buf; char buf_r_[PADR_(struct ostatfs *)];
};
struct freebsd4_fstatfs_args {
	char fd_l_[PADL_(int)]; int fd; char fd_r_[PADR_(int)];
	char buf_l_[PADL_(struct ostatfs *)]; struct ostatfs * buf; char buf_r_[PADR_(struct ostatfs *)];
};
struct freebsd4_getdomainname_args {
	char domainname_l_[PADL_(char *)]; char * domainname; char domainname_r_[PADR_(char *)];
	char len_l_[PADL_(int)]; int len; char len_r_[PADR_(int)];
};
struct freebsd4_setdomainname_args {
	char domainname_l_[PADL_(char *)]; char * domainname; char domainname_r_[PADR_(char *)];
	char len_l_[PADL_(int)]; int len; char len_r_[PADR_(int)];
};
struct freebsd4_uname_args {
	char name_l_[PADL_(struct utsname *)]; struct utsname * name; char name_r_[PADR_(struct utsname *)];
};
struct freebsd4_fhstatfs_args {
	char u_fhp_l_[PADL_(const struct fhandle *)]; const struct fhandle * u_fhp; char u_fhp_r_[PADR_(const struct fhandle *)];
	char buf_l_[PADL_(struct ostatfs *)]; struct ostatfs * buf; char buf_r_[PADR_(struct ostatfs *)];
};
struct freebsd4_sendfile_args {
	char fd_l_[PADL_(int)]; int fd; char fd_r_[PADR_(int)];
	char s_l_[PADL_(int)]; int s; char s_r_[PADR_(int)];
	char offset_l_[PADL_(off_t)]; off_t offset; char offset_r_[PADR_(off_t)];
	char nbytes_l_[PADL_(size_t)]; size_t nbytes; char nbytes_r_[PADR_(size_t)];
	char hdtr_l_[PADL_(struct sf_hdtr *)]; struct sf_hdtr * hdtr; char hdtr_r_[PADR_(struct sf_hdtr *)];
	char sbytes_l_[PADL_(off_t *)]; off_t * sbytes; char sbytes_r_[PADR_(off_t *)];
	char flags_l_[PADL_(int)]; int flags; char flags_r_[PADR_(int)];
};
struct freebsd4_sigaction_args {
	char sig_l_[PADL_(int)]; int sig; char sig_r_[PADR_(int)];
	char act_l_[PADL_(const struct sigaction *)]; const struct sigaction * act; char act_r_[PADR_(const struct sigaction *)];
	char oact_l_[PADL_(struct sigaction *)]; struct sigaction * oact; char oact_r_[PADR_(struct sigaction *)];
};
struct freebsd4_sigreturn_args {
	char sigcntxp_l_[PADL_(const struct freebsd4_ucontext *)]; const struct freebsd4_ucontext * sigcntxp; char sigcntxp_r_[PADR_(const struct freebsd4_ucontext *)];
};
int	freebsd4_getfsstat(struct thread *, struct freebsd4_getfsstat_args *);
int	freebsd4_statfs(struct thread *, struct freebsd4_statfs_args *);
int	freebsd4_fstatfs(struct thread *, struct freebsd4_fstatfs_args *);
int	freebsd4_getdomainname(struct thread *, struct freebsd4_getdomainname_args *);
int	freebsd4_setdomainname(struct thread *, struct freebsd4_setdomainname_args *);
int	freebsd4_uname(struct thread *, struct freebsd4_uname_args *);
int	freebsd4_fhstatfs(struct thread *, struct freebsd4_fhstatfs_args *);
int	freebsd4_sendfile(struct thread *, struct freebsd4_sendfile_args *);
int	freebsd4_sigaction(struct thread *, struct freebsd4_sigaction_args *);
int	freebsd4_sigreturn(struct thread *, struct freebsd4_sigreturn_args *);

#endif /* COMPAT_FREEBSD4 */


#ifdef COMPAT_FREEBSD6

struct freebsd6_pread_args {
	char fd_l_[PADL_(int)]; int fd; char fd_r_[PADR_(int)];
	char buf_l_[PADL_(void *)]; void * buf; char buf_r_[PADR_(void *)];
	char nbyte_l_[PADL_(size_t)]; size_t nbyte; char nbyte_r_[PADR_(size_t)];
	char pad_l_[PADL_(int)]; int pad; char pad_r_[PADR_(int)];
	char offset_l_[PADL_(off_t)]; off_t offset; char offset_r_[PADR_(off_t)];
};
struct freebsd6_pwrite_args {
	char fd_l_[PADL_(int)]; int fd; char fd_r_[PADR_(int)];
	char buf_l_[PADL_(const void *)]; const void * buf; char buf_r_[PADR_(const void *)];
	char nbyte_l_[PADL_(size_t)]; size_t nbyte; char nbyte_r_[PADR_(size_t)];
	char pad_l_[PADL_(int)]; int pad; char pad_r_[PADR_(int)];
	char offset_l_[PADL_(off_t)]; off_t offset; char offset_r_[PADR_(off_t)];
};
struct freebsd6_mmap_args {
	char addr_l_[PADL_(void *)]; void * addr; char addr_r_[PADR_(void *)];
	char len_l_[PADL_(size_t)]; size_t len; char len_r_[PADR_(size_t)];
	char prot_l_[PADL_(int)]; int prot; char prot_r_[PADR_(int)];
	char flags_l_[PADL_(int)]; int flags; char flags_r_[PADR_(int)];
	char fd_l_[PADL_(int)]; int fd; char fd_r_[PADR_(int)];
	char pad_l_[PADL_(int)]; int pad; char pad_r_[PADR_(int)];
	char pos_l_[PADL_(off_t)]; off_t pos; char pos_r_[PADR_(off_t)];
};
struct freebsd6_lseek_args {
	char fd_l_[PADL_(int)]; int fd; char fd_r_[PADR_(int)];
	char pad_l_[PADL_(int)]; int pad; char pad_r_[PADR_(int)];
	char offset_l_[PADL_(off_t)]; off_t offset; char offset_r_[PADR_(off_t)];
	char whence_l_[PADL_(int)]; int whence; char whence_r_[PADR_(int)];
};
struct freebsd6_truncate_args {
	char path_l_[PADL_(const char *)]; const char * path; char path_r_[PADR_(const char *)];
	char pad_l_[PADL_(int)]; int pad; char pad_r_[PADR_(int)];
	char length_l_[PADL_(off_t)]; off_t length; char length_r_[PADR_(off_t)];
};
struct freebsd6_ftruncate_args {
	char fd_l_[PADL_(int)]; int fd; char fd_r_[PADR_(int)];
	char pad_l_[PADL_(int)]; int pad; char pad_r_[PADR_(int)];
	char length_l_[PADL_(off_t)]; off_t length; char length_r_[PADR_(off_t)];
};
struct freebsd6_aio_read_args {
	char aiocbp_l_[PADL_(struct oaiocb *)]; struct oaiocb * aiocbp; char aiocbp_r_[PADR_(struct oaiocb *)];
};
struct freebsd6_aio_write_args {
	char aiocbp_l_[PADL_(struct oaiocb *)]; struct oaiocb * aiocbp; char aiocbp_r_[PADR_(struct oaiocb *)];
};
struct freebsd6_lio_listio_args {
	char mode_l_[PADL_(int)]; int mode; char mode_r_[PADR_(int)];
	char acb_list_l_[PADL_(struct oaiocb * const *)]; struct oaiocb * const * acb_list; char acb_list_r_[PADR_(struct oaiocb * const *)];
	char nent_l_[PADL_(int)]; int nent; char nent_r_[PADR_(int)];
	char sig_l_[PADL_(struct osigevent *)]; struct osigevent * sig; char sig_r_[PADR_(struct osigevent *)];
};
int	freebsd6_pread(struct thread *, struct freebsd6_pread_args *);
int	freebsd6_pwrite(struct thread *, struct freebsd6_pwrite_args *);
int	freebsd6_mmap(struct thread *, struct freebsd6_mmap_args *);
int	freebsd6_lseek(struct thread *, struct freebsd6_lseek_args *);
int	freebsd6_truncate(struct thread *, struct freebsd6_truncate_args *);
int	freebsd6_ftruncate(struct thread *, struct freebsd6_ftruncate_args *);
int	freebsd6_aio_read(struct thread *, struct freebsd6_aio_read_args *);
int	freebsd6_aio_write(struct thread *, struct freebsd6_aio_write_args *);
int	freebsd6_lio_listio(struct thread *, struct freebsd6_lio_listio_args *);

#endif /* COMPAT_FREEBSD6 */


#ifdef COMPAT_FREEBSD7

struct freebsd7___semctl_args {
	char semid_l_[PADL_(int)]; int semid; char semid_r_[PADR_(int)];
	char semnum_l_[PADL_(int)]; int semnum; char semnum_r_[PADR_(int)];
	char cmd_l_[PADL_(int)]; int cmd; char cmd_r_[PADR_(int)];
	char arg_l_[PADL_(union semun_old *)]; union semun_old * arg; char arg_r_[PADR_(union semun_old *)];
};
struct freebsd7_msgctl_args {
	char msqid_l_[PADL_(int)]; int msqid; char msqid_r_[PADR_(int)];
	char cmd_l_[PADL_(int)]; int cmd; char cmd_r_[PADR_(int)];
	char buf_l_[PADL_(struct msqid_ds_old *)]; struct msqid_ds_old * buf; char buf_r_[PADR_(struct msqid_ds_old *)];
};
struct freebsd7_shmctl_args {
	char shmid_l_[PADL_(int)]; int shmid; char shmid_r_[PADR_(int)];
	char cmd_l_[PADL_(int)]; int cmd; char cmd_r_[PADR_(int)];
	char buf_l_[PADL_(struct shmid_ds_old *)]; struct shmid_ds_old * buf; char buf_r_[PADR_(struct shmid_ds_old *)];
};
int	freebsd7___semctl(struct thread *, struct freebsd7___semctl_args *);
int	freebsd7_msgctl(struct thread *, struct freebsd7_msgctl_args *);
int	freebsd7_shmctl(struct thread *, struct freebsd7_shmctl_args *);

#endif /* COMPAT_FREEBSD7 */


#ifdef COMPAT_FREEBSD10

struct freebsd10__umtx_lock_args {
	char umtx_l_[PADL_(struct umtx *)]; struct umtx * umtx; char umtx_r_[PADR_(struct umtx *)];
};
struct freebsd10__umtx_unlock_args {
	char umtx_l_[PADL_(struct umtx *)]; struct umtx * umtx; char umtx_r_[PADR_(struct umtx *)];
};
int	freebsd10_pipe(struct thread *, struct freebsd10_pipe_args *);
int	freebsd10__umtx_lock(struct thread *, struct freebsd10__umtx_lock_args *);
int	freebsd10__umtx_unlock(struct thread *, struct freebsd10__umtx_unlock_args *);

#endif /* COMPAT_FREEBSD10 */


#ifdef COMPAT_FREEBSD11

struct freebsd11_mknod_args {
	char path_l_[PADL_(const char *)]; const char * path; char path_r_[PADR_(const char *)];
	char mode_l_[PADL_(int)]; int mode; char mode_r_[PADR_(int)];
	char dev_l_[PADL_(uint32_t)]; uint32_t dev; char dev_r_[PADR_(uint32_t)];
};
struct freebsd11_vadvise_args {
	char anom_l_[PADL_(int)]; int anom; char anom_r_[PADR_(int)];
};
struct freebsd11_stat_args {
	char path_l_[PADL_(const char *)]; const char * path; char path_r_[PADR_(const char *)];
	char ub_l_[PADL_(struct freebsd11_stat *)]; struct freebsd11_stat * ub; char ub_r_[PADR_(struct freebsd11_stat *)];
};
struct freebsd11_fstat_args {
	char fd_l_[PADL_(int)]; int fd; char fd_r_[PADR_(int)];
	char sb_l_[PADL_(struct freebsd11_stat *)]; struct freebsd11_stat * sb; char sb_r_[PADR_(struct freebsd11_stat *)];
};
struct freebsd11_lstat_args {
	char path_l_[PADL_(const char *)]; const char * path; char path_r_[PADR_(const char *)];
	char ub_l_[PADL_(struct freebsd11_stat *)]; struct freebsd11_stat * ub; char ub_r_[PADR_(struct freebsd11_stat *)];
};
struct freebsd11_getdirentries_args {
	char fd_l_[PADL_(int)]; int fd; char fd_r_[PADR_(int)];
	char buf_l_[PADL_(char *)]; char * buf; char buf_r_[PADR_(char *)];
	char count_l_[PADL_(u_int)]; u_int count; char count_r_[PADR_(u_int)];
	char basep_l_[PADL_(long *)]; long * basep; char basep_r_[PADR_(long *)];
};
struct freebsd11_getdents_args {
	char fd_l_[PADL_(int)]; int fd; char fd_r_[PADR_(int)];
	char buf_l_[PADL_(char *)]; char * buf; char buf_r_[PADR_(char *)];
	char count_l_[PADL_(size_t)]; size_t count; char count_r_[PADR_(size_t)];
};
struct freebsd11_nstat_args {
	char path_l_[PADL_(const char *)]; const char * path; char path_r_[PADR_(const char *)];
	char ub_l_[PADL_(struct nstat *)]; struct nstat * ub; char ub_r_[PADR_(struct nstat *)];
};
struct freebsd11_nfstat_args {
	char fd_l_[PADL_(int)]; int fd; char fd_r_[PADR_(int)];
	char sb_l_[PADL_(struct nstat *)]; struct nstat * sb; char sb_r_[PADR_(struct nstat *)];
};
struct freebsd11_nlstat_args {
	char path_l_[PADL_(const char *)]; const char * path; char path_r_[PADR_(const char *)];
	char ub_l_[PADL_(struct nstat *)]; struct nstat * ub; char ub_r_[PADR_(struct nstat *)];
};
struct freebsd11_fhstat_args {
	char u_fhp_l_[PADL_(const struct fhandle *)]; const struct fhandle * u_fhp; char u_fhp_r_[PADR_(const struct fhandle *)];
	char sb_l_[PADL_(struct freebsd11_stat *)]; struct freebsd11_stat * sb; char sb_r_[PADR_(struct freebsd11_stat *)];
};
struct freebsd11_kevent_args {
	char fd_l_[PADL_(int)]; int fd; char fd_r_[PADR_(int)];
	char changelist_l_[PADL_(const struct freebsd11_kevent *)]; const struct freebsd11_kevent * changelist; char changelist_r_[PADR_(const struct freebsd11_kevent *)];
	char nchanges_l_[PADL_(int)]; int nchanges; char nchanges_r_[PADR_(int)];
	char eventlist_l_[PADL_(struct freebsd11_kevent *)]; struct freebsd11_kevent * eventlist; char eventlist_r_[PADR_(struct freebsd11_kevent *)];
	char nevents_l_[PADL_(int)]; int nevents; char nevents_r_[PADR_(int)];
	char timeout_l_[PADL_(const struct timespec *)]; const struct timespec * timeout; char timeout_r_[PADR_(const struct timespec *)];
};
struct freebsd11_getfsstat_args {
	char buf_l_[PADL_(struct freebsd11_statfs *)]; struct freebsd11_statfs * buf; char buf_r_[PADR_(struct freebsd11_statfs *)];
	char bufsize_l_[PADL_(long)]; long bufsize; char bufsize_r_[PADR_(long)];
	char mode_l_[PADL_(int)]; int mode; char mode_r_[PADR_(int)];
};
struct freebsd11_statfs_args {
	char path_l_[PADL_(const char *)]; const char * path; char path_r_[PADR_(const char *)];
	char buf_l_[PADL_(struct freebsd11_statfs *)]; struct freebsd11_statfs * buf; char buf_r_[PADR_(struct freebsd11_statfs *)];
};
struct freebsd11_fstatfs_args {
	char fd_l_[PADL_(int)]; int fd; char fd_r_[PADR_(int)];
	char buf_l_[PADL_(struct freebsd11_statfs *)]; struct freebsd11_statfs * buf; char buf_r_[PADR_(struct freebsd11_statfs *)];
};
struct freebsd11_fhstatfs_args {
	char u_fhp_l_[PADL_(const struct fhandle *)]; const struct fhandle * u_fhp; char u_fhp_r_[PADR_(const struct fhandle *)];
	char buf_l_[PADL_(struct freebsd11_statfs *)]; struct freebsd11_statfs * buf; char buf_r_[PADR_(struct freebsd11_statfs *)];
};
struct freebsd11_fstatat_args {
	char fd_l_[PADL_(int)]; int fd; char fd_r_[PADR_(int)];
	char path_l_[PADL_(const char *)]; const char * path; char path_r_[PADR_(const char *)];
	char buf_l_[PADL_(struct freebsd11_stat *)]; struct freebsd11_stat * buf; char buf_r_[PADR_(struct freebsd11_stat *)];
	char flag_l_[PADL_(int)]; int flag; char flag_r_[PADR_(int)];
};
struct freebsd11_mknodat_args {
	char fd_l_[PADL_(int)]; int fd; char fd_r_[PADR_(int)];
	char path_l_[PADL_(const char *)]; const char * path; char path_r_[PADR_(const char *)];
	char mode_l_[PADL_(mode_t)]; mode_t mode; char mode_r_[PADR_(mode_t)];
	char dev_l_[PADL_(uint32_t)]; uint32_t dev; char dev_r_[PADR_(uint32_t)];
};
int	freebsd11_mknod(struct thread *, struct freebsd11_mknod_args *);
int	freebsd11_vadvise(struct thread *, struct freebsd11_vadvise_args *);
int	freebsd11_stat(struct thread *, struct freebsd11_stat_args *);
int	freebsd11_fstat(struct thread *, struct freebsd11_fstat_args *);
int	freebsd11_lstat(struct thread *, struct freebsd11_lstat_args *);
int	freebsd11_getdirentries(struct thread *, struct freebsd11_getdirentries_args *);
int	freebsd11_getdents(struct thread *, struct freebsd11_getdents_args *);
int	freebsd11_nstat(struct thread *, struct freebsd11_nstat_args *);
int	freebsd11_nfstat(struct thread *, struct freebsd11_nfstat_args *);
int	freebsd11_nlstat(struct thread *, struct freebsd11_nlstat_args *);
int	freebsd11_fhstat(struct thread *, struct freebsd11_fhstat_args *);
int	freebsd11_kevent(struct thread *, struct freebsd11_kevent_args *);
int	freebsd11_getfsstat(struct thread *, struct freebsd11_getfsstat_args *);
int	freebsd11_statfs(struct thread *, struct freebsd11_statfs_args *);
int	freebsd11_fstatfs(struct thread *, struct freebsd11_fstatfs_args *);
int	freebsd11_fhstatfs(struct thread *, struct freebsd11_fhstatfs_args *);
int	freebsd11_fstatat(struct thread *, struct freebsd11_fstatat_args *);
int	freebsd11_mknodat(struct thread *, struct freebsd11_mknodat_args *);

#endif /* COMPAT_FREEBSD11 */


#ifdef COMPAT_FREEBSD12

struct freebsd12_shm_open_args {
	char path_l_[PADL_(const char *)]; const char * path; char path_r_[PADR_(const char *)];
	char flags_l_[PADL_(int)]; int flags; char flags_r_[PADR_(int)];
	char mode_l_[PADL_(mode_t)]; mode_t mode; char mode_r_[PADR_(mode_t)];
};
struct freebsd12_closefrom_args {
	char lowfd_l_[PADL_(int)]; int lowfd; char lowfd_r_[PADR_(int)];
};
int	freebsd12_shm_open(struct thread *, struct freebsd12_shm_open_args *);
int	freebsd12_closefrom(struct thread *, struct freebsd12_closefrom_args *);

#endif /* COMPAT_FREEBSD12 */


#ifdef COMPAT_FREEBSD13

struct freebsd13_swapoff_args {
	char name_l_[PADL_(const char *)]; const char * name; char name_r_[PADR_(const char *)];
};
int	freebsd13_swapoff(struct thread *, struct freebsd13_swapoff_args *);

#endif /* COMPAT_FREEBSD13 */


#ifdef COMPAT_FREEBSD14


#endif /* COMPAT_FREEBSD14 */

#define	SYS_AUE_exit	AUE_EXIT
#define	SYS_AUE_fork	AUE_FORK
#define	SYS_AUE_read	AUE_READ
#define	SYS_AUE_write	AUE_WRITE
#define	SYS_AUE_open	AUE_OPEN_RWTC
#define	SYS_AUE_close	AUE_CLOSE
#define	SYS_AUE_wait4	AUE_WAIT4
#define	SYS_AUE_ocreat	AUE_CREAT
#define	SYS_AUE_link	AUE_LINK
#define	SYS_AUE_unlink	AUE_UNLINK
#define	SYS_AUE_chdir	AUE_CHDIR
#define	SYS_AUE_fchdir	AUE_FCHDIR
#define	SYS_AUE_freebsd11_mknod	AUE_MKNOD
#define	SYS_AUE_chmod	AUE_CHMOD
#define	SYS_AUE_chown	AUE_CHOWN
#define	SYS_AUE_break	AUE_NULL
#define	SYS_AUE_freebsd4_getfsstat	AUE_GETFSSTAT
#define	SYS_AUE_olseek	AUE_LSEEK
#define	SYS_AUE_getpid	AUE_GETPID
#define	SYS_AUE_mount	AUE_MOUNT
#define	SYS_AUE_unmount	AUE_UMOUNT
#define	SYS_AUE_setuid	AUE_SETUID
#define	SYS_AUE_getuid	AUE_GETUID
#define	SYS_AUE_geteuid	AUE_GETEUID
#define	SYS_AUE_ptrace	AUE_PTRACE
#define	SYS_AUE_recvmsg	AUE_RECVMSG
#define	SYS_AUE_sendmsg	AUE_SENDMSG
#define	SYS_AUE_recvfrom	AUE_RECVFROM
#define	SYS_AUE_accept	AUE_ACCEPT
#define	SYS_AUE_getpeername	AUE_GETPEERNAME
#define	SYS_AUE_getsockname	AUE_GETSOCKNAME
#define	SYS_AUE_access	AUE_ACCESS
#define	SYS_AUE_chflags	AUE_CHFLAGS
#define	SYS_AUE_fchflags	AUE_FCHFLAGS
#define	SYS_AUE_sync	AUE_SYNC
#define	SYS_AUE_kill	AUE_KILL
#define	SYS_AUE_ostat	AUE_STAT
#define	SYS_AUE_getppid	AUE_GETPPID
#define	SYS_AUE_olstat	AUE_LSTAT
#define	SYS_AUE_dup	AUE_DUP
#define	SYS_AUE_freebsd10_pipe	AUE_PIPE
#define	SYS_AUE_getegid	AUE_GETEGID
#define	SYS_AUE_profil	AUE_PROFILE
#define	SYS_AUE_ktrace	AUE_KTRACE
#define	SYS_AUE_osigaction	AUE_SIGACTION
#define	SYS_AUE_getgid	AUE_GETGID
#define	SYS_AUE_osigprocmask	AUE_SIGPROCMASK
#define	SYS_AUE_getlogin	AUE_GETLOGIN
#define	SYS_AUE_setlogin	AUE_SETLOGIN
#define	SYS_AUE_acct	AUE_ACCT
#define	SYS_AUE_osigpending	AUE_SIGPENDING
#define	SYS_AUE_sigaltstack	AUE_SIGALTSTACK
#define	SYS_AUE_ioctl	AUE_IOCTL
#define	SYS_AUE_reboot	AUE_REBOOT
#define	SYS_AUE_revoke	AUE_REVOKE
#define	SYS_AUE_symlink	AUE_SYMLINK
#define	SYS_AUE_readlink	AUE_READLINK
#define	SYS_AUE_execve	AUE_EXECVE
#define	SYS_AUE_umask	AUE_UMASK
#define	SYS_AUE_chroot	AUE_CHROOT
#define	SYS_AUE_ofstat	AUE_FSTAT
#define	SYS_AUE_ogetkerninfo	AUE_NULL
#define	SYS_AUE_ogetpagesize	AUE_NULL
#define	SYS_AUE_msync	AUE_MSYNC
#define	SYS_AUE_vfork	AUE_VFORK
#define	SYS_AUE_ommap	AUE_MMAP
#define	SYS_AUE_freebsd11_vadvise	AUE_O_VADVISE
#define	SYS_AUE_munmap	AUE_MUNMAP
#define	SYS_AUE_mprotect	AUE_MPROTECT
#define	SYS_AUE_madvise	AUE_MADVISE
#define	SYS_AUE_mincore	AUE_MINCORE
#define	SYS_AUE_getgroups	AUE_GETGROUPS
#define	SYS_AUE_setgroups	AUE_SETGROUPS
#define	SYS_AUE_getpgrp	AUE_GETPGRP
#define	SYS_AUE_setpgid	AUE_SETPGRP
#define	SYS_AUE_setitimer	AUE_SETITIMER
#define	SYS_AUE_owait	AUE_WAIT4
#define	SYS_AUE_swapon	AUE_SWAPON
#define	SYS_AUE_getitimer	AUE_GETITIMER
#define	SYS_AUE_ogethostname	AUE_SYSCTL
#define	SYS_AUE_osethostname	AUE_SYSCTL
#define	SYS_AUE_getdtablesize	AUE_GETDTABLESIZE
#define	SYS_AUE_dup2	AUE_DUP2
#define	SYS_AUE_fcntl	AUE_FCNTL
#define	SYS_AUE_select	AUE_SELECT
#define	SYS_AUE_fsync	AUE_FSYNC
#define	SYS_AUE_setpriority	AUE_SETPRIORITY
#define	SYS_AUE_socket	AUE_SOCKET
#define	SYS_AUE_connect	AUE_CONNECT
#define	SYS_AUE_oaccept	AUE_ACCEPT
#define	SYS_AUE_getpriority	AUE_GETPRIORITY
#define	SYS_AUE_osend	AUE_SEND
#define	SYS_AUE_orecv	AUE_RECV
#define	SYS_AUE_osigreturn	AUE_SIGRETURN
#define	SYS_AUE_bind	AUE_BIND
#define	SYS_AUE_setsockopt	AUE_SETSOCKOPT
#define	SYS_AUE_listen	AUE_LISTEN
#define	SYS_AUE_osigvec	AUE_NULL
#define	SYS_AUE_osigblock	AUE_NULL
#define	SYS_AUE_osigsetmask	AUE_NULL
#define	SYS_AUE_osigsuspend	AUE_NULL
#define	SYS_AUE_osigstack	AUE_NULL
#define	SYS_AUE_orecvmsg	AUE_RECVMSG
#define	SYS_AUE_osendmsg	AUE_SENDMSG
#define	SYS_AUE_gettimeofday	AUE_GETTIMEOFDAY
#define	SYS_AUE_getrusage	AUE_GETRUSAGE
#define	SYS_AUE_getsockopt	AUE_GETSOCKOPT
#define	SYS_AUE_readv	AUE_READV
#define	SYS_AUE_writev	AUE_WRITEV
#define	SYS_AUE_settimeofday	AUE_SETTIMEOFDAY
#define	SYS_AUE_fchown	AUE_FCHOWN
#define	SYS_AUE_fchmod	AUE_FCHMOD
#define	SYS_AUE_orecvfrom	AUE_RECVFROM
#define	SYS_AUE_setreuid	AUE_SETREUID
#define	SYS_AUE_setregid	AUE_SETREGID
#define	SYS_AUE_rename	AUE_RENAME
#define	SYS_AUE_otruncate	AUE_TRUNCATE
#define	SYS_AUE_oftruncate	AUE_FTRUNCATE
#define	SYS_AUE_flock	AUE_FLOCK
#define	SYS_AUE_mkfifo	AUE_MKFIFO
#define	SYS_AUE_sendto	AUE_SENDTO
#define	SYS_AUE_shutdown	AUE_SHUTDOWN
#define	SYS_AUE_socketpair	AUE_SOCKETPAIR
#define	SYS_AUE_mkdir	AUE_MKDIR
#define	SYS_AUE_rmdir	AUE_RMDIR
#define	SYS_AUE_utimes	AUE_UTIMES
#define	SYS_AUE_adjtime	AUE_ADJTIME
#define	SYS_AUE_ogetpeername	AUE_GETPEERNAME
#define	SYS_AUE_ogethostid	AUE_SYSCTL
#define	SYS_AUE_osethostid	AUE_SYSCTL
#define	SYS_AUE_ogetrlimit	AUE_GETRLIMIT
#define	SYS_AUE_osetrlimit	AUE_SETRLIMIT
#define	SYS_AUE_okillpg	AUE_KILLPG
#define	SYS_AUE_setsid	AUE_SETSID
#define	SYS_AUE_quotactl	AUE_QUOTACTL
#define	SYS_AUE_oquota	AUE_O_QUOTA
#define	SYS_AUE_ogetsockname	AUE_GETSOCKNAME
#define	SYS_AUE_nlm_syscall	AUE_NULL
#define	SYS_AUE_nfssvc	AUE_NFS_SVC
#define	SYS_AUE_ogetdirentries	AUE_GETDIRENTRIES
#define	SYS_AUE_freebsd4_statfs	AUE_STATFS
#define	SYS_AUE_freebsd4_fstatfs	AUE_FSTATFS
#define	SYS_AUE_lgetfh	AUE_LGETFH
#define	SYS_AUE_getfh	AUE_NFS_GETFH
#define	SYS_AUE_freebsd4_getdomainname	AUE_SYSCTL
#define	SYS_AUE_freebsd4_setdomainname	AUE_SYSCTL
#define	SYS_AUE_freebsd4_uname	AUE_NULL
#define	SYS_AUE_sysarch	AUE_SYSARCH
#define	SYS_AUE_rtprio	AUE_RTPRIO
#define	SYS_AUE_semsys	AUE_SEMSYS
#define	SYS_AUE_msgsys	AUE_MSGSYS
#define	SYS_AUE_shmsys	AUE_SHMSYS
#define	SYS_AUE_freebsd6_pread	AUE_PREAD
#define	SYS_AUE_freebsd6_pwrite	AUE_PWRITE
#define	SYS_AUE_setfib	AUE_SETFIB
#define	SYS_AUE_ntp_adjtime	AUE_NTP_ADJTIME
#define	SYS_AUE_setgid	AUE_SETGID
#define	SYS_AUE_setegid	AUE_SETEGID
#define	SYS_AUE_seteuid	AUE_SETEUID
#define	SYS_AUE_freebsd11_stat	AUE_STAT
#define	SYS_AUE_freebsd11_fstat	AUE_FSTAT
#define	SYS_AUE_freebsd11_lstat	AUE_LSTAT
#define	SYS_AUE_pathconf	AUE_PATHCONF
#define	SYS_AUE_fpathconf	AUE_FPATHCONF
#define	SYS_AUE_getrlimit	AUE_GETRLIMIT
#define	SYS_AUE_setrlimit	AUE_SETRLIMIT
#define	SYS_AUE_freebsd11_getdirentries	AUE_GETDIRENTRIES
#define	SYS_AUE_freebsd6_mmap	AUE_MMAP
#define	SYS_AUE_freebsd6_lseek	AUE_LSEEK
#define	SYS_AUE_freebsd6_truncate	AUE_TRUNCATE
#define	SYS_AUE_freebsd6_ftruncate	AUE_FTRUNCATE
#define	SYS_AUE___sysctl	AUE_SYSCTL
#define	SYS_AUE_mlock	AUE_MLOCK
#define	SYS_AUE_munlock	AUE_MUNLOCK
#define	SYS_AUE_undelete	AUE_UNDELETE
#define	SYS_AUE_futimes	AUE_FUTIMES
#define	SYS_AUE_getpgid	AUE_GETPGID
#define	SYS_AUE_poll	AUE_POLL
#define	SYS_AUE_freebsd7___semctl	AUE_SEMCTL
#define	SYS_AUE_semget	AUE_SEMGET
#define	SYS_AUE_semop	AUE_SEMOP
#define	SYS_AUE_freebsd7_msgctl	AUE_MSGCTL
#define	SYS_AUE_msgget	AUE_MSGGET
#define	SYS_AUE_msgsnd	AUE_MSGSND
#define	SYS_AUE_msgrcv	AUE_MSGRCV
#define	SYS_AUE_shmat	AUE_SHMAT
#define	SYS_AUE_freebsd7_shmctl	AUE_SHMCTL
#define	SYS_AUE_shmdt	AUE_SHMDT
#define	SYS_AUE_shmget	AUE_SHMGET
#define	SYS_AUE_clock_gettime	AUE_NULL
#define	SYS_AUE_clock_settime	AUE_CLOCK_SETTIME
#define	SYS_AUE_clock_getres	AUE_NULL
#define	SYS_AUE_ktimer_create	AUE_NULL
#define	SYS_AUE_ktimer_delete	AUE_NULL
#define	SYS_AUE_ktimer_settime	AUE_NULL
#define	SYS_AUE_ktimer_gettime	AUE_NULL
#define	SYS_AUE_ktimer_getoverrun	AUE_NULL
#define	SYS_AUE_nanosleep	AUE_NULL
#define	SYS_AUE_ffclock_getcounter	AUE_NULL
#define	SYS_AUE_ffclock_setestimate	AUE_NULL
#define	SYS_AUE_ffclock_getestimate	AUE_NULL
#define	SYS_AUE_clock_nanosleep	AUE_NULL
#define	SYS_AUE_clock_getcpuclockid2	AUE_NULL
#define	SYS_AUE_ntp_gettime	AUE_NULL
#define	SYS_AUE_minherit	AUE_MINHERIT
#define	SYS_AUE_rfork	AUE_RFORK
#define	SYS_AUE_issetugid	AUE_ISSETUGID
#define	SYS_AUE_lchown	AUE_LCHOWN
#define	SYS_AUE_aio_read	AUE_AIO_READ
#define	SYS_AUE_aio_write	AUE_AIO_WRITE
#define	SYS_AUE_lio_listio	AUE_LIO_LISTIO
#define	SYS_AUE_freebsd11_getdents	AUE_O_GETDENTS
#define	SYS_AUE_lchmod	AUE_LCHMOD
#define	SYS_AUE_lutimes	AUE_LUTIMES
#define	SYS_AUE_freebsd11_nstat	AUE_STAT
#define	SYS_AUE_freebsd11_nfstat	AUE_FSTAT
#define	SYS_AUE_freebsd11_nlstat	AUE_LSTAT
#define	SYS_AUE_preadv	AUE_PREADV
#define	SYS_AUE_pwritev	AUE_PWRITEV
#define	SYS_AUE_freebsd4_fhstatfs	AUE_FHSTATFS
#define	SYS_AUE_fhopen	AUE_FHOPEN
#define	SYS_AUE_freebsd11_fhstat	AUE_FHSTAT
#define	SYS_AUE_modnext	AUE_NULL
#define	SYS_AUE_modstat	AUE_NULL
#define	SYS_AUE_modfnext	AUE_NULL
#define	SYS_AUE_modfind	AUE_NULL
#define	SYS_AUE_kldload	AUE_MODLOAD
#define	SYS_AUE_kldunload	AUE_MODUNLOAD
#define	SYS_AUE_kldfind	AUE_NULL
#define	SYS_AUE_kldnext	AUE_NULL
#define	SYS_AUE_kldstat	AUE_NULL
#define	SYS_AUE_kldfirstmod	AUE_NULL
#define	SYS_AUE_getsid	AUE_GETSID
#define	SYS_AUE_setresuid	AUE_SETRESUID
#define	SYS_AUE_setresgid	AUE_SETRESGID
#define	SYS_AUE_aio_return	AUE_AIO_RETURN
#define	SYS_AUE_aio_suspend	AUE_AIO_SUSPEND
#define	SYS_AUE_aio_cancel	AUE_AIO_CANCEL
#define	SYS_AUE_aio_error	AUE_AIO_ERROR
#define	SYS_AUE_freebsd6_aio_read	AUE_AIO_READ
#define	SYS_AUE_freebsd6_aio_write	AUE_AIO_WRITE
#define	SYS_AUE_freebsd6_lio_listio	AUE_LIO_LISTIO
#define	SYS_AUE_yield	AUE_NULL
#define	SYS_AUE_mlockall	AUE_MLOCKALL
#define	SYS_AUE_munlockall	AUE_MUNLOCKALL
#define	SYS_AUE___getcwd	AUE_GETCWD
#define	SYS_AUE_sched_setparam	AUE_NULL
#define	SYS_AUE_sched_getparam	AUE_NULL
#define	SYS_AUE_sched_setscheduler	AUE_NULL
#define	SYS_AUE_sched_getscheduler	AUE_NULL
#define	SYS_AUE_sched_yield	AUE_NULL
#define	SYS_AUE_sched_get_priority_max	AUE_NULL
#define	SYS_AUE_sched_get_priority_min	AUE_NULL
#define	SYS_AUE_sched_rr_get_interval	AUE_NULL
#define	SYS_AUE_utrace	AUE_NULL
#define	SYS_AUE_freebsd4_sendfile	AUE_SENDFILE
#define	SYS_AUE_kldsym	AUE_NULL
#define	SYS_AUE_jail	AUE_JAIL
#define	SYS_AUE_nnpfs_syscall	AUE_NULL
#define	SYS_AUE_sigprocmask	AUE_SIGPROCMASK
#define	SYS_AUE_sigsuspend	AUE_SIGSUSPEND
#define	SYS_AUE_freebsd4_sigaction	AUE_SIGACTION
#define	SYS_AUE_sigpending	AUE_SIGPENDING
#define	SYS_AUE_freebsd4_sigreturn	AUE_SIGRETURN
#define	SYS_AUE_sigtimedwait	AUE_SIGWAIT
#define	SYS_AUE_sigwaitinfo	AUE_NULL
#define	SYS_AUE___acl_get_file	AUE_ACL_GET_FILE
#define	SYS_AUE___acl_set_file	AUE_ACL_SET_FILE
#define	SYS_AUE___acl_get_fd	AUE_ACL_GET_FD
#define	SYS_AUE___acl_set_fd	AUE_ACL_SET_FD
#define	SYS_AUE___acl_delete_file	AUE_ACL_DELETE_FILE
#define	SYS_AUE___acl_delete_fd	AUE_ACL_DELETE_FD
#define	SYS_AUE___acl_aclcheck_file	AUE_ACL_CHECK_FILE
#define	SYS_AUE___acl_aclcheck_fd	AUE_ACL_CHECK_FD
#define	SYS_AUE_extattrctl	AUE_EXTATTRCTL
#define	SYS_AUE_extattr_set_file	AUE_EXTATTR_SET_FILE
#define	SYS_AUE_extattr_get_file	AUE_EXTATTR_GET_FILE
#define	SYS_AUE_extattr_delete_file	AUE_EXTATTR_DELETE_FILE
#define	SYS_AUE_aio_waitcomplete	AUE_AIO_WAITCOMPLETE
#define	SYS_AUE_getresuid	AUE_GETRESUID
#define	SYS_AUE_getresgid	AUE_GETRESGID
#define	SYS_AUE_kqueue	AUE_KQUEUE
#define	SYS_AUE_freebsd11_kevent	AUE_KEVENT
#define	SYS_AUE_extattr_set_fd	AUE_EXTATTR_SET_FD
#define	SYS_AUE_extattr_get_fd	AUE_EXTATTR_GET_FD
#define	SYS_AUE_extattr_delete_fd	AUE_EXTATTR_DELETE_FD
#define	SYS_AUE___setugid	AUE_SETUGID
#define	SYS_AUE_eaccess	AUE_EACCESS
#define	SYS_AUE_afs3_syscall	AUE_NULL
#define	SYS_AUE_nmount	AUE_NMOUNT
#define	SYS_AUE___mac_get_proc	AUE_NULL
#define	SYS_AUE___mac_set_proc	AUE_NULL
#define	SYS_AUE___mac_get_fd	AUE_NULL
#define	SYS_AUE___mac_get_file	AUE_NULL
#define	SYS_AUE___mac_set_fd	AUE_NULL
#define	SYS_AUE___mac_set_file	AUE_NULL
#define	SYS_AUE_kenv	AUE_NULL
#define	SYS_AUE_lchflags	AUE_LCHFLAGS
#define	SYS_AUE_uuidgen	AUE_NULL
#define	SYS_AUE_sendfile	AUE_SENDFILE
#define	SYS_AUE_mac_syscall	AUE_NULL
#define	SYS_AUE_freebsd11_getfsstat	AUE_GETFSSTAT
#define	SYS_AUE_freebsd11_statfs	AUE_STATFS
#define	SYS_AUE_freebsd11_fstatfs	AUE_FSTATFS
#define	SYS_AUE_freebsd11_fhstatfs	AUE_FHSTATFS
#define	SYS_AUE_ksem_close	AUE_SEMCLOSE
#define	SYS_AUE_ksem_post	AUE_SEMPOST
#define	SYS_AUE_ksem_wait	AUE_SEMWAIT
#define	SYS_AUE_ksem_trywait	AUE_SEMTRYWAIT
#define	SYS_AUE_ksem_init	AUE_SEMINIT
#define	SYS_AUE_ksem_open	AUE_SEMOPEN
#define	SYS_AUE_ksem_unlink	AUE_SEMUNLINK
#define	SYS_AUE_ksem_getvalue	AUE_SEMGETVALUE
#define	SYS_AUE_ksem_destroy	AUE_SEMDESTROY
#define	SYS_AUE___mac_get_pid	AUE_NULL
#define	SYS_AUE___mac_get_link	AUE_NULL
#define	SYS_AUE___mac_set_link	AUE_NULL
#define	SYS_AUE_extattr_set_link	AUE_EXTATTR_SET_LINK
#define	SYS_AUE_extattr_get_link	AUE_EXTATTR_GET_LINK
#define	SYS_AUE_extattr_delete_link	AUE_EXTATTR_DELETE_LINK
#define	SYS_AUE___mac_execve	AUE_NULL
#define	SYS_AUE_sigaction	AUE_SIGACTION
#define	SYS_AUE_sigreturn	AUE_SIGRETURN
#define	SYS_AUE_getcontext	AUE_NULL
#define	SYS_AUE_setcontext	AUE_NULL
#define	SYS_AUE_swapcontext	AUE_NULL
#define	SYS_AUE_freebsd13_swapoff	AUE_SWAPOFF
#define	SYS_AUE___acl_get_link	AUE_ACL_GET_LINK
#define	SYS_AUE___acl_set_link	AUE_ACL_SET_LINK
#define	SYS_AUE___acl_delete_link	AUE_ACL_DELETE_LINK
#define	SYS_AUE___acl_aclcheck_link	AUE_ACL_CHECK_LINK
#define	SYS_AUE_sigwait	AUE_SIGWAIT
#define	SYS_AUE_thr_create	AUE_THR_CREATE
#define	SYS_AUE_thr_exit	AUE_THR_EXIT
#define	SYS_AUE_thr_self	AUE_NULL
#define	SYS_AUE_thr_kill	AUE_THR_KILL
#define	SYS_AUE_freebsd10__umtx_lock	AUE_NULL
#define	SYS_AUE_freebsd10__umtx_unlock	AUE_NULL
#define	SYS_AUE_jail_attach	AUE_JAIL_ATTACH
#define	SYS_AUE_extattr_list_fd	AUE_EXTATTR_LIST_FD
#define	SYS_AUE_extattr_list_file	AUE_EXTATTR_LIST_FILE
#define	SYS_AUE_extattr_list_link	AUE_EXTATTR_LIST_LINK
#define	SYS_AUE_ksem_timedwait	AUE_SEMWAIT
#define	SYS_AUE_thr_suspend	AUE_NULL
#define	SYS_AUE_thr_wake	AUE_NULL
#define	SYS_AUE_kldunloadf	AUE_MODUNLOAD
#define	SYS_AUE_audit	AUE_AUDIT
#define	SYS_AUE_auditon	AUE_AUDITON
#define	SYS_AUE_getauid	AUE_GETAUID
#define	SYS_AUE_setauid	AUE_SETAUID
#define	SYS_AUE_getaudit	AUE_GETAUDIT
#define	SYS_AUE_setaudit	AUE_SETAUDIT
#define	SYS_AUE_getaudit_addr	AUE_GETAUDIT_ADDR
#define	SYS_AUE_setaudit_addr	AUE_SETAUDIT_ADDR
#define	SYS_AUE_auditctl	AUE_AUDITCTL
#define	SYS_AUE__umtx_op	AUE_NULL
#define	SYS_AUE_thr_new	AUE_THR_NEW
#define	SYS_AUE_sigqueue	AUE_NULL
#define	SYS_AUE_kmq_open	AUE_MQ_OPEN
#define	SYS_AUE_kmq_setattr	AUE_MQ_SETATTR
#define	SYS_AUE_kmq_timedreceive	AUE_MQ_TIMEDRECEIVE
#define	SYS_AUE_kmq_timedsend	AUE_MQ_TIMEDSEND
#define	SYS_AUE_kmq_notify	AUE_MQ_NOTIFY
#define	SYS_AUE_kmq_unlink	AUE_MQ_UNLINK
#define	SYS_AUE_abort2	AUE_NULL
#define	SYS_AUE_thr_set_name	AUE_NULL
#define	SYS_AUE_aio_fsync	AUE_AIO_FSYNC
#define	SYS_AUE_rtprio_thread	AUE_RTPRIO
#define	SYS_AUE_sctp_peeloff	AUE_SCTP_PEELOFF
#define	SYS_AUE_sctp_generic_sendmsg	AUE_SCTP_GENERIC_SENDMSG
#define	SYS_AUE_sctp_generic_sendmsg_iov	AUE_SCTP_GENERIC_SENDMSG_IOV
#define	SYS_AUE_sctp_generic_recvmsg	AUE_SCTP_GENERIC_RECVMSG
#define	SYS_AUE_pread	AUE_PREAD
#define	SYS_AUE_pwrite	AUE_PWRITE
#define	SYS_AUE_mmap	AUE_MMAP
#define	SYS_AUE_lseek	AUE_LSEEK
#define	SYS_AUE_truncate	AUE_TRUNCATE
#define	SYS_AUE_ftruncate	AUE_FTRUNCATE
#define	SYS_AUE_thr_kill2	AUE_THR_KILL2
#define	SYS_AUE_freebsd12_shm_open	AUE_SHMOPEN
#define	SYS_AUE_shm_unlink	AUE_SHMUNLINK
#define	SYS_AUE_cpuset	AUE_NULL
#define	SYS_AUE_cpuset_setid	AUE_NULL
#define	SYS_AUE_cpuset_getid	AUE_NULL
#define	SYS_AUE_cpuset_getaffinity	AUE_NULL
#define	SYS_AUE_cpuset_setaffinity	AUE_NULL
#define	SYS_AUE_faccessat	AUE_FACCESSAT
#define	SYS_AUE_fchmodat	AUE_FCHMODAT
#define	SYS_AUE_fchownat	AUE_FCHOWNAT
#define	SYS_AUE_fexecve	AUE_FEXECVE
#define	SYS_AUE_freebsd11_fstatat	AUE_FSTATAT
#define	SYS_AUE_futimesat	AUE_FUTIMESAT
#define	SYS_AUE_linkat	AUE_LINKAT
#define	SYS_AUE_mkdirat	AUE_MKDIRAT
#define	SYS_AUE_mkfifoat	AUE_MKFIFOAT
#define	SYS_AUE_freebsd11_mknodat	AUE_MKNODAT
#define	SYS_AUE_openat	AUE_OPENAT_RWTC
#define	SYS_AUE_readlinkat	AUE_READLINKAT
#define	SYS_AUE_renameat	AUE_RENAMEAT
#define	SYS_AUE_symlinkat	AUE_SYMLINKAT
#define	SYS_AUE_unlinkat	AUE_UNLINKAT
#define	SYS_AUE_posix_openpt	AUE_POSIX_OPENPT
#define	SYS_AUE_jail_get	AUE_JAIL_GET
#define	SYS_AUE_jail_set	AUE_JAIL_SET
#define	SYS_AUE_jail_remove	AUE_JAIL_REMOVE
#define	SYS_AUE_freebsd12_closefrom	AUE_CLOSEFROM
#define	SYS_AUE___semctl	AUE_SEMCTL
#define	SYS_AUE_msgctl	AUE_MSGCTL
#define	SYS_AUE_shmctl	AUE_SHMCTL
#define	SYS_AUE_lpathconf	AUE_LPATHCONF
#define	SYS_AUE___cap_rights_get	AUE_CAP_RIGHTS_GET
#define	SYS_AUE_cap_enter	AUE_CAP_ENTER
#define	SYS_AUE_cap_getmode	AUE_CAP_GETMODE
#define	SYS_AUE_pdfork	AUE_PDFORK
#define	SYS_AUE_pdkill	AUE_PDKILL
#define	SYS_AUE_pdgetpid	AUE_PDGETPID
#define	SYS_AUE_pselect	AUE_SELECT
#define	SYS_AUE_getloginclass	AUE_GETLOGINCLASS
#define	SYS_AUE_setloginclass	AUE_SETLOGINCLASS
#define	SYS_AUE_rctl_get_racct	AUE_NULL
#define	SYS_AUE_rctl_get_rules	AUE_NULL
#define	SYS_AUE_rctl_get_limits	AUE_NULL
#define	SYS_AUE_rctl_add_rule	AUE_NULL
#define	SYS_AUE_rctl_remove_rule	AUE_NULL
#define	SYS_AUE_posix_fallocate	AUE_POSIX_FALLOCATE
#define	SYS_AUE_posix_fadvise	AUE_POSIX_FADVISE
#define	SYS_AUE_wait6	AUE_WAIT6
#define	SYS_AUE_cap_rights_limit	AUE_CAP_RIGHTS_LIMIT
#define	SYS_AUE_cap_ioctls_limit	AUE_CAP_IOCTLS_LIMIT
#define	SYS_AUE_cap_ioctls_get	AUE_CAP_IOCTLS_GET
#define	SYS_AUE_cap_fcntls_limit	AUE_CAP_FCNTLS_LIMIT
#define	SYS_AUE_cap_fcntls_get	AUE_CAP_FCNTLS_GET
#define	SYS_AUE_bindat	AUE_BINDAT
#define	SYS_AUE_connectat	AUE_CONNECTAT
#define	SYS_AUE_chflagsat	AUE_CHFLAGSAT
#define	SYS_AUE_accept4	AUE_ACCEPT
#define	SYS_AUE_pipe2	AUE_PIPE
#define	SYS_AUE_aio_mlock	AUE_AIO_MLOCK
#define	SYS_AUE_procctl	AUE_PROCCTL
#define	SYS_AUE_ppoll	AUE_POLL
#define	SYS_AUE_futimens	AUE_FUTIMES
#define	SYS_AUE_utimensat	AUE_FUTIMESAT
#define	SYS_AUE_fdatasync	AUE_FSYNC
#define	SYS_AUE_fstat	AUE_FSTAT
#define	SYS_AUE_fstatat	AUE_FSTATAT
#define	SYS_AUE_fhstat	AUE_FHSTAT
#define	SYS_AUE_getdirentries	AUE_GETDIRENTRIES
#define	SYS_AUE_statfs	AUE_STATFS
#define	SYS_AUE_fstatfs	AUE_FSTATFS
#define	SYS_AUE_getfsstat	AUE_GETFSSTAT
#define	SYS_AUE_fhstatfs	AUE_FHSTATFS
#define	SYS_AUE_mknodat	AUE_MKNODAT
#define	SYS_AUE_kevent	AUE_KEVENT
#define	SYS_AUE_cpuset_getdomain	AUE_NULL
#define	SYS_AUE_cpuset_setdomain	AUE_NULL
#define	SYS_AUE_getrandom	AUE_NULL
#define	SYS_AUE_getfhat	AUE_NULL
#define	SYS_AUE_fhlink	AUE_NULL
#define	SYS_AUE_fhlinkat	AUE_NULL
#define	SYS_AUE_fhreadlink	AUE_NULL
#define	SYS_AUE_funlinkat	AUE_UNLINKAT
#define	SYS_AUE_copy_file_range	AUE_NULL
#define	SYS_AUE___sysctlbyname	AUE_SYSCTL
#define	SYS_AUE_shm_open2	AUE_SHMOPEN
#define	SYS_AUE_shm_rename	AUE_SHMRENAME
#define	SYS_AUE_sigfastblock	AUE_NULL
#define	SYS_AUE___realpathat	AUE_REALPATHAT
#define	SYS_AUE_close_range	AUE_CLOSERANGE
#define	SYS_AUE_rpctls_syscall	AUE_NULL
#define	SYS_AUE___specialfd	AUE_SPECIALFD
#define	SYS_AUE_aio_writev	AUE_AIO_WRITEV
#define	SYS_AUE_aio_readv	AUE_AIO_READV
#define	SYS_AUE_fspacectl	AUE_FSPACECTL
#define	SYS_AUE_sched_getcpu	AUE_NULL
#define	SYS_AUE_swapoff	AUE_SWAPOFF
#define	SYS_AUE_kqueuex	AUE_KQUEUE
#define	SYS_AUE_membarrier	AUE_NULL
#define	SYS_AUE_timerfd_create	AUE_TIMERFD
#define	SYS_AUE_timerfd_gettime	AUE_TIMERFD
#define	SYS_AUE_timerfd_settime	AUE_TIMERFD
#define	SYS_AUE_kcmp	AUE_NULL
#define	SYS_AUE_getrlimitusage	AUE_NULL
#define	SYS_AUE_fchroot	AUE_NULL
#define	SYS_AUE_setcred	AUE_SETCRED
<<<<<<< HEAD
#define	SYS_AUE_osdb_exec	AUE_NULL
#define	SYS_AUE_osdb_prepare_v2	AUE_NULL
#define	SYS_AUE_osdb_step	AUE_NULL
#define	SYS_AUE_osdb_finalize	AUE_NULL
#define	SYS_AUE_osdb_column_blob	AUE_NULL
#define	SYS_AUE_osdb_column_double	AUE_NULL
#define	SYS_AUE_osdb_column_int	AUE_NULL
#define	SYS_AUE_osdb_column_int64	AUE_NULL
#define	SYS_AUE_osdb_column_text	AUE_NULL
#define	SYS_AUE_osdb_column_text16	AUE_NULL
#define	SYS_AUE_osdb_column_value	AUE_NULL
#define	SYS_AUE_osdb_column_bytes	AUE_NULL
#define	SYS_AUE_osdb_column_bytes16	AUE_NULL
#define	SYS_AUE_osdb_column_type	AUE_NULL
#define	SYS_AUE_osdb_column_count	AUE_NULL
#define	SYS_AUE_osdb_column_name	AUE_NULL
#define	SYS_AUE_osdb_sample	AUE_NULL
#define	SYS_AUE_osdb_snapshot_clear	AUE_NULL
=======
#define	SYS_AUE_exterrctl	AUE_NULL
>>>>>>> 5a54d768

#undef PAD_
#undef PADL_
#undef PADR_

#endif /* !_SYS_SYSPROTO_H_ */<|MERGE_RESOLUTION|>--- conflicted
+++ resolved
@@ -1886,7 +1886,11 @@
 	char wcred_l_[PADL_(const struct setcred *)]; const struct setcred * wcred; char wcred_r_[PADR_(const struct setcred *)];
 	char size_l_[PADL_(size_t)]; size_t size; char size_r_[PADR_(size_t)];
 };
-<<<<<<< HEAD
+struct exterrctl_args {
+	char op_l_[PADL_(u_int)]; u_int op; char op_r_[PADR_(u_int)];
+	char flags_l_[PADL_(u_int)]; u_int flags; char flags_r_[PADR_(u_int)];
+	char ptr_l_[PADL_(void *)]; void * ptr; char ptr_r_[PADR_(void *)];
+};
 struct osdb_exec_args {
 	char query_l_[PADL_(const char *)]; const char * query; char query_r_[PADR_(const char *)];
 	char querylen_l_[PADL_(int)]; int querylen; char querylen_r_[PADR_(int)];
@@ -1977,12 +1981,6 @@
 };
 struct osdb_snapshot_clear_args {
 	syscallarg_t dummy;
-=======
-struct exterrctl_args {
-	char op_l_[PADL_(u_int)]; u_int op; char op_r_[PADR_(u_int)];
-	char flags_l_[PADL_(u_int)]; u_int flags; char flags_r_[PADR_(u_int)];
-	char ptr_l_[PADL_(void *)]; void * ptr; char ptr_r_[PADR_(void *)];
->>>>>>> 5a54d768
 };
 int	sys_exit(struct thread *, struct exit_args *);
 int	sys_fork(struct thread *, struct fork_args *);
@@ -2385,7 +2383,7 @@
 int	sys_getrlimitusage(struct thread *, struct getrlimitusage_args *);
 int	sys_fchroot(struct thread *, struct fchroot_args *);
 int	sys_setcred(struct thread *, struct setcred_args *);
-<<<<<<< HEAD
+int	sys_exterrctl(struct thread *, struct exterrctl_args *);
 int	sys_osdb_exec(struct thread *, struct osdb_exec_args *);
 int	sys_osdb_prepare_v2(struct thread *, struct osdb_prepare_v2_args *);
 int	sys_osdb_step(struct thread *, struct osdb_step_args *);
@@ -2404,9 +2402,6 @@
 int	sys_osdb_column_name(struct thread *, struct osdb_column_name_args *);
 int	sys_osdb_sample(struct thread *, struct osdb_sample_args *);
 int	sys_osdb_snapshot_clear(struct thread *, struct osdb_snapshot_clear_args *);
-=======
-int	sys_exterrctl(struct thread *, struct exterrctl_args *);
->>>>>>> 5a54d768
 
 #ifdef COMPAT_43
 
@@ -3388,7 +3383,7 @@
 #define	SYS_AUE_getrlimitusage	AUE_NULL
 #define	SYS_AUE_fchroot	AUE_NULL
 #define	SYS_AUE_setcred	AUE_SETCRED
-<<<<<<< HEAD
+#define	SYS_AUE_exterrctl	AUE_NULL
 #define	SYS_AUE_osdb_exec	AUE_NULL
 #define	SYS_AUE_osdb_prepare_v2	AUE_NULL
 #define	SYS_AUE_osdb_step	AUE_NULL
@@ -3407,9 +3402,6 @@
 #define	SYS_AUE_osdb_column_name	AUE_NULL
 #define	SYS_AUE_osdb_sample	AUE_NULL
 #define	SYS_AUE_osdb_snapshot_clear	AUE_NULL
-=======
-#define	SYS_AUE_exterrctl	AUE_NULL
->>>>>>> 5a54d768
 
 #undef PAD_
 #undef PADL_
