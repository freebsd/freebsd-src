/*-
 * Copyright (c) 1982, 1985, 1986, 1988, 1993, 1994
 *	The Regents of the University of California.  All rights reserved.
 *
 * Redistribution and use in source and binary forms, with or without
 * modification, are permitted provided that the following conditions
 * are met:
 * 1. Redistributions of source code must retain the above copyright
 *    notice, this list of conditions and the following disclaimer.
 * 2. Redistributions in binary form must reproduce the above copyright
 *    notice, this list of conditions and the following disclaimer in the
 *    documentation and/or other materials provided with the distribution.
 * 4. Neither the name of the University nor the names of its contributors
 *    may be used to endorse or promote products derived from this software
 *    without specific prior written permission.
 *
 * THIS SOFTWARE IS PROVIDED BY THE REGENTS AND CONTRIBUTORS ``AS IS'' AND
 * ANY EXPRESS OR IMPLIED WARRANTIES, INCLUDING, BUT NOT LIMITED TO, THE
 * IMPLIED WARRANTIES OF MERCHANTABILITY AND FITNESS FOR A PARTICULAR PURPOSE
 * ARE DISCLAIMED.  IN NO EVENT SHALL THE REGENTS OR CONTRIBUTORS BE LIABLE
 * FOR ANY DIRECT, INDIRECT, INCIDENTAL, SPECIAL, EXEMPLARY, OR CONSEQUENTIAL
 * DAMAGES (INCLUDING, BUT NOT LIMITED TO, PROCUREMENT OF SUBSTITUTE GOODS
 * OR SERVICES; LOSS OF USE, DATA, OR PROFITS; OR BUSINESS INTERRUPTION)
 * HOWEVER CAUSED AND ON ANY THEORY OF LIABILITY, WHETHER IN CONTRACT, STRICT
 * LIABILITY, OR TORT (INCLUDING NEGLIGENCE OR OTHERWISE) ARISING IN ANY WAY
 * OUT OF THE USE OF THIS SOFTWARE, EVEN IF ADVISED OF THE POSSIBILITY OF
 * SUCH DAMAGE.
 *
 *	@(#)socket.h	8.4 (Berkeley) 2/21/94
 * $FreeBSD$
 */

#ifndef _SYS_SOCKET_H_
#define	_SYS_SOCKET_H_

#include <sys/cdefs.h>
#include <sys/_types.h>
#include <sys/_iovec.h>
#include <machine/_align.h>

/*
 * Definitions related to sockets: types, address families, options.
 */

/*
 * Data types.
 */
#if __BSD_VISIBLE
#ifndef _GID_T_DECLARED
typedef	__gid_t		gid_t;
#define	_GID_T_DECLARED
#endif

#ifndef _OFF_T_DECLARED
typedef	__off_t		off_t;
#define	_OFF_T_DECLARED
#endif

#ifndef _PID_T_DECLARED
typedef	__pid_t		pid_t;
#define	_PID_T_DECLARED
#endif
#endif

#ifndef _SA_FAMILY_T_DECLARED
typedef	__sa_family_t	sa_family_t;
#define	_SA_FAMILY_T_DECLARED
#endif

#ifndef _SOCKLEN_T_DECLARED
typedef	__socklen_t	socklen_t;
#define	_SOCKLEN_T_DECLARED
#endif
 
#ifndef _SSIZE_T_DECLARED
typedef	__ssize_t	ssize_t;
#define	_SSIZE_T_DECLARED
#endif

#if __BSD_VISIBLE 
#ifndef _UID_T_DECLARED
typedef	__uid_t		uid_t;
#define	_UID_T_DECLARED
#endif
#endif

#ifndef _UINT32_T_DECLARED
typedef	__uint32_t	uint32_t;
#define	_UINT32_T_DECLARED
#endif

#ifndef _UINTPTR_T_DECLARED
typedef	__uintptr_t	uintptr_t;
#define	_UINTPTR_T_DECLARED
#endif

/*
 * Types
 */
#define	SOCK_STREAM	1		/* stream socket */
#define	SOCK_DGRAM	2		/* datagram socket */
#define	SOCK_RAW	3		/* raw-protocol interface */
#if __BSD_VISIBLE
#define	SOCK_RDM	4		/* reliably-delivered message */
#endif
#define	SOCK_SEQPACKET	5		/* sequenced packet stream */

#if __BSD_VISIBLE
/*
 * Creation flags, OR'ed into socket() and socketpair() type argument.
 */
#define	SOCK_CLOEXEC	0x10000000
#define	SOCK_NONBLOCK	0x20000000
#endif

/*
 * Option flags per-socket.
 */
#define	SO_DEBUG	0x0001		/* turn on debugging info recording */
#define	SO_ACCEPTCONN	0x0002		/* socket has had listen() */
#define	SO_REUSEADDR	0x0004		/* allow local address reuse */
#define	SO_KEEPALIVE	0x0008		/* keep connections alive */
#define	SO_DONTROUTE	0x0010		/* just use interface addresses */
#define	SO_BROADCAST	0x0020		/* permit sending of broadcast msgs */
#if __BSD_VISIBLE
#define	SO_USELOOPBACK	0x0040		/* bypass hardware when possible */
#endif
#define	SO_LINGER	0x0080		/* linger on close if data present */
#define	SO_OOBINLINE	0x0100		/* leave received OOB data in line */
#if __BSD_VISIBLE
#define	SO_REUSEPORT	0x0200		/* allow local address & port reuse */
#define	SO_TIMESTAMP	0x0400		/* timestamp received dgram traffic */
#define	SO_NOSIGPIPE	0x0800		/* no SIGPIPE from EPIPE */
#define	SO_ACCEPTFILTER	0x1000		/* there is an accept filter */
#define	SO_BINTIME	0x2000		/* timestamp received dgram traffic */
#endif
#define	SO_NO_OFFLOAD	0x4000		/* socket cannot be offloaded */
#define	SO_NO_DDP	0x8000		/* disable direct data placement */

/*
 * Additional options, not kept in so_options.
 */
#define	SO_SNDBUF	0x1001		/* send buffer size */
#define	SO_RCVBUF	0x1002		/* receive buffer size */
#define	SO_SNDLOWAT	0x1003		/* send low-water mark */
#define	SO_RCVLOWAT	0x1004		/* receive low-water mark */
#define	SO_SNDTIMEO	0x1005		/* send timeout */
#define	SO_RCVTIMEO	0x1006		/* receive timeout */
#define	SO_ERROR	0x1007		/* get error status and clear */
#define	SO_TYPE		0x1008		/* get socket type */
#if __BSD_VISIBLE
#define	SO_LABEL	0x1009		/* socket's MAC label */
#define	SO_PEERLABEL	0x1010		/* socket's peer's MAC label */
#define	SO_LISTENQLIMIT	0x1011		/* socket's backlog limit */
#define	SO_LISTENQLEN	0x1012		/* socket's complete queue length */
#define	SO_LISTENINCQLEN	0x1013	/* socket's incomplete queue length */
#define	SO_SETFIB	0x1014		/* use this FIB to route */
#define	SO_USER_COOKIE	0x1015		/* user cookie (dummynet etc.) */
#define	SO_PROTOCOL	0x1016		/* get socket protocol (Linux name) */
#define	SO_PROTOTYPE	SO_PROTOCOL	/* alias for SO_PROTOCOL (SunOS name) */
#endif

/*
 * Space reserved for new socket options added by third-party vendors.
 * This range applies to all socket option levels.  New socket options
 * in FreeBSD should always use an option value less than SO_VENDOR.
 */
#if __BSD_VISIBLE
#define	SO_VENDOR	0x80000000
#endif

/*
 * Structure used for manipulating linger option.
 */
struct linger {
	int	l_onoff;		/* option on/off */
	int	l_linger;		/* linger time */
};

#if __BSD_VISIBLE
struct accept_filter_arg {
	char	af_name[16];
	char	af_arg[256-16];
};
#endif

/*
 * Level number for (get/set)sockopt() to apply to socket itself.
 */
#define	SOL_SOCKET	0xffff		/* options for socket level */

/*
 * Address families.
 */
#define	AF_UNSPEC	0		/* unspecified */
#if __BSD_VISIBLE
#define	AF_LOCAL	AF_UNIX		/* local to host (pipes, portals) */
#endif
#define	AF_UNIX		1		/* standardized name for AF_LOCAL */
#define	AF_INET		2		/* internetwork: UDP, TCP, etc. */
#if __BSD_VISIBLE
#define	AF_IMPLINK	3		/* arpanet imp addresses */
#define	AF_PUP		4		/* pup protocols: e.g. BSP */
#define	AF_CHAOS	5		/* mit CHAOS protocols */
#define	AF_NETBIOS	6		/* SMB protocols */
#define	AF_ISO		7		/* ISO protocols */
#define	AF_OSI		AF_ISO
#define	AF_ECMA		8		/* European computer manufacturers */
#define	AF_DATAKIT	9		/* datakit protocols */
#define	AF_CCITT	10		/* CCITT protocols, X.25 etc */
#define	AF_SNA		11		/* IBM SNA */
#define AF_DECnet	12		/* DECnet */
#define AF_DLI		13		/* DEC Direct data link interface */
#define AF_LAT		14		/* LAT */
#define	AF_HYLINK	15		/* NSC Hyperchannel */
#define	AF_APPLETALK	16		/* Apple Talk */
#define	AF_ROUTE	17		/* Internal Routing Protocol */
#define	AF_LINK		18		/* Link layer interface */
#define	pseudo_AF_XTP	19		/* eXpress Transfer Protocol (no AF) */
#define	AF_COIP		20		/* connection-oriented IP, aka ST II */
#define	AF_CNT		21		/* Computer Network Technology */
#define pseudo_AF_RTIP	22		/* Help Identify RTIP packets */
#define	AF_IPX		23		/* Novell Internet Protocol */
#define	AF_SIP		24		/* Simple Internet Protocol */
#define	pseudo_AF_PIP	25		/* Help Identify PIP packets */
#define	AF_ISDN		26		/* Integrated Services Digital Network*/
#define	AF_E164		AF_ISDN		/* CCITT E.164 recommendation */
#define	pseudo_AF_KEY	27		/* Internal key-management function */
#endif
#define	AF_INET6	28		/* IPv6 */
#if __BSD_VISIBLE
#define	AF_NATM		29		/* native ATM access */
#define	AF_ATM		30		/* ATM */
#define pseudo_AF_HDRCMPLT 31		/* Used by BPF to not rewrite headers
					 * in interface output routine
					 */
#define	AF_NETGRAPH	32		/* Netgraph sockets */
#define	AF_SLOW		33		/* 802.3ad slow protocol */
#define	AF_SCLUSTER	34		/* Sitara cluster protocol */
#define	AF_ARP		35
#define	AF_BLUETOOTH	36		/* Bluetooth sockets */
#define	AF_IEEE80211	37		/* IEEE 802.11 protocol */
#define	AF_INET_SDP	40		/* OFED Socket Direct Protocol ipv4 */
#define	AF_INET6_SDP	42		/* OFED Socket Direct Protocol ipv6 */
#define	AF_MAX		42
/*
 * When allocating a new AF_ constant, please only allocate
 * even numbered constants for FreeBSD until 134 as odd numbered AF_
 * constants 39-133 are now reserved for vendors.
 */
#define AF_VENDOR00 39
#define AF_VENDOR01 41
#define AF_VENDOR02 43
#define AF_VENDOR03 45
#define AF_VENDOR04 47
#define AF_VENDOR05 49
#define AF_VENDOR06 51
#define AF_VENDOR07 53
#define AF_VENDOR08 55
#define AF_VENDOR09 57
#define AF_VENDOR10 59
#define AF_VENDOR11 61
#define AF_VENDOR12 63
#define AF_VENDOR13 65
#define AF_VENDOR14 67
#define AF_VENDOR15 69
#define AF_VENDOR16 71
#define AF_VENDOR17 73
#define AF_VENDOR18 75
#define AF_VENDOR19 77
#define AF_VENDOR20 79
#define AF_VENDOR21 81
#define AF_VENDOR22 83
#define AF_VENDOR23 85
#define AF_VENDOR24 87
#define AF_VENDOR25 89
#define AF_VENDOR26 91
#define AF_VENDOR27 93
#define AF_VENDOR28 95
#define AF_VENDOR29 97
#define AF_VENDOR30 99
#define AF_VENDOR31 101
#define AF_VENDOR32 103
#define AF_VENDOR33 105
#define AF_VENDOR34 107
#define AF_VENDOR35 109
#define AF_VENDOR36 111
#define AF_VENDOR37 113
#define AF_VENDOR38 115
#define AF_VENDOR39 117
#define AF_VENDOR40 119
#define AF_VENDOR41 121
#define AF_VENDOR42 123
#define AF_VENDOR43 125
#define AF_VENDOR44 127
#define AF_VENDOR45 129
#define AF_VENDOR46 131
#define AF_VENDOR47 133
#endif

/*
 * Structure used by kernel to store most
 * addresses.
 */
struct sockaddr {
	unsigned char	sa_len;		/* total length */
	sa_family_t	sa_family;	/* address family */
	char		sa_data[14];	/* actually longer; address value */
};
#if __BSD_VISIBLE
#define	SOCK_MAXADDRLEN	255		/* longest possible addresses */

/*
 * Structure used by kernel to pass protocol
 * information in raw sockets.
 */
struct sockproto {
	unsigned short	sp_family;		/* address family */
	unsigned short	sp_protocol;		/* protocol */
};
#endif

#include <sys/_sockaddr_storage.h>

#if __BSD_VISIBLE
/*
 * Protocol families, same as address families for now.
 */
#define	PF_UNSPEC	AF_UNSPEC
#define	PF_LOCAL	AF_LOCAL
#define	PF_UNIX		PF_LOCAL	/* backward compatibility */
#define	PF_INET		AF_INET
#define	PF_IMPLINK	AF_IMPLINK
#define	PF_PUP		AF_PUP
#define	PF_CHAOS	AF_CHAOS
#define	PF_NETBIOS	AF_NETBIOS
#define	PF_ISO		AF_ISO
#define	PF_OSI		AF_ISO
#define	PF_ECMA		AF_ECMA
#define	PF_DATAKIT	AF_DATAKIT
#define	PF_CCITT	AF_CCITT
#define	PF_SNA		AF_SNA
#define PF_DECnet	AF_DECnet
#define PF_DLI		AF_DLI
#define PF_LAT		AF_LAT
#define	PF_HYLINK	AF_HYLINK
#define	PF_APPLETALK	AF_APPLETALK
#define	PF_ROUTE	AF_ROUTE
#define	PF_LINK		AF_LINK
#define	PF_XTP		pseudo_AF_XTP	/* really just proto family, no AF */
#define	PF_COIP		AF_COIP
#define	PF_CNT		AF_CNT
#define	PF_SIP		AF_SIP
#define	PF_IPX		AF_IPX
#define PF_RTIP		pseudo_AF_RTIP	/* same format as AF_INET */
#define PF_PIP		pseudo_AF_PIP
#define	PF_ISDN		AF_ISDN
#define	PF_KEY		pseudo_AF_KEY
#define	PF_INET6	AF_INET6
#define	PF_NATM		AF_NATM
#define	PF_ATM		AF_ATM
#define	PF_NETGRAPH	AF_NETGRAPH
#define	PF_SLOW		AF_SLOW
#define PF_SCLUSTER	AF_SCLUSTER
#define	PF_ARP		AF_ARP
#define	PF_BLUETOOTH	AF_BLUETOOTH
#define	PF_IEEE80211	AF_IEEE80211
#define	PF_INET_SDP	AF_INET_SDP
#define	PF_INET6_SDP	AF_INET6_SDP

#define	PF_MAX		AF_MAX

/*
 * Definitions for network related sysctl, CTL_NET.
 *
 * Second level is protocol family.
 * Third level is protocol number.
 *
 * Further levels are defined by the individual families.
 */

/*
 * PF_ROUTE - Routing table
 *
 * Three additional levels are defined:
 *	Fourth: address family, 0 is wildcard
 *	Fifth: type of info, defined below
 *	Sixth: flag(s) to mask with for NET_RT_FLAGS
 */
#define NET_RT_DUMP	1		/* dump; may limit to a.f. */
#define NET_RT_FLAGS	2		/* by flags, e.g. RESOLVING */
#define NET_RT_IFLIST	3		/* survey interface list */
#define	NET_RT_IFMALIST	4		/* return multicast address list */
#define	NET_RT_IFLISTL	5		/* Survey interface list, using 'l'en
					 * versions of msghdr structs. */
#endif /* __BSD_VISIBLE */

/*
 * Maximum queue length specifiable by listen.
 */
#define	SOMAXCONN	128

/*
 * Message header for recvmsg and sendmsg calls.
 * Used value-result for recvmsg, value only for sendmsg.
 */
struct msghdr {
	void		*msg_name;		/* optional address */
	socklen_t	 msg_namelen;		/* size of address */
	struct iovec	*msg_iov;		/* scatter/gather array */
	int		 msg_iovlen;		/* # elements in msg_iov */
	void		*msg_control;		/* ancillary data, see below */
	socklen_t	 msg_controllen;	/* ancillary data buffer len */
	int		 msg_flags;		/* flags on received message */
};

#define	MSG_OOB		0x1		/* process out-of-band data */
#define	MSG_PEEK	0x2		/* peek at incoming message */
#define	MSG_DONTROUTE	0x4		/* send without using routing tables */
#define	MSG_EOR		0x8		/* data completes record */
#define	MSG_TRUNC	0x10		/* data discarded before delivery */
#define	MSG_CTRUNC	0x20		/* control data lost before delivery */
#define	MSG_WAITALL	0x40		/* wait for full request or error */
#if __POSIX_VISIBLE >= 200809
#define	MSG_NOSIGNAL	0x20000		/* do not generate SIGPIPE on EOF */
#endif
#if __BSD_VISIBLE
#define	MSG_DONTWAIT	0x80		/* this message should be nonblocking */
#define	MSG_EOF		0x100		/* data completes connection */
#define	MSG_NOTIFICATION 0x2000         /* SCTP notification */
#define	MSG_NBIO	0x4000		/* FIONBIO mode, used by fifofs */
#define	MSG_COMPAT      0x8000		/* used in sendit() */
#define	MSG_CMSG_CLOEXEC 0x40000	/* make received fds close-on-exec */
#define	MSG_WAITFORONE	0x80000		/* for recvmmsg() */
#endif
#ifdef _KERNEL
#define	MSG_SOCALLBCK   0x10000		/* for use by socket callbacks - soreceive (TCP) */
#endif

/*
 * Header for ancillary data objects in msg_control buffer.
 * Used for additional information with/about a datagram
 * not expressible by flags.  The format is a sequence
 * of message elements headed by cmsghdr structures.
 */
struct cmsghdr {
	socklen_t	cmsg_len;		/* data byte count, including hdr */
	int		cmsg_level;		/* originating protocol */
	int		cmsg_type;		/* protocol-specific type */
/* followed by	u_char  cmsg_data[]; */
};

#if __BSD_VISIBLE
/*
 * While we may have more groups than this, the cmsgcred struct must
 * be able to fit in an mbuf and we have historically supported a
 * maximum of 16 groups.
*/
#define CMGROUP_MAX 16

/*
 * Credentials structure, used to verify the identity of a peer
 * process that has sent us a message. This is allocated by the
 * peer process but filled in by the kernel. This prevents the
 * peer from lying about its identity. (Note that cmcred_groups[0]
 * is the effective GID.)
 */
struct cmsgcred {
	pid_t	cmcred_pid;		/* PID of sending process */
	uid_t	cmcred_uid;		/* real UID of sending process */
	uid_t	cmcred_euid;		/* effective UID of sending process */
	gid_t	cmcred_gid;		/* real GID of sending process */
	short	cmcred_ngroups;		/* number or groups */
	gid_t	cmcred_groups[CMGROUP_MAX];	/* groups */
};

/*
 * Socket credentials.
 */
struct sockcred {
	uid_t	sc_uid;			/* real user id */
	uid_t	sc_euid;		/* effective user id */
	gid_t	sc_gid;			/* real group id */
	gid_t	sc_egid;		/* effective group id */
	int	sc_ngroups;		/* number of supplemental groups */
	gid_t	sc_groups[1];		/* variable length */
};

/*
 * Compute size of a sockcred structure with groups.
 */
#define	SOCKCREDSIZE(ngrps) \
	(sizeof(struct sockcred) + (sizeof(gid_t) * ((ngrps) - 1)))

#endif /* __BSD_VISIBLE */

#ifndef __CHERI_PURE_CAPABILITY__
#define	_CMSG_ALIGN(n)	_ALIGN(n)
#else
/*
 * Don't align for capabilities in CheriABI.  Sending them makes little
 * sense and would be a major potential security hole.
 */
#define	_CMSG_ALIGNBYTES	(sizeof(u_long) - 1)
#define	_CMSG_ALIGN(n)	(((uintptr_t)(n) + _CMSG_ALIGNBYTES) &~ (uintptr_t)_CMSG_ALIGNBYTES)
#endif

/* given pointer to struct cmsghdr, return pointer to data */
#define	CMSG_DATA(cmsg)		((unsigned char *)(cmsg) + \
				 _CMSG_ALIGN(sizeof(struct cmsghdr)))

/* given pointer to struct cmsghdr, return pointer to next cmsghdr */
#define	CMSG_NXTHDR(mhdr, cmsg)	\
<<<<<<< HEAD
	((char *)(cmsg) == NULL ? CMSG_FIRSTHDR(mhdr) : \
	    ((char *)(cmsg) + \
	    _CMSG_ALIGN(((struct cmsghdr *)(cmsg))->cmsg_len) + \
	    _CMSG_ALIGN(sizeof(struct cmsghdr)) > \
=======
	((char *)(cmsg) == (char *)0 ? CMSG_FIRSTHDR(mhdr) : \
	    ((char *)(cmsg) + _ALIGN(((struct cmsghdr *)(cmsg))->cmsg_len) + \
	  _ALIGN(sizeof(struct cmsghdr)) > \
>>>>>>> 25d51f7a
	    (char *)(mhdr)->msg_control + (mhdr)->msg_controllen) ? \
	    (struct cmsghdr *)0 : \
	    (struct cmsghdr *)(void *)((char *)(cmsg) + \
	    _CMSG_ALIGN(((struct cmsghdr *)(cmsg))->cmsg_len)))

/*
 * RFC 2292 requires to check msg_controllen, in case that the kernel returns
 * an empty list for some reasons.
 */
#define	CMSG_FIRSTHDR(mhdr) \
	((mhdr)->msg_controllen >= sizeof(struct cmsghdr) ? \
	 (struct cmsghdr *)(mhdr)->msg_control : \
	 (struct cmsghdr *)0)

#if __BSD_VISIBLE
/* RFC 2292 additions */
#define	CMSG_SPACE(l)		(_CMSG_ALIGN(sizeof(struct cmsghdr)) + _CMSG_ALIGN(l))
#define	CMSG_LEN(l)		(_CMSG_ALIGN(sizeof(struct cmsghdr)) + (l))
#endif

#ifdef _KERNEL
#define	CMSG_ALIGN(n)   _CMSG_ALIGN(n)
#endif

/* "Socket"-level control message types: */
#define	SCM_RIGHTS	0x01		/* access rights (array of int) */
#if __BSD_VISIBLE
#define	SCM_TIMESTAMP	0x02		/* timestamp (struct timeval) */
#define	SCM_CREDS	0x03		/* process creds (struct cmsgcred) */
#define	SCM_BINTIME	0x04		/* timestamp (struct bintime) */
#endif

#if __BSD_VISIBLE
/*
 * 4.3 compat sockaddr, move to compat file later
 */
struct osockaddr {
	unsigned short sa_family;	/* address family */
	char	sa_data[14];		/* up to 14 bytes of direct address */
};

/*
 * 4.3-compat message header (move to compat file later).
 */
struct omsghdr {
	char	*msg_name;		/* optional address */
	int	msg_namelen;		/* size of address */
	struct	iovec *msg_iov;		/* scatter/gather array */
	int	msg_iovlen;		/* # elements in msg_iov */
	char	*msg_accrights;		/* access rights sent/received */
	int	msg_accrightslen;
};
#endif

/*
 * howto arguments for shutdown(2), specified by Posix.1g.
 */
#define	SHUT_RD		0		/* shut down the reading side */
#define	SHUT_WR		1		/* shut down the writing side */
#define	SHUT_RDWR	2		/* shut down both sides */

#if __BSD_VISIBLE
/* for SCTP */
/* we cheat and use the SHUT_XX defines for these */
#define PRU_FLUSH_RD     SHUT_RD
#define PRU_FLUSH_WR     SHUT_WR
#define PRU_FLUSH_RDWR   SHUT_RDWR
#endif


#if __BSD_VISIBLE
/*
 * sendfile(2) header/trailer struct
 */
struct sf_hdtr {
	struct iovec *headers;	/* pointer to an array of header struct iovec's */
	int hdr_cnt;		/* number of header iovec's */
	struct iovec *trailers;	/* pointer to an array of trailer struct iovec's */
	int trl_cnt;		/* number of trailer iovec's */
};

/*
 * Sendfile-specific flag(s)
 */
#define	SF_NODISKIO     0x00000001
#define	SF_MNOWAIT	0x00000002	/* obsolete */
#define	SF_SYNC		0x00000004
#define	SF_NOCACHE	0x00000010
#define	SF_FLAGS(rh, flags)	(((rh) << 16) | (flags))

#ifdef _KERNEL
#define	SF_READAHEAD(flags)	((flags) >> 16)
#endif /* _KERNEL */

/*
 * Sendmmsg/recvmmsg specific structure(s)
 */
struct mmsghdr {
	struct msghdr	msg_hdr;		/* message header */
	ssize_t		msg_len;		/* message length */
};
#endif /* __BSD_VISIBLE */

#ifndef	_KERNEL

#include <sys/cdefs.h>

__BEGIN_DECLS
int	accept(int, struct sockaddr * __restrict, socklen_t * __restrict);
int	bind(int, const struct sockaddr *, socklen_t);
int	connect(int, const struct sockaddr *, socklen_t);
#if __BSD_VISIBLE
int	accept4(int, struct sockaddr * __restrict, socklen_t * __restrict, int);
int	bindat(int, int, const struct sockaddr *, socklen_t);
int	connectat(int, int, const struct sockaddr *, socklen_t);
#endif
int	getpeername(int, struct sockaddr * __restrict, socklen_t * __restrict);
int	getsockname(int, struct sockaddr * __restrict, socklen_t * __restrict);
int	getsockopt(int, int, int, void * __restrict, socklen_t * __restrict);
int	listen(int, int);
ssize_t	recv(int, void *, size_t, int);
ssize_t	recvfrom(int, void *, size_t, int, struct sockaddr * __restrict, socklen_t * __restrict);
ssize_t	recvmsg(int, struct msghdr *, int);
#if __BSD_VISIBLE
struct timespec;
ssize_t	recvmmsg(int, struct mmsghdr * __restrict, size_t, int,
    const struct timespec * __restrict);
#endif
ssize_t	send(int, const void *, size_t, int);
ssize_t	sendto(int, const void *,
	    size_t, int, const struct sockaddr *, socklen_t);
ssize_t	sendmsg(int, const struct msghdr *, int);
#if __BSD_VISIBLE
int	sendfile(int, int, off_t, size_t, struct sf_hdtr *, off_t *, int);
ssize_t	sendmmsg(int, struct mmsghdr * __restrict, size_t, int);
int	setfib(int);
#endif
int	setsockopt(int, int, int, const void *, socklen_t);
int	shutdown(int, int);
int	sockatmark(int);
int	socket(int, int, int);
int	socketpair(int, int, int, int *);
__END_DECLS

#endif /* !_KERNEL */

#ifdef _KERNEL
struct socket;

struct tcpcb *so_sototcpcb(struct socket *so);
struct inpcb *so_sotoinpcb(struct socket *so);
struct sockbuf *so_sockbuf_snd(struct socket *);
struct sockbuf *so_sockbuf_rcv(struct socket *);

int so_state_get(const struct socket *);
void so_state_set(struct socket *, int);

int so_options_get(const struct socket *);
void so_options_set(struct socket *, int);

int so_error_get(const struct socket *);
void so_error_set(struct socket *, int);

int so_linger_get(const struct socket *);
void so_linger_set(struct socket *, int);

struct protosw *so_protosw_get(const struct socket *);
void so_protosw_set(struct socket *, struct protosw *);

void so_sorwakeup_locked(struct socket *so);
void so_sowwakeup_locked(struct socket *so);

void so_sorwakeup(struct socket *so);
void so_sowwakeup(struct socket *so);

void so_lock(struct socket *so);
void so_unlock(struct socket *so);

void so_listeners_apply_all(struct socket *so, void (*func)(struct socket *, void *), void *arg);

#endif


#endif /* !_SYS_SOCKET_H_ */<|MERGE_RESOLUTION|>--- conflicted
+++ resolved
@@ -511,16 +511,10 @@
 
 /* given pointer to struct cmsghdr, return pointer to next cmsghdr */
 #define	CMSG_NXTHDR(mhdr, cmsg)	\
-<<<<<<< HEAD
-	((char *)(cmsg) == NULL ? CMSG_FIRSTHDR(mhdr) : \
+	((char *)(cmsg) == (char *)0 ? CMSG_FIRSTHDR(mhdr) : \
 	    ((char *)(cmsg) + \
 	    _CMSG_ALIGN(((struct cmsghdr *)(cmsg))->cmsg_len) + \
 	    _CMSG_ALIGN(sizeof(struct cmsghdr)) > \
-=======
-	((char *)(cmsg) == (char *)0 ? CMSG_FIRSTHDR(mhdr) : \
-	    ((char *)(cmsg) + _ALIGN(((struct cmsghdr *)(cmsg))->cmsg_len) + \
-	  _ALIGN(sizeof(struct cmsghdr)) > \
->>>>>>> 25d51f7a
 	    (char *)(mhdr)->msg_control + (mhdr)->msg_controllen) ? \
 	    (struct cmsghdr *)0 : \
 	    (struct cmsghdr *)(void *)((char *)(cmsg) + \
