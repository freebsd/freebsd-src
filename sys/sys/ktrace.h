--- conflicted
+++ resolved
@@ -318,15 +318,12 @@
 	ktrstruct("sockaddr", (s), ((struct sockaddr *)(s))->sa_len)
 #define ktrstat(s) \
 	ktrstruct("stat", (s), sizeof(struct stat))
-<<<<<<< HEAD
 void	ktrccall(struct pcb *);
 void	ktrcreturn(struct pcb *);
 void	ktrcexception(struct trapframe *);
 void	ktrsyserrcause(const char *format, ...) __printflike(1, 2);
 
-=======
 extern u_int ktr_geniosize;
->>>>>>> 0336a662
 #else
 
 #include <sys/cdefs.h>
