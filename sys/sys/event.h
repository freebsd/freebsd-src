/*-
 * Copyright (c) 1999,2000,2001 Jonathan Lemon <jlemon@FreeBSD.org>
 * All rights reserved.
 *
 * Redistribution and use in source and binary forms, with or without
 * modification, are permitted provided that the following conditions
 * are met:
 * 1. Redistributions of source code must retain the above copyright
 *    notice, this list of conditions and the following disclaimer.
 * 2. Redistributions in binary form must reproduce the above copyright
 *    notice, this list of conditions and the following disclaimer in the
 *    documentation and/or other materials provided with the distribution.
 *
 * THIS SOFTWARE IS PROVIDED BY THE AUTHOR AND CONTRIBUTORS ``AS IS'' AND
 * ANY EXPRESS OR IMPLIED WARRANTIES, INCLUDING, BUT NOT LIMITED TO, THE
 * IMPLIED WARRANTIES OF MERCHANTABILITY AND FITNESS FOR A PARTICULAR PURPOSE
 * ARE DISCLAIMED.  IN NO EVENT SHALL THE AUTHOR OR CONTRIBUTORS BE LIABLE
 * FOR ANY DIRECT, INDIRECT, INCIDENTAL, SPECIAL, EXEMPLARY, OR CONSEQUENTIAL
 * DAMAGES (INCLUDING, BUT NOT LIMITED TO, PROCUREMENT OF SUBSTITUTE GOODS
 * OR SERVICES; LOSS OF USE, DATA, OR PROFITS; OR BUSINESS INTERRUPTION)
 * HOWEVER CAUSED AND ON ANY THEORY OF LIABILITY, WHETHER IN CONTRACT, STRICT
 * LIABILITY, OR TORT (INCLUDING NEGLIGENCE OR OTHERWISE) ARISING IN ANY WAY
 * OUT OF THE USE OF THIS SOFTWARE, EVEN IF ADVISED OF THE POSSIBILITY OF
 * SUCH DAMAGE.
 *
 * $FreeBSD$
 */

#ifndef _SYS_EVENT_H_
#define _SYS_EVENT_H_

#include <sys/_types.h>
#include <sys/queue.h>

#define EVFILT_READ		(-1)
#define EVFILT_WRITE		(-2)
#define EVFILT_AIO		(-3)	/* attached to aio requests */
#define EVFILT_VNODE		(-4)	/* attached to vnodes */
#define EVFILT_PROC		(-5)	/* attached to struct proc */
#define EVFILT_SIGNAL		(-6)	/* attached to struct proc */
#define EVFILT_TIMER		(-7)	/* timers */
#define EVFILT_PROCDESC		(-8)	/* attached to process descriptors */
#define EVFILT_FS		(-9)	/* filesystem events */
#define EVFILT_LIO		(-10)	/* attached to lio requests */
#define EVFILT_USER		(-11)	/* User events */
#define EVFILT_SENDFILE		(-12)	/* attached to sendfile requests */
#define EVFILT_EMPTY		(-13)	/* empty send socket buf */
#define EVFILT_SYSCOUNT		13

#define EV_SET(kevp_, a, b, c, d, e, f) do {	\
	struct kevent *kevp = (kevp_);		\
	(kevp)->ident = (a);			\
	(kevp)->filter = (b);			\
	(kevp)->flags = (c);			\
	(kevp)->fflags = (d);			\
	(kevp)->data = (e);			\
	(kevp)->udata = (f);			\
	(kevp)->ext[0] = 0;			\
	(kevp)->ext[1] = 0;			\
	(kevp)->ext[2] = 0;			\
	(kevp)->ext[3] = 0;			\
} while(0)

struct kevent {
	__uintptr_t	ident;		/* identifier for this event */
	short		filter;		/* filter for event */
	unsigned short	flags;
	unsigned int	fflags;
<<<<<<< HEAD
#ifndef __CHERI_PURE_CAPABILITY__
	__intptr_t	data;
#else
	int64_t		data;		/* All consumers use integers */
#endif
=======
	__int64_t	data;
>>>>>>> d7f022a3
	void		*udata;		/* opaque user data identifier */
	__uint64_t	ext[4];
};

/* actions */
#define EV_ADD		0x0001		/* add event to kq (implies enable) */
#define EV_DELETE	0x0002		/* delete event from kq */
#define EV_ENABLE	0x0004		/* enable event */
#define EV_DISABLE	0x0008		/* disable event (not reported) */
#define EV_FORCEONESHOT	0x0100		/* enable _ONESHOT and force trigger */

/* flags */
#define EV_ONESHOT	0x0010		/* only report one occurrence */
#define EV_CLEAR	0x0020		/* clear event state after reporting */
#define EV_RECEIPT	0x0040		/* force EV_ERROR on success, data=0 */
#define EV_DISPATCH	0x0080		/* disable event after reporting */

#define EV_SYSFLAGS	0xF000		/* reserved by system */
#define	EV_DROP		0x1000		/* note should be dropped */
#define EV_FLAG1	0x2000		/* filter-specific flag */
#define EV_FLAG2	0x4000		/* filter-specific flag */

/* returned values */
#define EV_EOF		0x8000		/* EOF detected */
#define EV_ERROR	0x4000		/* error, data contains errno */

 /*
  * data/hint flags/masks for EVFILT_USER, shared with userspace
  *
  * On input, the top two bits of fflags specifies how the lower twenty four
  * bits should be applied to the stored value of fflags.
  *
  * On output, the top two bits will always be set to NOTE_FFNOP and the
  * remaining twenty four bits will contain the stored fflags value.
  */
#define NOTE_FFNOP	0x00000000		/* ignore input fflags */
#define NOTE_FFAND	0x40000000		/* AND fflags */
#define NOTE_FFOR	0x80000000		/* OR fflags */
#define NOTE_FFCOPY	0xc0000000		/* copy fflags */
#define NOTE_FFCTRLMASK	0xc0000000		/* masks for operations */
#define NOTE_FFLAGSMASK	0x00ffffff

#define NOTE_TRIGGER	0x01000000		/* Cause the event to be
						   triggered for output. */

/*
 * data/hint flags for EVFILT_{READ|WRITE}, shared with userspace
 */
#define NOTE_LOWAT	0x0001			/* low water mark */
#define NOTE_FILE_POLL	0x0002			/* behave like poll() */

/*
 * data/hint flags for EVFILT_VNODE, shared with userspace
 */
#define	NOTE_DELETE	0x0001			/* vnode was removed */
#define	NOTE_WRITE	0x0002			/* data contents changed */
#define	NOTE_EXTEND	0x0004			/* size increased */
#define	NOTE_ATTRIB	0x0008			/* attributes changed */
#define	NOTE_LINK	0x0010			/* link count changed */
#define	NOTE_RENAME	0x0020			/* vnode was renamed */
#define	NOTE_REVOKE	0x0040			/* vnode access was revoked */
#define	NOTE_OPEN	0x0080			/* vnode was opened */
#define	NOTE_CLOSE	0x0100			/* file closed, fd did not
						   allowed write */
#define	NOTE_CLOSE_WRITE 0x0200			/* file closed, fd did allowed
						   write */
#define	NOTE_READ	0x0400			/* file was read */

/*
 * data/hint flags for EVFILT_PROC and EVFILT_PROCDESC, shared with userspace
 */
#define	NOTE_EXIT	0x80000000		/* process exited */
#define	NOTE_FORK	0x40000000		/* process forked */
#define	NOTE_EXEC	0x20000000		/* process exec'd */
#define	NOTE_PCTRLMASK	0xf0000000		/* mask for hint bits */
#define	NOTE_PDATAMASK	0x000fffff		/* mask for pid */

/* additional flags for EVFILT_PROC */
#define	NOTE_TRACK	0x00000001		/* follow across forks */
#define	NOTE_TRACKERR	0x00000002		/* could not track child */
#define	NOTE_CHILD	0x00000004		/* am a child process */

/* additional flags for EVFILT_TIMER */
#define NOTE_SECONDS		0x00000001	/* data is seconds */
#define NOTE_MSECONDS		0x00000002	/* data is milliseconds */
#define NOTE_USECONDS		0x00000004	/* data is microseconds */
#define NOTE_NSECONDS		0x00000008	/* data is nanoseconds */
#define	NOTE_ABSTIME		0x00000010	/* timeout is absolute */

struct knote;
SLIST_HEAD(klist, knote);
struct kqueue;
TAILQ_HEAD(kqlist, kqueue);
struct knlist {
	struct	klist	kl_list;
	void    (*kl_lock)(void *);	/* lock function */
	void    (*kl_unlock)(void *);
	void	(*kl_assert_locked)(void *);
	void	(*kl_assert_unlocked)(void *);
	void	*kl_lockarg;		/* argument passed to lock functions */
	int	kl_autodestroy;
};


#ifdef _KERNEL

/*
 * Flags for knote call
 */
#define	KNF_LISTLOCKED	0x0001			/* knlist is locked */
#define	KNF_NOKQLOCK	0x0002			/* do not keep KQ_LOCK */

#define KNOTE(list, hint, flags)	knote(list, hint, flags)
#define KNOTE_LOCKED(list, hint)	knote(list, hint, KNF_LISTLOCKED)
#define KNOTE_UNLOCKED(list, hint)	knote(list, hint, 0)

#define	KNLIST_EMPTY(list)		SLIST_EMPTY(&(list)->kl_list)

/*
 * Flag indicating hint is a signal.  Used by EVFILT_SIGNAL, and also
 * shared by EVFILT_PROC  (all knotes attached to p->p_klist)
 */
#define NOTE_SIGNAL	0x08000000

/*
 * Hint values for the optional f_touch event filter.  If f_touch is not set 
 * to NULL and f_isfd is zero the f_touch filter will be called with the type
 * argument set to EVENT_REGISTER during a kevent() system call.  It is also
 * called under the same conditions with the type argument set to EVENT_PROCESS
 * when the event has been triggered.
 */
#define EVENT_REGISTER	1
#define EVENT_PROCESS	2

struct filterops {
	int	f_isfd;		/* true if ident == filedescriptor */
	int	(*f_attach)(struct knote *kn);
	void	(*f_detach)(struct knote *kn);
	int	(*f_event)(struct knote *kn, long hint);
	void	(*f_touch)(struct knote *kn, struct kevent *kev, u_long type);
};

/*
 * An in-flux knote cannot be dropped from its kq while the kq is
 * unlocked.  If the KN_SCAN flag is not set, a thread can only set
 * kn_influx when it is exclusive owner of the knote state, and can
 * modify kn_status as if it had the KQ lock.  KN_SCAN must not be set
 * on a knote which is already in flux.
 *
 * kn_sfflags, kn_sdata, and kn_kevent are protected by the knlist lock.
 */
struct knote {
	SLIST_ENTRY(knote)	kn_link;	/* for kq */
	SLIST_ENTRY(knote)	kn_selnext;	/* for struct selinfo */
	struct			knlist *kn_knlist;	/* f_attach populated */
	TAILQ_ENTRY(knote)	kn_tqe;
	struct			kqueue *kn_kq;	/* which queue we are on */
	struct 			kevent kn_kevent;
	void			*kn_hook;
	int			kn_hookid;
	int			kn_status;	/* protected by kq lock */
#define KN_ACTIVE	0x01			/* event has been triggered */
#define KN_QUEUED	0x02			/* event is on queue */
#define KN_DISABLED	0x04			/* event is disabled */
#define KN_DETACHED	0x08			/* knote is detached */
#define KN_MARKER	0x20			/* ignore this knote */
#define KN_KQUEUE	0x40			/* this knote belongs to a kq */
#define KN_HASKQLOCK	0x80			/* for _inevent */
#define	KN_SCAN		0x100			/* flux set in kqueue_scan() */
	int			kn_influx;
	int			kn_sfflags;	/* saved filter flags */
	int64_t			kn_sdata;	/* saved data field */
	union {
		struct		file *p_fp;	/* file data pointer */
		struct		proc *p_proc;	/* proc pointer */
		struct		kaiocb *p_aio;	/* AIO job pointer */
		struct		aioliojob *p_lio;	/* LIO job pointer */
		void		*p_v;		/* generic other pointer */
	} kn_ptr;
	struct			filterops *kn_fop;

#define kn_id		kn_kevent.ident
#define kn_filter	kn_kevent.filter
#define kn_flags	kn_kevent.flags
#define kn_fflags	kn_kevent.fflags
#define kn_data		kn_kevent.data
#define kn_fp		kn_ptr.p_fp
};
struct kevent_copyops {
	void	*arg;
	int	(*k_copyout)(void *arg, struct kevent *kevp, int count);
	int	(*k_copyin)(void *arg, struct kevent *kevp, int count);
	size_t	kevent_size;
};

struct thread;
struct proc;
struct knlist;
struct mtx;
struct rwlock;

void	knote(struct knlist *list, long hint, int lockflags);
void	knote_fork(struct knlist *list, int pid);
struct knlist *knlist_alloc(struct mtx *lock);
void	knlist_detach(struct knlist *knl);
void	knlist_add(struct knlist *knl, struct knote *kn, int islocked);
void	knlist_remove(struct knlist *knl, struct knote *kn, int islocked);
int	knlist_empty(struct knlist *knl);
void	knlist_init(struct knlist *knl, void *lock, void (*kl_lock)(void *),
	    void (*kl_unlock)(void *), void (*kl_assert_locked)(void *),
	    void (*kl_assert_unlocked)(void *));
void	knlist_init_mtx(struct knlist *knl, struct mtx *lock);
void	knlist_init_rw_reader(struct knlist *knl, struct rwlock *lock);
void	knlist_destroy(struct knlist *knl);
void	knlist_cleardel(struct knlist *knl, struct thread *td,
	    int islocked, int killkn);
#define knlist_clear(knl, islocked)				\
	knlist_cleardel((knl), NULL, (islocked), 0)
#define knlist_delete(knl, td, islocked)			\
	knlist_cleardel((knl), (td), (islocked), 1)
void	knote_fdclose(struct thread *p, int fd);
int 	kqfd_register(int fd, struct kevent *kev, struct thread *p,
	    int waitok);
int	kqueue_add_filteropts(int filt, struct filterops *filtops);
int	kqueue_del_filteropts(int filt);

#else 	/* !_KERNEL */

#include <sys/cdefs.h>
struct timespec;

__BEGIN_DECLS
int     kqueue(void);
int     kevent(int kq, const struct kevent *changelist, int nchanges,
	    struct kevent *eventlist, int nevents,
	    const struct timespec *timeout);
__END_DECLS

#endif /* !_KERNEL */

#endif /* !_SYS_EVENT_H_ */<|MERGE_RESOLUTION|>--- conflicted
+++ resolved
@@ -66,15 +66,7 @@
 	short		filter;		/* filter for event */
 	unsigned short	flags;
 	unsigned int	fflags;
-<<<<<<< HEAD
-#ifndef __CHERI_PURE_CAPABILITY__
-	__intptr_t	data;
-#else
-	int64_t		data;		/* All consumers use integers */
-#endif
-=======
 	__int64_t	data;
->>>>>>> d7f022a3
 	void		*udata;		/* opaque user data identifier */
 	__uint64_t	ext[4];
 };
