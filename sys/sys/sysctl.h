--- conflicted
+++ resolved
@@ -657,13 +657,10 @@
 #define	KERN_PROC_UMASK		39	/* process umask */
 #define	KERN_PROC_OSREL		40	/* osreldate for process binary */
 #define	KERN_PROC_SIGTRAMP	41	/* signal trampoline location */
-<<<<<<< HEAD
-#define	KERN_PROC_SBCLASSES	42	/* get sandbox classes */
-#define	KERN_PROC_SBMETHODS	43	/* get sandbox methods */
-#define	KERN_PROC_SBOBJECTS	44	/* get sandbox objects */
-=======
 #define	KERN_PROC_CWD		42	/* process current working directory */
->>>>>>> 4a8d0795
+#define	KERN_PROC_SBCLASSES	43	/* get sandbox classes */
+#define	KERN_PROC_SBMETHODS	44	/* get sandbox methods */
+#define	KERN_PROC_SBOBJECTS	45	/* get sandbox objects */
 
 /*
  * KERN_IPC identifiers
