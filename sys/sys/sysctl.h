--- conflicted
+++ resolved
@@ -703,13 +703,10 @@
 #define	KERN_PROC_OSREL		40	/* osreldate for process binary */
 #define	KERN_PROC_SIGTRAMP	41	/* signal trampoline location */
 #define	KERN_PROC_CWD		42	/* process current working directory */
-<<<<<<< HEAD
-#define	KERN_PROC_SBCLASSES	43	/* get sandbox classes */
-#define	KERN_PROC_SBMETHODS	44	/* get sandbox methods */
-#define	KERN_PROC_SBOBJECTS	45	/* get sandbox objects */
-=======
 #define	KERN_PROC_NFDS		43	/* number of open file descriptors */
->>>>>>> bc4e6046
+#define	KERN_PROC_SBCLASSES	44	/* get sandbox classes */
+#define	KERN_PROC_SBMETHODS	45	/* get sandbox methods */
+#define	KERN_PROC_SBOBJECTS	46	/* get sandbox objects */
 
 /*
  * KERN_IPC identifiers
