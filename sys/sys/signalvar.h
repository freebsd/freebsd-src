/*-
 * Copyright (c) 1991, 1993
 *	The Regents of the University of California.  All rights reserved.
 *
 * Redistribution and use in source and binary forms, with or without
 * modification, are permitted provided that the following conditions
 * are met:
 * 1. Redistributions of source code must retain the above copyright
 *    notice, this list of conditions and the following disclaimer.
 * 2. Redistributions in binary form must reproduce the above copyright
 *    notice, this list of conditions and the following disclaimer in the
 *    documentation and/or other materials provided with the distribution.
 * 4. Neither the name of the University nor the names of its contributors
 *    may be used to endorse or promote products derived from this software
 *    without specific prior written permission.
 *
 * THIS SOFTWARE IS PROVIDED BY THE REGENTS AND CONTRIBUTORS ``AS IS'' AND
 * ANY EXPRESS OR IMPLIED WARRANTIES, INCLUDING, BUT NOT LIMITED TO, THE
 * IMPLIED WARRANTIES OF MERCHANTABILITY AND FITNESS FOR A PARTICULAR PURPOSE
 * ARE DISCLAIMED.  IN NO EVENT SHALL THE REGENTS OR CONTRIBUTORS BE LIABLE
 * FOR ANY DIRECT, INDIRECT, INCIDENTAL, SPECIAL, EXEMPLARY, OR CONSEQUENTIAL
 * DAMAGES (INCLUDING, BUT NOT LIMITED TO, PROCUREMENT OF SUBSTITUTE GOODS
 * OR SERVICES; LOSS OF USE, DATA, OR PROFITS; OR BUSINESS INTERRUPTION)
 * HOWEVER CAUSED AND ON ANY THEORY OF LIABILITY, WHETHER IN CONTRACT, STRICT
 * LIABILITY, OR TORT (INCLUDING NEGLIGENCE OR OTHERWISE) ARISING IN ANY WAY
 * OUT OF THE USE OF THIS SOFTWARE, EVEN IF ADVISED OF THE POSSIBILITY OF
 * SUCH DAMAGE.
 *
 *	@(#)signalvar.h	8.6 (Berkeley) 2/19/95
 * $FreeBSD$
 */

#ifndef _SYS_SIGNALVAR_H_
#define	_SYS_SIGNALVAR_H_

#include <sys/queue.h>
#include <sys/_lock.h>
#include <sys/_mutex.h>
#include <sys/signal.h>

#ifdef COMPAT_CHERIABI
#include <cheri/cheri.h>
#endif

/*
 * Kernel signal definitions and data structures.
 */

/*
 * Logical process signal actions and state, needed only within the process
 * The mapping between sigacts and proc structures is 1:1 except for rfork()
 * processes masquerading as threads which use one structure for the whole
 * group.  All members are locked by the included mutex.  The reference count
 * and mutex must be last for the bcopy in sigacts_copy() to work.
 */
struct sigacts {
	sig_t	ps_sigact[_SIG_MAXSIG];	/* Disposition of signals. */
	sigset_t ps_catchmask[_SIG_MAXSIG];	/* Signals to be blocked. */
	sigset_t ps_sigonstack;		/* Signals to take on sigstack. */
	sigset_t ps_sigintr;		/* Signals that interrupt syscalls. */
	sigset_t ps_sigreset;		/* Signals that reset when caught. */
	sigset_t ps_signodefer;		/* Signals not masked while handled. */
	sigset_t ps_siginfo;		/* Signals that want SA_SIGINFO args. */
	sigset_t ps_sigignore;		/* Signals being ignored. */
	sigset_t ps_sigcatch;		/* Signals being caught by user. */
	sigset_t ps_freebsd4;		/* Signals using freebsd4 ucontext. */
	sigset_t ps_osigset;		/* Signals using <= 3.x osigset_t. */
	sigset_t ps_usertramp;		/* SunOS compat; libc sigtramp. XXX */
	int	ps_flag;
	u_int	ps_refcnt;
	struct mtx ps_mtx;
#ifdef COMPAT_CHERIABI
	struct chericap	ps_sigcap[_SIG_MAXSIG];	/* CheriABI handlers */
#endif
};

#define	PS_NOCLDWAIT	0x0001	/* No zombies if child dies */
#define	PS_NOCLDSTOP	0x0002	/* No SIGCHLD when children stop. */
#define	PS_CLDSIGIGN	0x0004	/* The SIGCHLD handler is SIG_IGN. */

#ifdef _KERNEL

#ifdef COMPAT_43
typedef struct {
	struct osigcontext si_sc;
	int		si_signo;
	int		si_code;
	union sigval	si_value;
} osiginfo_t;

struct osigaction {
	union {
		void    (*__sa_handler)(int);
		void    (*__sa_sigaction)(int, osiginfo_t *, void *);
	} __sigaction_u;		/* signal handler */
	osigset_t	sa_mask;	/* signal mask to apply */
	int		sa_flags;	/* see signal options below */
};

typedef void __osiginfohandler_t(int, osiginfo_t *, void *);
#endif /* COMPAT_43 */

/* additional signal action values, used only temporarily/internally */
#define	SIG_CATCH	((__sighandler_t *)2)
/* #define SIG_HOLD        ((__sighandler_t *)3) See signal.h */

/*
 * get signal action for process and signal; currently only for current process
 */
#define	SIGACTION(p, sig)	(p->p_sigacts->ps_sigact[_SIG_IDX(sig)])

#endif /* _KERNEL */

/*
 * sigset_t manipulation macros.
 */
#define	SIGADDSET(set, signo)						\
	((set).__bits[_SIG_WORD(signo)] |= _SIG_BIT(signo))

#define	SIGDELSET(set, signo)						\
	((set).__bits[_SIG_WORD(signo)] &= ~_SIG_BIT(signo))

#define	SIGEMPTYSET(set)						\
	do {								\
		int __i;						\
		for (__i = 0; __i < _SIG_WORDS; __i++)			\
			(set).__bits[__i] = 0;				\
	} while (0)

#define	SIGFILLSET(set)							\
	do {								\
		int __i;						\
		for (__i = 0; __i < _SIG_WORDS; __i++)			\
			(set).__bits[__i] = ~0U;			\
	} while (0)

#define	SIGISMEMBER(set, signo)						\
	((set).__bits[_SIG_WORD(signo)] & _SIG_BIT(signo))

#define	SIGISEMPTY(set)		(__sigisempty(&(set)))
#define	SIGNOTEMPTY(set)	(!__sigisempty(&(set)))

#define	SIGSETEQ(set1, set2)	(__sigseteq(&(set1), &(set2)))
#define	SIGSETNEQ(set1, set2)	(!__sigseteq(&(set1), &(set2)))

#define	SIGSETOR(set1, set2)						\
	do {								\
		int __i;						\
		for (__i = 0; __i < _SIG_WORDS; __i++)			\
			(set1).__bits[__i] |= (set2).__bits[__i];	\
	} while (0)

#define	SIGSETAND(set1, set2)						\
	do {								\
		int __i;						\
		for (__i = 0; __i < _SIG_WORDS; __i++)			\
			(set1).__bits[__i] &= (set2).__bits[__i];	\
	} while (0)

#define	SIGSETNAND(set1, set2)						\
	do {								\
		int __i;						\
		for (__i = 0; __i < _SIG_WORDS; __i++)			\
			(set1).__bits[__i] &= ~(set2).__bits[__i];	\
	} while (0)

#define	SIGSETLO(set1, set2)	((set1).__bits[0] = (set2).__bits[0])
#define	SIGSETOLD(set, oset)	((set).__bits[0] = (oset))

#define	SIG_CANTMASK(set)						\
	SIGDELSET(set, SIGKILL), SIGDELSET(set, SIGSTOP)

#define	SIG_STOPSIGMASK(set)						\
	SIGDELSET(set, SIGSTOP), SIGDELSET(set, SIGTSTP),		\
	SIGDELSET(set, SIGTTIN), SIGDELSET(set, SIGTTOU)

#define	SIG_CONTSIGMASK(set)						\
	SIGDELSET(set, SIGCONT)

#define	sigcantmask	(sigmask(SIGKILL) | sigmask(SIGSTOP))

#define	SIG2OSIG(sig, osig)	(osig = (sig).__bits[0])
#define	OSIG2SIG(osig, sig)	SIGEMPTYSET(sig); (sig).__bits[0] = osig

static __inline int
__sigisempty(sigset_t *set)
{
	int i;

	for (i = 0; i < _SIG_WORDS; i++) {
		if (set->__bits[i])
			return (0);
	}
	return (1);
}

static __inline int
__sigseteq(sigset_t *set1, sigset_t *set2)
{
	int i;

	for (i = 0; i < _SIG_WORDS; i++) {
		if (set1->__bits[i] != set2->__bits[i])
			return (0);
	}
	return (1);
}

#ifdef COMPAT_FREEBSD6
struct osigevent {
	int	sigev_notify;		/* Notification type */
	union {
		int	__sigev_signo;	/* Signal number */
		int	__sigev_notify_kqueue;
	} __sigev_u;
	union sigval sigev_value;	/* Signal value */
};
#endif

typedef struct ksiginfo {
	TAILQ_ENTRY(ksiginfo)	ksi_link;
	siginfo_t		ksi_info;
	int			ksi_flags;
	struct sigqueue		*ksi_sigq;
} ksiginfo_t;

#define	ksi_signo	ksi_info.si_signo
#define	ksi_errno	ksi_info.si_errno
#define	ksi_code	ksi_info.si_code
#define	ksi_pid		ksi_info.si_pid
#define	ksi_uid		ksi_info.si_uid
#define	ksi_status      ksi_info.si_status
#define	ksi_addr        ksi_info.si_addr
#define	ksi_value	ksi_info.si_value
#define	ksi_band	ksi_info.si_band
#define	ksi_trapno	ksi_info.si_trapno
#define	ksi_overrun	ksi_info.si_overrun
#define	ksi_timerid	ksi_info.si_timerid
#define	ksi_mqd		ksi_info.si_mqd

/* bits for ksi_flags */
#define	KSI_TRAP	0x01	/* Generated by trap. */
#define	KSI_EXT		0x02	/* Externally managed ksi. */
#define	KSI_INS		0x04	/* Directly insert ksi, not the copy */
#define	KSI_SIGQ	0x08	/* Generated by sigqueue, might ret EGAIN. */
#define	KSI_HEAD	0x10	/* Insert into head, not tail. */
#define	KSI_COPYMASK	(KSI_TRAP|KSI_SIGQ)

#define	KSI_ONQ(ksi)	((ksi)->ksi_sigq != NULL)

typedef struct sigqueue {
	sigset_t	sq_signals;	/* All pending signals. */
	sigset_t	sq_kill;	/* Legacy depth 1 queue. */
	TAILQ_HEAD(, ksiginfo)	sq_list;/* Queued signal info. */
	struct proc	*sq_proc;
	int		sq_flags;
} sigqueue_t;

/* Flags for ksi_flags */
#define	SQ_INIT	0x01

#ifdef _KERNEL

/* Return nonzero if process p has an unmasked pending signal. */
#define	SIGPENDING(td)							\
	((!SIGISEMPTY((td)->td_siglist) &&				\
	    !sigsetmasked(&(td)->td_siglist, &(td)->td_sigmask)) ||	\
	 (!SIGISEMPTY((td)->td_proc->p_siglist) &&			\
	    !sigsetmasked(&(td)->td_proc->p_siglist, &(td)->td_sigmask)))
/*
 * Return the value of the pseudo-expression ((*set & ~*mask) != 0).  This
 * is an optimized version of SIGISEMPTY() on a temporary variable
 * containing SIGSETNAND(*set, *mask).
 */
static __inline int
sigsetmasked(sigset_t *set, sigset_t *mask)
{
	int i;

	for (i = 0; i < _SIG_WORDS; i++) {
		if (set->__bits[i] & ~mask->__bits[i])
			return (0);
	}
	return (1);
}

#define	ksiginfo_init(ksi)			\
do {						\
	bzero(ksi, sizeof(ksiginfo_t));		\
} while(0)

#define	ksiginfo_init_trap(ksi)			\
do {						\
	ksiginfo_t *kp = ksi;			\
	bzero(kp, sizeof(ksiginfo_t));		\
	kp->ksi_flags |= KSI_TRAP;		\
} while(0)

static __inline void
ksiginfo_copy(ksiginfo_t *src, ksiginfo_t *dst)
{
	(dst)->ksi_info = src->ksi_info;
	(dst)->ksi_flags = (src->ksi_flags & KSI_COPYMASK);
}

static __inline void
ksiginfo_set_sigev(ksiginfo_t *dst, struct sigevent *sigev)
{
	dst->ksi_signo = sigev->sigev_signo;
	dst->ksi_value = sigev->sigev_value;
}

struct pgrp;
struct proc;
struct sigio;
struct thread;

/*
 * Lock the pointers for a sigio object in the underlying objects of
 * a file descriptor.
 */
#define	SIGIO_LOCK()	mtx_lock(&sigio_lock)
#define	SIGIO_TRYLOCK()	mtx_trylock(&sigio_lock)
#define	SIGIO_UNLOCK()	mtx_unlock(&sigio_lock)
#define	SIGIO_LOCKED()	mtx_owned(&sigio_lock)
#define	SIGIO_ASSERT(type)	mtx_assert(&sigio_lock, type)

extern struct mtx	sigio_lock;

/* Flags for kern_sigprocmask(). */
#define	SIGPROCMASK_OLD		0x0001
#define	SIGPROCMASK_PROC_LOCKED	0x0002
#define	SIGPROCMASK_PS_LOCKED	0x0004

<<<<<<< HEAD
/* Signal properties returned by sigprop(). */
#define	SIGPROP_KILL		0x01	/* terminates process by default */
#define	SIGPROP_CORE		0x02	/* ditto and coredumps */
#define	SIGPROP_STOP		0x04	/* suspend process */
#define	SIGPROP_TTYSTOP		0x08	/* ditto, from tty */
#define	SIGPROP_IGNORE		0x10	/* ignore by default */
#define	SIGPROP_CONT		0x20	/* continue if suspended */
#define	SIGPROP_CANTMASK	0x40	/* non-maskable, catchable */
#define	SIGPROP_SBUNWIND	0x80	/* sandbox unwind if not caught */
=======
/*
 * Modes for sigdeferstop().  Manages behaviour of
 * thread_suspend_check() in the region delimited by
 * sigdeferstop()/sigallowstop().  Must be restored to
 * SIGDEFERSTOP_OFF before returning to userspace.
 */
#define	SIGDEFERSTOP_NOP	0 /* continue doing whatever is done now */
#define	SIGDEFERSTOP_OFF	1 /* stop ignoring STOPs */
#define	SIGDEFERSTOP_SILENT	2 /* silently ignore STOPs */
#define	SIGDEFERSTOP_EINTR	3 /* ignore STOPs, return EINTR */
#define	SIGDEFERSTOP_ERESTART	4 /* ignore STOPs, return ERESTART */
>>>>>>> 2b281bf0

int	cursig(struct thread *td);
int	sigdeferstop(int mode);
void	sigallowstop(int prev);
void	execsigs(struct proc *p);
void	gsignal(int pgid, int sig, ksiginfo_t *ksi);
void	killproc(struct proc *p, char *why);
ksiginfo_t * ksiginfo_alloc(int wait);
void	ksiginfo_free(ksiginfo_t *ksi);
int	pksignal(struct proc *p, int sig, ksiginfo_t *ksi);
void	pgsigio(struct sigio **sigiop, int sig, int checkctty);
void	pgsignal(struct pgrp *pgrp, int sig, int checkctty, ksiginfo_t *ksi);
int	postsig(int sig);
void	kern_psignal(struct proc *p, int sig);
int	ptracestop(struct thread *td, int sig);
void	sendsig(sig_t catcher, ksiginfo_t *ksi, sigset_t *retmask);
struct sigacts *sigacts_alloc(void);
void	sigacts_copy(struct sigacts *dest, struct sigacts *src);
void	sigacts_free(struct sigacts *ps);
struct sigacts *sigacts_hold(struct sigacts *ps);
int	sigacts_shared(struct sigacts *ps);
void	sigexit(struct thread *td, int sig) __dead2;
int	sigev_findtd(struct proc *p, struct sigevent *sigev, struct thread **);
int	sig_ffs(sigset_t *set);
void	siginit(struct proc *p);
void	signotify(struct thread *td);
int	sigprop(int sig);
void	sigqueue_delete(struct sigqueue *queue, int sig);
void	sigqueue_delete_proc(struct proc *p, int sig);
void	sigqueue_flush(struct sigqueue *queue);
void	sigqueue_init(struct sigqueue *queue, struct proc *p);
void	sigqueue_take(ksiginfo_t *ksi);
void	tdksignal(struct thread *td, int sig, ksiginfo_t *ksi);
int	tdsendsignal(struct proc *p, struct thread *td, int sig,
	   ksiginfo_t *ksi);
void	tdsigcleanup(struct thread *td);
void	tdsignal(struct thread *td, int sig);
void	trapsignal(struct thread *td, ksiginfo_t *ksi);

#endif /* _KERNEL */

#endif /* !_SYS_SIGNALVAR_H_ */<|MERGE_RESOLUTION|>--- conflicted
+++ resolved
@@ -332,7 +332,6 @@
 #define	SIGPROCMASK_PROC_LOCKED	0x0002
 #define	SIGPROCMASK_PS_LOCKED	0x0004
 
-<<<<<<< HEAD
 /* Signal properties returned by sigprop(). */
 #define	SIGPROP_KILL		0x01	/* terminates process by default */
 #define	SIGPROP_CORE		0x02	/* ditto and coredumps */
@@ -342,7 +341,7 @@
 #define	SIGPROP_CONT		0x20	/* continue if suspended */
 #define	SIGPROP_CANTMASK	0x40	/* non-maskable, catchable */
 #define	SIGPROP_SBUNWIND	0x80	/* sandbox unwind if not caught */
-=======
+
 /*
  * Modes for sigdeferstop().  Manages behaviour of
  * thread_suspend_check() in the region delimited by
@@ -354,7 +353,7 @@
 #define	SIGDEFERSTOP_SILENT	2 /* silently ignore STOPs */
 #define	SIGDEFERSTOP_EINTR	3 /* ignore STOPs, return EINTR */
 #define	SIGDEFERSTOP_ERESTART	4 /* ignore STOPs, return ERESTART */
->>>>>>> 2b281bf0
+
 
 int	cursig(struct thread *td);
 int	sigdeferstop(int mode);
