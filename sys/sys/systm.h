/*-
 * Copyright (c) 1982, 1988, 1991, 1993
 *	The Regents of the University of California.  All rights reserved.
 * (c) UNIX System Laboratories, Inc.
 * All or some portions of this file are derived from material licensed
 * to the University of California by American Telephone and Telegraph
 * Co. or Unix System Laboratories, Inc. and are reproduced herein with
 * the permission of UNIX System Laboratories, Inc.
 *
 * Redistribution and use in source and binary forms, with or without
 * modification, are permitted provided that the following conditions
 * are met:
 * 1. Redistributions of source code must retain the above copyright
 *    notice, this list of conditions and the following disclaimer.
 * 2. Redistributions in binary form must reproduce the above copyright
 *    notice, this list of conditions and the following disclaimer in the
 *    documentation and/or other materials provided with the distribution.
 * 4. Neither the name of the University nor the names of its contributors
 *    may be used to endorse or promote products derived from this software
 *    without specific prior written permission.
 *
 * THIS SOFTWARE IS PROVIDED BY THE REGENTS AND CONTRIBUTORS ``AS IS'' AND
 * ANY EXPRESS OR IMPLIED WARRANTIES, INCLUDING, BUT NOT LIMITED TO, THE
 * IMPLIED WARRANTIES OF MERCHANTABILITY AND FITNESS FOR A PARTICULAR PURPOSE
 * ARE DISCLAIMED.  IN NO EVENT SHALL THE REGENTS OR CONTRIBUTORS BE LIABLE
 * FOR ANY DIRECT, INDIRECT, INCIDENTAL, SPECIAL, EXEMPLARY, OR CONSEQUENTIAL
 * DAMAGES (INCLUDING, BUT NOT LIMITED TO, PROCUREMENT OF SUBSTITUTE GOODS
 * OR SERVICES; LOSS OF USE, DATA, OR PROFITS; OR BUSINESS INTERRUPTION)
 * HOWEVER CAUSED AND ON ANY THEORY OF LIABILITY, WHETHER IN CONTRACT, STRICT
 * LIABILITY, OR TORT (INCLUDING NEGLIGENCE OR OTHERWISE) ARISING IN ANY WAY
 * OUT OF THE USE OF THIS SOFTWARE, EVEN IF ADVISED OF THE POSSIBILITY OF
 * SUCH DAMAGE.
 *
 *	@(#)systm.h	8.7 (Berkeley) 3/29/95
 * $FreeBSD$
 */

#ifndef _SYS_SYSTM_H_
#define	_SYS_SYSTM_H_

#include <machine/atomic.h>
#include <machine/cpufunc.h>
#include <sys/callout.h>
#include <sys/cdefs.h>
#include <sys/queue.h>
#include <sys/stdint.h>		/* for people using printf mainly */

__NULLABILITY_PRAGMA_PUSH

extern int cold;		/* nonzero if we are doing a cold boot */
extern int suspend_blocked;	/* block suspend due to pending shutdown */
extern int rebooting;		/* kern_reboot() has been called. */
extern const char *panicstr;	/* panic message */
extern char version[];		/* system version */
extern char compiler_version[];	/* compiler version */
extern char copyright[];	/* system copyright */
extern int kstack_pages;	/* number of kernel stack pages */

extern u_long pagesizes[];	/* supported page sizes */
extern long physmem;		/* physical memory */
extern long realmem;		/* 'real' memory */

extern char *rootdevnames[2];	/* names of possible root devices */

extern int boothowto;		/* reboot flags, from console subsystem */
extern int bootverbose;		/* nonzero to print verbose messages */

extern int maxusers;		/* system tune hint */
extern int ngroups_max;		/* max # of supplemental groups */
extern int vm_guest;		/* Running as virtual machine guest? */

/*
 * Detected virtual machine guest types. The intention is to expand
 * and/or add to the VM_GUEST_VM type if specific VM functionality is
 * ever implemented (e.g. vendor-specific paravirtualization features).
 * Keep in sync with vm_guest_sysctl_names[].
 */
enum VM_GUEST { VM_GUEST_NO = 0, VM_GUEST_VM, VM_GUEST_XEN, VM_GUEST_HV,
		VM_GUEST_VMWARE, VM_GUEST_KVM, VM_LAST };

#if defined(WITNESS) || defined(INVARIANT_SUPPORT)
void	kassert_panic(const char *fmt, ...)  __printflike(1, 2);
#endif

#ifdef	INVARIANTS		/* The option is always available */
#define	KASSERT(exp,msg) do {						\
	if (__predict_false(!(exp)))					\
		kassert_panic msg;					\
} while (0)
#define	VNASSERT(exp, vp, msg) do {					\
	if (__predict_false(!(exp))) {					\
		vn_printf(vp, "VNASSERT failed\n");			\
		kassert_panic msg;					\
	}								\
} while (0)
#else
#define	KASSERT(exp,msg) do { \
} while (0)

#define	VNASSERT(exp, vp, msg) do { \
} while (0)
#endif

#ifndef CTASSERT	/* Allow lint to override */
#define	CTASSERT(x)	_Static_assert(x, "compile-time assertion failed")
#endif

/*
 * Assert that a pointer can be loaded from memory atomically.
 *
 * This assertion enforces stronger alignment than necessary.  For example,
 * on some architectures, atomicity for unaligned loads will depend on
 * whether or not the load spans multiple cache lines.
 */
#define	ASSERT_ATOMIC_LOAD_PTR(var, msg)				\
	KASSERT(sizeof(var) == sizeof(void *) &&			\
	    ((uintptr_t)&(var) & (sizeof(void *) - 1)) == 0, msg)

/*
 * Assert that a thread is in critical(9) section.
 */
#define	CRITICAL_ASSERT(td)						\
	KASSERT((td)->td_critnest >= 1, ("Not in critical section"));
 
/*
 * If we have already panic'd and this is the thread that called
 * panic(), then don't block on any mutexes but silently succeed.
 * Otherwise, the kernel will deadlock since the scheduler isn't
 * going to run the thread that holds any lock we need.
 */
#define	SCHEDULER_STOPPED() __predict_false(curthread->td_stopsched)

/*
 * Align variables.
 */
#define	__read_mostly		__section(".data.read_mostly")
#define	__exclusive_cache_line	__aligned(CACHE_LINE_SIZE) \
				    __section(".data.exclusive_cache_line")
/*
 * XXX the hints declarations are even more misplaced than most declarations
 * in this file, since they are needed in one file (per arch) and only used
 * in two files.
 * XXX most of these variables should be const.
 */
extern int osreldate;
extern int envmode;
extern int hintmode;		/* 0 = off. 1 = config, 2 = fallback */
extern int dynamic_kenv;
extern struct mtx kenv_lock;
extern char *kern_envp;
extern char static_env[];
extern char static_hints[];	/* by config for now */

extern char **kenvp;

extern const void *zero_region;	/* address space maps to a zeroed page	*/

extern int unmapped_buf_allowed;

#ifdef __LP64__
#define	IOSIZE_MAX		iosize_max()
#define	DEVFS_IOSIZE_MAX	devfs_iosize_max()
#else
#define	IOSIZE_MAX		SSIZE_MAX
#define	DEVFS_IOSIZE_MAX	SSIZE_MAX
#endif

/*
 * General function declarations.
 */

struct inpcb;
struct lock_object;
struct malloc_type;
struct mtx;
struct proc;
struct socket;
struct thread;
struct tty;
struct ucred;
struct uio;
struct _jmp_buf;
struct trapframe;
struct eventtimer;

int	setjmp(struct _jmp_buf *) __returns_twice;
void	longjmp(struct _jmp_buf *, int) __dead2;
int	dumpstatus(vm_offset_t addr, off_t count);
int	nullop(void);
int	eopnotsupp(void);
int	ureadc(int, struct uio *);
void	hashdestroy(void *, struct malloc_type *, u_long);
void	*hashinit(int count, struct malloc_type *type, u_long *hashmask);
void	*hashinit_flags(int count, struct malloc_type *type,
    u_long *hashmask, int flags);
#define	HASH_NOWAIT	0x00000001
#define	HASH_WAITOK	0x00000002

void	*phashinit(int count, struct malloc_type *type, u_long *nentries);
void	*phashinit_flags(int count, struct malloc_type *type, u_long *nentries,
    int flags);
void	g_waitidle(void);

void	panic(const char *, ...) __dead2 __printflike(1, 2);
void	vpanic(const char *, __va_list) __dead2 __printflike(1, 0);

void	cpu_boot(int);
void	cpu_flush_dcache(void *, size_t);
void	cpu_rootconf(void);
void	critical_enter(void);
void	critical_exit(void);
void	init_param1(void);
void	init_param2(long physpages);
void	init_static_kenv(char *, size_t);
void	tablefull(const char *);
#ifdef  EARLY_PRINTF
typedef void early_putc_t(int ch);
extern early_putc_t *early_putc;
#endif
int	kvprintf(char const *, void (*)(int, void*), void *, int,
	    __va_list) __printflike(1, 0);
void	log(int, const char *, ...) __printflike(2, 3);
void	log_console(struct uio *);
void	vlog(int, const char *, __va_list) __printflike(2, 0);
int	asprintf(char **ret, struct malloc_type *mtp, const char *format, 
	    ...) __printflike(3, 4);
int	printf(const char *, ...) __printflike(1, 2);
int	snprintf(char *, size_t, const char *, ...) __printflike(3, 4);
int	sprintf(char *buf, const char *, ...) __printflike(2, 3);
int	uprintf(const char *, ...) __printflike(1, 2);
int	vprintf(const char *, __va_list) __printflike(1, 0);
int	vasprintf(char **ret, struct malloc_type *mtp, const char *format,
	    __va_list ap) __printflike(3, 0);
int	vsnprintf(char *, size_t, const char *, __va_list) __printflike(3, 0);
int	vsnrprintf(char *, size_t, int, const char *, __va_list) __printflike(4, 0);
int	vsprintf(char *buf, const char *, __va_list) __printflike(2, 0);
int	ttyprintf(struct tty *, const char *, ...) __printflike(2, 3);
int	sscanf(const char *, char const * _Nonnull, ...) __scanflike(2, 3);
int	vsscanf(const char * _Nonnull, char const * _Nonnull, __va_list)  __scanflike(2, 0);
long	strtol(const char *, char **, int);
u_long	strtoul(const char *, char **, int);
quad_t	strtoq(const char *, char **, int);
u_quad_t strtouq(const char *, char **, int);
void	tprintf(struct proc *p, int pri, const char *, ...) __printflike(3, 4);
void	vtprintf(struct proc *, int, const char *, __va_list) __printflike(3, 0);
void	hexdump(const void *ptr, int length, const char *hdr, int flags);
#define	HD_COLUMN_MASK	0xff
#define	HD_DELIM_MASK	0xff00
#define	HD_OMIT_COUNT	(1 << 16)
#define	HD_OMIT_HEX	(1 << 17)
#define	HD_OMIT_CHARS	(1 << 18)

#define ovbcopy(f, t, l) bcopy((f), (t), (l))
<<<<<<< HEAD
void	bcopy(const void *from, void *to, size_t len) __nonnull(1) __nonnull(2);
void	bzero(void *buf, size_t len) __nonnull(1);
void	explicit_bzero(void *, size_t) __nonnull(1);

void	*memcpy(void *to, const void *from, size_t len) __nonnull(1) __nonnull(2);
void	*memmove(void *dest, const void *src, size_t n) __nonnull(1) __nonnull(2);

struct copy_map {
	size_t	len;
	size_t	uoffset;
	size_t	koffset;
};

int	copystr(const void * __restrict kfaddr, void * __restrict kdaddr,
	    size_t len, size_t * __restrict lencopied)
	    __nonnull(1) __nonnull(2);
int	copyinstr(const void * __restrict udaddr, void * __restrict kaddr,
	    size_t len, size_t * __restrict lencopied)
	    __nonnull(1) __nonnull(2);
int	copyin(const void * __restrict udaddr, void * __restrict kaddr,
	    size_t len) __nonnull(1) __nonnull(2);
#ifdef CPU_CHERI
int	copyincap(const void * __restrict udaddr, void * __restrict kaddr,
	    size_t len) __nonnull(1) __nonnull(2);
#endif
int	copyin_nofault(const void * __restrict udaddr, void * __restrict kaddr,
	    size_t len) __nonnull(1) __nonnull(2);
int	copyout(const void * __restrict kaddr, void * __restrict udaddr,
	    size_t len) __nonnull(1) __nonnull(2);
int	copyout_part(const void * __restrict kaddr, void * __restrict udaddr,
	    struct copy_map *cmap, size_t cmap_ents);
#ifdef CPU_CHERI
int	copyoutcap(const void * __restrict kaddr, void * __restrict udaddr,
	    size_t len) __nonnull(1) __nonnull(2);
#endif
int	copyout_nofault(const void * __restrict kaddr, void * __restrict udaddr,
	    size_t len) __nonnull(1) __nonnull(2);
=======
void	bcopy(const void * _Nonnull from, void * _Nonnull to, size_t len);
void	bzero(void * _Nonnull buf, size_t len);
void	explicit_bzero(void * _Nonnull, size_t);

void	*memcpy(void * _Nonnull to, const void * _Nonnull from, size_t len);
void	*memmove(void * _Nonnull dest, const void * _Nonnull src, size_t n);

int	copystr(const void * _Nonnull __restrict kfaddr,
	    void * _Nonnull __restrict kdaddr, size_t len,
	    size_t * __restrict lencopied);
int	copyinstr(const void * __restrict udaddr,
	    void * _Nonnull __restrict kaddr, size_t len,
	    size_t * __restrict lencopied);
int	copyin(const void * _Nonnull __restrict udaddr,
	    void * _Nonnull __restrict kaddr, size_t len);
int	copyin_nofault(const void * _Nonnull __restrict udaddr,
	    void * _Nonnull __restrict kaddr, size_t len);
int	copyout(const void * _Nonnull __restrict kaddr,
	    void * _Nonnull __restrict udaddr, size_t len);
int	copyout_nofault(const void * _Nonnull __restrict kaddr,
	    void * _Nonnull __restrict udaddr, size_t len);
>>>>>>> 74d3e29a

int	fubyte(volatile const void *base);
long	fuword(volatile const void *base);
int	fuword16(volatile const void *base);
int32_t	fuword32(volatile const void *base);
int64_t	fuword64(volatile const void *base);
int	fueword(volatile const void *base, long *val);
int	fueword32(volatile const void *base, int32_t *val);
int	fueword64(volatile const void *base, int64_t *val);
int	subyte(volatile void *base, int byte);
int	suword(volatile void *base, long word);
int	suword16(volatile void *base, int word);
int	suword32(volatile void *base, int32_t word);
int	suword64(volatile void *base, int64_t word);
uint32_t casuword32(volatile uint32_t *base, uint32_t oldval, uint32_t newval);
u_long	casuword(volatile u_long *p, u_long oldval, u_long newval);
int	casueword32(volatile uint32_t *base, uint32_t oldval, uint32_t *oldvalp,
	    uint32_t newval);
int	casueword(volatile u_long *p, u_long oldval, u_long *oldvalp,
	    u_long newval);

void	realitexpire(void *);

int	sysbeep(int hertz, int period);

void	hardclock(int usermode, uintfptr_t pc);
void	hardclock_cnt(int cnt, int usermode);
void	hardclock_cpu(int usermode);
void	hardclock_sync(int cpu);
void	softclock(void *);
void	statclock(int usermode);
void	statclock_cnt(int cnt, int usermode);
void	profclock(int usermode, uintfptr_t pc);
void	profclock_cnt(int cnt, int usermode, uintfptr_t pc);

int	hardclockintr(void);

void	startprofclock(struct proc *);
void	stopprofclock(struct proc *);
void	cpu_startprofclock(void);
void	cpu_stopprofclock(void);
sbintime_t 	cpu_idleclock(void);
void	cpu_activeclock(void);
void	cpu_new_callout(int cpu, sbintime_t bt, sbintime_t bt_opt);
void	cpu_et_frequency(struct eventtimer *et, uint64_t newfreq);
extern int	cpu_deepest_sleep;
extern int	cpu_disable_c2_sleep;
extern int	cpu_disable_c3_sleep;

char	*kern_getenv(const char *name);
void	freeenv(char *env);
int	getenv_int(const char *name, int *data);
int	getenv_uint(const char *name, unsigned int *data);
int	getenv_long(const char *name, long *data);
int	getenv_ulong(const char *name, unsigned long *data);
int	getenv_string(const char *name, char *data, int size);
int	getenv_int64(const char *name, int64_t *data);
int	getenv_uint64(const char *name, uint64_t *data);
int	getenv_quad(const char *name, quad_t *data);
int	kern_setenv(const char *name, const char *value);
int	kern_unsetenv(const char *name);
int	testenv(const char *name);

typedef uint64_t (cpu_tick_f)(void);
void set_cputicker(cpu_tick_f *func, uint64_t freq, unsigned var);
extern cpu_tick_f *cpu_ticks;
uint64_t cpu_tickrate(void);
uint64_t cputick2usec(uint64_t tick);

#ifdef APM_FIXUP_CALLTODO
struct timeval;
void	adjust_timeout_calltodo(struct timeval *time_change);
#endif /* APM_FIXUP_CALLTODO */

#include <sys/libkern.h>

/* Initialize the world */
void	consinit(void);
void	cpu_initclocks(void);
void	cpu_initclocks_bsp(void);
void	cpu_initclocks_ap(void);
void	usrinfoinit(void);

/* Finalize the world */
void	kern_reboot(int) __dead2;
void	shutdown_nice(int);

/* Timeouts */
typedef void timeout_t(void *);	/* timeout function type */
#define CALLOUT_HANDLE_INITIALIZER(handle)	\
	{ NULL }

void	callout_handle_init(struct callout_handle *);
struct	callout_handle timeout(timeout_t *, void *, int);
void	untimeout(timeout_t *, void *, struct callout_handle);

/* Stubs for obsolete functions that used to be for interrupt management */
static __inline intrmask_t	splbio(void)		{ return 0; }
static __inline intrmask_t	splcam(void)		{ return 0; }
static __inline intrmask_t	splclock(void)		{ return 0; }
static __inline intrmask_t	splhigh(void)		{ return 0; }
static __inline intrmask_t	splimp(void)		{ return 0; }
static __inline intrmask_t	splnet(void)		{ return 0; }
static __inline intrmask_t	spltty(void)		{ return 0; }
static __inline void		splx(intrmask_t ipl __unused)	{ return; }

/*
 * Common `proc' functions are declared here so that proc.h can be included
 * less often.
 */
int	_sleep(void * _Nonnull chan, struct lock_object *lock, int pri,
	   const char *wmesg, sbintime_t sbt, sbintime_t pr, int flags);
#define	msleep(chan, mtx, pri, wmesg, timo)				\
	_sleep((chan), &(mtx)->lock_object, (pri), (wmesg),		\
	    tick_sbt * (timo), 0, C_HARDCLOCK)
#define	msleep_sbt(chan, mtx, pri, wmesg, bt, pr, flags)		\
	_sleep((chan), &(mtx)->lock_object, (pri), (wmesg), (bt), (pr),	\
	    (flags))
int	msleep_spin_sbt(void * _Nonnull chan, struct mtx *mtx,
	    const char *wmesg, sbintime_t sbt, sbintime_t pr, int flags);
#define	msleep_spin(chan, mtx, wmesg, timo)				\
	msleep_spin_sbt((chan), (mtx), (wmesg), tick_sbt * (timo),	\
	    0, C_HARDCLOCK)
int	pause_sbt(const char *wmesg, sbintime_t sbt, sbintime_t pr,
	    int flags);
#define	pause(wmesg, timo)						\
	pause_sbt((wmesg), tick_sbt * (timo), 0, C_HARDCLOCK)
#define	tsleep(chan, pri, wmesg, timo)					\
	_sleep((chan), NULL, (pri), (wmesg), tick_sbt * (timo),		\
	    0, C_HARDCLOCK)
#define	tsleep_sbt(chan, pri, wmesg, bt, pr, flags)			\
	_sleep((chan), NULL, (pri), (wmesg), (bt), (pr), (flags))
void	wakeup(void * chan);
void	wakeup_one(void * chan);

/*
 * Common `struct cdev *' stuff are declared here to avoid #include poisoning
 */

struct cdev;
dev_t dev2udev(struct cdev *x);
const char *devtoname(struct cdev *cdev);

#ifdef __LP64__
size_t	devfs_iosize_max(void);
size_t	iosize_max(void);
#endif

int poll_no_poll(int events);

/* XXX: Should be void nanodelay(u_int nsec); */
void	DELAY(int usec);

/* Root mount holdback API */
struct root_hold_token;

struct root_hold_token *root_mount_hold(const char *identifier);
void root_mount_rel(struct root_hold_token *h);
int root_mounted(void);


/*
 * Unit number allocation API. (kern/subr_unit.c)
 */
struct unrhdr;
struct unrhdr *new_unrhdr(int low, int high, struct mtx *mutex);
void init_unrhdr(struct unrhdr *uh, int low, int high, struct mtx *mutex);
void delete_unrhdr(struct unrhdr *uh);
void clean_unrhdr(struct unrhdr *uh);
void clean_unrhdrl(struct unrhdr *uh);
int alloc_unr(struct unrhdr *uh);
int alloc_unr_specific(struct unrhdr *uh, u_int item);
int alloc_unrl(struct unrhdr *uh);
void free_unr(struct unrhdr *uh, u_int item);

void	intr_prof_stack_use(struct thread *td, struct trapframe *frame);

extern void (*softdep_ast_cleanup)(void);

void counted_warning(unsigned *counter, const char *msg);

__NULLABILITY_PRAGMA_POP

#endif /* !_SYS_SYSTM_H_ */<|MERGE_RESOLUTION|>--- conflicted
+++ resolved
@@ -251,51 +251,18 @@
 #define	HD_OMIT_CHARS	(1 << 18)
 
 #define ovbcopy(f, t, l) bcopy((f), (t), (l))
-<<<<<<< HEAD
-void	bcopy(const void *from, void *to, size_t len) __nonnull(1) __nonnull(2);
-void	bzero(void *buf, size_t len) __nonnull(1);
-void	explicit_bzero(void *, size_t) __nonnull(1);
-
-void	*memcpy(void *to, const void *from, size_t len) __nonnull(1) __nonnull(2);
-void	*memmove(void *dest, const void *src, size_t n) __nonnull(1) __nonnull(2);
+void	bcopy(const void * _Nonnull from, void * _Nonnull to, size_t len);
+void	bzero(void * _Nonnull buf, size_t len);
+void	explicit_bzero(void * _Nonnull, size_t);
+
+void	*memcpy(void * _Nonnull to, const void * _Nonnull from, size_t len);
+void	*memmove(void * _Nonnull dest, const void * _Nonnull src, size_t n);
 
 struct copy_map {
 	size_t	len;
 	size_t	uoffset;
 	size_t	koffset;
 };
-
-int	copystr(const void * __restrict kfaddr, void * __restrict kdaddr,
-	    size_t len, size_t * __restrict lencopied)
-	    __nonnull(1) __nonnull(2);
-int	copyinstr(const void * __restrict udaddr, void * __restrict kaddr,
-	    size_t len, size_t * __restrict lencopied)
-	    __nonnull(1) __nonnull(2);
-int	copyin(const void * __restrict udaddr, void * __restrict kaddr,
-	    size_t len) __nonnull(1) __nonnull(2);
-#ifdef CPU_CHERI
-int	copyincap(const void * __restrict udaddr, void * __restrict kaddr,
-	    size_t len) __nonnull(1) __nonnull(2);
-#endif
-int	copyin_nofault(const void * __restrict udaddr, void * __restrict kaddr,
-	    size_t len) __nonnull(1) __nonnull(2);
-int	copyout(const void * __restrict kaddr, void * __restrict udaddr,
-	    size_t len) __nonnull(1) __nonnull(2);
-int	copyout_part(const void * __restrict kaddr, void * __restrict udaddr,
-	    struct copy_map *cmap, size_t cmap_ents);
-#ifdef CPU_CHERI
-int	copyoutcap(const void * __restrict kaddr, void * __restrict udaddr,
-	    size_t len) __nonnull(1) __nonnull(2);
-#endif
-int	copyout_nofault(const void * __restrict kaddr, void * __restrict udaddr,
-	    size_t len) __nonnull(1) __nonnull(2);
-=======
-void	bcopy(const void * _Nonnull from, void * _Nonnull to, size_t len);
-void	bzero(void * _Nonnull buf, size_t len);
-void	explicit_bzero(void * _Nonnull, size_t);
-
-void	*memcpy(void * _Nonnull to, const void * _Nonnull from, size_t len);
-void	*memmove(void * _Nonnull dest, const void * _Nonnull src, size_t n);
 
 int	copystr(const void * _Nonnull __restrict kfaddr,
 	    void * _Nonnull __restrict kdaddr, size_t len,
@@ -305,13 +272,24 @@
 	    size_t * __restrict lencopied);
 int	copyin(const void * _Nonnull __restrict udaddr,
 	    void * _Nonnull __restrict kaddr, size_t len);
+#ifdef CPU_CHERI
+int	copyincap(const void * _Nonnull __restrict udaddr,
+	    void * _Nonnull __restrict kaddr, size_t len);
+#endif
 int	copyin_nofault(const void * _Nonnull __restrict udaddr,
 	    void * _Nonnull __restrict kaddr, size_t len);
 int	copyout(const void * _Nonnull __restrict kaddr,
 	    void * _Nonnull __restrict udaddr, size_t len);
+int	copyout_part(const void * _Nonnull __restrict kaddr,
+	     void * _Nonnull __restrict udaddr,
+	    struct copy_map * _Nonnull cmap, size_t cmap_ents);
+
+#ifdef CPU_CHERI
+int	copyoutcap(const void * _Nonnull __restrict kaddr,
+	    void * _Nonnull __restrict udaddr, size_t len);
+#endif
 int	copyout_nofault(const void * _Nonnull __restrict kaddr,
 	    void * _Nonnull __restrict udaddr, size_t len);
->>>>>>> 74d3e29a
 
 int	fubyte(volatile const void *base);
 long	fuword(volatile const void *base);
