--- conflicted
+++ resolved
@@ -315,14 +315,10 @@
 	} td_state;			/* (t) thread state */
 	union {
 		register_t	tdu_retval[2];
-<<<<<<< HEAD
-		off_t		tdu_off;	
+		off_t		tdu_off;
 #ifdef CPU_CHERI
 		struct chericap	tdu_retcap;
 #endif
-=======
-		off_t		tdu_off;
->>>>>>> 27f8ffb0
 	} td_uretoff;			/* (k) Syscall aux returns. */
 #define td_retval	td_uretoff.tdu_retval
 #define td_retcap	td_uretoff.tdu_retcap
