--- conflicted
+++ resolved
@@ -39,20 +39,6 @@
 #define _SYS_EXEC_H_
 
 /*
-<<<<<<< HEAD
- * The following structure is found at the top of the user stack of each
- * user process. The ps program uses it to locate argv and environment
- * strings. Programs that wish ps to display other information may modify
- * it; normally ps_argvstr points to the argv vector, and ps_nargvstr
- * is the same as the program's argc. The fields ps_envstr and ps_nenvstr
- * are the equivalent for the environment.
- *
- * XXXRW: It appears this is safely extensible by appending new fields without
- * damaging the ABI.  However, good to confirm before upstreaming this change.
- *
- * XXXRW: Although it is not strictly required for CHERI, I have made similar
- * changes to freebsd32_ps_strings.
-=======
  * Before ps_args existed, the following structure, found at the top of
  * the user stack of each user process, was used by ps(1) to locate
  * environment and argv strings.  Normally ps_argvstr points to the
@@ -64,7 +50,12 @@
  * pointers in ps_strings.  The kern.proc.args sysctl first tries p_args.
  * If p_args is NULL, it then falls back to reading ps_strings and following
  * the pointers.
->>>>>>> 5fa46aaa
+ *
+ * XXXRW: It appears this is safely extensible by appending new fields without
+ * damaging the ABI.  However, good to confirm before upstreaming this change.
+ *
+ * XXXRW: Although it is not strictly required for CHERI, I have made similar
+ * changes to freebsd32_ps_strings.
  */
 struct ps_strings {
 	char	**ps_argvstr;	/* first of 0 or more argument strings */
