/*-
 * SPDX-License-Identifier: BSD-2-Clause-FreeBSD
 *
 * Copyright (c) 2017,	Jeffrey Roberson <jeff@freebsd.org>
 * All rights reserved.
 *
 * Redistribution and use in source and binary forms, with or without
 * modification, are permitted provided that the following conditions
 * are met:
 * 1. Redistributions of source code must retain the above copyright
 *    notice unmodified, this list of conditions, and the following
 *    disclaimer.
 * 2. Redistributions in binary form must reproduce the above copyright
 *    notice, this list of conditions and the following disclaimer in the
 *    documentation and/or other materials provided with the distribution.
 *
 * THIS SOFTWARE IS PROVIDED BY THE AUTHOR ``AS IS'' AND ANY EXPRESS OR
 * IMPLIED WARRANTIES, INCLUDING, BUT NOT LIMITED TO, THE IMPLIED WARRANTIES
 * OF MERCHANTABILITY AND FITNESS FOR A PARTICULAR PURPOSE ARE DISCLAIMED.
 * IN NO EVENT SHALL THE AUTHOR BE LIABLE FOR ANY DIRECT, INDIRECT,
 * INCIDENTAL, SPECIAL, EXEMPLARY, OR CONSEQUENTIAL DAMAGES (INCLUDING, BUT
 * NOT LIMITED TO, PROCUREMENT OF SUBSTITUTE GOODS OR SERVICES; LOSS OF USE,
 * DATA, OR PROFITS; OR BUSINESS INTERRUPTION) HOWEVER CAUSED AND ON ANY
 * THEORY OF LIABILITY, WHETHER IN CONTRACT, STRICT LIABILITY, OR TORT
 * (INCLUDING NEGLIGENCE OR OTHERWISE) ARISING IN ANY WAY OUT OF THE USE OF
 * THIS SOFTWARE, EVEN IF ADVISED OF THE POSSIBILITY OF SUCH DAMAGE.
 *
 */

#include <sys/cdefs.h>
__FBSDID("$FreeBSD$");

#include "opt_vm.h"

#include <sys/param.h>
#include <sys/systm.h>
#include <sys/bitset.h>
#include <sys/domainset.h>
#include <sys/proc.h>
#include <sys/lock.h>
#include <sys/mutex.h>
#include <sys/malloc.h>
#include <sys/vmmeter.h>

#include <vm/vm.h>
#include <vm/vm_param.h>
#include <vm/vm_domainset.h>
#include <vm/vm_object.h>
#include <vm/vm_page.h>
#include <vm/vm_phys.h>

#ifdef NUMA
/*
 * Iterators are written such that the first nowait pass has as short a
 * codepath as possible to eliminate bloat from the allocator.  It is
 * assumed that most allocations are successful.
 */

static int vm_domainset_default_stride = 64;

/*
 * Determine which policy is to be used for this allocation.
 */
static void
vm_domainset_iter_init(struct vm_domainset_iter *di, struct vm_object *obj,
    vm_pindex_t pindex)
{
	struct domainset *domain;

	/*
	 * object policy takes precedence over thread policy.  The policies
	 * are immutable and unsynchronized.  Updates can race but pointer
	 * loads are assumed to be atomic.
	 */
	if (obj != NULL && (domain = obj->domain.dr_policy) != NULL) {
		di->di_domain = domain;
		di->di_iter = &obj->domain.dr_iterator;
		if (vm_object_reserv(obj))
			di->di_stride = 1 << VM_LEVEL_0_ORDER;
		else if (obj->iosize)
			di->di_stride = obj->iosize / PAGE_SIZE;
		else
			di->di_stride = vm_domainset_default_stride;
	} else {
		di->di_domain = curthread->td_domain.dr_policy;
		di->di_iter = &curthread->td_domain.dr_iterator;
		di->di_stride = vm_domainset_default_stride;
	}
	di->di_policy = di->di_domain->ds_policy;
<<<<<<< HEAD
	di->di_pindex = pindex;
=======
	if (di->di_policy == DOMAINSET_POLICY_INTERLEAVE) {
		if (vm_object_reserv(obj)) {
			/*
			 * Color the pindex so we end up on the correct
			 * reservation boundary.
			 */
			pindex += obj->pg_color;
			pindex >>= VM_LEVEL_0_ORDER;
		} else
			pindex /= vm_domainset_default_stride;
		/*
		 * Offset pindex so the first page of each object does
		 * not end up in domain 0.
		 */
		if (obj != NULL)
			pindex += (((uintptr_t)obj) / sizeof(*obj));
		di->di_offset = pindex;
	}
>>>>>>> 286c7eb8
}

static void
vm_domainset_iter_rr(struct vm_domainset_iter *di, int *domain)
{

	*domain = di->di_domain->ds_order[
	    ++(*di->di_iter) % di->di_domain->ds_cnt];
}

static void
vm_domainset_iter_prefer(struct vm_domainset_iter *di, int *domain)
{
	int d;

	do {
		d = di->di_domain->ds_order[
		    ++(*di->di_iter) % di->di_domain->ds_cnt];
	} while (d == di->di_domain->ds_prefer);
	*domain = d;
}

static void
vm_domainset_iter_interleave(struct vm_domainset_iter *di, int *domain)
{
	int d;

<<<<<<< HEAD
	d = (di->di_pindex / di->di_stride) % di->di_domain->ds_cnt;
=======
	d = di->di_offset % di->di_domain->ds_cnt;
	*di->di_iter = d;
>>>>>>> 286c7eb8
	*domain = di->di_domain->ds_order[d];
}

static void
vm_domainset_iter_next(struct vm_domainset_iter *di, int *domain)
{

	KASSERT(di->di_n > 0,
	    ("vm_domainset_iter_first: Invalid n %d", di->di_n));
	switch (di->di_policy) {
	case DOMAINSET_POLICY_FIRSTTOUCH:
		/*
		 * To prevent impossible allocations we convert an invalid
		 * first-touch to round-robin.
		 */
		/* FALLTHROUGH */
	case DOMAINSET_POLICY_INTERLEAVE:
		/* FALLTHROUGH */
	case DOMAINSET_POLICY_ROUNDROBIN:
		vm_domainset_iter_rr(di, domain);
		break;
	case DOMAINSET_POLICY_PREFER:
		vm_domainset_iter_prefer(di, domain);
		break;
	default:
		panic("vm_domainset_iter_first: Unknown policy %d",
		    di->di_policy);
	}
	KASSERT(*domain < vm_ndomains,
	    ("vm_domainset_iter_next: Invalid domain %d", *domain));
}

static void
vm_domainset_iter_first(struct vm_domainset_iter *di, int *domain)
{

	switch (di->di_policy) {
	case DOMAINSET_POLICY_FIRSTTOUCH:
		*domain = PCPU_GET(domain);
		if (DOMAINSET_ISSET(*domain, &di->di_domain->ds_mask)) {
			/*
			 * Add an extra iteration because we will visit the
			 * current domain a second time in the rr iterator.
			 */
			di->di_n = di->di_domain->ds_cnt + 1;
			break;
		}
		/*
		 * To prevent impossible allocations we convert an invalid
		 * first-touch to round-robin.
		 */
		/* FALLTHROUGH */
	case DOMAINSET_POLICY_ROUNDROBIN:
		di->di_n = di->di_domain->ds_cnt;
		vm_domainset_iter_rr(di, domain);
		break;
	case DOMAINSET_POLICY_PREFER:
		*domain = di->di_domain->ds_prefer;
		di->di_n = di->di_domain->ds_cnt;
		break;
	case DOMAINSET_POLICY_INTERLEAVE:
		vm_domainset_iter_interleave(di, domain);
		di->di_n = di->di_domain->ds_cnt;
		break;
	default:
		panic("vm_domainset_iter_first: Unknown policy %d",
		    di->di_policy);
	}
	KASSERT(di->di_n > 0,
	    ("vm_domainset_iter_first: Invalid n %d", di->di_n));
	KASSERT(*domain < vm_ndomains,
	    ("vm_domainset_iter_first: Invalid domain %d", *domain));
}

void
vm_domainset_iter_page_init(struct vm_domainset_iter *di, struct vm_object *obj,
    vm_pindex_t pindex, int *domain, int *req)
{

	vm_domainset_iter_init(di, obj, pindex);
	di->di_flags = *req;
	*req = (di->di_flags & ~(VM_ALLOC_WAITOK | VM_ALLOC_WAITFAIL)) |
	    VM_ALLOC_NOWAIT;
	vm_domainset_iter_first(di, domain);
}

int
vm_domainset_iter_page(struct vm_domainset_iter *di, int *domain, int *req)
{

	/*
	 * If we exhausted all options with NOWAIT and did a WAITFAIL it
	 * is time to return an error to the caller.
	 */
	if ((*req & VM_ALLOC_WAITFAIL) != 0)
		return (ENOMEM);

	/* If there are more domains to visit we run the iterator. */
	if (--di->di_n != 0) {
		vm_domainset_iter_next(di, domain);
		return (0);
	}

	/* If we visited all domains and this was a NOWAIT we return error. */
	if ((di->di_flags & (VM_ALLOC_WAITOK | VM_ALLOC_WAITFAIL)) == 0)
		return (ENOMEM);

	/*
	 * We have visited all domains with non-blocking allocations, try
	 * from the beginning with a blocking allocation.
	 */
	vm_domainset_iter_first(di, domain);
	*req = di->di_flags;

	return (0);
}


void
vm_domainset_iter_malloc_init(struct vm_domainset_iter *di,
    struct vm_object *obj, int *domain, int *flags)
{

	vm_domainset_iter_init(di, obj, 0);
	if (di->di_policy == DOMAINSET_POLICY_INTERLEAVE)
		di->di_policy = DOMAINSET_POLICY_ROUNDROBIN;
	di->di_flags = *flags;
	*flags = (di->di_flags & ~M_WAITOK) | M_NOWAIT;
	vm_domainset_iter_first(di, domain);
}

int
vm_domainset_iter_malloc(struct vm_domainset_iter *di, int *domain, int *flags)
{

	/* If there are more domains to visit we run the iterator. */
	if (--di->di_n != 0) {
		vm_domainset_iter_next(di, domain);
		return (0);
	}

	/* If we visited all domains and this was a NOWAIT we return error. */
	if ((di->di_flags & M_WAITOK) == 0)
		return (ENOMEM);

	/*
	 * We have visited all domains with non-blocking allocations, try
	 * from the beginning with a blocking allocation.
	 */
	vm_domainset_iter_first(di, domain);
	*flags = di->di_flags;

	return (0);
}

#else /* !NUMA */
int
vm_domainset_iter_page(struct vm_domainset_iter *di, int *domain, int *flags)
{

	return (EJUSTRETURN);
}

void
vm_domainset_iter_page_init(struct vm_domainset_iter *di,
            struct vm_object *obj, vm_pindex_t pindex, int *domain, int *flags)
{

	*domain = 0;
}

int
vm_domainset_iter_malloc(struct vm_domainset_iter *di, int *domain, int *flags)
{

	return (EJUSTRETURN);
}

void
vm_domainset_iter_malloc_init(struct vm_domainset_iter *di,
            struct vm_object *obj, int *domain, int *flags)
{

	*domain = 0;
}

#endif<|MERGE_RESOLUTION|>--- conflicted
+++ resolved
@@ -75,21 +75,11 @@
 	if (obj != NULL && (domain = obj->domain.dr_policy) != NULL) {
 		di->di_domain = domain;
 		di->di_iter = &obj->domain.dr_iterator;
-		if (vm_object_reserv(obj))
-			di->di_stride = 1 << VM_LEVEL_0_ORDER;
-		else if (obj->iosize)
-			di->di_stride = obj->iosize / PAGE_SIZE;
-		else
-			di->di_stride = vm_domainset_default_stride;
 	} else {
 		di->di_domain = curthread->td_domain.dr_policy;
 		di->di_iter = &curthread->td_domain.dr_iterator;
-		di->di_stride = vm_domainset_default_stride;
 	}
 	di->di_policy = di->di_domain->ds_policy;
-<<<<<<< HEAD
-	di->di_pindex = pindex;
-=======
 	if (di->di_policy == DOMAINSET_POLICY_INTERLEAVE) {
 		if (vm_object_reserv(obj)) {
 			/*
@@ -108,7 +98,6 @@
 			pindex += (((uintptr_t)obj) / sizeof(*obj));
 		di->di_offset = pindex;
 	}
->>>>>>> 286c7eb8
 }
 
 static void
@@ -136,12 +125,8 @@
 {
 	int d;
 
-<<<<<<< HEAD
-	d = (di->di_pindex / di->di_stride) % di->di_domain->ds_cnt;
-=======
 	d = di->di_offset % di->di_domain->ds_cnt;
 	*di->di_iter = d;
->>>>>>> 286c7eb8
 	*domain = di->di_domain->ds_order[d];
 }
 
