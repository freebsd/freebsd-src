/*-
 * Copyright (c) 1991, 1993
 *	The Regents of the University of California.  All rights reserved.
 *
 * This code is derived from software contributed to Berkeley by
 * The Mach Operating System project at Carnegie-Mellon University.
 *
 * Redistribution and use in source and binary forms, with or without
 * modification, are permitted provided that the following conditions
 * are met:
 * 1. Redistributions of source code must retain the above copyright
 *    notice, this list of conditions and the following disclaimer.
 * 2. Redistributions in binary form must reproduce the above copyright
 *    notice, this list of conditions and the following disclaimer in the
 *    documentation and/or other materials provided with the distribution.
 * 4. Neither the name of the University nor the names of its contributors
 *    may be used to endorse or promote products derived from this software
 *    without specific prior written permission.
 *
 * THIS SOFTWARE IS PROVIDED BY THE REGENTS AND CONTRIBUTORS ``AS IS'' AND
 * ANY EXPRESS OR IMPLIED WARRANTIES, INCLUDING, BUT NOT LIMITED TO, THE
 * IMPLIED WARRANTIES OF MERCHANTABILITY AND FITNESS FOR A PARTICULAR PURPOSE
 * ARE DISCLAIMED.  IN NO EVENT SHALL THE REGENTS OR CONTRIBUTORS BE LIABLE
 * FOR ANY DIRECT, INDIRECT, INCIDENTAL, SPECIAL, EXEMPLARY, OR CONSEQUENTIAL
 * DAMAGES (INCLUDING, BUT NOT LIMITED TO, PROCUREMENT OF SUBSTITUTE GOODS
 * OR SERVICES; LOSS OF USE, DATA, OR PROFITS; OR BUSINESS INTERRUPTION)
 * HOWEVER CAUSED AND ON ANY THEORY OF LIABILITY, WHETHER IN CONTRACT, STRICT
 * LIABILITY, OR TORT (INCLUDING NEGLIGENCE OR OTHERWISE) ARISING IN ANY WAY
 * OUT OF THE USE OF THIS SOFTWARE, EVEN IF ADVISED OF THE POSSIBILITY OF
 * SUCH DAMAGE.
 *
 *	from: @(#)vm_glue.c	8.6 (Berkeley) 1/5/94
 *
 *
 * Copyright (c) 1987, 1990 Carnegie-Mellon University.
 * All rights reserved.
 *
 * Permission to use, copy, modify and distribute this software and
 * its documentation is hereby granted, provided that both the copyright
 * notice and this permission notice appear in all copies of the
 * software, derivative works or modified versions, and any portions
 * thereof, and that both notices appear in supporting documentation.
 *
 * CARNEGIE MELLON ALLOWS FREE USE OF THIS SOFTWARE IN ITS "AS IS"
 * CONDITION.  CARNEGIE MELLON DISCLAIMS ANY LIABILITY OF ANY KIND
 * FOR ANY DAMAGES WHATSOEVER RESULTING FROM THE USE OF THIS SOFTWARE.
 *
 * Carnegie Mellon requests users of this software to return to
 *
 *  Software Distribution Coordinator  or  Software.Distribution@CS.CMU.EDU
 *  School of Computer Science
 *  Carnegie Mellon University
 *  Pittsburgh PA 15213-3890
 *
 * any improvements or extensions that they make and grant Carnegie the
 * rights to redistribute these changes.
 */

#include <sys/cdefs.h>
__FBSDID("$FreeBSD$");

#include "opt_vm.h"
#include "opt_kstack_pages.h"
#include "opt_kstack_max_pages.h"
#include "opt_kstack_usage_prof.h"

#include <sys/param.h>
#include <sys/systm.h>
#include <sys/limits.h>
#include <sys/lock.h>
#include <sys/malloc.h>
#include <sys/mutex.h>
#include <sys/proc.h>
#include <sys/racct.h>
#include <sys/resourcevar.h>
#include <sys/rwlock.h>
#include <sys/sched.h>
#include <sys/sf_buf.h>
#include <sys/shm.h>
#include <sys/vmmeter.h>
#include <sys/vmem.h>
#include <sys/sx.h>
#include <sys/sysctl.h>
#include <sys/_kstack_cache.h>
#include <sys/eventhandler.h>
#include <sys/kernel.h>
#include <sys/ktr.h>
#include <sys/unistd.h>

#include <vm/vm.h>
#include <vm/vm_param.h>
#include <vm/pmap.h>
#include <vm/vm_map.h>
#include <vm/vm_page.h>
#include <vm/vm_pageout.h>
#include <vm/vm_object.h>
#include <vm/vm_kern.h>
#include <vm/vm_extern.h>
#include <vm/vm_pager.h>
#include <vm/swap_pager.h>

#include <machine/cpu.h>

#ifndef NO_SWAPPING
static int swapout(struct proc *);
static void swapclear(struct proc *);
static void vm_thread_swapin(struct thread *td);
static void vm_thread_swapout(struct thread *td);
#endif

/*
 * MPSAFE
 *
 * WARNING!  This code calls vm_map_check_protection() which only checks
 * the associated vm_map_entry range.  It does not determine whether the
 * contents of the memory is actually readable or writable.  In most cases
 * just checking the vm_map_entry is sufficient within the kernel's address
 * space.
 */
int
kernacc(addr, len, rw)
	void *addr;
	int len, rw;
{
	boolean_t rv;
	vm_offset_t saddr, eaddr;
	vm_prot_t prot;

	KASSERT((rw & ~VM_PROT_ALL) == 0,
	    ("illegal ``rw'' argument to kernacc (%x)\n", rw));

	if ((vm_offset_t)addr + len > kernel_map->max_offset ||
	    (vm_offset_t)addr + len < (vm_offset_t)addr)
		return (FALSE);

	prot = rw;
	saddr = trunc_page((vm_offset_t)addr);
	eaddr = round_page((vm_offset_t)addr + len);
	vm_map_lock_read(kernel_map);
	rv = vm_map_check_protection(kernel_map, saddr, eaddr, prot);
	vm_map_unlock_read(kernel_map);
	return (rv == TRUE);
}

/*
 * MPSAFE
 *
 * WARNING!  This code calls vm_map_check_protection() which only checks
 * the associated vm_map_entry range.  It does not determine whether the
 * contents of the memory is actually readable or writable.  vmapbuf(),
 * vm_fault_quick(), or copyin()/copout()/su*()/fu*() functions should be
 * used in conjuction with this call.
 */
int
useracc(addr, len, rw)
	void *addr;
	int len, rw;
{
	boolean_t rv;
	vm_prot_t prot;
	vm_map_t map;

	KASSERT((rw & ~VM_PROT_ALL) == 0,
	    ("illegal ``rw'' argument to useracc (%x)\n", rw));
	prot = rw;
	map = &curproc->p_vmspace->vm_map;
	if ((vm_offset_t)addr + len > vm_map_max(map) ||
	    (vm_offset_t)addr + len < (vm_offset_t)addr) {
		return (FALSE);
	}
	vm_map_lock_read(map);
	rv = vm_map_check_protection(map, trunc_page((vm_offset_t)addr),
	    round_page((vm_offset_t)addr + len), prot);
	vm_map_unlock_read(map);
	return (rv == TRUE);
}

int
vslock(void *addr, size_t len)
{
	vm_offset_t end, last, start;
	vm_size_t npages;
	int error;

	last = (vm_offset_t)addr + len;
	start = trunc_page((vm_offset_t)addr);
	end = round_page(last);
	if (last < (vm_offset_t)addr || end < (vm_offset_t)addr)
		return (EINVAL);
	npages = atop(end - start);
	if (npages > vm_page_max_wired)
		return (ENOMEM);
#if 0
	/*
	 * XXX - not yet
	 *
	 * The limit for transient usage of wired pages should be
	 * larger than for "permanent" wired pages (mlock()).
	 *
	 * Also, the sysctl code, which is the only present user
	 * of vslock(), does a hard loop on EAGAIN.
	 */
	if (npages + vm_cnt.v_wire_count > vm_page_max_wired)
		return (EAGAIN);
#endif
	error = vm_map_wire(&curproc->p_vmspace->vm_map, start, end,
	    VM_MAP_WIRE_SYSTEM | VM_MAP_WIRE_NOHOLES);
	/*
	 * Return EFAULT on error to match copy{in,out}() behaviour
	 * rather than returning ENOMEM like mlock() would.
	 */
	return (error == KERN_SUCCESS ? 0 : EFAULT);
}

void
vsunlock(void *addr, size_t len)
{

	/* Rely on the parameter sanity checks performed by vslock(). */
	(void)vm_map_unwire(&curproc->p_vmspace->vm_map,
	    trunc_page((vm_offset_t)addr), round_page((vm_offset_t)addr + len),
	    VM_MAP_WIRE_SYSTEM | VM_MAP_WIRE_NOHOLES);
}

/*
 * Pin the page contained within the given object at the given offset.  If the
 * page is not resident, allocate and load it using the given object's pager.
 * Return the pinned page if successful; otherwise, return NULL.
 */
static vm_page_t
vm_imgact_hold_page(vm_object_t object, vm_ooffset_t offset)
{
	vm_page_t m;
	vm_pindex_t pindex;
	int rv;

	VM_OBJECT_WLOCK(object);
	pindex = OFF_TO_IDX(offset);
	m = vm_page_grab(object, pindex, VM_ALLOC_NORMAL);
	if (m->valid != VM_PAGE_BITS_ALL) {
		rv = vm_pager_get_pages(object, &m, 1, NULL, NULL);
		if (rv != VM_PAGER_OK) {
			vm_page_lock(m);
			vm_page_free(m);
			vm_page_unlock(m);
			m = NULL;
			goto out;
		}
	}
	vm_page_xunbusy(m);
	vm_page_lock(m);
	vm_page_hold(m);
	vm_page_activate(m);
	vm_page_unlock(m);
out:
	VM_OBJECT_WUNLOCK(object);
	return (m);
}

/*
 * Return a CPU private mapping to the page at the given offset within the
 * given object.  The page is pinned before it is mapped.
 */
struct sf_buf *
vm_imgact_map_page(vm_object_t object, vm_ooffset_t offset)
{
	vm_page_t m;

	m = vm_imgact_hold_page(object, offset);
	if (m == NULL)
		return (NULL);
	sched_pin();
	return (sf_buf_alloc(m, SFB_CPUPRIVATE));
}

/*
 * Destroy the given CPU private mapping and unpin the page that it mapped.
 */
void
vm_imgact_unmap_page(struct sf_buf *sf)
{
	vm_page_t m;

	m = sf_buf_page(sf);
	sf_buf_free(sf);
	sched_unpin();
	vm_page_lock(m);
	vm_page_unhold(m);
	vm_page_unlock(m);
}

void
vm_sync_icache(vm_map_t map, vm_offset_t va, vm_offset_t sz)
{

	pmap_sync_icache(map->pmap, va, sz);
}

struct kstack_cache_entry *kstack_cache;
static int kstack_cache_size = 128;
static int kstacks;
static struct mtx kstack_cache_mtx;
MTX_SYSINIT(kstack_cache, &kstack_cache_mtx, "kstkch", MTX_DEF);

SYSCTL_INT(_vm, OID_AUTO, kstack_cache_size, CTLFLAG_RW, &kstack_cache_size, 0,
    "");
SYSCTL_INT(_vm, OID_AUTO, kstacks, CTLFLAG_RD, &kstacks, 0,
    "");

#ifndef KSTACK_MAX_PAGES
#define KSTACK_MAX_PAGES 32
#endif

#if defined(__mips__)

static vm_offset_t
vm_kstack_valloc(int pages)
{
	vm_offset_t ks;

	/*
	 * We need to align the kstack's mapped address to fit within
	 * a single TLB entry.
	 */
	if (vmem_xalloc(kernel_arena,
	    (pages + KSTACK_GUARD_PAGES) * PAGE_SIZE,
	    KSTACK_PAGE_SIZE * 2, 0, 0, VMEM_ADDR_MIN, VMEM_ADDR_MAX,
	    M_BESTFIT | M_NOWAIT, &ks)) {
		return (0);
	}

	return (ks);
}

#ifdef KSTACK_LARGE_PAGE

#define	KSTACK_OBJT		OBJT_PHYS

static int
vm_kstack_palloc(vm_object_t ksobj, vm_offset_t ks, int allocflags, int pages,
    vm_page_t ma[])
{
	vm_page_t m, end_m;
	int i;

	KASSERT((ksobj != NULL), ("vm_kstack_palloc: invalid VM object"));
	VM_OBJECT_ASSERT_WLOCKED(ksobj);

	allocflags = (allocflags & ~VM_ALLOC_CLASS_MASK) | VM_ALLOC_NORMAL;

	for (i = 0; i < pages; i++) {
retrylookup:
		if ((m = vm_page_lookup(ksobj, i)) == NULL)
			break;
		if (vm_page_busied(m)) {
			/*
			 * Reference the page before unlocking and
			 * sleeping so that the page daemon is less
			 * likely to reclaim it.
			 */
			vm_page_aflag_set(m, PGA_REFERENCED);
			vm_page_lock(m);
			VM_OBJECT_WUNLOCK(ksobj);
			vm_page_busy_sleep(m, "pgrbwt");
			VM_OBJECT_WLOCK(ksobj);
			goto retrylookup;
		} else {
			if ((allocflags & VM_ALLOC_WIRED) != 0) {
				vm_page_lock(m);
				vm_page_wire(m);
				vm_page_unlock(m);
			}
			ma[i] = m;
		}
	}
	if (i == pages)
		return (i);

	KASSERT((i == 0), ("vm_kstack_palloc: ksobj already has kstack pages"));

	for (;;) {
		m = vm_page_alloc_contig(ksobj, 0, allocflags,
		    atop(KSTACK_PAGE_SIZE), 0ul, ~0ul, KSTACK_PAGE_SIZE * 2, 0,
		    VM_MEMATTR_DEFAULT);
		if (m != NULL)
			break;
		VM_OBJECT_WUNLOCK(ksobj);
		VM_WAIT;
		VM_OBJECT_WLOCK(ksobj);
	}
	end_m = m + atop(KSTACK_PAGE_SIZE);
	for (i = 0; m < end_m; m++) {
		m->pindex = (vm_pindex_t)i;
		if ((allocflags & VM_ALLOC_NOBUSY) != 0)
			m->valid = VM_PAGE_BITS_ALL;
		ma[i] = m;
		i++;
	}
	return (i);
}

#else /* ! KSTACK_LARGE_PAGE */

#define	KSTACK_OBJT		OBJT_DEFAULT

static int
vm_kstack_palloc(vm_object_t ksobj, vm_offset_t ks, int allocflags, int pages,
    vm_page_t ma[])
{
	int i;

	KASSERT((ksobj != NULL), ("vm_kstack_palloc: invalid VM object"));
	VM_OBJECT_ASSERT_WLOCKED(ksobj);

	allocflags = (allocflags & ~VM_ALLOC_CLASS_MASK) | VM_ALLOC_NORMAL;

	for (i = 0; i < pages; i++) {
		/*
		 * Get a kernel stack page.
		 */
		ma[i] = vm_page_grab(ksobj, i, allocflags);
		if (allocflags & VM_ALLOC_NOBUSY)
			ma[i]->valid = VM_PAGE_BITS_ALL;
	}

	return (i);
}
#endif /* ! KSTACK_LARGE_PAGE */

#else /* ! __mips__ */

#define	KSTACK_OBJT		OBJT_DEFAULT

static vm_offset_t
vm_kstack_valloc(int pages)
{
	vm_offset_t ks;

	ks = kva_alloc((pages + KSTACK_GUARD_PAGES) * PAGE_SIZE);

	return(ks);
}

static int
vm_kstack_palloc(vm_object_t ksobj, vm_offset_t ks, int allocflags, int pages,
    vm_page_t ma[])
{
	int i;

	KASSERT((ksobj != NULL), ("vm_kstack_palloc: invalid VM object"));
	VM_OBJECT_ASSERT_WLOCKED(ksobj);

	allocflags = (allocflags & ~VM_ALLOC_CLASS_MASK) | VM_ALLOC_NORMAL;

	for (i = 0; i < pages; i++) {
		/*
		 * Get a kernel stack page.
		 */
		ma[i] = vm_page_grab(ksobj, i, allocflags);
		if (allocflags & VM_ALLOC_NOBUSY)
			ma[i]->valid = VM_PAGE_BITS_ALL;
	}

	return (i);
}
#endif /* ! __mips__ */


/*
 * Create the kernel stack (including pcb for i386) for a new thread.
 * This routine directly affects the fork perf for a process and
 * create performance for a thread.
 */
int
vm_thread_new(struct thread *td, int pages)
{
	vm_object_t ksobj;
	vm_offset_t ks;
	vm_page_t ma[KSTACK_MAX_PAGES];
	struct kstack_cache_entry *ks_ce;

	/* Bounds check */
	if (pages <= 1)
		pages = kstack_pages;
	else if (pages > KSTACK_MAX_PAGES)
		pages = KSTACK_MAX_PAGES;

	if (pages == kstack_pages) {
		mtx_lock(&kstack_cache_mtx);
		if (kstack_cache != NULL) {
			ks_ce = kstack_cache;
			kstack_cache = ks_ce->next_ks_entry;
			mtx_unlock(&kstack_cache_mtx);

			td->td_kstack_obj = ks_ce->ksobj;
			td->td_kstack = (vm_offset_t)ks_ce;
			td->td_kstack_pages = kstack_pages;
			return (1);
		}
		mtx_unlock(&kstack_cache_mtx);
	}

	/*
	 * Allocate an object for the kstack.
	 */
	ksobj = vm_object_allocate(KSTACK_OBJT, pages);

	/*
	 * Get a kernel virtual address for this thread's kstack.
	 */
	ks = vm_kstack_valloc(pages);
	if (ks == 0) {
		printf("vm_thread_new: kstack allocation failed\n");
		vm_object_deallocate(ksobj);
		return (0);
	}

	atomic_add_int(&kstacks, 1);
	if (KSTACK_GUARD_PAGES != 0) {
		pmap_qremove(ks, KSTACK_GUARD_PAGES);
		ks += KSTACK_GUARD_PAGES * PAGE_SIZE;
	}
	td->td_kstack_obj = ksobj;
	td->td_kstack = ks;
	/*
	 * Knowing the number of pages allocated is useful when you
	 * want to deallocate them.
	 */
	td->td_kstack_pages = pages;

	VM_OBJECT_WLOCK(ksobj);
	pages = vm_kstack_palloc(ksobj, ks, (VM_ALLOC_NOBUSY | VM_ALLOC_WIRED),
	    pages, ma);
	VM_OBJECT_WUNLOCK(ksobj);
	if (pages == 0) {
		printf("vm_thread_new: vm_kstack_palloc() failed\n");
		return (0);
	}
	pmap_qenter(ks, ma, pages);
	return (1);
}

static void
vm_thread_stack_dispose(vm_object_t ksobj, vm_offset_t ks, int pages)
{
	vm_page_t m;
	int i;

	atomic_add_int(&kstacks, -1);
	pmap_qremove(ks, pages);
	VM_OBJECT_WLOCK(ksobj);
	for (i = 0; i < pages; i++) {
		m = vm_page_lookup(ksobj, i);
		if (m == NULL)
			panic("vm_thread_dispose: kstack already missing?");
		vm_page_lock(m);
		vm_page_unwire(m, PQ_NONE);
		vm_page_free(m);
		vm_page_unlock(m);
	}
	VM_OBJECT_WUNLOCK(ksobj);
	vm_object_deallocate(ksobj);
	kva_free(ks - (KSTACK_GUARD_PAGES * PAGE_SIZE),
	    (pages + KSTACK_GUARD_PAGES) * PAGE_SIZE);
}

/*
 * Dispose of a thread's kernel stack.
 */
void
vm_thread_dispose(struct thread *td)
{
	vm_object_t ksobj;
	vm_offset_t ks;
	struct kstack_cache_entry *ks_ce;
	int pages;

	pages = td->td_kstack_pages;
	ksobj = td->td_kstack_obj;
	ks = td->td_kstack;
	td->td_kstack = 0;
	td->td_kstack_pages = 0;
	if (pages == kstack_pages && kstacks <= kstack_cache_size) {
		ks_ce = (struct kstack_cache_entry *)ks;
		ks_ce->ksobj = ksobj;
		mtx_lock(&kstack_cache_mtx);
		ks_ce->next_ks_entry = kstack_cache;
		kstack_cache = ks_ce;
		mtx_unlock(&kstack_cache_mtx);
		return;
	}
	vm_thread_stack_dispose(ksobj, ks, pages);
}

static void
vm_thread_stack_lowmem(void *nulll)
{
	struct kstack_cache_entry *ks_ce, *ks_ce1;

	mtx_lock(&kstack_cache_mtx);
	ks_ce = kstack_cache;
	kstack_cache = NULL;
	mtx_unlock(&kstack_cache_mtx);

	while (ks_ce != NULL) {
		ks_ce1 = ks_ce;
		ks_ce = ks_ce->next_ks_entry;

		vm_thread_stack_dispose(ks_ce1->ksobj, (vm_offset_t)ks_ce1,
		    kstack_pages);
	}
}

static void
kstack_cache_init(void *nulll)
{

	EVENTHANDLER_REGISTER(vm_lowmem, vm_thread_stack_lowmem, NULL,
	    EVENTHANDLER_PRI_ANY);
}

SYSINIT(vm_kstacks, SI_SUB_KTHREAD_INIT, SI_ORDER_ANY, kstack_cache_init, NULL);

#ifdef KSTACK_USAGE_PROF
/*
 * Track maximum stack used by a thread in kernel.
 */
static int max_kstack_used;

SYSCTL_INT(_debug, OID_AUTO, max_kstack_used, CTLFLAG_RD,
    &max_kstack_used, 0,
    "Maxiumum stack depth used by a thread in kernel");

void
intr_prof_stack_use(struct thread *td, struct trapframe *frame)
{
	vm_offset_t stack_top;
	vm_offset_t current;
	int used, prev_used;

	/*
	 * Testing for interrupted kernel mode isn't strictly
	 * needed. It optimizes the execution, since interrupts from
	 * usermode will have only the trap frame on the stack.
	 */
	if (TRAPF_USERMODE(frame))
		return;

	stack_top = td->td_kstack + td->td_kstack_pages * PAGE_SIZE;
	current = (vm_offset_t)(uintptr_t)&stack_top;

	/*
	 * Try to detect if interrupt is using kernel thread stack.
	 * Hardware could use a dedicated stack for interrupt handling.
	 */
	if (stack_top <= current || current < td->td_kstack)
		return;

	used = stack_top - current;
	for (;;) {
		prev_used = max_kstack_used;
		if (prev_used >= used)
			break;
		if (atomic_cmpset_int(&max_kstack_used, prev_used, used))
			break;
	}
}
#endif /* KSTACK_USAGE_PROF */

#ifndef NO_SWAPPING
/*
 * Allow a thread's kernel stack to be paged out.
 */
static void
vm_thread_swapout(struct thread *td)
{
	vm_object_t ksobj;
	vm_page_t m;
	int i, pages;

	cpu_thread_swapout(td);
	pages = td->td_kstack_pages;
	ksobj = td->td_kstack_obj;
	pmap_qremove(td->td_kstack, pages);
	VM_OBJECT_WLOCK(ksobj);
	for (i = 0; i < pages; i++) {
		m = vm_page_lookup(ksobj, i);
		if (m == NULL)
			panic("vm_thread_swapout: kstack already missing?");
		vm_page_dirty(m);
		vm_page_lock(m);
		vm_page_unwire(m, PQ_INACTIVE);
		vm_page_unlock(m);
	}
	VM_OBJECT_WUNLOCK(ksobj);
}

/*
 * Bring the kernel stack for a specified thread back in.
 */
static void
vm_thread_swapin(struct thread *td)
{
	vm_object_t ksobj;
	vm_page_t ma[KSTACK_MAX_PAGES];
	int pages;

	pages = td->td_kstack_pages;
	ksobj = td->td_kstack_obj;
	VM_OBJECT_WLOCK(ksobj);
<<<<<<< HEAD
	rv = vm_kstack_palloc(ksobj, td->td_kstack, (VM_ALLOC_NORMAL |
		VM_ALLOC_WIRED), pages, ma);
	KASSERT(rv != 0, ("vm_thread_swapin: vm_kstack_palloc() failed"));
	for (i = 0; i < pages; i++) {
		if (ma[i]->valid != VM_PAGE_BITS_ALL) {
			vm_page_assert_xbusied(ma[i]);
			vm_object_pip_add(ksobj, 1);
			for (j = i + 1; j < pages; j++) {
				if (ma[j]->valid != VM_PAGE_BITS_ALL)
					vm_page_assert_xbusied(ma[j]);
				if (ma[j]->valid == VM_PAGE_BITS_ALL)
					break;
			}
			rv = vm_pager_get_pages(ksobj, ma + i, j - i, 0);
			if (rv != VM_PAGER_OK)
	panic("vm_thread_swapin: cannot get kstack for proc: %d",
				    td->td_proc->p_pid);
			/*
			 * All pages in the array are in place, due to the
			 * pager is always the swap pager, which doesn't
			 * free or remove wired non-req pages from object.
			 */
			vm_object_pip_wakeup(ksobj);
			vm_page_xunbusy(ma[i]);
		} else if (vm_page_xbusied(ma[i]))
=======
	for (int i = 0; i < pages; i++)
		ma[i] = vm_page_grab(ksobj, i, VM_ALLOC_NORMAL |
		    VM_ALLOC_WIRED);
	for (int i = 0; i < pages;) {
		int j, a, count, rv;

		vm_page_assert_xbusied(ma[i]);
		if (ma[i]->valid == VM_PAGE_BITS_ALL) {
>>>>>>> 63cd1c13
			vm_page_xunbusy(ma[i]);
			i++;
			continue;
		}
		vm_object_pip_add(ksobj, 1);
		for (j = i + 1; j < pages; j++)
			if (ma[j]->valid == VM_PAGE_BITS_ALL)
				break;
		rv = vm_pager_has_page(ksobj, ma[i]->pindex, NULL, &a);
		KASSERT(rv == 1, ("%s: missing page %p", __func__, ma[i]));
		count = min(a + 1, j - i);
		rv = vm_pager_get_pages(ksobj, ma + i, count, NULL, NULL);
		KASSERT(rv == VM_PAGER_OK, ("%s: cannot get kstack for proc %d",
		    __func__, td->td_proc->p_pid));
		vm_object_pip_wakeup(ksobj);
		for (j = i; j < i + count; j++)
			vm_page_xunbusy(ma[j]);
		i += count;
	}
	VM_OBJECT_WUNLOCK(ksobj);
	pmap_qenter(td->td_kstack, ma, pages);
	cpu_thread_swapin(td);
}
#endif /* !NO_SWAPPING */

/*
 * Implement fork's actions on an address space.
 * Here we arrange for the address space to be copied or referenced,
 * allocate a user struct (pcb and kernel stack), then call the
 * machine-dependent layer to fill those in and make the new process
 * ready to run.  The new process is set up so that it returns directly
 * to user mode to avoid stack copying and relocation problems.
 */
int
vm_forkproc(td, p2, td2, vm2, flags)
	struct thread *td;
	struct proc *p2;
	struct thread *td2;
	struct vmspace *vm2;
	int flags;
{
	struct proc *p1 = td->td_proc;
	int error;

	if ((flags & RFPROC) == 0) {
		/*
		 * Divorce the memory, if it is shared, essentially
		 * this changes shared memory amongst threads, into
		 * COW locally.
		 */
		if ((flags & RFMEM) == 0) {
			if (p1->p_vmspace->vm_refcnt > 1) {
				error = vmspace_unshare(p1);
				if (error)
					return (error);
			}
		}
		cpu_fork(td, p2, td2, flags);
		return (0);
	}

	if (flags & RFMEM) {
		p2->p_vmspace = p1->p_vmspace;
		atomic_add_int(&p1->p_vmspace->vm_refcnt, 1);
	}

	while (vm_page_count_severe()) {
		VM_WAIT;
	}

	if ((flags & RFMEM) == 0) {
		p2->p_vmspace = vm2;
		if (p1->p_vmspace->vm_shm)
			shmfork(p1, p2);
	}

	/*
	 * cpu_fork will copy and update the pcb, set up the kernel stack,
	 * and make the child ready to run.
	 */
	cpu_fork(td, p2, td2, flags);
	return (0);
}

/*
 * Called after process has been wait(2)'ed apon and is being reaped.
 * The idea is to reclaim resources that we could not reclaim while
 * the process was still executing.
 */
void
vm_waitproc(p)
	struct proc *p;
{

	vmspace_exitfree(p);		/* and clean-out the vmspace */
}

void
faultin(p)
	struct proc *p;
{
#ifdef NO_SWAPPING

	PROC_LOCK_ASSERT(p, MA_OWNED);
	if ((p->p_flag & P_INMEM) == 0)
		panic("faultin: proc swapped out with NO_SWAPPING!");
#else /* !NO_SWAPPING */
	struct thread *td;

	PROC_LOCK_ASSERT(p, MA_OWNED);
	/*
	 * If another process is swapping in this process,
	 * just wait until it finishes.
	 */
	if (p->p_flag & P_SWAPPINGIN) {
		while (p->p_flag & P_SWAPPINGIN)
			msleep(&p->p_flag, &p->p_mtx, PVM, "faultin", 0);
		return;
	}
	if ((p->p_flag & P_INMEM) == 0) {
		/*
		 * Don't let another thread swap process p out while we are
		 * busy swapping it in.
		 */
		++p->p_lock;
		p->p_flag |= P_SWAPPINGIN;
		PROC_UNLOCK(p);

		/*
		 * We hold no lock here because the list of threads
		 * can not change while all threads in the process are
		 * swapped out.
		 */
		FOREACH_THREAD_IN_PROC(p, td)
			vm_thread_swapin(td);
		PROC_LOCK(p);
		swapclear(p);
		p->p_swtick = ticks;

		wakeup(&p->p_flag);

		/* Allow other threads to swap p out now. */
		--p->p_lock;
	}
#endif /* NO_SWAPPING */
}

/*
 * This swapin algorithm attempts to swap-in processes only if there
 * is enough space for them.  Of course, if a process waits for a long
 * time, it will be swapped in anyway.
 *
 * Giant is held on entry.
 */
void
swapper(void)
{
	struct proc *p;
	struct thread *td;
	struct proc *pp;
	int slptime;
	int swtime;
	int ppri;
	int pri;

loop:
	if (vm_page_count_min()) {
		VM_WAIT;
		goto loop;
	}

	pp = NULL;
	ppri = INT_MIN;
	sx_slock(&allproc_lock);
	FOREACH_PROC_IN_SYSTEM(p) {
		PROC_LOCK(p);
		if (p->p_state == PRS_NEW ||
		    p->p_flag & (P_SWAPPINGOUT | P_SWAPPINGIN | P_INMEM)) {
			PROC_UNLOCK(p);
			continue;
		}
		swtime = (ticks - p->p_swtick) / hz;
		FOREACH_THREAD_IN_PROC(p, td) {
			/*
			 * An otherwise runnable thread of a process
			 * swapped out has only the TDI_SWAPPED bit set.
			 * 
			 */
			thread_lock(td);
			if (td->td_inhibitors == TDI_SWAPPED) {
				slptime = (ticks - td->td_slptick) / hz;
				pri = swtime + slptime;
				if ((td->td_flags & TDF_SWAPINREQ) == 0)
					pri -= p->p_nice * 8;
				/*
				 * if this thread is higher priority
				 * and there is enough space, then select
				 * this process instead of the previous
				 * selection.
				 */
				if (pri > ppri) {
					pp = p;
					ppri = pri;
				}
			}
			thread_unlock(td);
		}
		PROC_UNLOCK(p);
	}
	sx_sunlock(&allproc_lock);

	/*
	 * Nothing to do, back to sleep.
	 */
	if ((p = pp) == NULL) {
		tsleep(&proc0, PVM, "swapin", MAXSLP * hz / 2);
		goto loop;
	}
	PROC_LOCK(p);

	/*
	 * Another process may be bringing or may have already
	 * brought this process in while we traverse all threads.
	 * Or, this process may even be being swapped out again.
	 */
	if (p->p_flag & (P_INMEM | P_SWAPPINGOUT | P_SWAPPINGIN)) {
		PROC_UNLOCK(p);
		goto loop;
	}

	/*
	 * We would like to bring someone in. (only if there is space).
	 * [What checks the space? ]
	 */
	faultin(p);
	PROC_UNLOCK(p);
	goto loop;
}

void
kick_proc0(void)
{

	wakeup(&proc0);
}

#ifndef NO_SWAPPING

/*
 * Swap_idle_threshold1 is the guaranteed swapped in time for a process
 */
static int swap_idle_threshold1 = 2;
SYSCTL_INT(_vm, OID_AUTO, swap_idle_threshold1, CTLFLAG_RW,
    &swap_idle_threshold1, 0, "Guaranteed swapped in time for a process");

/*
 * Swap_idle_threshold2 is the time that a process can be idle before
 * it will be swapped out, if idle swapping is enabled.
 */
static int swap_idle_threshold2 = 10;
SYSCTL_INT(_vm, OID_AUTO, swap_idle_threshold2, CTLFLAG_RW,
    &swap_idle_threshold2, 0, "Time before a process will be swapped out");

/*
 * First, if any processes have been sleeping or stopped for at least
 * "swap_idle_threshold1" seconds, they are swapped out.  If, however,
 * no such processes exist, then the longest-sleeping or stopped
 * process is swapped out.  Finally, and only as a last resort, if
 * there are no sleeping or stopped processes, the longest-resident
 * process is swapped out.
 */
void
swapout_procs(action)
int action;
{
	struct proc *p;
	struct thread *td;
	int didswap = 0;

retry:
	sx_slock(&allproc_lock);
	FOREACH_PROC_IN_SYSTEM(p) {
		struct vmspace *vm;
		int minslptime = 100000;
		int slptime;
		
		/*
		 * Watch out for a process in
		 * creation.  It may have no
		 * address space or lock yet.
		 */
		if (p->p_state == PRS_NEW)
			continue;
		/*
		 * An aio daemon switches its
		 * address space while running.
		 * Perform a quick check whether
		 * a process has P_SYSTEM.
		 */
		if ((p->p_flag & P_SYSTEM) != 0)
			continue;
		/*
		 * Do not swapout a process that
		 * is waiting for VM data
		 * structures as there is a possible
		 * deadlock.  Test this first as
		 * this may block.
		 *
		 * Lock the map until swapout
		 * finishes, or a thread of this
		 * process may attempt to alter
		 * the map.
		 */
		vm = vmspace_acquire_ref(p);
		if (vm == NULL)
			continue;
		if (!vm_map_trylock(&vm->vm_map))
			goto nextproc1;

		PROC_LOCK(p);
		if (p->p_lock != 0 ||
		    (p->p_flag & (P_STOPPED_SINGLE|P_TRACED|P_SYSTEM|P_WEXIT)
		    ) != 0) {
			goto nextproc;
		}
		/*
		 * only aiod changes vmspace, however it will be
		 * skipped because of the if statement above checking 
		 * for P_SYSTEM
		 */
		if ((p->p_flag & (P_INMEM|P_SWAPPINGOUT|P_SWAPPINGIN)) != P_INMEM)
			goto nextproc;

		switch (p->p_state) {
		default:
			/* Don't swap out processes in any sort
			 * of 'special' state. */
			break;

		case PRS_NORMAL:
			/*
			 * do not swapout a realtime process
			 * Check all the thread groups..
			 */
			FOREACH_THREAD_IN_PROC(p, td) {
				thread_lock(td);
				if (PRI_IS_REALTIME(td->td_pri_class)) {
					thread_unlock(td);
					goto nextproc;
				}
				slptime = (ticks - td->td_slptick) / hz;
				/*
				 * Guarantee swap_idle_threshold1
				 * time in memory.
				 */
				if (slptime < swap_idle_threshold1) {
					thread_unlock(td);
					goto nextproc;
				}

				/*
				 * Do not swapout a process if it is
				 * waiting on a critical event of some
				 * kind or there is a thread whose
				 * pageable memory may be accessed.
				 *
				 * This could be refined to support
				 * swapping out a thread.
				 */
				if (!thread_safetoswapout(td)) {
					thread_unlock(td);
					goto nextproc;
				}
				/*
				 * If the system is under memory stress,
				 * or if we are swapping
				 * idle processes >= swap_idle_threshold2,
				 * then swap the process out.
				 */
				if (((action & VM_SWAP_NORMAL) == 0) &&
				    (((action & VM_SWAP_IDLE) == 0) ||
				    (slptime < swap_idle_threshold2))) {
					thread_unlock(td);
					goto nextproc;
				}

				if (minslptime > slptime)
					minslptime = slptime;
				thread_unlock(td);
			}

			/*
			 * If the pageout daemon didn't free enough pages,
			 * or if this process is idle and the system is
			 * configured to swap proactively, swap it out.
			 */
			if ((action & VM_SWAP_NORMAL) ||
				((action & VM_SWAP_IDLE) &&
				 (minslptime > swap_idle_threshold2))) {
				if (swapout(p) == 0)
					didswap++;
				PROC_UNLOCK(p);
				vm_map_unlock(&vm->vm_map);
				vmspace_free(vm);
				sx_sunlock(&allproc_lock);
				goto retry;
			}
		}
nextproc:
		PROC_UNLOCK(p);
		vm_map_unlock(&vm->vm_map);
nextproc1:
		vmspace_free(vm);
		continue;
	}
	sx_sunlock(&allproc_lock);
	/*
	 * If we swapped something out, and another process needed memory,
	 * then wakeup the sched process.
	 */
	if (didswap)
		wakeup(&proc0);
}

static void
swapclear(p)
	struct proc *p;
{
	struct thread *td;

	PROC_LOCK_ASSERT(p, MA_OWNED);

	FOREACH_THREAD_IN_PROC(p, td) {
		thread_lock(td);
		td->td_flags |= TDF_INMEM;
		td->td_flags &= ~TDF_SWAPINREQ;
		TD_CLR_SWAPPED(td);
		if (TD_CAN_RUN(td))
			if (setrunnable(td)) {
#ifdef INVARIANTS
				/*
				 * XXX: We just cleared TDI_SWAPPED
				 * above and set TDF_INMEM, so this
				 * should never happen.
				 */
				panic("not waking up swapper");
#endif
			}
		thread_unlock(td);
	}
	p->p_flag &= ~(P_SWAPPINGIN|P_SWAPPINGOUT);
	p->p_flag |= P_INMEM;
}

static int
swapout(p)
	struct proc *p;
{
	struct thread *td;

	PROC_LOCK_ASSERT(p, MA_OWNED);
#if defined(SWAP_DEBUG)
	printf("swapping out %d\n", p->p_pid);
#endif

	/*
	 * The states of this process and its threads may have changed
	 * by now.  Assuming that there is only one pageout daemon thread,
	 * this process should still be in memory.
	 */
	KASSERT((p->p_flag & (P_INMEM|P_SWAPPINGOUT|P_SWAPPINGIN)) == P_INMEM,
		("swapout: lost a swapout race?"));

	/*
	 * remember the process resident count
	 */
	p->p_vmspace->vm_swrss = vmspace_resident_count(p->p_vmspace);
	/*
	 * Check and mark all threads before we proceed.
	 */
	p->p_flag &= ~P_INMEM;
	p->p_flag |= P_SWAPPINGOUT;
	FOREACH_THREAD_IN_PROC(p, td) {
		thread_lock(td);
		if (!thread_safetoswapout(td)) {
			thread_unlock(td);
			swapclear(p);
			return (EBUSY);
		}
		td->td_flags &= ~TDF_INMEM;
		TD_SET_SWAPPED(td);
		thread_unlock(td);
	}
	td = FIRST_THREAD_IN_PROC(p);
	++td->td_ru.ru_nswap;
	PROC_UNLOCK(p);

	/*
	 * This list is stable because all threads are now prevented from
	 * running.  The list is only modified in the context of a running
	 * thread in this process.
	 */
	FOREACH_THREAD_IN_PROC(p, td)
		vm_thread_swapout(td);

	PROC_LOCK(p);
	p->p_flag &= ~P_SWAPPINGOUT;
	p->p_swtick = ticks;
	return (0);
}
#endif /* !NO_SWAPPING */<|MERGE_RESOLUTION|>--- conflicted
+++ resolved
@@ -708,33 +708,6 @@
 	pages = td->td_kstack_pages;
 	ksobj = td->td_kstack_obj;
 	VM_OBJECT_WLOCK(ksobj);
-<<<<<<< HEAD
-	rv = vm_kstack_palloc(ksobj, td->td_kstack, (VM_ALLOC_NORMAL |
-		VM_ALLOC_WIRED), pages, ma);
-	KASSERT(rv != 0, ("vm_thread_swapin: vm_kstack_palloc() failed"));
-	for (i = 0; i < pages; i++) {
-		if (ma[i]->valid != VM_PAGE_BITS_ALL) {
-			vm_page_assert_xbusied(ma[i]);
-			vm_object_pip_add(ksobj, 1);
-			for (j = i + 1; j < pages; j++) {
-				if (ma[j]->valid != VM_PAGE_BITS_ALL)
-					vm_page_assert_xbusied(ma[j]);
-				if (ma[j]->valid == VM_PAGE_BITS_ALL)
-					break;
-			}
-			rv = vm_pager_get_pages(ksobj, ma + i, j - i, 0);
-			if (rv != VM_PAGER_OK)
-	panic("vm_thread_swapin: cannot get kstack for proc: %d",
-				    td->td_proc->p_pid);
-			/*
-			 * All pages in the array are in place, due to the
-			 * pager is always the swap pager, which doesn't
-			 * free or remove wired non-req pages from object.
-			 */
-			vm_object_pip_wakeup(ksobj);
-			vm_page_xunbusy(ma[i]);
-		} else if (vm_page_xbusied(ma[i]))
-=======
 	for (int i = 0; i < pages; i++)
 		ma[i] = vm_page_grab(ksobj, i, VM_ALLOC_NORMAL |
 		    VM_ALLOC_WIRED);
@@ -743,7 +716,6 @@
 
 		vm_page_assert_xbusied(ma[i]);
 		if (ma[i]->valid == VM_PAGE_BITS_ALL) {
->>>>>>> 63cd1c13
 			vm_page_xunbusy(ma[i]);
 			i++;
 			continue;
