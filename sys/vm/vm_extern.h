--- conflicted
+++ resolved
@@ -71,13 +71,8 @@
 void kmem_init_zero_region(void);
 void kmeminit(void);
 
-<<<<<<< HEAD
 int kern_vm_mmap(struct thread *td, vm_offset_t addr, vm_offset_t max_addr,
-    vm_size_t size, vm_prot_t prot, int flags, int fd, off_t pos);
-=======
-int kern_vm_mmap(struct thread *td, vm_offset_t addr, vm_size_t size,
-    int prot, int flags, int fd, off_t pos);
->>>>>>> 95e32f28
+    vm_size_t size, int prot, int flags, int fd, off_t pos);
 int kern_vm_mprotect(struct thread *td, vm_offset_t addr, vm_size_t size,
     vm_prot_t prot);
 int kern_vm_msync(struct thread *td, vm_offset_t addr, vm_size_t size,
