/*-
 * Copyright (c) 1991, 1993
 *	The Regents of the University of California.  All rights reserved.
 * Copyright (c) 1994 John S. Dyson
 * All rights reserved.
 * Copyright (c) 1994 David Greenman
 * All rights reserved.
 *
 *
 * This code is derived from software contributed to Berkeley by
 * The Mach Operating System project at Carnegie-Mellon University.
 *
 * Redistribution and use in source and binary forms, with or without
 * modification, are permitted provided that the following conditions
 * are met:
 * 1. Redistributions of source code must retain the above copyright
 *    notice, this list of conditions and the following disclaimer.
 * 2. Redistributions in binary form must reproduce the above copyright
 *    notice, this list of conditions and the following disclaimer in the
 *    documentation and/or other materials provided with the distribution.
 * 3. All advertising materials mentioning features or use of this software
 *    must display the following acknowledgement:
 *	This product includes software developed by the University of
 *	California, Berkeley and its contributors.
 * 4. Neither the name of the University nor the names of its contributors
 *    may be used to endorse or promote products derived from this software
 *    without specific prior written permission.
 *
 * THIS SOFTWARE IS PROVIDED BY THE REGENTS AND CONTRIBUTORS ``AS IS'' AND
 * ANY EXPRESS OR IMPLIED WARRANTIES, INCLUDING, BUT NOT LIMITED TO, THE
 * IMPLIED WARRANTIES OF MERCHANTABILITY AND FITNESS FOR A PARTICULAR PURPOSE
 * ARE DISCLAIMED.  IN NO EVENT SHALL THE REGENTS OR CONTRIBUTORS BE LIABLE
 * FOR ANY DIRECT, INDIRECT, INCIDENTAL, SPECIAL, EXEMPLARY, OR CONSEQUENTIAL
 * DAMAGES (INCLUDING, BUT NOT LIMITED TO, PROCUREMENT OF SUBSTITUTE GOODS
 * OR SERVICES; LOSS OF USE, DATA, OR PROFITS; OR BUSINESS INTERRUPTION)
 * HOWEVER CAUSED AND ON ANY THEORY OF LIABILITY, WHETHER IN CONTRACT, STRICT
 * LIABILITY, OR TORT (INCLUDING NEGLIGENCE OR OTHERWISE) ARISING IN ANY WAY
 * OUT OF THE USE OF THIS SOFTWARE, EVEN IF ADVISED OF THE POSSIBILITY OF
 * SUCH DAMAGE.
 *
 *	from: @(#)vm_fault.c	8.4 (Berkeley) 1/12/94
 *
 *
 * Copyright (c) 1987, 1990 Carnegie-Mellon University.
 * All rights reserved.
 *
 * Authors: Avadis Tevanian, Jr., Michael Wayne Young
 *
 * Permission to use, copy, modify and distribute this software and
 * its documentation is hereby granted, provided that both the copyright
 * notice and this permission notice appear in all copies of the
 * software, derivative works or modified versions, and any portions
 * thereof, and that both notices appear in supporting documentation.
 *
 * CARNEGIE MELLON ALLOWS FREE USE OF THIS SOFTWARE IN ITS "AS IS"
 * CONDITION.  CARNEGIE MELLON DISCLAIMS ANY LIABILITY OF ANY KIND
 * FOR ANY DAMAGES WHATSOEVER RESULTING FROM THE USE OF THIS SOFTWARE.
 *
 * Carnegie Mellon requests users of this software to return to
 *
 *  Software Distribution Coordinator  or  Software.Distribution@CS.CMU.EDU
 *  School of Computer Science
 *  Carnegie Mellon University
 *  Pittsburgh PA 15213-3890
 *
 * any improvements or extensions that they make and grant Carnegie the
 * rights to redistribute these changes.
 */

/*
 *	Page fault handling module.
 */

#include <sys/cdefs.h>
__FBSDID("$FreeBSD$");

#include "opt_ktrace.h"
#include "opt_vm.h"

#include <sys/param.h>
#include <sys/systm.h>
#include <sys/kernel.h>
#include <sys/lock.h>
#include <sys/mman.h>
#include <sys/proc.h>
#include <sys/racct.h>
#include <sys/resourcevar.h>
#include <sys/rwlock.h>
#include <sys/sysctl.h>
#include <sys/vmmeter.h>
#include <sys/vnode.h>
#ifdef KTRACE
#include <sys/ktrace.h>
#endif

#include <vm/vm.h>
#include <vm/vm_param.h>
#include <vm/pmap.h>
#include <vm/vm_map.h>
#include <vm/vm_object.h>
#include <vm/vm_page.h>
#include <vm/vm_pageout.h>
#include <vm/vm_kern.h>
#include <vm/vm_pager.h>
#include <vm/vm_extern.h>
#include <vm/vm_reserv.h>

#define PFBAK 4
#define PFFOR 4

#define	VM_FAULT_READ_DEFAULT	(1 + VM_FAULT_READ_AHEAD_INIT)
#define	VM_FAULT_READ_MAX	(1 + VM_FAULT_READ_AHEAD_MAX)

#define	VM_FAULT_DONTNEED_MIN	1048576

struct faultstate {
	vm_page_t m;
	vm_object_t object;
	vm_pindex_t pindex;
	vm_page_t first_m;
	vm_object_t	first_object;
	vm_pindex_t first_pindex;
	vm_map_t map;
	vm_map_entry_t entry;
	int lookup_still_valid;
	struct vnode *vp;
};

static void vm_fault_dontneed(const struct faultstate *fs, vm_offset_t vaddr,
	    int ahead);
static void vm_fault_prefault(const struct faultstate *fs, vm_offset_t addra,
	    int backward, int forward);

static inline void
release_page(struct faultstate *fs)
{

	vm_page_xunbusy(fs->m);
	vm_page_lock(fs->m);
	vm_page_deactivate(fs->m);
	vm_page_unlock(fs->m);
	fs->m = NULL;
}

static inline void
unlock_map(struct faultstate *fs)
{

	if (fs->lookup_still_valid) {
		vm_map_lookup_done(fs->map, fs->entry);
		fs->lookup_still_valid = FALSE;
	}
}

static void
unlock_and_deallocate(struct faultstate *fs)
{

	vm_object_pip_wakeup(fs->object);
	VM_OBJECT_WUNLOCK(fs->object);
	if (fs->object != fs->first_object) {
		VM_OBJECT_WLOCK(fs->first_object);
		vm_page_lock(fs->first_m);
		vm_page_free(fs->first_m);
		vm_page_unlock(fs->first_m);
		vm_object_pip_wakeup(fs->first_object);
		VM_OBJECT_WUNLOCK(fs->first_object);
		fs->first_m = NULL;
	}
	vm_object_deallocate(fs->first_object);
	unlock_map(fs);	
	if (fs->vp != NULL) { 
		vput(fs->vp);
		fs->vp = NULL;
	}
}

static void
vm_fault_dirty(vm_map_entry_t entry, vm_page_t m, vm_prot_t prot,
    vm_prot_t fault_type, int fault_flags, boolean_t set_wd)
{
	boolean_t need_dirty;

	if (((prot & VM_PROT_WRITE) == 0 &&
	    (fault_flags & VM_FAULT_DIRTY) == 0) ||
	    (m->oflags & VPO_UNMANAGED) != 0)
		return;

	VM_OBJECT_ASSERT_LOCKED(m->object);

	need_dirty = ((fault_type & VM_PROT_WRITE) != 0 &&
	    (fault_flags & VM_FAULT_WIRE) == 0) ||
	    (fault_flags & VM_FAULT_DIRTY) != 0;

	if (set_wd)
		vm_object_set_writeable_dirty(m->object);
	else
		/*
		 * If two callers of vm_fault_dirty() with set_wd ==
		 * FALSE, one for the map entry with MAP_ENTRY_NOSYNC
		 * flag set, other with flag clear, race, it is
		 * possible for the no-NOSYNC thread to see m->dirty
		 * != 0 and not clear VPO_NOSYNC.  Take vm_page lock
		 * around manipulation of VPO_NOSYNC and
		 * vm_page_dirty() call, to avoid the race and keep
		 * m->oflags consistent.
		 */
		vm_page_lock(m);

	/*
	 * If this is a NOSYNC mmap we do not want to set VPO_NOSYNC
	 * if the page is already dirty to prevent data written with
	 * the expectation of being synced from not being synced.
	 * Likewise if this entry does not request NOSYNC then make
	 * sure the page isn't marked NOSYNC.  Applications sharing
	 * data should use the same flags to avoid ping ponging.
	 */
	if ((entry->eflags & MAP_ENTRY_NOSYNC) != 0) {
		if (m->dirty == 0) {
			m->oflags |= VPO_NOSYNC;
		}
	} else {
		m->oflags &= ~VPO_NOSYNC;
	}

	/*
	 * If the fault is a write, we know that this page is being
	 * written NOW so dirty it explicitly to save on
	 * pmap_is_modified() calls later.
	 *
	 * Also tell the backing pager, if any, that it should remove
	 * any swap backing since the page is now dirty.
	 */
	if (need_dirty)
		vm_page_dirty(m);
	if (!set_wd)
		vm_page_unlock(m);
	if (need_dirty)
		vm_pager_page_unswapped(m);
}

/*
 *	vm_fault:
 *
 *	Handle a page fault occurring at the given address,
 *	requiring the given permissions, in the map specified.
 *	If successful, the page is inserted into the
 *	associated physical map.
 *
 *	NOTE: the given address should be truncated to the
 *	proper page address.
 *
 *	KERN_SUCCESS is returned if the page fault is handled; otherwise,
 *	a standard error specifying why the fault is fatal is returned.
 *
 *	The map in question must be referenced, and remains so.
 *	Caller may hold no locks.
 */
int
vm_fault(vm_map_t map, vm_offset_t vaddr, vm_prot_t fault_type,
    int fault_flags)
{
	struct thread *td;
	int result;

	td = curthread;
	if ((td->td_pflags & TDP_NOFAULTING) != 0)
		return (KERN_PROTECTION_FAILURE);
#ifdef KTRACE
	if (map != kernel_map && KTRPOINT(td, KTR_FAULT))
		ktrfault(vaddr, fault_type);
#endif
	result = vm_fault_hold(map, trunc_page(vaddr), fault_type, fault_flags,
	    NULL);
#ifdef KTRACE
	if (map != kernel_map && KTRPOINT(td, KTR_FAULTEND))
		ktrfaultend(result);
#endif
	return (result);
}

int
vm_fault_hold(vm_map_t map, vm_offset_t vaddr, vm_prot_t fault_type,
    int fault_flags, vm_page_t *m_hold)
{
	vm_prot_t prot;
	int alloc_req, era, faultcount, nera, result;
<<<<<<< HEAD
	boolean_t growstack, is_first_object_locked, wired;
	u_int flags;
=======
	boolean_t dead, growstack, is_first_object_locked, wired;
>>>>>>> fb6d4559
	int map_generation;
	vm_object_t next_object;
	int hardfault;
	struct faultstate fs;
	struct vnode *vp;
	vm_page_t m;
	int ahead, behind, cluster_offset, error, locked;

	hardfault = 0;
	growstack = TRUE;
	PCPU_INC(cnt.v_vm_faults);
	fs.vp = NULL;
	faultcount = 0;

RetryFault:;

	/*
	 * Find the backing store object and offset into it to begin the
	 * search.
	 */
	fs.map = map;
	result = vm_map_lookup(&fs.map, vaddr, fault_type, &fs.entry,
	    &fs.first_object, &fs.first_pindex, &prot, &wired);
	if (result != KERN_SUCCESS) {
		if (growstack && result == KERN_INVALID_ADDRESS &&
		    map != kernel_map) {
			result = vm_map_growstack(curproc, vaddr);
			if (result != KERN_SUCCESS)
				return (KERN_FAILURE);
			growstack = FALSE;
			goto RetryFault;
		}
		return (result);
	}

	map_generation = fs.map->timestamp;

	if (fs.entry->eflags & MAP_ENTRY_NOFAULT) {
		panic("vm_fault: fault on nofault entry, addr: %lx",
		    (u_long)vaddr);
	}

	if (fs.entry->eflags & MAP_ENTRY_IN_TRANSITION &&
	    fs.entry->wiring_thread != curthread) {
		vm_map_unlock_read(fs.map);
		vm_map_lock(fs.map);
		if (vm_map_lookup_entry(fs.map, vaddr, &fs.entry) &&
		    (fs.entry->eflags & MAP_ENTRY_IN_TRANSITION)) {
			if (fs.vp != NULL) {
				vput(fs.vp);
				fs.vp = NULL;
			}
			fs.entry->eflags |= MAP_ENTRY_NEEDS_WAKEUP;
			vm_map_unlock_and_wait(fs.map, 0);
		} else
			vm_map_unlock(fs.map);
		goto RetryFault;
	}

	if (wired)
		fault_type = prot | (fault_type & VM_PROT_COPY);
	else
		KASSERT((fault_flags & VM_FAULT_WIRE) == 0,
		    ("!wired && VM_FAULT_WIRE"));

	if (fs.vp == NULL /* avoid locked vnode leak */ &&
	    (fault_flags & (VM_FAULT_WIRE | VM_FAULT_DIRTY)) == 0 &&
	    /* avoid calling vm_object_set_writeable_dirty() */
	    ((prot & VM_PROT_WRITE) == 0 ||
	    (fs.first_object->type != OBJT_VNODE &&
	    (fs.first_object->flags & OBJ_TMPFS_NODE) == 0) ||
	    (fs.first_object->flags & OBJ_MIGHTBEDIRTY) != 0)) {
		VM_OBJECT_RLOCK(fs.first_object);
		if ((prot & VM_PROT_WRITE) != 0 &&
		    (fs.first_object->type == OBJT_VNODE ||
		    (fs.first_object->flags & OBJ_TMPFS_NODE) != 0) &&
		    (fs.first_object->flags & OBJ_MIGHTBEDIRTY) == 0)
			goto fast_failed;
		m = vm_page_lookup(fs.first_object, fs.first_pindex);
		/* A busy page can be mapped for read|execute access. */
		if (m == NULL || ((prot & VM_PROT_WRITE) != 0 &&
		    vm_page_busied(m)) || m->valid != VM_PAGE_BITS_ALL)
			goto fast_failed;
		flags = fault_type | PMAP_ENTER_NOSLEEP;
		if (wired)
			flags |= PMAP_ENTER_WIRED;
#ifdef CPU_CHERI
		if (fs.first_object->flags & OBJ_NOLOADTAGS)
			flags |= PMAP_ENTER_NOLOADTAGS;
		if (fs.first_object->flags & OBJ_NOSTORETAGS)
			flags |= PMAP_ENTER_NOSTORETAGS;
#endif
		result = pmap_enter(fs.map->pmap, vaddr, m, prot, flags, 0);
		if (result != KERN_SUCCESS)
			goto fast_failed;
		if (m_hold != NULL) {
			*m_hold = m;
			vm_page_lock(m);
			vm_page_hold(m);
			vm_page_unlock(m);
		}
		vm_fault_dirty(fs.entry, m, prot, fault_type, fault_flags,
		    FALSE);
		VM_OBJECT_RUNLOCK(fs.first_object);
		if (!wired)
			vm_fault_prefault(&fs, vaddr, PFBAK, PFFOR);
		vm_map_lookup_done(fs.map, fs.entry);
		curthread->td_ru.ru_minflt++;
		return (KERN_SUCCESS);
fast_failed:
		if (!VM_OBJECT_TRYUPGRADE(fs.first_object)) {
			VM_OBJECT_RUNLOCK(fs.first_object);
			VM_OBJECT_WLOCK(fs.first_object);
		}
	} else {
		VM_OBJECT_WLOCK(fs.first_object);
	}

	/*
	 * Make a reference to this object to prevent its disposal while we
	 * are messing with it.  Once we have the reference, the map is free
	 * to be diddled.  Since objects reference their shadows (and copies),
	 * they will stay around as well.
	 *
	 * Bump the paging-in-progress count to prevent size changes (e.g. 
	 * truncation operations) during I/O.  This must be done after
	 * obtaining the vnode lock in order to avoid possible deadlocks.
	 */
	vm_object_reference_locked(fs.first_object);
	vm_object_pip_add(fs.first_object, 1);

	fs.lookup_still_valid = TRUE;

	fs.first_m = NULL;

	/*
	 * Search for the page at object/offset.
	 */
	fs.object = fs.first_object;
	fs.pindex = fs.first_pindex;
	while (TRUE) {
		/*
		 * If the object is marked for imminent termination,
		 * we retry here, since the collapse pass has raced
		 * with us.  Otherwise, if we see terminally dead
		 * object, return fail.
		 */
		if ((fs.object->flags & OBJ_DEAD) != 0) {
			dead = fs.object->type == OBJT_DEAD;
			unlock_and_deallocate(&fs);
			if (dead)
				return (KERN_PROTECTION_FAILURE);
			pause("vmf_de", 1);
			goto RetryFault;
		}

		/*
		 * See if page is resident
		 */
		fs.m = vm_page_lookup(fs.object, fs.pindex);
		if (fs.m != NULL) {
			/*
			 * Wait/Retry if the page is busy.  We have to do this
			 * if the page is either exclusive or shared busy
			 * because the vm_pager may be using read busy for
			 * pageouts (and even pageins if it is the vnode
			 * pager), and we could end up trying to pagein and
			 * pageout the same page simultaneously.
			 *
			 * We can theoretically allow the busy case on a read
			 * fault if the page is marked valid, but since such
			 * pages are typically already pmap'd, putting that
			 * special case in might be more effort then it is 
			 * worth.  We cannot under any circumstances mess
			 * around with a shared busied page except, perhaps,
			 * to pmap it.
			 */
			if (vm_page_busied(fs.m)) {
				/*
				 * Reference the page before unlocking and
				 * sleeping so that the page daemon is less
				 * likely to reclaim it. 
				 */
				vm_page_aflag_set(fs.m, PGA_REFERENCED);
				if (fs.object != fs.first_object) {
					if (!VM_OBJECT_TRYWLOCK(
					    fs.first_object)) {
						VM_OBJECT_WUNLOCK(fs.object);
						VM_OBJECT_WLOCK(fs.first_object);
						VM_OBJECT_WLOCK(fs.object);
					}
					vm_page_lock(fs.first_m);
					vm_page_free(fs.first_m);
					vm_page_unlock(fs.first_m);
					vm_object_pip_wakeup(fs.first_object);
					VM_OBJECT_WUNLOCK(fs.first_object);
					fs.first_m = NULL;
				}
				unlock_map(&fs);
				if (fs.m == vm_page_lookup(fs.object,
				    fs.pindex)) {
					vm_page_sleep_if_busy(fs.m, "vmpfw");
				}
				vm_object_pip_wakeup(fs.object);
				VM_OBJECT_WUNLOCK(fs.object);
				PCPU_INC(cnt.v_intrans);
				vm_object_deallocate(fs.first_object);
				goto RetryFault;
			}
			vm_page_lock(fs.m);
			vm_page_remque(fs.m);
			vm_page_unlock(fs.m);

			/*
			 * Mark page busy for other processes, and the 
			 * pagedaemon.  If it still isn't completely valid
			 * (readable), jump to readrest, else break-out ( we
			 * found the page ).
			 */
			vm_page_xbusy(fs.m);
			if (fs.m->valid != VM_PAGE_BITS_ALL)
				goto readrest;
			break;
		}
		KASSERT(fs.m == NULL, ("fs.m should be NULL, not %p", fs.m));

		/*
		 * Page is not resident.  If the pager might contain the page
		 * or this is the beginning of the search, allocate a new
		 * page.  (Default objects are zero-fill, so there is no real
		 * pager for them.)
		 */
		if (fs.object->type != OBJT_DEFAULT ||
		    fs.object == fs.first_object) {
			if (fs.pindex >= fs.object->size) {
				unlock_and_deallocate(&fs);
				return (KERN_PROTECTION_FAILURE);
			}

			/*
			 * Allocate a new page for this object/offset pair.
			 *
			 * Unlocked read of the p_flag is harmless. At
			 * worst, the P_KILLED might be not observed
			 * there, and allocation can fail, causing
			 * restart and new reading of the p_flag.
			 */
			if (!vm_page_count_severe() || P_KILLED(curproc)) {
#if VM_NRESERVLEVEL > 0
				vm_object_color(fs.object, atop(vaddr) -
				    fs.pindex);
#endif
				alloc_req = P_KILLED(curproc) ?
				    VM_ALLOC_SYSTEM : VM_ALLOC_NORMAL;
				if (fs.object->type != OBJT_VNODE &&
				    fs.object->backing_object == NULL)
					alloc_req |= VM_ALLOC_ZERO;
				fs.m = vm_page_alloc(fs.object, fs.pindex,
				    alloc_req);
			}
			if (fs.m == NULL) {
				unlock_and_deallocate(&fs);
				VM_WAITPFAULT;
				goto RetryFault;
			} else if (fs.m->valid == VM_PAGE_BITS_ALL)
				break;
		}

readrest:
		/*
		 * We have either allocated a new page or found an existing
		 * page that is only partially valid.
		 *
		 * Attempt to fault-in the page if there is a chance that the
		 * pager has it, and potentially fault in additional pages
		 * at the same time.
		 */
		if (fs.object->type != OBJT_DEFAULT) {
			int rv;
			u_char behavior = vm_map_entry_behavior(fs.entry);

			era = fs.entry->read_ahead;
			if (behavior == MAP_ENTRY_BEHAV_RANDOM ||
			    P_KILLED(curproc)) {
				behind = 0;
				nera = 0;
				ahead = 0;
			} else if (behavior == MAP_ENTRY_BEHAV_SEQUENTIAL) {
				behind = 0;
				nera = VM_FAULT_READ_AHEAD_MAX;
				ahead = nera;
				if (fs.pindex == fs.entry->next_read)
					vm_fault_dontneed(&fs, vaddr, ahead);
			} else if (fs.pindex == fs.entry->next_read) {
				/*
				 * This is a sequential fault.  Arithmetically
				 * increase the requested number of pages in
				 * the read-ahead window.  The requested
				 * number of pages is "# of sequential faults
				 * x (read ahead min + 1) + read ahead min"
				 */
				behind = 0;
				nera = VM_FAULT_READ_AHEAD_MIN;
				if (era > 0) {
					nera += era + 1;
					if (nera > VM_FAULT_READ_AHEAD_MAX)
						nera = VM_FAULT_READ_AHEAD_MAX;
				}
				ahead = nera;
				if (era == VM_FAULT_READ_AHEAD_MAX)
					vm_fault_dontneed(&fs, vaddr, ahead);
			} else {
				/*
				 * This is a non-sequential fault.  Request a
				 * cluster of pages that is aligned to a
				 * VM_FAULT_READ_DEFAULT page offset boundary
				 * within the object.  Alignment to a page
				 * offset boundary is more likely to coincide
				 * with the underlying file system block than
				 * alignment to a virtual address boundary.
				 */
				cluster_offset = fs.pindex %
				    VM_FAULT_READ_DEFAULT;
				behind = ulmin(cluster_offset,
				    atop(vaddr - fs.entry->start));
				nera = 0;
				ahead = VM_FAULT_READ_DEFAULT - 1 -
				    cluster_offset;
			}
			ahead = ulmin(ahead, atop(fs.entry->end - vaddr) - 1);
			if (era != nera)
				fs.entry->read_ahead = nera;

			/*
			 * Call the pager to retrieve the data, if any, after
			 * releasing the lock on the map.  We hold a ref on
			 * fs.object and the pages are exclusive busied.
			 */
			unlock_map(&fs);

			if (fs.object->type == OBJT_VNODE) {
				vp = fs.object->handle;
				if (vp == fs.vp)
					goto vnode_locked;
				else if (fs.vp != NULL) {
					vput(fs.vp);
					fs.vp = NULL;
				}
				locked = VOP_ISLOCKED(vp);

				if (locked != LK_EXCLUSIVE)
					locked = LK_SHARED;
				/* Do not sleep for vnode lock while fs.m is busy */
				error = vget(vp, locked | LK_CANRECURSE |
				    LK_NOWAIT, curthread);
				if (error != 0) {
					vhold(vp);
					release_page(&fs);
					unlock_and_deallocate(&fs);
					error = vget(vp, locked | LK_RETRY |
					    LK_CANRECURSE, curthread);
					vdrop(vp);
					fs.vp = vp;
					KASSERT(error == 0,
					    ("vm_fault: vget failed"));
					goto RetryFault;
				}
				fs.vp = vp;
			}
vnode_locked:
			KASSERT(fs.vp == NULL || !fs.map->system_map,
			    ("vm_fault: vnode-backed object mapped by system map"));

			/*
			 * Page in the requested page and hint the pager,
			 * that it may bring up surrounding pages.
			 */
			rv = vm_pager_get_pages(fs.object, &fs.m, 1,
			    &behind, &ahead);
			if (rv == VM_PAGER_OK) {
				faultcount = behind + 1 + ahead;
				hardfault++;
				break; /* break to PAGE HAS BEEN FOUND */
			}
			if (rv == VM_PAGER_ERROR)
				printf("vm_fault: pager read error, pid %d (%s)\n",
				    curproc->p_pid, curproc->p_comm);

			/*
			 * If an I/O error occurred or the requested page was
			 * outside the range of the pager, clean up and return
			 * an error.
			 */
			if (rv == VM_PAGER_ERROR || rv == VM_PAGER_BAD) {
				vm_page_lock(fs.m);
				vm_page_free(fs.m);
				vm_page_unlock(fs.m);
				fs.m = NULL;
				unlock_and_deallocate(&fs);
				return (rv == VM_PAGER_ERROR ? KERN_FAILURE :
				    KERN_PROTECTION_FAILURE);
			}

			/*
			 * The requested page does not exist at this object/
			 * offset.  Remove the invalid page from the object,
			 * waking up anyone waiting for it, and continue on to
			 * the next object.  However, if this is the top-level
			 * object, we must leave the busy page in place to
			 * prevent another process from rushing past us, and
			 * inserting the page in that object at the same time
			 * that we are.
			 */
			if (fs.object != fs.first_object) {
				vm_page_lock(fs.m);
				vm_page_free(fs.m);
				vm_page_unlock(fs.m);
				fs.m = NULL;
			}
		}

		/*
		 * We get here if the object has default pager (or unwiring) 
		 * or the pager doesn't have the page.
		 */
		if (fs.object == fs.first_object)
			fs.first_m = fs.m;

		/*
		 * Move on to the next object.  Lock the next object before
		 * unlocking the current one.
		 */
		next_object = fs.object->backing_object;
		if (next_object == NULL) {
			/*
			 * If there's no object left, fill the page in the top
			 * object with zeros.
			 */
			if (fs.object != fs.first_object) {
				vm_object_pip_wakeup(fs.object);
				VM_OBJECT_WUNLOCK(fs.object);

				fs.object = fs.first_object;
				fs.pindex = fs.first_pindex;
				fs.m = fs.first_m;
				VM_OBJECT_WLOCK(fs.object);
			}
			fs.first_m = NULL;

			/*
			 * Zero the page if necessary and mark it valid.
			 */
			if ((fs.m->flags & PG_ZERO) == 0) {
				pmap_zero_page(fs.m);
			} else {
				PCPU_INC(cnt.v_ozfod);
			}
			PCPU_INC(cnt.v_zfod);
			fs.m->valid = VM_PAGE_BITS_ALL;
			/* Don't try to prefault neighboring pages. */
			faultcount = 1;
			break;	/* break to PAGE HAS BEEN FOUND */
		} else {
			KASSERT(fs.object != next_object,
			    ("object loop %p", next_object));
			VM_OBJECT_WLOCK(next_object);
			vm_object_pip_add(next_object, 1);
			if (fs.object != fs.first_object)
				vm_object_pip_wakeup(fs.object);
			fs.pindex +=
			    OFF_TO_IDX(fs.object->backing_object_offset);
			VM_OBJECT_WUNLOCK(fs.object);
			fs.object = next_object;
		}
	}

	vm_page_assert_xbusied(fs.m);

	/*
	 * PAGE HAS BEEN FOUND. [Loop invariant still holds -- the object lock
	 * is held.]
	 */

	/*
	 * If the page is being written, but isn't already owned by the
	 * top-level object, we have to copy it into a new page owned by the
	 * top-level object.
	 */
	if (fs.object != fs.first_object) {
		/*
		 * We only really need to copy if we want to write it.
		 */
		if ((fault_type & (VM_PROT_COPY | VM_PROT_WRITE)) != 0) {
			/*
			 * This allows pages to be virtually copied from a 
			 * backing_object into the first_object, where the 
			 * backing object has no other refs to it, and cannot
			 * gain any more refs.  Instead of a bcopy, we just 
			 * move the page from the backing object to the 
			 * first object.  Note that we must mark the page 
			 * dirty in the first object so that it will go out 
			 * to swap when needed.
			 *
			 * XXXRW: Will tag bits on TLB entry get properly
			 * updated during move...?
			 */
			is_first_object_locked = FALSE;
			if (
				/*
				 * Only one shadow object
				 */
				(fs.object->shadow_count == 1) &&
				/*
				 * No COW refs, except us
				 */
				(fs.object->ref_count == 1) &&
				/*
				 * No one else can look this object up
				 */
				(fs.object->handle == NULL) &&
				/*
				 * No other ways to look the object up
				 */
				((fs.object->type == OBJT_DEFAULT) ||
				 (fs.object->type == OBJT_SWAP)) &&
			    (is_first_object_locked = VM_OBJECT_TRYWLOCK(fs.first_object)) &&
				/*
				 * We don't chase down the shadow chain
				 */
			    fs.object == fs.first_object->backing_object) {
				vm_page_lock(fs.m);
				vm_page_remove(fs.m);
				vm_page_unlock(fs.m);
				vm_page_lock(fs.first_m);
				vm_page_replace_checked(fs.m, fs.first_object,
				    fs.first_pindex, fs.first_m);
				vm_page_free(fs.first_m);
				vm_page_unlock(fs.first_m);
				vm_page_dirty(fs.m);
#if VM_NRESERVLEVEL > 0
				/*
				 * Rename the reservation.
				 */
				vm_reserv_rename(fs.m, fs.first_object,
				    fs.object, OFF_TO_IDX(
				    fs.first_object->backing_object_offset));
#endif
				/*
				 * Removing the page from the backing object
				 * unbusied it.
				 */
				vm_page_xbusy(fs.m);
				fs.first_m = fs.m;
				fs.m = NULL;
				PCPU_INC(cnt.v_cow_optim);
			} else {
				/*
				 * Oh, well, lets copy it.
				 *
				 * XXXRW: Worth pondering this further; in
				 * general, copy-on-write should propagate any
				 * tags present in the underlying page -- at
				 * least, if the top object is anonymously
				 * backed.  But is this always true?
				 */
				pmap_copy_page_tags(fs.m, fs.first_m);
				fs.first_m->valid = VM_PAGE_BITS_ALL;
				if (wired && (fault_flags &
				    VM_FAULT_WIRE) == 0) {
					vm_page_lock(fs.first_m);
					vm_page_wire(fs.first_m);
					vm_page_unlock(fs.first_m);
					
					vm_page_lock(fs.m);
					vm_page_unwire(fs.m, PQ_INACTIVE);
					vm_page_unlock(fs.m);
				}
				/*
				 * We no longer need the old page or object.
				 */
				release_page(&fs);
			}
			/*
			 * fs.object != fs.first_object due to above 
			 * conditional
			 */
			vm_object_pip_wakeup(fs.object);
			VM_OBJECT_WUNLOCK(fs.object);
			/*
			 * Only use the new page below...
			 */
			fs.object = fs.first_object;
			fs.pindex = fs.first_pindex;
			fs.m = fs.first_m;
			if (!is_first_object_locked)
				VM_OBJECT_WLOCK(fs.object);
			PCPU_INC(cnt.v_cow_faults);
			curthread->td_cow++;
		} else {
			prot &= ~VM_PROT_WRITE;
		}
	}

	/*
	 * We must verify that the maps have not changed since our last
	 * lookup.
	 */
	if (!fs.lookup_still_valid) {
		vm_object_t retry_object;
		vm_pindex_t retry_pindex;
		vm_prot_t retry_prot;

		if (!vm_map_trylock_read(fs.map)) {
			release_page(&fs);
			unlock_and_deallocate(&fs);
			goto RetryFault;
		}
		fs.lookup_still_valid = TRUE;
		if (fs.map->timestamp != map_generation) {
			result = vm_map_lookup_locked(&fs.map, vaddr, fault_type,
			    &fs.entry, &retry_object, &retry_pindex, &retry_prot, &wired);

			/*
			 * If we don't need the page any longer, put it on the inactive
			 * list (the easiest thing to do here).  If no one needs it,
			 * pageout will grab it eventually.
			 */
			if (result != KERN_SUCCESS) {
				release_page(&fs);
				unlock_and_deallocate(&fs);

				/*
				 * If retry of map lookup would have blocked then
				 * retry fault from start.
				 */
				if (result == KERN_FAILURE)
					goto RetryFault;
				return (result);
			}
			if ((retry_object != fs.first_object) ||
			    (retry_pindex != fs.first_pindex)) {
				release_page(&fs);
				unlock_and_deallocate(&fs);
				goto RetryFault;
			}

			/*
			 * Check whether the protection has changed or the object has
			 * been copied while we left the map unlocked. Changing from
			 * read to write permission is OK - we leave the page
			 * write-protected, and catch the write fault. Changing from
			 * write to read permission means that we can't mark the page
			 * write-enabled after all.
			 */
			prot &= retry_prot;
		}
	}
	/*
	 * If the page was filled by a pager, update the map entry's
	 * last read offset.
	 *
	 * XXX The following assignment modifies the map
	 * without holding a write lock on it.
	 */
	if (hardfault)
		fs.entry->next_read = fs.pindex + ahead + 1;

	vm_fault_dirty(fs.entry, fs.m, prot, fault_type, fault_flags, TRUE);
	vm_page_assert_xbusied(fs.m);

	/*
	 * Page must be completely valid or it is not fit to
	 * map into user space.  vm_pager_get_pages() ensures this.
	 */
	KASSERT(fs.m->valid == VM_PAGE_BITS_ALL,
	    ("vm_fault: page %p partially invalid", fs.m));
	VM_OBJECT_WUNLOCK(fs.object);

	/*
	 * Put this page into the physical map.  We had to do the unlock above
	 * because pmap_enter() may sleep.  We don't put the page
	 * back on the active queue until later so that the pageout daemon
	 * won't find it (yet).
	 */
	flags = fault_type;
	if (wired)
		flags |= PMAP_ENTER_WIRED;
#ifdef CPU_CHERI
	if (fs.object->flags & OBJ_NOLOADTAGS)
		flags |= PMAP_ENTER_NOLOADTAGS;
	if (fs.object->flags & OBJ_NOSTORETAGS)
		flags |= PMAP_ENTER_NOSTORETAGS;
#endif
	pmap_enter(fs.map->pmap, vaddr, fs.m, prot, flags, 0);
	if (faultcount != 1 && (fault_flags & VM_FAULT_WIRE) == 0 &&
	    wired == 0)
		vm_fault_prefault(&fs, vaddr,
		    faultcount > 0 ? behind : PFBAK,
		    faultcount > 0 ? ahead : PFFOR);
	VM_OBJECT_WLOCK(fs.object);
	vm_page_lock(fs.m);

	/*
	 * If the page is not wired down, then put it where the pageout daemon
	 * can find it.
	 */
	if ((fault_flags & VM_FAULT_WIRE) != 0) {
		KASSERT(wired, ("VM_FAULT_WIRE && !wired"));
		vm_page_wire(fs.m);
	} else
		vm_page_activate(fs.m);
	if (m_hold != NULL) {
		*m_hold = fs.m;
		vm_page_hold(fs.m);
	}
	vm_page_unlock(fs.m);
	vm_page_xunbusy(fs.m);

	/*
	 * Unlock everything, and return
	 */
	unlock_and_deallocate(&fs);
	if (hardfault) {
		PCPU_INC(cnt.v_io_faults);
		curthread->td_ru.ru_majflt++;
#ifdef RACCT
		if (racct_enable && fs.object->type == OBJT_VNODE) {
			PROC_LOCK(curproc);
			if ((fault_type & (VM_PROT_COPY | VM_PROT_WRITE)) != 0) {
				racct_add_force(curproc, RACCT_WRITEBPS,
				    PAGE_SIZE + behind * PAGE_SIZE);
				racct_add_force(curproc, RACCT_WRITEIOPS, 1);
			} else {
				racct_add_force(curproc, RACCT_READBPS,
				    PAGE_SIZE + ahead * PAGE_SIZE);
				racct_add_force(curproc, RACCT_READIOPS, 1);
			}
			PROC_UNLOCK(curproc);
		}
#endif
	} else 
		curthread->td_ru.ru_minflt++;

	return (KERN_SUCCESS);
}

/*
 * Speed up the reclamation of pages that precede the faulting pindex within
 * the first object of the shadow chain.  Essentially, perform the equivalent
 * to madvise(..., MADV_DONTNEED) on a large cluster of pages that precedes
 * the faulting pindex by the cluster size when the pages read by vm_fault()
 * cross a cluster-size boundary.  The cluster size is the greater of the
 * smallest superpage size and VM_FAULT_DONTNEED_MIN.
 *
 * When "fs->first_object" is a shadow object, the pages in the backing object
 * that precede the faulting pindex are deactivated by vm_fault().  So, this
 * function must only be concerned with pages in the first object.
 */
static void
vm_fault_dontneed(const struct faultstate *fs, vm_offset_t vaddr, int ahead)
{
	vm_map_entry_t entry;
	vm_object_t first_object, object;
	vm_offset_t end, start;
	vm_page_t m, m_next;
	vm_pindex_t pend, pstart;
	vm_size_t size;

	object = fs->object;
	VM_OBJECT_ASSERT_WLOCKED(object);
	first_object = fs->first_object;
	if (first_object != object) {
		if (!VM_OBJECT_TRYWLOCK(first_object)) {
			VM_OBJECT_WUNLOCK(object);
			VM_OBJECT_WLOCK(first_object);
			VM_OBJECT_WLOCK(object);
		}
	}
	/* Neither fictitious nor unmanaged pages can be reclaimed. */
	if ((first_object->flags & (OBJ_FICTITIOUS | OBJ_UNMANAGED)) == 0) {
		size = VM_FAULT_DONTNEED_MIN;
		if (MAXPAGESIZES > 1 && size < pagesizes[1])
			size = pagesizes[1];
		end = rounddown2(vaddr, size);
		if (vaddr - end >= size - PAGE_SIZE - ptoa(ahead) &&
		    (entry = fs->entry)->start < end) {
			if (end - entry->start < size)
				start = entry->start;
			else
				start = end - size;
			pmap_advise(fs->map->pmap, start, end, MADV_DONTNEED);
			pstart = OFF_TO_IDX(entry->offset) + atop(start -
			    entry->start);
			m_next = vm_page_find_least(first_object, pstart);
			pend = OFF_TO_IDX(entry->offset) + atop(end -
			    entry->start);
			while ((m = m_next) != NULL && m->pindex < pend) {
				m_next = TAILQ_NEXT(m, listq);
				if (m->valid != VM_PAGE_BITS_ALL ||
				    vm_page_busied(m))
					continue;

				/*
				 * Don't clear PGA_REFERENCED, since it would
				 * likely represent a reference by a different
				 * process.
				 *
				 * Typically, at this point, prefetched pages
				 * are still in the inactive queue.  Only
				 * pages that triggered page faults are in the
				 * active queue.
				 */
				vm_page_lock(m);
				vm_page_deactivate(m);
				vm_page_unlock(m);
			}
		}
	}
	if (first_object != object)
		VM_OBJECT_WUNLOCK(first_object);
}

/*
 * vm_fault_prefault provides a quick way of clustering
 * pagefaults into a processes address space.  It is a "cousin"
 * of vm_map_pmap_enter, except it runs at page fault time instead
 * of mmap time.
 */
static void
vm_fault_prefault(const struct faultstate *fs, vm_offset_t addra,
    int backward, int forward)
{
	pmap_t pmap;
	vm_map_entry_t entry;
	vm_object_t backing_object, lobject;
	vm_offset_t addr, starta;
	vm_pindex_t pindex;
	vm_page_t m;
	int i;

	pmap = fs->map->pmap;
	if (pmap != vmspace_pmap(curthread->td_proc->p_vmspace))
		return;

	entry = fs->entry;

	starta = addra - backward * PAGE_SIZE;
	if (starta < entry->start) {
		starta = entry->start;
	} else if (starta > addra) {
		starta = 0;
	}

	/*
	 * Generate the sequence of virtual addresses that are candidates for
	 * prefaulting in an outward spiral from the faulting virtual address,
	 * "addra".  Specifically, the sequence is "addra - PAGE_SIZE", "addra
	 * + PAGE_SIZE", "addra - 2 * PAGE_SIZE", "addra + 2 * PAGE_SIZE", ...
	 * If the candidate address doesn't have a backing physical page, then
	 * the loop immediately terminates.
	 */
	for (i = 0; i < 2 * imax(backward, forward); i++) {
		addr = addra + ((i >> 1) + 1) * ((i & 1) == 0 ? -PAGE_SIZE :
		    PAGE_SIZE);
		if (addr > addra + forward * PAGE_SIZE)
			addr = 0;

		if (addr < starta || addr >= entry->end)
			continue;

		if (!pmap_is_prefaultable(pmap, addr))
			continue;

		pindex = ((addr - entry->start) + entry->offset) >> PAGE_SHIFT;
		lobject = entry->object.vm_object;
		VM_OBJECT_RLOCK(lobject);
		while ((m = vm_page_lookup(lobject, pindex)) == NULL &&
		    lobject->type == OBJT_DEFAULT &&
		    (backing_object = lobject->backing_object) != NULL) {
			KASSERT((lobject->backing_object_offset & PAGE_MASK) ==
			    0, ("vm_fault_prefault: unaligned object offset"));
			pindex += lobject->backing_object_offset >> PAGE_SHIFT;
			VM_OBJECT_RLOCK(backing_object);
			VM_OBJECT_RUNLOCK(lobject);
			lobject = backing_object;
		}
		if (m == NULL) {
			VM_OBJECT_RUNLOCK(lobject);
			break;
		}

		/*
		 * XXXRW: No flags argument we can use to pass NOTAGS!
		 */
		if (m->valid == VM_PAGE_BITS_ALL &&
		    (m->flags & PG_FICTITIOUS) == 0)
			pmap_enter_quick(pmap, addr, m, entry->protection);
		VM_OBJECT_RUNLOCK(lobject);
	}
}

/*
 * Hold each of the physical pages that are mapped by the specified range of
 * virtual addresses, ["addr", "addr" + "len"), if those mappings are valid
 * and allow the specified types of access, "prot".  If all of the implied
 * pages are successfully held, then the number of held pages is returned
 * together with pointers to those pages in the array "ma".  However, if any
 * of the pages cannot be held, -1 is returned.
 */
int
vm_fault_quick_hold_pages(vm_map_t map, vm_offset_t addr, vm_size_t len,
    vm_prot_t prot, vm_page_t *ma, int max_count)
{
	vm_offset_t end, va;
	vm_page_t *mp;
	int count;
	boolean_t pmap_failed;

	if (len == 0)
		return (0);
	end = round_page(addr + len);
	addr = trunc_page(addr);

	/*
	 * Check for illegal addresses.
	 */
	if (addr < vm_map_min(map) || addr > end || end > vm_map_max(map))
		return (-1);

	if (atop(end - addr) > max_count)
		panic("vm_fault_quick_hold_pages: count > max_count");
	count = atop(end - addr);

	/*
	 * Most likely, the physical pages are resident in the pmap, so it is
	 * faster to try pmap_extract_and_hold() first.
	 */
	pmap_failed = FALSE;
	for (mp = ma, va = addr; va < end; mp++, va += PAGE_SIZE) {
		*mp = pmap_extract_and_hold(map->pmap, va, prot);
		if (*mp == NULL)
			pmap_failed = TRUE;
		else if ((prot & VM_PROT_WRITE) != 0 &&
		    (*mp)->dirty != VM_PAGE_BITS_ALL) {
			/*
			 * Explicitly dirty the physical page.  Otherwise, the
			 * caller's changes may go unnoticed because they are
			 * performed through an unmanaged mapping or by a DMA
			 * operation.
			 *
			 * The object lock is not held here.
			 * See vm_page_clear_dirty_mask().
			 */
			vm_page_dirty(*mp);
		}
	}
	if (pmap_failed) {
		/*
		 * One or more pages could not be held by the pmap.  Either no
		 * page was mapped at the specified virtual address or that
		 * mapping had insufficient permissions.  Attempt to fault in
		 * and hold these pages.
		 */
		for (mp = ma, va = addr; va < end; mp++, va += PAGE_SIZE)
			if (*mp == NULL && vm_fault_hold(map, va, prot,
			    VM_FAULT_NORMAL, mp) != KERN_SUCCESS)
				goto error;
	}
	return (count);
error:	
	for (mp = ma; mp < ma + count; mp++)
		if (*mp != NULL) {
			vm_page_lock(*mp);
			vm_page_unhold(*mp);
			vm_page_unlock(*mp);
		}
	return (-1);
}

/*
 *	Routine:
 *		vm_fault_copy_entry
 *	Function:
 *		Create new shadow object backing dst_entry with private copy of
 *		all underlying pages. When src_entry is equal to dst_entry,
 *		function implements COW for wired-down map entry. Otherwise,
 *		it forks wired entry into dst_map.
 *
 *	In/out conditions:
 *		The source and destination maps must be locked for write.
 *		The source map entry must be wired down (or be a sharing map
 *		entry corresponding to a main map entry that is wired down).
 */
void
vm_fault_copy_entry(vm_map_t dst_map, vm_map_t src_map,
    vm_map_entry_t dst_entry, vm_map_entry_t src_entry,
    vm_ooffset_t *fork_charge)
{
	vm_object_t backing_object, dst_object, object, src_object;
	vm_pindex_t dst_pindex, pindex, src_pindex;
	vm_prot_t access, prot;
	vm_offset_t vaddr;
	vm_page_t dst_m;
	vm_page_t src_m;
	u_int flags;
	boolean_t upgrade;

#ifdef	lint
	src_map++;
#endif	/* lint */

	upgrade = src_entry == dst_entry;
	access = prot = dst_entry->protection;

	src_object = src_entry->object.vm_object;
	src_pindex = OFF_TO_IDX(src_entry->offset);

	if (upgrade && (dst_entry->eflags & MAP_ENTRY_NEEDS_COPY) == 0) {
		dst_object = src_object;
		vm_object_reference(dst_object);
	} else {
		/*
		 * Create the top-level object for the destination entry. (Doesn't
		 * actually shadow anything - we copy the pages directly.)
		 */
		dst_object = vm_object_allocate(OBJT_DEFAULT,
		    OFF_TO_IDX(dst_entry->end - dst_entry->start));
#if VM_NRESERVLEVEL > 0
		dst_object->flags |= OBJ_COLORED;
		dst_object->pg_color = atop(dst_entry->start);
#endif
	}

	VM_OBJECT_WLOCK(dst_object);
	KASSERT(upgrade || dst_entry->object.vm_object == NULL,
	    ("vm_fault_copy_entry: vm_object not NULL"));
	if (src_object != dst_object) {
		dst_entry->object.vm_object = dst_object;
		dst_entry->offset = 0;
		dst_object->charge = dst_entry->end - dst_entry->start;
	}
	if (fork_charge != NULL) {
		KASSERT(dst_entry->cred == NULL,
		    ("vm_fault_copy_entry: leaked swp charge"));
		dst_object->cred = curthread->td_ucred;
		crhold(dst_object->cred);
		*fork_charge += dst_object->charge;
	} else if (dst_object->cred == NULL) {
		KASSERT(dst_entry->cred != NULL, ("no cred for entry %p",
		    dst_entry));
		dst_object->cred = dst_entry->cred;
		dst_entry->cred = NULL;
	}

	/*
	 * If not an upgrade, then enter the mappings in the pmap as
	 * read and/or execute accesses.  Otherwise, enter them as
	 * write accesses.
	 *
	 * A writeable large page mapping is only created if all of
	 * the constituent small page mappings are modified. Marking
	 * PTEs as modified on inception allows promotion to happen
	 * without taking potentially large number of soft faults.
	 */
	if (!upgrade)
		access &= ~VM_PROT_WRITE;

	/*
	 * Loop through all of the virtual pages within the entry's
	 * range, copying each page from the source object to the
	 * destination object.  Since the source is wired, those pages
	 * must exist.  In contrast, the destination is pageable.
	 * Since the destination object does share any backing storage
	 * with the source object, all of its pages must be dirtied,
	 * regardless of whether they can be written.
	 */
	for (vaddr = dst_entry->start, dst_pindex = 0;
	    vaddr < dst_entry->end;
	    vaddr += PAGE_SIZE, dst_pindex++) {
again:
		/*
		 * Find the page in the source object, and copy it in.
		 * Because the source is wired down, the page will be
		 * in memory.
		 */
		if (src_object != dst_object)
			VM_OBJECT_RLOCK(src_object);
		object = src_object;
		pindex = src_pindex + dst_pindex;
		while ((src_m = vm_page_lookup(object, pindex)) == NULL &&
		    (backing_object = object->backing_object) != NULL) {
			/*
			 * Unless the source mapping is read-only or
			 * it is presently being upgraded from
			 * read-only, the first object in the shadow
			 * chain should provide all of the pages.  In
			 * other words, this loop body should never be
			 * executed when the source mapping is already
			 * read/write.
			 */
			KASSERT((src_entry->protection & VM_PROT_WRITE) == 0 ||
			    upgrade,
			    ("vm_fault_copy_entry: main object missing page"));

			VM_OBJECT_RLOCK(backing_object);
			pindex += OFF_TO_IDX(object->backing_object_offset);
			if (object != dst_object)
				VM_OBJECT_RUNLOCK(object);
			object = backing_object;
		}
		KASSERT(src_m != NULL, ("vm_fault_copy_entry: page missing"));

		if (object != dst_object) {
			/*
			 * Allocate a page in the destination object.
			 */
			dst_m = vm_page_alloc(dst_object, (src_object ==
			    dst_object ? src_pindex : 0) + dst_pindex,
			    VM_ALLOC_NORMAL);
			if (dst_m == NULL) {
				VM_OBJECT_WUNLOCK(dst_object);
				VM_OBJECT_RUNLOCK(object);
				VM_WAIT;
				VM_OBJECT_WLOCK(dst_object);
				goto again;
			}

			/*
			 * XXXRW: VM preserves tags across copy-on-write.
			 */
			pmap_copy_page_tags(src_m, dst_m);
			VM_OBJECT_RUNLOCK(object);
			dst_m->valid = VM_PAGE_BITS_ALL;
			dst_m->dirty = VM_PAGE_BITS_ALL;
		} else {
			dst_m = src_m;
			if (vm_page_sleep_if_busy(dst_m, "fltupg"))
				goto again;
			vm_page_xbusy(dst_m);
			KASSERT(dst_m->valid == VM_PAGE_BITS_ALL,
			    ("invalid dst page %p", dst_m));
		}
		VM_OBJECT_WUNLOCK(dst_object);

		/*
		 * Enter it in the pmap. If a wired, copy-on-write
		 * mapping is being replaced by a write-enabled
		 * mapping, then wire that new mapping.
		 */
		flags = access;
		if (upgrade)
			access |= PMAP_ENTER_WIRED;
#ifdef CPU_CHERI
		if (dst_object->flags & OBJ_NOLOADTAGS)
			flags |= PMAP_ENTER_NOLOADTAGS;
		if (dst_object->flags & OBJ_NOSTORETAGS)
			flags |= PMAP_ENTER_NOSTORETAGS;
#endif
		pmap_enter(dst_map->pmap, vaddr, dst_m, prot, flags, 0);

		/*
		 * Mark it no longer busy, and put it on the active list.
		 */
		VM_OBJECT_WLOCK(dst_object);
		
		if (upgrade) {
			if (src_m != dst_m) {
				vm_page_lock(src_m);
				vm_page_unwire(src_m, PQ_INACTIVE);
				vm_page_unlock(src_m);
				vm_page_lock(dst_m);
				vm_page_wire(dst_m);
				vm_page_unlock(dst_m);
			} else {
				KASSERT(dst_m->wire_count > 0,
				    ("dst_m %p is not wired", dst_m));
			}
		} else {
			vm_page_lock(dst_m);
			vm_page_activate(dst_m);
			vm_page_unlock(dst_m);
		}
		vm_page_xunbusy(dst_m);
	}
	VM_OBJECT_WUNLOCK(dst_object);
	if (upgrade) {
		dst_entry->eflags &= ~(MAP_ENTRY_COW | MAP_ENTRY_NEEDS_COPY);
		vm_object_deallocate(src_object);
	}
}

/*
 * Block entry into the machine-independent layer's page fault handler by
 * the calling thread.  Subsequent calls to vm_fault() by that thread will
 * return KERN_PROTECTION_FAILURE.  Enable machine-dependent handling of
 * spurious page faults. 
 */
int
vm_fault_disable_pagefaults(void)
{

	return (curthread_pflags_set(TDP_NOFAULTING | TDP_RESETSPUR));
}

void
vm_fault_enable_pagefaults(int save)
{

	curthread_pflags_restore(save);
}<|MERGE_RESOLUTION|>--- conflicted
+++ resolved
@@ -285,12 +285,8 @@
 {
 	vm_prot_t prot;
 	int alloc_req, era, faultcount, nera, result;
-<<<<<<< HEAD
-	boolean_t growstack, is_first_object_locked, wired;
+	boolean_t dead, growstack, is_first_object_locked, wired;
 	u_int flags;
-=======
-	boolean_t dead, growstack, is_first_object_locked, wired;
->>>>>>> fb6d4559
 	int map_generation;
 	vm_object_t next_object;
 	int hardfault;
