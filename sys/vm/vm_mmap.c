/*-
 * Copyright (c) 1988 University of Utah.
 * Copyright (c) 1991, 1993
 *	The Regents of the University of California.  All rights reserved.
 * Copyright (c) 2016 SRI International
 *
 * This code is derived from software contributed to Berkeley by
 * the Systems Programming Group of the University of Utah Computer
 * Science Department.
 *
 * This software was developed by SRI International and the University of
 * Cambridge Computer Laboratory under DARPA/AFRL contract FA8750-10-C-0237
 * ("CTSRD"), as part of the DARPA CRASH research programme.
 *
 * Redistribution and use in source and binary forms, with or without
 * modification, are permitted provided that the following conditions
 * are met:
 * 1. Redistributions of source code must retain the above copyright
 *    notice, this list of conditions and the following disclaimer.
 * 2. Redistributions in binary form must reproduce the above copyright
 *    notice, this list of conditions and the following disclaimer in the
 *    documentation and/or other materials provided with the distribution.
 * 4. Neither the name of the University nor the names of its contributors
 *    may be used to endorse or promote products derived from this software
 *    without specific prior written permission.
 *
 * THIS SOFTWARE IS PROVIDED BY THE REGENTS AND CONTRIBUTORS ``AS IS'' AND
 * ANY EXPRESS OR IMPLIED WARRANTIES, INCLUDING, BUT NOT LIMITED TO, THE
 * IMPLIED WARRANTIES OF MERCHANTABILITY AND FITNESS FOR A PARTICULAR PURPOSE
 * ARE DISCLAIMED.  IN NO EVENT SHALL THE REGENTS OR CONTRIBUTORS BE LIABLE
 * FOR ANY DIRECT, INDIRECT, INCIDENTAL, SPECIAL, EXEMPLARY, OR CONSEQUENTIAL
 * DAMAGES (INCLUDING, BUT NOT LIMITED TO, PROCUREMENT OF SUBSTITUTE GOODS
 * OR SERVICES; LOSS OF USE, DATA, OR PROFITS; OR BUSINESS INTERRUPTION)
 * HOWEVER CAUSED AND ON ANY THEORY OF LIABILITY, WHETHER IN CONTRACT, STRICT
 * LIABILITY, OR TORT (INCLUDING NEGLIGENCE OR OTHERWISE) ARISING IN ANY WAY
 * OUT OF THE USE OF THIS SOFTWARE, EVEN IF ADVISED OF THE POSSIBILITY OF
 * SUCH DAMAGE.
 *
 * from: Utah $Hdr: vm_mmap.c 1.6 91/10/21$
 *
 *	@(#)vm_mmap.c	8.4 (Berkeley) 1/12/94
 */

/*
 * Mapped file (mmap) interface to VM
 */

#include <sys/cdefs.h>
__FBSDID("$FreeBSD$");

#include "opt_compat.h"
#include "opt_hwpmc_hooks.h"
#include "opt_ktrace.h"
#include "opt_vm.h"

#include <sys/param.h>
#include <sys/systm.h>
#ifdef CPU_CHERI
#include <sys/cheriabi.h>
#endif
#include <sys/capsicum.h>
#include <sys/kernel.h>
#include <sys/lock.h>
#include <sys/mutex.h>
#include <sys/sysproto.h>
#include <sys/filedesc.h>
#include <sys/priv.h>
#include <sys/proc.h>
#include <sys/procctl.h>
#include <sys/racct.h>
#include <sys/resource.h>
#include <sys/resourcevar.h>
#include <sys/rwlock.h>
#include <sys/signal.h>
#include <sys/sysctl.h>
#include <sys/vnode.h>
#include <sys/fcntl.h>
#include <sys/file.h>
#include <sys/mman.h>
#include <sys/mount.h>
#include <sys/conf.h>
#include <sys/stat.h>
#include <sys/syscallsubr.h>
#include <sys/sysent.h>
#include <sys/uio.h>
#include <sys/ktrace.h>		/* Requires sys/signal.h, sys/uio.h */
#include <sys/vmmeter.h>

#include <security/audit/audit.h>
#include <security/mac/mac_framework.h>

#include <vm/vm.h>
#include <vm/vm_param.h>
#include <vm/pmap.h>
#include <vm/vm_map.h>
#include <vm/vm_object.h>
#include <vm/vm_page.h>
#include <vm/vm_pager.h>
#include <vm/vm_pageout.h>
#include <vm/vm_extern.h>
#include <vm/vm_page.h>
#include <vm/vnode_pager.h>

#ifdef HWPMC_HOOKS
#include <sys/pmckern.h>
#endif

int old_mlock = 0;
SYSCTL_INT(_vm, OID_AUTO, old_mlock, CTLFLAG_RWTUN, &old_mlock, 0,
    "Do not apply RLIMIT_MEMLOCK on mlockall");

#ifdef MAP_32BIT
#define	MAP_32BIT_MAX_ADDR	((vm_offset_t)1 << 31)
#endif

#ifndef _SYS_SYSPROTO_H_
struct sbrk_args {
	int incr;
};
#endif

int
sys_sbrk(struct thread *td, struct sbrk_args *uap)
{
	/* Not yet implemented */
	return (EOPNOTSUPP);
}

#ifndef _SYS_SYSPROTO_H_
struct sstk_args {
	int incr;
};
#endif

int
sys_sstk(struct thread *td, struct sstk_args *uap)
{
	/* Not yet implemented */
	return (EOPNOTSUPP);
}

#if defined(COMPAT_43)
#ifndef _SYS_SYSPROTO_H_
struct getpagesize_args {
	int dummy;
};
#endif

int
ogetpagesize(struct thread *td, struct getpagesize_args *uap)
{

	td->td_retval[0] = PAGE_SIZE;
	return (0);
}
#endif				/* COMPAT_43 */


/*
 * Memory Map (mmap) system call.  Note that the file offset
 * and address are allowed to be NOT page aligned, though if
 * the MAP_FIXED flag it set, both must have the same remainder
 * modulo the PAGE_SIZE (POSIX 1003.1b).  If the address is not
 * page-aligned, the actual mapping starts at trunc_page(addr)
 * and the return value is adjusted up by the page offset.
 *
 * Generally speaking, only character devices which are themselves
 * memory-based, such as a video framebuffer, can be mmap'd.  Otherwise
 * there would be no cache coherency between a descriptor and a VM mapping
 * both to the same character device.
 */
#ifndef _SYS_SYSPROTO_H_
struct mmap_args {
	void *addr;
	size_t len;
	int prot;
	int flags;
	int fd;
	long pad;
	off_t pos;
};
#endif

int
sys_mmap(struct thread *td, struct mmap_args *uap)
{

	return (kern_vm_mmap(td, (vm_offset_t)uap->addr, 0, uap->len,
	    uap->prot, uap->flags, uap->fd, uap->pos));
}

int
kern_vm_mmap(struct thread *td, vm_offset_t addr, vm_offset_t max_addr,
    vm_size_t size, int prot, int flags, int fd, off_t pos)
{
	struct file *fp;
	vm_size_t addr_mask, pageoff;
	vm_prot_t cap_maxprot;
	int align, error;
	struct vmspace *vms = td->td_proc->p_vmspace;
	cap_rights_t rights;

	fp = NULL;
	AUDIT_ARG_FD(fd);

	/*
	 * Ignore old flags that used to be defined but did not do anything.
	 */
	if (!SV_CURPROC_FLAG(SV_CHERI))
		flags &= ~(MAP_RESERVED0020 | MAP_RESERVED0040);
	
	/*
	 * Enforce the constraints.
	 * Mapping of length 0 is only allowed for old binaries.
	 * Anonymous mapping shall specify -1 as filedescriptor and
	 * zero position for new code. Be nice to ancient a.out
	 * binaries and correct pos for anonymous mapping, since old
	 * ld.so sometimes issues anonymous map requests with non-zero
	 * pos.
	 */
	if (!SV_CURPROC_FLAG(SV_AOUT)) {
		if ((size == 0 && curproc->p_osrel >= P_OSREL_MAP_ANON) ||
		    ((flags & MAP_ANON) != 0 && (fd != -1 || pos != 0))) {
#ifdef KTRACE
			if (KTRPOINT(td, KTR_SYSERRCAUSE))
				ktrsyserrcause("%s: size == 0", __func__);
#endif
			return (EINVAL);
		}
	} else {
		if ((flags & MAP_ANON) != 0)
			pos = 0;
	}

	if (flags & MAP_STACK) {
		if (fd != -1) {
#ifdef KTRACE
			if (KTRPOINT(td, KTR_SYSERRCAUSE))
				ktrsyserrcause("%s: MAP_STACK with fd",
				    __func__);
#endif
			return (EINVAL);
		}

		if ((prot & (PROT_READ | PROT_WRITE)) !=
		    (PROT_READ | PROT_WRITE)) {
#ifdef KTRACE
			if (KTRPOINT(td, KTR_SYSERRCAUSE))
				ktrsyserrcause("%s: MAP_STACK without both "
				    "PROT_READ and PROT_WRITE", __func__);
#endif
			return (EINVAL);
		}
		flags |= MAP_ANON;
		pos = 0;
	}
	unsigned int extra_flags =
	    (flags & ~(MAP_SHARED | MAP_PRIVATE | MAP_FIXED | MAP_HASSEMAPHORE |
	    MAP_STACK | MAP_NOSYNC | MAP_ANON | MAP_EXCL | MAP_NOCORE |
	    MAP_PREFAULT_READ | MAP_CHERI_NOSETBOUNDS |
#ifdef MAP_32BIT
	    MAP_32BIT |
#endif
	    MAP_ALIGNMENT_MASK));
	if (extra_flags != 0) {
#ifdef KTRACE
		if (KTRPOINT(td, KTR_SYSERRCAUSE))
			ktrsyserrcause("%s: Unhandled flag(s) 0x%x",
			    __func__, extra_flags);
#endif

		return (EINVAL);
	}
	if ((flags & (MAP_EXCL | MAP_FIXED)) == MAP_EXCL) {
#ifdef KTRACE
		if (KTRPOINT(td, KTR_SYSERRCAUSE))
			ktrsyserrcause("%s: MAP_EXCL without MAP_FIXED",
			    __func__);
#endif
		return (EINVAL);
	}
	if ((flags & (MAP_SHARED | MAP_PRIVATE)) == (MAP_SHARED | MAP_PRIVATE)) {
#ifdef KTRACE
		if (KTRPOINT(td, KTR_SYSERRCAUSE))
			ktrsyserrcause("%s: both MAP_SHARED and MAP_PRIVATE",
			    __func__);
#endif
		return (EINVAL);
	}
	if (prot != PROT_NONE &&
	    (prot & ~(PROT_READ | PROT_WRITE | PROT_EXEC)) != 0) {
#ifdef KTRACE
		if (KTRPOINT(td, KTR_SYSERRCAUSE))
			ktrsyserrcause("%s: Unexpected protections 0x%x",
			    __func__,
			    (prot & ~(PROT_READ | PROT_WRITE | PROT_EXEC)));
#endif
		return (EINVAL);
	}

	/*
	 * Align the file position to a page boundary,
	 * and save its page offset component.
	 */
	pageoff = (pos & PAGE_MASK);
	pos -= pageoff;

	/* Adjust size for rounding (on both ends). */
	size += pageoff;			/* low end... */
	size = (vm_size_t) round_page(size);	/* hi end */

	align = flags & MAP_ALIGNMENT_MASK;
#ifndef CPU_CHERI
	/* In the non-CHERI case, remove the alignment request. */
	if (align == MAP_ALIGNED_CHERI || align == MAP_ALIGNED_CHERI_SEAL) {
		flags &= ~MAP_ALIGNMENT_MASK;
		align = 0;
	}
#else /* CPU_CHERI */
	/*
	 * Convert MAP_ALIGNED_CHERI(_SEAL) into explicit alignment
	 * requests and check lengths.
	 */
	if (align == MAP_ALIGNED_CHERI) {
		flags &= ~MAP_ALIGNMENT_MASK;
		if (CHERI_ALIGN_SHIFT(size) > PAGE_SHIFT) {
			flags |= MAP_ALIGNED(CHERI_ALIGN_SHIFT(size));

			if (size & CHERI_ALIGN_MASK(size) &&
			    cheriabi_mmap_precise_bounds) {
#ifdef KTRACE
				if (KTRPOINT(td, KTR_SYSERRCAUSE))
					ktrsyserrcause("%s: MAP_ALIGNED_CHERI "
					    "and size (0x%zx) is "
					    "insufficently rounded (mask "
					    "0x%llx)",
					    __func__, size,
					    CHERI_ALIGN_MASK(size));
#endif
				return (EINVAL);
			}

			if (CHERI_ALIGN_MASK(size) != 0)
				addr_mask = CHERI_ALIGN_MASK(size);
		}
		align = flags & MAP_ALIGNMENT_MASK;
	} else if (align == MAP_ALIGNED_CHERI_SEAL) {
		flags &= ~MAP_ALIGNMENT_MASK;
		if (CHERI_SEAL_ALIGN_SHIFT(size) > PAGE_SHIFT) {
			flags |= MAP_ALIGNED(CHERI_SEAL_ALIGN_SHIFT(size));

			if (size & CHERI_SEAL_ALIGN_MASK(size) &&
			    cheriabi_mmap_precise_bounds) {
#ifdef KTRACE
				if (KTRPOINT(td, KTR_SYSERRCAUSE))
					ktrsyserrcause("%s: "
					    "MAP_ALIGNED_CHERI_SEAL and size "
					    "(0x%zx) is insufficently "
					    "rounded (mask 0x%llx)",
					    __func__, size,
					    CHERI_SEAL_ALIGN_MASK(size));
#endif
				return (EINVAL);
			}

			if (CHERI_ALIGN_MASK(size) != 0)
				addr_mask = CHERI_SEAL_ALIGN_MASK(size);
		}
		align = flags & MAP_ALIGNMENT_MASK;
	}
#endif /* CPU_CHERI */

	/* Ensure alignment is at least a page and fits in a pointer. */
	if (align != 0 && align != MAP_ALIGNED_SUPER &&
	    (align >> MAP_ALIGNMENT_SHIFT >= sizeof(void *) * NBBY ||
	    align >> MAP_ALIGNMENT_SHIFT < PAGE_SHIFT)) {
#ifdef KTRACE
		if (KTRPOINT(td, KTR_SYSERRCAUSE))
			ktrsyserrcause("%s: nonsensical alignment (2^%d)",
			    __func__, align >> MAP_ALIGNMENT_SHIFT);
#endif
		return (EINVAL);
	}

	/*
	 * Check for illegal addresses.  Watch out for address wrap... Note
	 * that VM_*_ADDRESS are not constants due to casts (argh).
	 */
	if (flags & MAP_FIXED) {
		/*
		 * The specified address must have the same remainder
		 * as the file offset taken modulo PAGE_SIZE, so it
		 * should be aligned after adjustment by pageoff.
		 */
		addr -= pageoff;
		if (addr & addr_mask) {
#ifdef KTRACE
			if (KTRPOINT(td, KTR_SYSERRCAUSE))
				ktrsyserrcause("%s: addr (%p) is "
				    "underaligned (mask 0x%zx)",
				    __func__, (void *)addr, addr_mask);
#endif
			return (EINVAL);
		}

		/* Address range must be all in user VM space. */
		if (addr < vm_map_min(&vms->vm_map) ||
		    addr + size > vm_map_max(&vms->vm_map)) {
#ifdef KTRACE
			if (KTRPOINT(td, KTR_SYSERRCAUSE))
				ktrsyserrcause("%s: range (%p-%p) is "
				    "outside user address range (%p-%p)",
				    __func__, (void *)addr,
				    (void *)(addr + size),
				    (void *)vm_map_min(&vms->vm_map),
				    (void *)vm_map_max(&vms->vm_map));
#endif
			return (EINVAL);
		}
		if (addr + size < addr) {
#ifdef KTRACE
			if (KTRPOINT(td, KTR_SYSERRCAUSE))
				ktrsyserrcause("%s: addr (%p) + size "
				    "(0x%zx) overflows", __func__,
				    (void *)addr, size);
#endif
			return (EINVAL);
		}
#ifdef MAP_32BIT
		if (flags & MAP_32BIT) {
			KASSERT(!SV_CURPROC_FLAG(SV_CHERI),
			    ("MAP_32BIT on a CheriABI process"));
			max_addr = MAP_32BIT_MAX_ADDR;
			if (addr + size > MAP_32BIT_MAX_ADDR) {
#ifdef KTRACE
				if (KTRPOINT(td, KTR_SYSERRCAUSE))
					ktrsyserrcause("%s: addr (%p) + "
					    "size (0x%zx) is > 0x%zx "
					    "(MAP_32BIT_MAX_ADDR)",
					    __func__, (void *)addr, size,
					    MAP_32BIT_MAX_ADDR);
#endif
				return (EINVAL);
			}
		}
	} else if (flags & MAP_32BIT) {
		KASSERT(!SV_CURPROC_FLAG(SV_CHERI),
		    ("MAP_32BIT on a CheriABI process"));
		max_addr = MAP_32BIT_MAX_ADDR;
		/*
		 * For MAP_32BIT, override the hint if it is too high and
		 * do not bother moving the mapping past the heap (since
		 * the heap is usually above 2GB).
		 */
		if (addr + size > MAP_32BIT_MAX_ADDR)
			addr = 0;
#endif
	} else {
		KASSERT(addr != 0 || !SV_CURPROC_FLAG(SV_CHERI),
		    ("CheriABI process requesting an address of 0"));
		/*
		 * XXX for non-fixed mappings where no hint is provided or
		 * the hint would fall in the potential heap space,
		 * place it after the end of the largest possible heap.
		 *
		 * There should really be a pmap call to determine a reasonable
		 * location.
		 */
		if (addr == 0 ||
		    (addr >= round_page((vm_offset_t)vms->vm_taddr) &&
		    addr < round_page((vm_offset_t)vms->vm_daddr +
		    lim_max(td, RLIMIT_DATA))))
			addr = round_page((vm_offset_t)vms->vm_daddr +
			    lim_max(td, RLIMIT_DATA));
	}
	if (size == 0) {
		/*
		 * Return success without mapping anything for old
		 * binaries that request a page-aligned mapping of
		 * length 0.  For modern binaries, this function
		 * returns an error earlier.
		 */
		error = 0;
	} else if (flags & MAP_ANON) {
		/*
		 * Mapping blank space is trivial.
		 *
		 * This relies on VM_PROT_* matching PROT_*.
		 */
		error = vm_mmap_object(&vms->vm_map, &addr, max_addr, size,
		    prot, VM_PROT_ALL, flags, NULL, pos, FALSE, td);
	} else {
		/*
		 * Mapping file, get fp for validation and don't let the
		 * descriptor disappear on us if we block. Check capability
		 * rights, but also return the maximum rights to be combined
		 * with maxprot later.
		 */
		cap_rights_init(&rights, CAP_MMAP);
		if (prot & PROT_READ)
			cap_rights_set(&rights, CAP_MMAP_R);
		if ((flags & MAP_SHARED) != 0) {
			if (prot & PROT_WRITE)
				cap_rights_set(&rights, CAP_MMAP_W);
		}
		if (prot & PROT_EXEC)
			cap_rights_set(&rights, CAP_MMAP_X);
		error = fget_mmap(td, fd, &rights, &cap_maxprot, &fp);
		if (error != 0)
			goto done;
		if ((flags & (MAP_SHARED | MAP_PRIVATE)) == 0 &&
		    td->td_proc->p_osrel >= P_OSREL_MAP_FSTRICT) {
			error = EINVAL;
			goto done;
		}

		/* This relies on VM_PROT_* matching PROT_*. */
		error = fo_mmap(fp, &vms->vm_map, &addr, max_addr, size,
		    prot, cap_maxprot, flags, pos, td);
	}

	if (error == 0)
		td->td_retval[0] = (register_t) (addr + pageoff);
done:
	if (fp)
		fdrop(fp, td);

	return (error);
}

#if defined(COMPAT_FREEBSD6)
int
freebsd6_mmap(struct thread *td, struct freebsd6_mmap_args *uap)
{

	return (kern_vm_mmap(td, (vm_offset_t)uap->addr, 0, uap->len,
	    uap->prot, uap->flags, uap->fd, uap->pos));
}
#endif

#ifdef COMPAT_43
#ifndef _SYS_SYSPROTO_H_
struct ommap_args {
	caddr_t addr;
	int len;
	int prot;
	int flags;
	int fd;
	long pos;
};
#endif
int
ommap(struct thread *td, struct ommap_args *uap)
{
	static const char cvtbsdprot[8] = {
		0,
		PROT_EXEC,
		PROT_WRITE,
		PROT_EXEC | PROT_WRITE,
		PROT_READ,
		PROT_EXEC | PROT_READ,
		PROT_WRITE | PROT_READ,
		PROT_EXEC | PROT_WRITE | PROT_READ,
	};
	int flags, prot;

#define	OMAP_ANON	0x0002
#define	OMAP_COPY	0x0020
#define	OMAP_SHARED	0x0010
#define	OMAP_FIXED	0x0100

	prot = cvtbsdprot[uap->prot & 0x7];
#ifdef COMPAT_FREEBSD32
#if defined(__amd64__)
	if (i386_read_exec && SV_PROC_FLAG(td->td_proc, SV_ILP32) &&
	    prot != 0)
		prot |= PROT_EXEC;
#endif
#endif
	flags = 0;
	if (uap->flags & OMAP_ANON)
		flags |= MAP_ANON;
	if (uap->flags & OMAP_COPY)
		flags |= MAP_COPY;
	if (uap->flags & OMAP_SHARED)
		flags |= MAP_SHARED;
	else
		flags |= MAP_PRIVATE;
	if (uap->flags & OMAP_FIXED)
		flags |= MAP_FIXED;
	return (kern_vm_mmap(td, (vm_offset_t)uap->addr, 0, uap->len,
	    prot, flags, uap->fd, uap->pos));
}
#endif				/* COMPAT_43 */


#ifndef _SYS_SYSPROTO_H_
struct msync_args {
	void *addr;
	size_t len;
	int flags;
};
#endif
int
sys_msync(struct thread *td, struct msync_args *uap)
{

	return (kern_vm_msync(td, (vm_offset_t)uap->addr, uap->len,
	    uap->flags));
}

int
kern_vm_msync(struct thread *td, vm_offset_t addr, vm_size_t size, int flags)
{
	vm_size_t pageoff;
	vm_map_t map;
	int rv;

	pageoff = (addr & PAGE_MASK);
	addr -= pageoff;
	size += pageoff;
	size = (vm_size_t) round_page(size);
	if (addr + size < addr)
		return (EINVAL);

	if ((flags & ~(MS_ASYNC | MS_INVALIDATE | MS_PAGEOUT)) != 0)
		return (EINVAL);
	if ((flags & (MS_ASYNC|MS_INVALIDATE)) == (MS_ASYNC|MS_INVALIDATE))
		return (EINVAL);
	if ((flags & MS_PAGEOUT) != 0 && (flags & ~MS_PAGEOUT) != 0)
		return (EINVAL);

	map = &td->td_proc->p_vmspace->vm_map;

	/*
	 * Clean the pages and interpret the return value.
	 */
	rv = vm_map_sync(map, addr, addr + size, (flags & MS_ASYNC) == 0,
	    (flags & MS_INVALIDATE) != 0, (flags & MS_PAGEOUT) != 0);
	switch (rv) {
	case KERN_SUCCESS:
		return (0);
	case KERN_INVALID_ADDRESS:
		return (ENOMEM);
	case KERN_INVALID_ARGUMENT:
		return (EBUSY);
	case KERN_FAILURE:
		return (EIO);
	default:
		return (EINVAL);
	}
}

#ifndef _SYS_SYSPROTO_H_
struct munmap_args {
	void *addr;
	size_t len;
};
#endif
int
sys_munmap(struct thread *td, struct munmap_args *uap)
{

	return (kern_vm_munmap(td, (vm_offset_t)uap->addr, uap->len));
}

int
kern_vm_munmap(struct thread *td, vm_offset_t addr, vm_size_t size)
{
#ifdef HWPMC_HOOKS
	struct pmckern_map_out pkm;
	vm_map_entry_t entry;
	bool pmc_handled;
#endif
	vm_size_t pageoff;
	vm_map_t map;

	if (size == 0)
		return (EINVAL);

	pageoff = (addr & PAGE_MASK);
	addr -= pageoff;
	size += pageoff;
	size = (vm_size_t) round_page(size);
	if (addr + size < addr)
		return (EINVAL);

	/*
	 * Check for illegal addresses.  Watch out for address wrap...
	 */
	map = &td->td_proc->p_vmspace->vm_map;
	if (addr < vm_map_min(map) || addr + size > vm_map_max(map))
		return (EINVAL);
	vm_map_lock(map);
#ifdef HWPMC_HOOKS
	pmc_handled = false;
	if (PMC_HOOK_INSTALLED(PMC_FN_MUNMAP)) {
		pmc_handled = true;
		/*
		 * Inform hwpmc if the address range being unmapped contains
		 * an executable region.
		 */
		pkm.pm_address = (uintptr_t) NULL;
		if (vm_map_lookup_entry(map, addr, &entry)) {
			for (;
			    entry != &map->header && entry->start < addr + size;
			    entry = entry->next) {
				if (vm_map_check_protection(map, entry->start,
					entry->end, VM_PROT_EXECUTE) == TRUE) {
					pkm.pm_address = (uintptr_t) addr;
					pkm.pm_size = (size_t) size;
					break;
				}
			}
		}
	}
#endif
	vm_map_delete(map, addr, addr + size);

#ifdef HWPMC_HOOKS
	if (__predict_false(pmc_handled)) {
		/* downgrade the lock to prevent a LOR with the pmc-sx lock */
		vm_map_lock_downgrade(map);
		if (pkm.pm_address != (uintptr_t) NULL)
			PMC_CALL_HOOK(td, PMC_FN_MUNMAP, (void *) &pkm);
		vm_map_unlock_read(map);
	} else
#endif
		vm_map_unlock(map);

	/* vm_map_delete returns nothing but KERN_SUCCESS anyway */
	return (0);
}

#ifndef _SYS_SYSPROTO_H_
struct mprotect_args {
	const void *addr;
	size_t len;
	int prot;
};
#endif
int
sys_mprotect(struct thread *td, struct mprotect_args *uap)
{

	return (kern_vm_mprotect(td, (vm_offset_t)uap->addr, uap->len,
	    uap->prot));
}

int
kern_vm_mprotect(struct thread *td, vm_offset_t addr, vm_size_t size,
    vm_prot_t prot)
{
	vm_size_t pageoff;

	prot = (prot & VM_PROT_ALL);
	pageoff = (addr & PAGE_MASK);
	addr -= pageoff;
	size += pageoff;
	size = (vm_size_t) round_page(size);
	if (addr + size < addr)
		return (EINVAL);

	switch (vm_map_protect(&td->td_proc->p_vmspace->vm_map, addr,
	    addr + size, prot, FALSE)) {
	case KERN_SUCCESS:
		return (0);
	case KERN_PROTECTION_FAILURE:
		return (EACCES);
	case KERN_RESOURCE_SHORTAGE:
		return (ENOMEM);
	}
	return (EINVAL);
}

#ifndef _SYS_SYSPROTO_H_
struct minherit_args {
	void *addr;
	size_t len;
	int inherit;
};
#endif
int
sys_minherit(struct thread *td, struct minherit_args *uap)
{
	vm_offset_t addr;
	vm_size_t size, pageoff;
	vm_inherit_t inherit;

	addr = (vm_offset_t)uap->addr;
	size = uap->len;
	inherit = uap->inherit;

	pageoff = (addr & PAGE_MASK);
	addr -= pageoff;
	size += pageoff;
	size = (vm_size_t) round_page(size);
	if (addr + size < addr)
		return (EINVAL);

	switch (vm_map_inherit(&td->td_proc->p_vmspace->vm_map, addr,
	    addr + size, inherit)) {
	case KERN_SUCCESS:
		return (0);
	case KERN_PROTECTION_FAILURE:
		return (EACCES);
	}
	return (EINVAL);
}

#ifndef _SYS_SYSPROTO_H_
struct madvise_args {
	void *addr;
	size_t len;
	int behav;
};
#endif

<<<<<<< HEAD
int
sys_madvise(struct thread *td, struct madvise_args *uap)
{

	return (kern_madvise(td, uap->addr, uap->len, uap->behav));
}

/*
 * MPSAFE
 */
int
kern_madvise(struct thread *td, void * addr, size_t len, int behav)
=======
int
sys_madvise(struct thread *td, struct madvise_args *uap)
>>>>>>> 0bc27840
{

	return (kern_vm_madvise(td, (vm_offset_t)addr, len, behav));
}

int
kern_vm_madvise(struct thread *td, vm_offset_t addr, vm_size_t len, int behav)
{
	vm_offset_t start, end;
	vm_map_t map;
	int flags;

	/*
	 * Check for our special case, advising the swap pager we are
	 * "immortal."
	 */
	if (behav == MADV_PROTECT) {
		flags = PPROT_SET;
		return (kern_procctl(td, P_PID, td->td_proc->p_pid,
		    PROC_SPROTECT, &flags));
	}

	/*
	 * Check for illegal behavior
	 */
	if (behav < 0 || behav > MADV_CORE)
		return (EINVAL);
	/*
	 * Check for illegal addresses.  Watch out for address wrap... Note
	 * that VM_*_ADDRESS are not constants due to casts (argh).
	 */
	map = &td->td_proc->p_vmspace->vm_map;
	if (addr < vm_map_min(map) || addr + len > vm_map_max(map))
		return (EINVAL);
	if ((addr + len) < addr)
		return (EINVAL);

	/*
	 * Since this routine is only advisory, we default to conservative
	 * behavior.
	 */
	start = trunc_page(addr);
	end = round_page(addr + len);

	if (vm_map_madvise(map, start, end, behav))
		return (EINVAL);
	return (0);
}

#ifndef _SYS_SYSPROTO_H_
struct mincore_args {
	const void *addr;
	size_t len;
	char *vec;
};
#endif

int
sys_mincore(struct thread *td, struct mincore_args *uap)
{
	vm_offset_t addr, first_addr;
	vm_offset_t end, cend;
	pmap_t pmap;
	vm_map_t map;
	char *vec;
	int error = 0;
	int vecindex, lastvecindex;
	vm_map_entry_t current;
	vm_map_entry_t entry;
	vm_object_t object;
	vm_paddr_t locked_pa;
	vm_page_t m;
	vm_pindex_t pindex;
	int mincoreinfo;
	unsigned int timestamp;
	boolean_t locked;

	/*
	 * Make sure that the addresses presented are valid for user
	 * mode.
	 */
	first_addr = addr = trunc_page((vm_offset_t) uap->addr);
	end = addr + (vm_size_t)round_page(uap->len);
	map = &td->td_proc->p_vmspace->vm_map;
	if (end > vm_map_max(map) || end < addr)
		return (ENOMEM);

	/*
	 * Address of byte vector
	 */
	vec = uap->vec;

	pmap = vmspace_pmap(td->td_proc->p_vmspace);

	vm_map_lock_read(map);
RestartScan:
	timestamp = map->timestamp;

	if (!vm_map_lookup_entry(map, addr, &entry)) {
		vm_map_unlock_read(map);
		return (ENOMEM);
	}

	/*
	 * Do this on a map entry basis so that if the pages are not
	 * in the current processes address space, we can easily look
	 * up the pages elsewhere.
	 */
	lastvecindex = -1;
	for (current = entry;
	    (current != &map->header) && (current->start < end);
	    current = current->next) {

		/*
		 * check for contiguity
		 */
		if (current->end < end &&
		    (entry->next == &map->header ||
		     current->next->start > current->end)) {
			vm_map_unlock_read(map);
			return (ENOMEM);
		}

		/*
		 * ignore submaps (for now) or null objects
		 */
		if ((current->eflags & MAP_ENTRY_IS_SUB_MAP) ||
			current->object.vm_object == NULL)
			continue;

		/*
		 * limit this scan to the current map entry and the
		 * limits for the mincore call
		 */
		if (addr < current->start)
			addr = current->start;
		cend = current->end;
		if (cend > end)
			cend = end;

		/*
		 * scan this entry one page at a time
		 */
		while (addr < cend) {
			/*
			 * Check pmap first, it is likely faster, also
			 * it can provide info as to whether we are the
			 * one referencing or modifying the page.
			 */
			object = NULL;
			locked_pa = 0;
		retry:
			m = NULL;
			mincoreinfo = pmap_mincore(pmap, addr, &locked_pa);
			if (locked_pa != 0) {
				/*
				 * The page is mapped by this process but not
				 * both accessed and modified.  It is also
				 * managed.  Acquire the object lock so that
				 * other mappings might be examined.
				 */
				m = PHYS_TO_VM_PAGE(locked_pa);
				if (m->object != object) {
					if (object != NULL)
						VM_OBJECT_WUNLOCK(object);
					object = m->object;
					locked = VM_OBJECT_TRYWLOCK(object);
					vm_page_unlock(m);
					if (!locked) {
						VM_OBJECT_WLOCK(object);
						vm_page_lock(m);
						goto retry;
					}
				} else
					vm_page_unlock(m);
				KASSERT(m->valid == VM_PAGE_BITS_ALL,
				    ("mincore: page %p is mapped but invalid",
				    m));
			} else if (mincoreinfo == 0) {
				/*
				 * The page is not mapped by this process.  If
				 * the object implements managed pages, then
				 * determine if the page is resident so that
				 * the mappings might be examined.
				 */
				if (current->object.vm_object != object) {
					if (object != NULL)
						VM_OBJECT_WUNLOCK(object);
					object = current->object.vm_object;
					VM_OBJECT_WLOCK(object);
				}
				if (object->type == OBJT_DEFAULT ||
				    object->type == OBJT_SWAP ||
				    object->type == OBJT_VNODE) {
					pindex = OFF_TO_IDX(current->offset +
					    (addr - current->start));
					m = vm_page_lookup(object, pindex);
					if (m != NULL && m->valid == 0)
						m = NULL;
					if (m != NULL)
						mincoreinfo = MINCORE_INCORE;
				}
			}
			if (m != NULL) {
				/* Examine other mappings to the page. */
				if (m->dirty == 0 && pmap_is_modified(m))
					vm_page_dirty(m);
				if (m->dirty != 0)
					mincoreinfo |= MINCORE_MODIFIED_OTHER;
				/*
				 * The first test for PGA_REFERENCED is an
				 * optimization.  The second test is
				 * required because a concurrent pmap
				 * operation could clear the last reference
				 * and set PGA_REFERENCED before the call to
				 * pmap_is_referenced(). 
				 */
				if ((m->aflags & PGA_REFERENCED) != 0 ||
				    pmap_is_referenced(m) ||
				    (m->aflags & PGA_REFERENCED) != 0)
					mincoreinfo |= MINCORE_REFERENCED_OTHER;
			}
			if (object != NULL)
				VM_OBJECT_WUNLOCK(object);

			/*
			 * subyte may page fault.  In case it needs to modify
			 * the map, we release the lock.
			 */
			vm_map_unlock_read(map);

			/*
			 * calculate index into user supplied byte vector
			 */
			vecindex = OFF_TO_IDX(addr - first_addr);

			/*
			 * If we have skipped map entries, we need to make sure that
			 * the byte vector is zeroed for those skipped entries.
			 */
			while ((lastvecindex + 1) < vecindex) {
				++lastvecindex;
				error = subyte(vec + lastvecindex, 0);
				if (error) {
					error = EFAULT;
					goto done2;
				}
			}

			/*
			 * Pass the page information to the user
			 */
			error = subyte(vec + vecindex, mincoreinfo);
			if (error) {
				error = EFAULT;
				goto done2;
			}

			/*
			 * If the map has changed, due to the subyte, the previous
			 * output may be invalid.
			 */
			vm_map_lock_read(map);
			if (timestamp != map->timestamp)
				goto RestartScan;

			lastvecindex = vecindex;
			addr += PAGE_SIZE;
		}
	}

	/*
	 * subyte may page fault.  In case it needs to modify
	 * the map, we release the lock.
	 */
	vm_map_unlock_read(map);

	/*
	 * Zero the last entries in the byte vector.
	 */
	vecindex = OFF_TO_IDX(end - first_addr);
	while ((lastvecindex + 1) < vecindex) {
		++lastvecindex;
		error = subyte(vec + lastvecindex, 0);
		if (error) {
			error = EFAULT;
			goto done2;
		}
	}

	/*
	 * If the map has changed, due to the subyte, the previous
	 * output may be invalid.
	 */
	vm_map_lock_read(map);
	if (timestamp != map->timestamp)
		goto RestartScan;
	vm_map_unlock_read(map);
done2:
	return (error);
}

#ifndef _SYS_SYSPROTO_H_
struct mlock_args {
	const void *addr;
	size_t len;
};
#endif
int
sys_mlock(struct thread *td, struct mlock_args *uap)
{

	return (vm_mlock(td->td_proc, td->td_ucred, uap->addr, uap->len));
}

int
vm_mlock(struct proc *proc, struct ucred *cred, const void *addr0, size_t len)
{
	vm_offset_t addr, end, last, start;
	vm_size_t npages, size;
	vm_map_t map;
	unsigned long nsize;
	int error;

	error = priv_check_cred(cred, PRIV_VM_MLOCK, 0);
	if (error)
		return (error);
	addr = (vm_offset_t)addr0;
	size = len;
	last = addr + size;
	start = trunc_page(addr);
	end = round_page(last);
	if (last < addr || end < addr)
		return (EINVAL);
	npages = atop(end - start);
	if (npages > vm_page_max_wired)
		return (ENOMEM);
	map = &proc->p_vmspace->vm_map;
	PROC_LOCK(proc);
	nsize = ptoa(npages + pmap_wired_count(map->pmap));
	if (nsize > lim_cur_proc(proc, RLIMIT_MEMLOCK)) {
		PROC_UNLOCK(proc);
		return (ENOMEM);
	}
	PROC_UNLOCK(proc);
	if (npages + vm_cnt.v_wire_count > vm_page_max_wired)
		return (EAGAIN);
#ifdef RACCT
	if (racct_enable) {
		PROC_LOCK(proc);
		error = racct_set(proc, RACCT_MEMLOCK, nsize);
		PROC_UNLOCK(proc);
		if (error != 0)
			return (ENOMEM);
	}
#endif
	error = vm_map_wire(map, start, end,
	    VM_MAP_WIRE_USER | VM_MAP_WIRE_NOHOLES);
#ifdef RACCT
	if (racct_enable && error != KERN_SUCCESS) {
		PROC_LOCK(proc);
		racct_set(proc, RACCT_MEMLOCK,
		    ptoa(pmap_wired_count(map->pmap)));
		PROC_UNLOCK(proc);
	}
#endif
	return (error == KERN_SUCCESS ? 0 : ENOMEM);
}

#ifndef _SYS_SYSPROTO_H_
struct mlockall_args {
	int	how;
};
#endif

int
sys_mlockall(struct thread *td, struct mlockall_args *uap)
{
	vm_map_t map;
	int error;

	map = &td->td_proc->p_vmspace->vm_map;
	error = priv_check(td, PRIV_VM_MLOCK);
	if (error)
		return (error);

	if ((uap->how == 0) || ((uap->how & ~(MCL_CURRENT|MCL_FUTURE)) != 0))
		return (EINVAL);

	/*
	 * If wiring all pages in the process would cause it to exceed
	 * a hard resource limit, return ENOMEM.
	 */
	if (!old_mlock && uap->how & MCL_CURRENT) {
		PROC_LOCK(td->td_proc);
		if (map->size > lim_cur(td, RLIMIT_MEMLOCK)) {
			PROC_UNLOCK(td->td_proc);
			return (ENOMEM);
		}
		PROC_UNLOCK(td->td_proc);
	}
#ifdef RACCT
	if (racct_enable) {
		PROC_LOCK(td->td_proc);
		error = racct_set(td->td_proc, RACCT_MEMLOCK, map->size);
		PROC_UNLOCK(td->td_proc);
		if (error != 0)
			return (ENOMEM);
	}
#endif

	if (uap->how & MCL_FUTURE) {
		vm_map_lock(map);
		vm_map_modflags(map, MAP_WIREFUTURE, 0);
		vm_map_unlock(map);
		error = 0;
	}

	if (uap->how & MCL_CURRENT) {
		/*
		 * P1003.1-2001 mandates that all currently mapped pages
		 * will be memory resident and locked (wired) upon return
		 * from mlockall(). vm_map_wire() will wire pages, by
		 * calling vm_fault_wire() for each page in the region.
		 */
		error = vm_map_wire(map, vm_map_min(map), vm_map_max(map),
		    VM_MAP_WIRE_USER|VM_MAP_WIRE_HOLESOK);
		error = (error == KERN_SUCCESS ? 0 : EAGAIN);
	}
#ifdef RACCT
	if (racct_enable && error != KERN_SUCCESS) {
		PROC_LOCK(td->td_proc);
		racct_set(td->td_proc, RACCT_MEMLOCK,
		    ptoa(pmap_wired_count(map->pmap)));
		PROC_UNLOCK(td->td_proc);
	}
#endif

	return (error);
}

#ifndef _SYS_SYSPROTO_H_
struct munlockall_args {
	register_t dummy;
};
#endif

int
sys_munlockall(struct thread *td, struct munlockall_args *uap)
{
	vm_map_t map;
	int error;

	map = &td->td_proc->p_vmspace->vm_map;
	error = priv_check(td, PRIV_VM_MUNLOCK);
	if (error)
		return (error);

	/* Clear the MAP_WIREFUTURE flag from this vm_map. */
	vm_map_lock(map);
	vm_map_modflags(map, 0, MAP_WIREFUTURE);
	vm_map_unlock(map);

	/* Forcibly unwire all pages. */
	error = vm_map_unwire(map, vm_map_min(map), vm_map_max(map),
	    VM_MAP_WIRE_USER|VM_MAP_WIRE_HOLESOK);
#ifdef RACCT
	if (racct_enable && error == KERN_SUCCESS) {
		PROC_LOCK(td->td_proc);
		racct_set(td->td_proc, RACCT_MEMLOCK, 0);
		PROC_UNLOCK(td->td_proc);
	}
#endif

	return (error);
}

#ifndef _SYS_SYSPROTO_H_
struct munlock_args {
	const void *addr;
	size_t len;
};
#endif
int
sys_munlock(struct thread *td, struct munlock_args *uap)
{

	return (kern_vm_munlock(td, (vm_offset_t)uap->addr, uap->len));
}

int
kern_vm_munlock(struct thread *td, vm_offset_t addr, vm_size_t size)
{
	vm_offset_t end, last, start;
#ifdef RACCT
	vm_map_t map;
#endif
	int error;

	error = priv_check(td, PRIV_VM_MUNLOCK);
	if (error)
		return (error);
	last = addr + size;
	start = trunc_page(addr);
	end = round_page(last);
	if (last < addr || end < addr)
		return (EINVAL);
	error = vm_map_unwire(&td->td_proc->p_vmspace->vm_map, start, end,
	    VM_MAP_WIRE_USER | VM_MAP_WIRE_NOHOLES);
#ifdef RACCT
	if (racct_enable && error == KERN_SUCCESS) {
		PROC_LOCK(td->td_proc);
		map = &td->td_proc->p_vmspace->vm_map;
		racct_set(td->td_proc, RACCT_MEMLOCK,
		    ptoa(pmap_wired_count(map->pmap)));
		PROC_UNLOCK(td->td_proc);
	}
#endif
	return (error == KERN_SUCCESS ? 0 : ENOMEM);
}

/*
 * vm_mmap_vnode()
 *
 * Helper function for vm_mmap.  Perform sanity check specific for mmap
 * operations on vnodes.
 */
int
vm_mmap_vnode(struct thread *td, vm_size_t objsize,
    vm_prot_t prot, vm_prot_t *maxprotp, int *flagsp,
    struct vnode *vp, vm_ooffset_t *foffp, vm_object_t *objp,
    boolean_t *writecounted)
{
	struct vattr va;
	vm_object_t obj;
	vm_offset_t foff;
	struct ucred *cred;
	int error, flags, locktype;

	cred = td->td_ucred;
	if ((*maxprotp & VM_PROT_WRITE) && (*flagsp & MAP_SHARED))
		locktype = LK_EXCLUSIVE;
	else
		locktype = LK_SHARED;
	if ((error = vget(vp, locktype, td)) != 0)
		return (error);
	AUDIT_ARG_VNODE1(vp);
	foff = *foffp;
	flags = *flagsp;
	obj = vp->v_object;
	if (vp->v_type == VREG) {
		/*
		 * Get the proper underlying object
		 */
		if (obj == NULL) {
			error = EINVAL;
			goto done;
		}
		if (obj->type == OBJT_VNODE && obj->handle != vp) {
			vput(vp);
			vp = (struct vnode *)obj->handle;
			/*
			 * Bypass filesystems obey the mpsafety of the
			 * underlying fs.  Tmpfs never bypasses.
			 */
			error = vget(vp, locktype, td);
			if (error != 0)
				return (error);
		}
		if (locktype == LK_EXCLUSIVE) {
			*writecounted = TRUE;
			vnode_pager_update_writecount(obj, 0, objsize);
		}
	} else {
		error = EINVAL;
		goto done;
	}
	if ((error = VOP_GETATTR(vp, &va, cred)))
		goto done;
#ifdef MAC
	/* This relies on VM_PROT_* matching PROT_*. */
	error = mac_vnode_check_mmap(cred, vp, (int)prot, flags);
	if (error != 0)
		goto done;
#endif
	if ((flags & MAP_SHARED) != 0) {
		if ((va.va_flags & (SF_SNAPSHOT|IMMUTABLE|APPEND)) != 0) {
			if (prot & VM_PROT_WRITE) {
				error = EPERM;
				goto done;
			}
			*maxprotp &= ~VM_PROT_WRITE;
		}
	}
	/*
	 * If it is a regular file without any references
	 * we do not need to sync it.
	 * Adjust object size to be the size of actual file.
	 */
	objsize = round_page(va.va_size);
	if (va.va_nlink == 0)
		flags |= MAP_NOSYNC;
	if (obj->type == OBJT_VNODE) {
		obj = vm_pager_allocate(OBJT_VNODE, vp, objsize, prot, foff,
		    cred);
		if (obj == NULL) {
			error = ENOMEM;
			goto done;
		}
	} else {
		KASSERT(obj->type == OBJT_DEFAULT || obj->type == OBJT_SWAP,
		    ("wrong object type"));
		VM_OBJECT_WLOCK(obj);
		vm_object_reference_locked(obj);
#if VM_NRESERVLEVEL > 0
		vm_object_color(obj, 0);
#endif
		VM_OBJECT_WUNLOCK(obj);
	}
	*objp = obj;
	*flagsp = flags;

	vfs_mark_atime(vp, cred);

done:
	if (error != 0 && *writecounted) {
		*writecounted = FALSE;
		vnode_pager_update_writecount(obj, objsize, 0);
	}
	vput(vp);
	return (error);
}

/*
 * vm_mmap_cdev()
 *
 * Helper function for vm_mmap.  Perform sanity check specific for mmap
 * operations on cdevs.
 */
int
vm_mmap_cdev(struct thread *td, vm_size_t objsize, vm_prot_t prot,
    vm_prot_t *maxprotp, int *flagsp, struct cdev *cdev, struct cdevsw *dsw,
    vm_ooffset_t *foff, vm_object_t *objp)
{
	vm_object_t obj;
	int error, flags;

	flags = *flagsp;

	if (dsw->d_flags & D_MMAP_ANON) {
		*objp = NULL;
		*foff = 0;
		*maxprotp = VM_PROT_ALL;
		*flagsp |= MAP_ANON;
		return (0);
	}
	/*
	 * cdevs do not provide private mappings of any kind.
	 */
	if ((*maxprotp & VM_PROT_WRITE) == 0 &&
	    (prot & VM_PROT_WRITE) != 0)
		return (EACCES);
	if (flags & (MAP_PRIVATE|MAP_COPY))
		return (EINVAL);
	/*
	 * Force device mappings to be shared.
	 */
	flags |= MAP_SHARED;
#ifdef MAC_XXX
	error = mac_cdev_check_mmap(td->td_ucred, cdev, (int)prot);
	if (error != 0)
		return (error);
#endif
	/*
	 * First, try d_mmap_single().  If that is not implemented
	 * (returns ENODEV), fall back to using the device pager.
	 * Note that d_mmap_single() must return a reference to the
	 * object (it needs to bump the reference count of the object
	 * it returns somehow).
	 *
	 * XXX assumes VM_PROT_* == PROT_*
	 */
	error = dsw->d_mmap_single(cdev, foff, objsize, objp, (int)prot);
	if (error != ENODEV)
		return (error);
	obj = vm_pager_allocate(OBJT_DEVICE, cdev, objsize, prot, *foff,
	    td->td_ucred);
	if (obj == NULL)
		return (EINVAL);
	*objp = obj;
	*flagsp = flags;
	return (0);
}

/*
 * vm_mmap()
 *
 * Internal version of mmap used by exec, sys5 shared memory, and
 * various device drivers.  Handle is either a vnode pointer, a
 * character device, or NULL for MAP_ANON.
 */
int
vm_mmap(vm_map_t map, vm_offset_t *addr, vm_size_t size, vm_prot_t prot,
	vm_prot_t maxprot, int flags,
	objtype_t handle_type, void *handle,
	vm_ooffset_t foff)
{
	vm_object_t object;
	struct thread *td = curthread;
	int error;
	boolean_t writecounted;

	if (size == 0)
		return (EINVAL);

	size = round_page(size);
	object = NULL;
	writecounted = FALSE;

	/*
	 * Lookup/allocate object.
	 */
	switch (handle_type) {
	case OBJT_DEVICE: {
		struct cdevsw *dsw;
		struct cdev *cdev;
		int ref;

		cdev = handle;
		dsw = dev_refthread(cdev, &ref);
		if (dsw == NULL)
			return (ENXIO);
		error = vm_mmap_cdev(td, size, prot, &maxprot, &flags, cdev,
		    dsw, &foff, &object);
		dev_relthread(cdev, ref);
		break;
	}
	case OBJT_VNODE:
		error = vm_mmap_vnode(td, size, prot, &maxprot, &flags,
		    handle, &foff, &object, &writecounted);
		break;
	case OBJT_DEFAULT:
		if (handle == NULL) {
			error = 0;
			break;
		}
		/* FALLTHROUGH */
	default:
		error = EINVAL;
		break;
	}
	if (error)
		return (error);

	error = vm_mmap_object(map, addr, 0, size, prot, maxprot, flags,
	    object, foff, writecounted, td);
	if (error != 0 && object != NULL) {
		/*
		 * If this mapping was accounted for in the vnode's
		 * writecount, then undo that now.
		 */
		if (writecounted)
			vnode_pager_release_writecount(object, 0, size);
		vm_object_deallocate(object);
	}
	return (error);
}

/*
 * Internal version of mmap that maps a specific VM object into an
 * map.  Called by mmap for MAP_ANON, vm_mmap, shm_mmap, and vn_mmap.
 */
int
vm_mmap_object(vm_map_t map, vm_offset_t *addr, vm_offset_t max_addr,
    vm_size_t size, vm_prot_t prot,
    vm_prot_t maxprot, int flags, vm_object_t object, vm_ooffset_t foff,
    boolean_t writecounted, struct thread *td)
{
	boolean_t fitit;
	int docow, error, findspace, rv;

	if (map == &td->td_proc->p_vmspace->vm_map) {
		PROC_LOCK(td->td_proc);
		if (map->size + size > lim_cur_proc(td->td_proc, RLIMIT_VMEM)) {
			PROC_UNLOCK(td->td_proc);
			return (ENOMEM);
		}
		if (racct_set(td->td_proc, RACCT_VMEM, map->size + size)) {
			PROC_UNLOCK(td->td_proc);
			return (ENOMEM);
		}
		if (!old_mlock && map->flags & MAP_WIREFUTURE) {
			if (ptoa(pmap_wired_count(map->pmap)) + size >
			    lim_cur_proc(td->td_proc, RLIMIT_MEMLOCK)) {
				racct_set_force(td->td_proc, RACCT_VMEM,
				    map->size);
				PROC_UNLOCK(td->td_proc);
				return (ENOMEM);
			}
			error = racct_set(td->td_proc, RACCT_MEMLOCK,
			    ptoa(pmap_wired_count(map->pmap)) + size);
			if (error != 0) {
				racct_set_force(td->td_proc, RACCT_VMEM,
				    map->size);
				PROC_UNLOCK(td->td_proc);
				return (error);
			}
		}
		PROC_UNLOCK(td->td_proc);
	}

	/*
	 * We currently can only deal with page aligned file offsets.
	 * The mmap() system call already enforces this by subtracting
	 * the page offset from the file offset, but checking here
	 * catches errors in device drivers (e.g. d_single_mmap()
	 * callbacks) and other internal mapping requests (such as in
	 * exec).
	 */
	if (foff & PAGE_MASK)
		return (EINVAL);

	if ((flags & MAP_FIXED) == 0) {
		fitit = TRUE;
		*addr = round_page(*addr);
	} else {
		if (*addr != trunc_page(*addr))
			return (EINVAL);
		fitit = FALSE;
	}

	if (flags & MAP_ANON) {
		if (object != NULL || foff != 0)
			return (EINVAL);
		docow = 0;
	} else if (flags & MAP_PREFAULT_READ)
		docow = MAP_PREFAULT;
	else
		docow = MAP_PREFAULT_PARTIAL;

	if ((flags & (MAP_ANON|MAP_SHARED)) == 0)
		docow |= MAP_COPY_ON_WRITE;
	if (flags & MAP_NOSYNC)
		docow |= MAP_DISABLE_SYNCER;
	if (flags & MAP_NOCORE)
		docow |= MAP_DISABLE_COREDUMP;
	/* Shared memory is also shared with children. */
	if (flags & MAP_SHARED)
		docow |= MAP_INHERIT_SHARE;
	if (writecounted)
		docow |= MAP_VN_WRITECOUNT;
	if (flags & MAP_STACK) {
		if (object != NULL)
			return (EINVAL);
		docow |= MAP_STACK_GROWS_DOWN;
	}
	if ((flags & MAP_EXCL) != 0)
		docow |= MAP_CHECK_EXCL;

	if (fitit) {
		if ((flags & MAP_ALIGNMENT_MASK) == MAP_ALIGNED_SUPER)
			findspace = VMFS_SUPER_SPACE;
		else if ((flags & MAP_ALIGNMENT_MASK) != 0)
			findspace = VMFS_ALIGNED_SPACE(flags >>
			    MAP_ALIGNMENT_SHIFT);
		else
			findspace = VMFS_OPTIMAL_SPACE;
		rv = vm_map_find(map, object, foff, addr, size,
		    max_addr, findspace, prot, maxprot, docow);
	} else {
		if (max_addr != 0 && *addr + size > max_addr)
			return (ENOMEM);
		rv = vm_map_fixed(map, object, foff, *addr, size,
		    prot, maxprot, docow);
	}

	if (rv == KERN_SUCCESS) {
		/*
		 * If the process has requested that all future mappings
		 * be wired, then heed this.
		 */
		if (map->flags & MAP_WIREFUTURE) {
			vm_map_wire(map, *addr, *addr + size,
			    VM_MAP_WIRE_USER | ((flags & MAP_STACK) ?
			    VM_MAP_WIRE_HOLESOK : VM_MAP_WIRE_NOHOLES));
		}
	}
	return (vm_mmap_to_errno(rv));
}

/*
 * Translate a Mach VM return code to zero on success or the appropriate errno
 * on failure.
 */
int
vm_mmap_to_errno(int rv)
{

	switch (rv) {
	case KERN_SUCCESS:
		return (0);
	case KERN_INVALID_ADDRESS:
	case KERN_NO_SPACE:
		return (ENOMEM);
	case KERN_PROTECTION_FAILURE:
		return (EACCES);
	default:
		return (EINVAL);
	}
}<|MERGE_RESOLUTION|>--- conflicted
+++ resolved
@@ -816,26 +816,12 @@
 };
 #endif
 
-<<<<<<< HEAD
 int
 sys_madvise(struct thread *td, struct madvise_args *uap)
 {
 
-	return (kern_madvise(td, uap->addr, uap->len, uap->behav));
-}
-
-/*
- * MPSAFE
- */
-int
-kern_madvise(struct thread *td, void * addr, size_t len, int behav)
-=======
-int
-sys_madvise(struct thread *td, struct madvise_args *uap)
->>>>>>> 0bc27840
-{
-
-	return (kern_vm_madvise(td, (vm_offset_t)addr, len, behav));
+	return (kern_vm_madvise(td, (vm_offset_t)uap->addr, uap->len,
+	    uap->behav));
 }
 
 int
