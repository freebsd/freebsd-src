/*-
 * Copyright (c) 1988 University of Utah.
 * Copyright (c) 1991, 1993
 *	The Regents of the University of California.  All rights reserved.
 * Copyright (c) 2016 SRI International
 *
 * This code is derived from software contributed to Berkeley by
 * the Systems Programming Group of the University of Utah Computer
 * Science Department.
 *
 * This software was developed by SRI International and the University of
 * Cambridge Computer Laboratory under DARPA/AFRL contract FA8750-10-C-0237
 * ("CTSRD"), as part of the DARPA CRASH research programme.
 *
 * Redistribution and use in source and binary forms, with or without
 * modification, are permitted provided that the following conditions
 * are met:
 * 1. Redistributions of source code must retain the above copyright
 *    notice, this list of conditions and the following disclaimer.
 * 2. Redistributions in binary form must reproduce the above copyright
 *    notice, this list of conditions and the following disclaimer in the
 *    documentation and/or other materials provided with the distribution.
 * 4. Neither the name of the University nor the names of its contributors
 *    may be used to endorse or promote products derived from this software
 *    without specific prior written permission.
 *
 * THIS SOFTWARE IS PROVIDED BY THE REGENTS AND CONTRIBUTORS ``AS IS'' AND
 * ANY EXPRESS OR IMPLIED WARRANTIES, INCLUDING, BUT NOT LIMITED TO, THE
 * IMPLIED WARRANTIES OF MERCHANTABILITY AND FITNESS FOR A PARTICULAR PURPOSE
 * ARE DISCLAIMED.  IN NO EVENT SHALL THE REGENTS OR CONTRIBUTORS BE LIABLE
 * FOR ANY DIRECT, INDIRECT, INCIDENTAL, SPECIAL, EXEMPLARY, OR CONSEQUENTIAL
 * DAMAGES (INCLUDING, BUT NOT LIMITED TO, PROCUREMENT OF SUBSTITUTE GOODS
 * OR SERVICES; LOSS OF USE, DATA, OR PROFITS; OR BUSINESS INTERRUPTION)
 * HOWEVER CAUSED AND ON ANY THEORY OF LIABILITY, WHETHER IN CONTRACT, STRICT
 * LIABILITY, OR TORT (INCLUDING NEGLIGENCE OR OTHERWISE) ARISING IN ANY WAY
 * OUT OF THE USE OF THIS SOFTWARE, EVEN IF ADVISED OF THE POSSIBILITY OF
 * SUCH DAMAGE.
 *
 * from: Utah $Hdr: vm_mmap.c 1.6 91/10/21$
 *
 *	@(#)vm_mmap.c	8.4 (Berkeley) 1/12/94
 */

/*
 * Mapped file (mmap) interface to VM
 */

#include <sys/cdefs.h>
__FBSDID("$FreeBSD$");

#include "opt_compat.h"
#include "opt_hwpmc_hooks.h"
#include "opt_ktrace.h"
#include "opt_vm.h"

#include <sys/param.h>
#include <sys/systm.h>
#ifdef CPU_CHERI
#include <sys/cheriabi.h>
#endif
#include <sys/capsicum.h>
#include <sys/kernel.h>
#include <sys/lock.h>
#include <sys/mutex.h>
#include <sys/sysproto.h>
#include <sys/filedesc.h>
#include <sys/priv.h>
#include <sys/proc.h>
#include <sys/procctl.h>
#include <sys/racct.h>
#include <sys/resource.h>
#include <sys/resourcevar.h>
#include <sys/rwlock.h>
#include <sys/signal.h>
#include <sys/sysctl.h>
#include <sys/vnode.h>
#include <sys/fcntl.h>
#include <sys/file.h>
#include <sys/mman.h>
#include <sys/mount.h>
#include <sys/conf.h>
#include <sys/stat.h>
#include <sys/syscallsubr.h>
#include <sys/sysent.h>
#include <sys/uio.h>
#include <sys/ktrace.h>		/* Requires sys/signal.h, sys/uio.h */
#include <sys/vmmeter.h>

#include <security/audit/audit.h>
#include <security/mac/mac_framework.h>

#include <vm/vm.h>
#include <vm/vm_param.h>
#include <vm/pmap.h>
#include <vm/vm_map.h>
#include <vm/vm_object.h>
#include <vm/vm_page.h>
#include <vm/vm_pager.h>
#include <vm/vm_pageout.h>
#include <vm/vm_extern.h>
#include <vm/vm_page.h>
#include <vm/vnode_pager.h>

#ifdef HWPMC_HOOKS
#include <sys/pmckern.h>
#endif

int old_mlock = 0;
SYSCTL_INT(_vm, OID_AUTO, old_mlock, CTLFLAG_RWTUN, &old_mlock, 0,
    "Do not apply RLIMIT_MEMLOCK on mlockall");

#ifdef MAP_32BIT
#define	MAP_32BIT_MAX_ADDR	((vm_offset_t)1 << 31)
#endif

#ifndef _SYS_SYSPROTO_H_
struct sbrk_args {
	int incr;
};
#endif

/*
 * MPSAFE
 */
/* ARGSUSED */
int
sys_sbrk(td, uap)
	struct thread *td;
	struct sbrk_args *uap;
{
	/* Not yet implemented */
	return (EOPNOTSUPP);
}

#ifndef _SYS_SYSPROTO_H_
struct sstk_args {
	int incr;
};
#endif

/*
 * MPSAFE
 */
/* ARGSUSED */
int
sys_sstk(td, uap)
	struct thread *td;
	struct sstk_args *uap;
{
	/* Not yet implemented */
	return (EOPNOTSUPP);
}

#if defined(COMPAT_43)
#ifndef _SYS_SYSPROTO_H_
struct getpagesize_args {
	int dummy;
};
#endif

int
ogetpagesize(td, uap)
	struct thread *td;
	struct getpagesize_args *uap;
{
	/* MP SAFE */
	td->td_retval[0] = PAGE_SIZE;
	return (0);
}
#endif				/* COMPAT_43 */


/*
 * Memory Map (mmap) system call.  Note that the file offset
 * and address are allowed to be NOT page aligned, though if
 * the MAP_FIXED flag it set, both must have the same remainder
 * modulo the PAGE_SIZE (POSIX 1003.1b).  If the address is not
 * page-aligned, the actual mapping starts at trunc_page(addr)
 * and the return value is adjusted up by the page offset.
 *
 * Generally speaking, only character devices which are themselves
 * memory-based, such as a video framebuffer, can be mmap'd.  Otherwise
 * there would be no cache coherency between a descriptor and a VM mapping
 * both to the same character device.
 */
#ifndef _SYS_SYSPROTO_H_
struct mmap_args {
	void *addr;
	size_t len;
	int prot;
	int flags;
	int fd;
	long pad;
	off_t pos;
};
#endif

/*
 * MPSAFE
 */
int
sys_mmap(struct thread *td, struct mmap_args *uap)
{

<<<<<<< HEAD
	return (kern_mmap(td, (vm_offset_t)uap->addr, 0, uap->len, uap->prot,
	    uap->flags, uap->fd, uap->pos));
}

int
kern_mmap(struct thread *td, vm_offset_t addr, vm_offset_t max_addr,
    vm_size_t size, int prot, int flags, int fd, off_t pos)
{
	struct file *fp;
	vm_size_t pageoff;
	vm_offset_t addr_mask = PAGE_MASK;
=======
	return (kern_vm_mmap(td, (vm_offset_t)uap->addr, uap->len,
	    uap->prot, uap->flags, uap->fd, uap->pos));
}

int
kern_vm_mmap(struct thread *td, vm_offset_t addr, vm_size_t size,
    vm_prot_t prot, int flags, int fd, off_t pos)
{
	struct file *fp;
	vm_size_t pageoff;
>>>>>>> 322d98e6
	vm_prot_t cap_maxprot;
	int align, error;
	struct vmspace *vms = td->td_proc->p_vmspace;
	cap_rights_t rights;

	fp = NULL;
	AUDIT_ARG_FD(fd);

	/*
	 * Ignore old flags that used to be defined but did not do anything.
	 */
	if (!SV_CURPROC_FLAG(SV_CHERI))
		flags &= ~(MAP_RESERVED0020 | MAP_RESERVED0040);
	
	/*
	 * Enforce the constraints.
	 * Mapping of length 0 is only allowed for old binaries.
	 * Anonymous mapping shall specify -1 as filedescriptor and
	 * zero position for new code. Be nice to ancient a.out
	 * binaries and correct pos for anonymous mapping, since old
	 * ld.so sometimes issues anonymous map requests with non-zero
	 * pos.
	 */
	if (!SV_CURPROC_FLAG(SV_AOUT)) {
		if ((size == 0 && curproc->p_osrel >= P_OSREL_MAP_ANON) ||
<<<<<<< HEAD
		    ((flags & MAP_ANON) != 0 && (fd != -1 || pos != 0))) {
#ifdef KTRACE
			if (KTRPOINT(td, KTR_SYSERRCAUSE))
				ktrsyserrcause("%s: size == 0", __func__);
#endif
=======
		    ((flags & MAP_ANON) != 0 && (fd != -1 || pos != 0)))
>>>>>>> 322d98e6
			return (EINVAL);
		}
	} else {
		if ((flags & MAP_ANON) != 0)
			pos = 0;
	}

	if (flags & MAP_STACK) {
<<<<<<< HEAD
		if (fd != -1) {
#ifdef KTRACE
			if (KTRPOINT(td, KTR_SYSERRCAUSE))
				ktrsyserrcause("%s: MAP_STACK with fd",
				    __func__);
#endif
			return (EINVAL);
		}

		if ((prot & (PROT_READ | PROT_WRITE)) !=
		    (PROT_READ | PROT_WRITE)) {
#ifdef KTRACE
			if (KTRPOINT(td, KTR_SYSERRCAUSE))
				ktrsyserrcause("%s: MAP_STACK without both "
				    "PROT_READ and PROT_WRITE", __func__);
#endif
=======
		if ((fd != -1) ||
		    ((prot & (PROT_READ | PROT_WRITE)) != (PROT_READ | PROT_WRITE)))
>>>>>>> 322d98e6
			return (EINVAL);
		}
		flags |= MAP_ANON;
		pos = 0;
	}
	unsigned int extra_flags =
	    (flags & ~(MAP_SHARED | MAP_PRIVATE | MAP_FIXED | MAP_HASSEMAPHORE |
	    MAP_STACK | MAP_NOSYNC | MAP_ANON | MAP_EXCL | MAP_NOCORE |
	    MAP_PREFAULT_READ | MAP_CHERI_NOSETBOUNDS |
#ifdef MAP_32BIT
	    MAP_32BIT |
#endif
	    MAP_ALIGNMENT_MASK));
	if (extra_flags != 0) {
#ifdef KTRACE
		if (KTRPOINT(td, KTR_SYSERRCAUSE))
			ktrsyserrcause("%s: Unhandled flag(s) 0x%x",
			    __func__, extra_flags);
#endif

		return (EINVAL);
	}
	if ((flags & (MAP_EXCL | MAP_FIXED)) == MAP_EXCL) {
#ifdef KTRACE
		if (KTRPOINT(td, KTR_SYSERRCAUSE))
			ktrsyserrcause("%s: MAP_EXCL without MAP_FIXED",
			    __func__);
#endif
		return (EINVAL);
	}
	if ((flags & (MAP_SHARED | MAP_PRIVATE)) == (MAP_SHARED | MAP_PRIVATE)) {
#ifdef KTRACE
		if (KTRPOINT(td, KTR_SYSERRCAUSE))
			ktrsyserrcause("%s: both MAP_SHARED and MAP_PRIVATE",
			    __func__);
#endif
		return (EINVAL);
	}
	if (prot != PROT_NONE &&
	    (prot & ~(PROT_READ | PROT_WRITE | PROT_EXEC)) != 0) {
#ifdef KTRACE
		if (KTRPOINT(td, KTR_SYSERRCAUSE))
			ktrsyserrcause("%s: Unexpected protections 0x%x",
			    __func__,
			    (prot & ~(PROT_READ | PROT_WRITE | PROT_EXEC)));
#endif
		return (EINVAL);
	}

	/*
	 * Align the file position to a page boundary,
	 * and save its page offset component.
	 */
	pageoff = (pos & PAGE_MASK);
	pos -= pageoff;

	/* Adjust size for rounding (on both ends). */
	size += pageoff;			/* low end... */
	size = (vm_size_t) round_page(size);	/* hi end */

	align = flags & MAP_ALIGNMENT_MASK;
#ifndef CPU_CHERI
	/* In the non-CHERI case, remove the alignment request. */
	if (align == MAP_ALIGNED_CHERI || align == MAP_ALIGNED_CHERI_SEAL) {
		flags &= ~MAP_ALIGNMENT_MASK;
		align = 0;
	}
#else /* CPU_CHERI */
	/*
	 * Convert MAP_ALIGNED_CHERI(_SEAL) into explicit alignment
	 * requests and check lengths.
	 */
	if (align == MAP_ALIGNED_CHERI) {
		flags &= ~MAP_ALIGNMENT_MASK;
		if (CHERI_ALIGN_SHIFT(size) > PAGE_SHIFT) {
			flags |= MAP_ALIGNED(CHERI_ALIGN_SHIFT(size));

			if (size & CHERI_ALIGN_MASK(size) &&
			    cheriabi_mmap_precise_bounds) {
#ifdef KTRACE
				if (KTRPOINT(td, KTR_SYSERRCAUSE))
					ktrsyserrcause("%s: MAP_ALIGNED_CHERI "
					    "and size (0x%zx) is "
					    "insufficently rounded (mask "
					    "0x%llx)",
					    __func__, size,
					    CHERI_ALIGN_MASK(size));
#endif
				return (EINVAL);
			}

			if (CHERI_ALIGN_MASK(size) != 0)
				addr_mask = CHERI_ALIGN_MASK(size);
		}
		align = flags & MAP_ALIGNMENT_MASK;
	} else if (align == MAP_ALIGNED_CHERI_SEAL) {
		flags &= ~MAP_ALIGNMENT_MASK;
		if (CHERI_SEAL_ALIGN_SHIFT(size) > PAGE_SHIFT) {
			flags |= MAP_ALIGNED(CHERI_SEAL_ALIGN_SHIFT(size));

			if (size & CHERI_SEAL_ALIGN_MASK(size) &&
			    cheriabi_mmap_precise_bounds) {
#ifdef KTRACE
				if (KTRPOINT(td, KTR_SYSERRCAUSE))
					ktrsyserrcause("%s: "
					    "MAP_ALIGNED_CHERI_SEAL and size "
					    "(0x%zx) is insufficently "
					    "rounded (mask 0x%llx)",
					    __func__, size,
					    CHERI_SEAL_ALIGN_MASK(size));
#endif
				return (EINVAL);
			}

			if (CHERI_ALIGN_MASK(size) != 0)
				addr_mask = CHERI_SEAL_ALIGN_MASK(size);
		}
		align = flags & MAP_ALIGNMENT_MASK;
	}
#endif /* CPU_CHERI */

	/* Ensure alignment is at least a page and fits in a pointer. */
	if (align != 0 && align != MAP_ALIGNED_SUPER &&
	    (align >> MAP_ALIGNMENT_SHIFT >= sizeof(void *) * NBBY ||
	    align >> MAP_ALIGNMENT_SHIFT < PAGE_SHIFT)) {
#ifdef KTRACE
		if (KTRPOINT(td, KTR_SYSERRCAUSE))
			ktrsyserrcause("%s: nonsensical alignment (2^%d)",
			    __func__, align >> MAP_ALIGNMENT_SHIFT);
#endif
		return (EINVAL);
	}

	/*
	 * Check for illegal addresses.  Watch out for address wrap... Note
	 * that VM_*_ADDRESS are not constants due to casts (argh).
	 */
	if (flags & MAP_FIXED) {
		/*
		 * The specified address must have the same remainder
		 * as the file offset taken modulo PAGE_SIZE, so it
		 * should be aligned after adjustment by pageoff.
		 */
		addr -= pageoff;
		if (addr & addr_mask) {
#ifdef KTRACE
			if (KTRPOINT(td, KTR_SYSERRCAUSE))
				ktrsyserrcause("%s: addr (%p) is "
				    "underaligned (mask 0x%zx)",
				    __func__, (void *)addr, addr_mask);
#endif
			return (EINVAL);
		}

		/* Address range must be all in user VM space. */
		if (addr < vm_map_min(&vms->vm_map) ||
		    addr + size > vm_map_max(&vms->vm_map)) {
#ifdef KTRACE
			if (KTRPOINT(td, KTR_SYSERRCAUSE))
				ktrsyserrcause("%s: range (%p-%p) is "
				    "outside user address range (%p-%p)",
				    __func__, (void *)addr,
				    (void *)(addr + size),
				    (void *)vm_map_min(&vms->vm_map),
				    (void *)vm_map_max(&vms->vm_map));
#endif
			return (EINVAL);
		}
		if (addr + size < addr) {
#ifdef KTRACE
			if (KTRPOINT(td, KTR_SYSERRCAUSE))
				ktrsyserrcause("%s: addr (%p) + size "
				    "(0x%zx) overflows", __func__,
				    (void *)addr, size);
#endif
			return (EINVAL);
		}
#ifdef MAP_32BIT
		if (flags & MAP_32BIT) {
			KASSERT(!SV_CURPROC_FLAG(SV_CHERI),
			    ("MAP_32BIT on a CheriABI process"));
			max_addr = MAP_32BIT_MAX_ADDR;
			if (addr + size > MAP_32BIT_MAX_ADDR) {
#ifdef KTRACE
				if (KTRPOINT(td, KTR_SYSERRCAUSE))
					ktrsyserrcause("%s: addr (%p) + "
					    "size (0x%zx) is > 0x%zx "
					    "(MAP_32BIT_MAX_ADDR)",
					    __func__, (void *)addr, size,
					    MAP_32BIT_MAX_ADDR);
#endif
				return (EINVAL);
			}
		}
	} else if (flags & MAP_32BIT) {
		KASSERT(!SV_CURPROC_FLAG(SV_CHERI),
		    ("MAP_32BIT on a CheriABI process"));
		max_addr = MAP_32BIT_MAX_ADDR;
		/*
		 * For MAP_32BIT, override the hint if it is too high and
		 * do not bother moving the mapping past the heap (since
		 * the heap is usually above 2GB).
		 */
		if (addr + size > MAP_32BIT_MAX_ADDR)
			addr = 0;
#endif
	} else {
		KASSERT(addr != 0 || !SV_CURPROC_FLAG(SV_CHERI),
		    ("CheriABI process requesting an address of 0"));
		/*
		 * XXX for non-fixed mappings where no hint is provided or
		 * the hint would fall in the potential heap space,
		 * place it after the end of the largest possible heap.
		 *
		 * There should really be a pmap call to determine a reasonable
		 * location.
		 */
		if (addr == 0 ||
		    (addr >= round_page((vm_offset_t)vms->vm_taddr) &&
		    addr < round_page((vm_offset_t)vms->vm_daddr +
		    lim_max(td, RLIMIT_DATA))))
			addr = round_page((vm_offset_t)vms->vm_daddr +
			    lim_max(td, RLIMIT_DATA));
	}
	if (size == 0) {
		/*
		 * Return success without mapping anything for old
		 * binaries that request a page-aligned mapping of
		 * length 0.  For modern binaries, this function
		 * returns an error earlier.
		 */
		error = 0;
	} else if (flags & MAP_ANON) {
		/*
		 * Mapping blank space is trivial.
		 *
		 * This relies on VM_PROT_* matching PROT_*.
		 */
		error = vm_mmap_object(&vms->vm_map, &addr, max_addr, size,
		    prot, VM_PROT_ALL, flags, NULL, pos, FALSE, td);
	} else {
		/*
		 * Mapping file, get fp for validation and don't let the
		 * descriptor disappear on us if we block. Check capability
		 * rights, but also return the maximum rights to be combined
		 * with maxprot later.
		 */
		cap_rights_init(&rights, CAP_MMAP);
		if (prot & PROT_READ)
			cap_rights_set(&rights, CAP_MMAP_R);
		if ((flags & MAP_SHARED) != 0) {
			if (prot & PROT_WRITE)
				cap_rights_set(&rights, CAP_MMAP_W);
		}
		if (prot & PROT_EXEC)
			cap_rights_set(&rights, CAP_MMAP_X);
		error = fget_mmap(td, fd, &rights, &cap_maxprot, &fp);
		if (error != 0)
			goto done;
		if ((flags & (MAP_SHARED | MAP_PRIVATE)) == 0 &&
		    td->td_proc->p_osrel >= P_OSREL_MAP_FSTRICT) {
			error = EINVAL;
			goto done;
		}

		/* This relies on VM_PROT_* matching PROT_*. */
		error = fo_mmap(fp, &vms->vm_map, &addr, max_addr, size,
		    prot, cap_maxprot, flags, pos, td);
	}

	if (error == 0)
		td->td_retval[0] = (register_t) (addr + pageoff);
done:
	if (fp)
		fdrop(fp, td);

	return (error);
}

#if defined(COMPAT_FREEBSD6)
int
freebsd6_mmap(struct thread *td, struct freebsd6_mmap_args *uap)
{

<<<<<<< HEAD
	return (kern_mmap(td, (vm_offset_t)uap->addr, 0, uap->len, uap->prot,
	    uap->flags, uap->fd, uap->pos));
=======
	return (kern_vm_mmap(td, (vm_offset_t)uap->addr, uap->len,
	    uap->prot, uap->flags, uap->fd, uap->pos));
>>>>>>> 322d98e6
}
#endif

#ifdef COMPAT_43
#ifndef _SYS_SYSPROTO_H_
struct ommap_args {
	caddr_t addr;
	int len;
	int prot;
	int flags;
	int fd;
	long pos;
};
#endif
int
ommap(struct thread *td, struct ommap_args *uap)
{
<<<<<<< HEAD
	int prot, flags;
=======
>>>>>>> 322d98e6
	static const char cvtbsdprot[8] = {
		0,
		PROT_EXEC,
		PROT_WRITE,
		PROT_EXEC | PROT_WRITE,
		PROT_READ,
		PROT_EXEC | PROT_READ,
		PROT_WRITE | PROT_READ,
		PROT_EXEC | PROT_WRITE | PROT_READ,
	};
	int flags, prot;

#define	OMAP_ANON	0x0002
#define	OMAP_COPY	0x0020
#define	OMAP_SHARED	0x0010
#define	OMAP_FIXED	0x0100

	prot = cvtbsdprot[uap->prot & 0x7];
#ifdef COMPAT_FREEBSD32
#if defined(__amd64__)
	if (i386_read_exec && SV_PROC_FLAG(td->td_proc, SV_ILP32) &&
	    prot != 0)
		prot |= PROT_EXEC;
#endif
#endif
	flags = 0;
	if (uap->flags & OMAP_ANON)
		flags |= MAP_ANON;
	if (uap->flags & OMAP_COPY)
		flags |= MAP_COPY;
	if (uap->flags & OMAP_SHARED)
		flags |= MAP_SHARED;
	else
		flags |= MAP_PRIVATE;
	if (uap->flags & OMAP_FIXED)
		flags |= MAP_FIXED;
<<<<<<< HEAD
	return (kern_mmap(td, (vm_offset_t)uap->addr, 0, uap->len, prot,
	    flags, uap->fd, uap->pos));
=======
	return (kern_vm_mmap(td, (vm_offset_t)uap->addr, uap->len,
	    prot, flags, uap->fd, uap->pos));
>>>>>>> 322d98e6
}
#endif				/* COMPAT_43 */


#ifndef _SYS_SYSPROTO_H_
struct msync_args {
	void *addr;
	size_t len;
	int flags;
};
#endif
/*
 * MPSAFE
 */
int
sys_msync(struct thread *td, struct msync_args *uap)
{

	return (kern_vm_msync(td, (vm_offset_t)uap->addr, uap->len,
	    uap->flags));
}

int
kern_vm_msync(struct thread *td, vm_offset_t addr, vm_size_t size, int flags)
{
	vm_size_t pageoff;
	vm_map_t map;
	int rv;

	pageoff = (addr & PAGE_MASK);
	addr -= pageoff;
	size += pageoff;
	size = (vm_size_t) round_page(size);
	if (addr + size < addr)
		return (EINVAL);

	if ((flags & ~(MS_ASYNC | MS_INVALIDATE | MS_PAGEOUT)) != 0)
		return (EINVAL);
	if ((flags & (MS_ASYNC|MS_INVALIDATE)) == (MS_ASYNC|MS_INVALIDATE))
		return (EINVAL);
	if ((flags & MS_PAGEOUT) != 0 && (flags & ~MS_PAGEOUT) != 0)
		return (EINVAL);

	map = &td->td_proc->p_vmspace->vm_map;

	/*
	 * Clean the pages and interpret the return value.
	 */
	rv = vm_map_sync(map, addr, addr + size, (flags & MS_ASYNC) == 0,
	    (flags & MS_INVALIDATE) != 0, (flags & MS_PAGEOUT) != 0);
	switch (rv) {
	case KERN_SUCCESS:
		return (0);
	case KERN_INVALID_ADDRESS:
		return (ENOMEM);
	case KERN_INVALID_ARGUMENT:
		return (EBUSY);
	case KERN_FAILURE:
		return (EIO);
	default:
		return (EINVAL);
	}
}

#ifndef _SYS_SYSPROTO_H_
struct munmap_args {
	void *addr;
	size_t len;
};
#endif
/*
 * MPSAFE
 */
int
sys_munmap(struct thread *td, struct munmap_args *uap)
{

	return (kern_vm_munmap(td, (vm_offset_t)uap->addr, uap->len));
}

int
kern_vm_munmap(struct thread *td, vm_offset_t addr, vm_size_t size)
{
#ifdef HWPMC_HOOKS
	struct pmckern_map_out pkm;
	vm_map_entry_t entry;
	bool pmc_handled;
#endif
	vm_size_t pageoff;
	vm_map_t map;

	if (size == 0)
		return (EINVAL);

	pageoff = (addr & PAGE_MASK);
	addr -= pageoff;
	size += pageoff;
	size = (vm_size_t) round_page(size);
	if (addr + size < addr)
		return (EINVAL);

	/*
	 * Check for illegal addresses.  Watch out for address wrap...
	 */
	map = &td->td_proc->p_vmspace->vm_map;
	if (addr < vm_map_min(map) || addr + size > vm_map_max(map))
		return (EINVAL);
	vm_map_lock(map);
#ifdef HWPMC_HOOKS
	pmc_handled = false;
	if (PMC_HOOK_INSTALLED(PMC_FN_MUNMAP)) {
		pmc_handled = true;
		/*
		 * Inform hwpmc if the address range being unmapped contains
		 * an executable region.
		 */
		pkm.pm_address = (uintptr_t) NULL;
		if (vm_map_lookup_entry(map, addr, &entry)) {
			for (;
			    entry != &map->header && entry->start < addr + size;
			    entry = entry->next) {
				if (vm_map_check_protection(map, entry->start,
					entry->end, VM_PROT_EXECUTE) == TRUE) {
					pkm.pm_address = (uintptr_t) addr;
					pkm.pm_size = (size_t) size;
					break;
				}
			}
		}
	}
#endif
	vm_map_delete(map, addr, addr + size);

#ifdef HWPMC_HOOKS
	if (__predict_false(pmc_handled)) {
		/* downgrade the lock to prevent a LOR with the pmc-sx lock */
		vm_map_lock_downgrade(map);
		if (pkm.pm_address != (uintptr_t) NULL)
			PMC_CALL_HOOK(td, PMC_FN_MUNMAP, (void *) &pkm);
		vm_map_unlock_read(map);
	} else
#endif
		vm_map_unlock(map);

	/* vm_map_delete returns nothing but KERN_SUCCESS anyway */
	return (0);
}

#ifndef _SYS_SYSPROTO_H_
struct mprotect_args {
	const void *addr;
	size_t len;
	int prot;
};
#endif
/*
 * MPSAFE
 */
int
sys_mprotect(struct thread *td, struct mprotect_args *uap)
{

<<<<<<< HEAD
	return (kern_mprotect(td, uap->addr, uap->len, uap->prot));
}

int
kern_mprotect(struct thread *td, const void *addr, size_t len, int prot)
{
	vm_offset_t v_addr;
	vm_size_t v_size, pageoff;
	vm_prot_t v_prot;

	v_addr = (vm_offset_t) addr;
	v_size = len;
	v_prot = prot & VM_PROT_ALL;

	pageoff = (v_addr & PAGE_MASK);
	v_addr -= pageoff;
	v_size += pageoff;
	v_size = (vm_size_t) round_page(v_size);
	if (v_addr + v_size < v_addr)
=======
	return (kern_vm_mprotect(td, (vm_offset_t)uap->addr, uap->len,
	    uap->prot));
}

int
kern_vm_mprotect(struct thread *td, vm_offset_t addr, vm_size_t size,
    vm_prot_t prot)
{
	vm_size_t pageoff;

	prot = (prot & VM_PROT_ALL);
	pageoff = (addr & PAGE_MASK);
	addr -= pageoff;
	size += pageoff;
	size = (vm_size_t) round_page(size);
	if (addr + size < addr)
>>>>>>> 322d98e6
		return (EINVAL);

	switch (vm_map_protect(&td->td_proc->p_vmspace->vm_map, v_addr,
	    v_addr + v_size, v_prot, FALSE)) {
	case KERN_SUCCESS:
		return (0);
	case KERN_PROTECTION_FAILURE:
		return (EACCES);
	case KERN_RESOURCE_SHORTAGE:
		return (ENOMEM);
	}
	return (EINVAL);
}

#ifndef _SYS_SYSPROTO_H_
struct minherit_args {
	void *addr;
	size_t len;
	int inherit;
};
#endif
/*
 * MPSAFE
 */
int
sys_minherit(td, uap)
	struct thread *td;
	struct minherit_args *uap;
{
	vm_offset_t addr;
	vm_size_t size, pageoff;
	vm_inherit_t inherit;

	addr = (vm_offset_t)uap->addr;
	size = uap->len;
	inherit = uap->inherit;

	pageoff = (addr & PAGE_MASK);
	addr -= pageoff;
	size += pageoff;
	size = (vm_size_t) round_page(size);
	if (addr + size < addr)
		return (EINVAL);

	switch (vm_map_inherit(&td->td_proc->p_vmspace->vm_map, addr,
	    addr + size, inherit)) {
	case KERN_SUCCESS:
		return (0);
	case KERN_PROTECTION_FAILURE:
		return (EACCES);
	}
	return (EINVAL);
}

#ifndef _SYS_SYSPROTO_H_
struct madvise_args {
	void *addr;
	size_t len;
	int behav;
};
#endif

int
sys_madvise(struct thread *td, struct madvise_args *uap)
{

	return (kern_madvise(td, uap->addr, uap->len, uap->behav));
}

/*
 * MPSAFE
 */
int
kern_madvise(struct thread *td, void * addr, size_t len, int behav)
{

	return (kern_vm_madvise(td, (vm_offset_t)uap->addr, uap->len,
	    uap->behav));
}

int
kern_vm_madvise(struct thread *td, vm_offset_t addr, vm_size_t len, int behav)
{
	vm_offset_t start, end;
	vm_map_t map;
	int flags;

	/*
	 * Check for our special case, advising the swap pager we are
	 * "immortal."
	 */
	if (behav == MADV_PROTECT) {
		flags = PPROT_SET;
		return (kern_procctl(td, P_PID, td->td_proc->p_pid,
		    PROC_SPROTECT, &flags));
	}

	/*
	 * Check for illegal behavior
	 */
	if (behav < 0 || behav > MADV_CORE)
		return (EINVAL);
	/*
	 * Check for illegal addresses.  Watch out for address wrap... Note
	 * that VM_*_ADDRESS are not constants due to casts (argh).
	 */
	map = &td->td_proc->p_vmspace->vm_map;
<<<<<<< HEAD
	if ((vm_offset_t)addr < vm_map_min(map) ||
	    (vm_offset_t)addr + len > vm_map_max(map))
		return (EINVAL);
	if (((vm_offset_t) addr + len) < (vm_offset_t) addr)
=======
	if (addr < vm_map_min(map) || addr + len > vm_map_max(map))
		return (EINVAL);
	if ((addr + len) < addr)
>>>>>>> 322d98e6
		return (EINVAL);

	/*
	 * Since this routine is only advisory, we default to conservative
	 * behavior.
	 */
<<<<<<< HEAD
	start = trunc_page((vm_offset_t) addr);
	end = round_page((vm_offset_t) addr + len);
=======
	start = trunc_page(addr);
	end = round_page(addr + len);
>>>>>>> 322d98e6

	if (vm_map_madvise(map, start, end, behav))
		return (EINVAL);
	return (0);
}

#ifndef _SYS_SYSPROTO_H_
struct mincore_args {
	const void *addr;
	size_t len;
	char *vec;
};
#endif

/*
 * MPSAFE
 */
int
sys_mincore(td, uap)
	struct thread *td;
	struct mincore_args *uap;
{
	vm_offset_t addr, first_addr;
	vm_offset_t end, cend;
	pmap_t pmap;
	vm_map_t map;
	char *vec;
	int error = 0;
	int vecindex, lastvecindex;
	vm_map_entry_t current;
	vm_map_entry_t entry;
	vm_object_t object;
	vm_paddr_t locked_pa;
	vm_page_t m;
	vm_pindex_t pindex;
	int mincoreinfo;
	unsigned int timestamp;
	boolean_t locked;

	/*
	 * Make sure that the addresses presented are valid for user
	 * mode.
	 */
	first_addr = addr = trunc_page((vm_offset_t) uap->addr);
	end = addr + (vm_size_t)round_page(uap->len);
	map = &td->td_proc->p_vmspace->vm_map;
	if (end > vm_map_max(map) || end < addr)
		return (ENOMEM);

	/*
	 * Address of byte vector
	 */
	vec = uap->vec;

	pmap = vmspace_pmap(td->td_proc->p_vmspace);

	vm_map_lock_read(map);
RestartScan:
	timestamp = map->timestamp;

	if (!vm_map_lookup_entry(map, addr, &entry)) {
		vm_map_unlock_read(map);
		return (ENOMEM);
	}

	/*
	 * Do this on a map entry basis so that if the pages are not
	 * in the current processes address space, we can easily look
	 * up the pages elsewhere.
	 */
	lastvecindex = -1;
	for (current = entry;
	    (current != &map->header) && (current->start < end);
	    current = current->next) {

		/*
		 * check for contiguity
		 */
		if (current->end < end &&
		    (entry->next == &map->header ||
		     current->next->start > current->end)) {
			vm_map_unlock_read(map);
			return (ENOMEM);
		}

		/*
		 * ignore submaps (for now) or null objects
		 */
		if ((current->eflags & MAP_ENTRY_IS_SUB_MAP) ||
			current->object.vm_object == NULL)
			continue;

		/*
		 * limit this scan to the current map entry and the
		 * limits for the mincore call
		 */
		if (addr < current->start)
			addr = current->start;
		cend = current->end;
		if (cend > end)
			cend = end;

		/*
		 * scan this entry one page at a time
		 */
		while (addr < cend) {
			/*
			 * Check pmap first, it is likely faster, also
			 * it can provide info as to whether we are the
			 * one referencing or modifying the page.
			 */
			object = NULL;
			locked_pa = 0;
		retry:
			m = NULL;
			mincoreinfo = pmap_mincore(pmap, addr, &locked_pa);
			if (locked_pa != 0) {
				/*
				 * The page is mapped by this process but not
				 * both accessed and modified.  It is also
				 * managed.  Acquire the object lock so that
				 * other mappings might be examined.
				 */
				m = PHYS_TO_VM_PAGE(locked_pa);
				if (m->object != object) {
					if (object != NULL)
						VM_OBJECT_WUNLOCK(object);
					object = m->object;
					locked = VM_OBJECT_TRYWLOCK(object);
					vm_page_unlock(m);
					if (!locked) {
						VM_OBJECT_WLOCK(object);
						vm_page_lock(m);
						goto retry;
					}
				} else
					vm_page_unlock(m);
				KASSERT(m->valid == VM_PAGE_BITS_ALL,
				    ("mincore: page %p is mapped but invalid",
				    m));
			} else if (mincoreinfo == 0) {
				/*
				 * The page is not mapped by this process.  If
				 * the object implements managed pages, then
				 * determine if the page is resident so that
				 * the mappings might be examined.
				 */
				if (current->object.vm_object != object) {
					if (object != NULL)
						VM_OBJECT_WUNLOCK(object);
					object = current->object.vm_object;
					VM_OBJECT_WLOCK(object);
				}
				if (object->type == OBJT_DEFAULT ||
				    object->type == OBJT_SWAP ||
				    object->type == OBJT_VNODE) {
					pindex = OFF_TO_IDX(current->offset +
					    (addr - current->start));
					m = vm_page_lookup(object, pindex);
					if (m != NULL && m->valid == 0)
						m = NULL;
					if (m != NULL)
						mincoreinfo = MINCORE_INCORE;
				}
			}
			if (m != NULL) {
				/* Examine other mappings to the page. */
				if (m->dirty == 0 && pmap_is_modified(m))
					vm_page_dirty(m);
				if (m->dirty != 0)
					mincoreinfo |= MINCORE_MODIFIED_OTHER;
				/*
				 * The first test for PGA_REFERENCED is an
				 * optimization.  The second test is
				 * required because a concurrent pmap
				 * operation could clear the last reference
				 * and set PGA_REFERENCED before the call to
				 * pmap_is_referenced(). 
				 */
				if ((m->aflags & PGA_REFERENCED) != 0 ||
				    pmap_is_referenced(m) ||
				    (m->aflags & PGA_REFERENCED) != 0)
					mincoreinfo |= MINCORE_REFERENCED_OTHER;
			}
			if (object != NULL)
				VM_OBJECT_WUNLOCK(object);

			/*
			 * subyte may page fault.  In case it needs to modify
			 * the map, we release the lock.
			 */
			vm_map_unlock_read(map);

			/*
			 * calculate index into user supplied byte vector
			 */
			vecindex = OFF_TO_IDX(addr - first_addr);

			/*
			 * If we have skipped map entries, we need to make sure that
			 * the byte vector is zeroed for those skipped entries.
			 */
			while ((lastvecindex + 1) < vecindex) {
				++lastvecindex;
				error = subyte(vec + lastvecindex, 0);
				if (error) {
					error = EFAULT;
					goto done2;
				}
			}

			/*
			 * Pass the page information to the user
			 */
			error = subyte(vec + vecindex, mincoreinfo);
			if (error) {
				error = EFAULT;
				goto done2;
			}

			/*
			 * If the map has changed, due to the subyte, the previous
			 * output may be invalid.
			 */
			vm_map_lock_read(map);
			if (timestamp != map->timestamp)
				goto RestartScan;

			lastvecindex = vecindex;
			addr += PAGE_SIZE;
		}
	}

	/*
	 * subyte may page fault.  In case it needs to modify
	 * the map, we release the lock.
	 */
	vm_map_unlock_read(map);

	/*
	 * Zero the last entries in the byte vector.
	 */
	vecindex = OFF_TO_IDX(end - first_addr);
	while ((lastvecindex + 1) < vecindex) {
		++lastvecindex;
		error = subyte(vec + lastvecindex, 0);
		if (error) {
			error = EFAULT;
			goto done2;
		}
	}

	/*
	 * If the map has changed, due to the subyte, the previous
	 * output may be invalid.
	 */
	vm_map_lock_read(map);
	if (timestamp != map->timestamp)
		goto RestartScan;
	vm_map_unlock_read(map);
done2:
	return (error);
}

#ifndef _SYS_SYSPROTO_H_
struct mlock_args {
	const void *addr;
	size_t len;
};
#endif
/*
 * MPSAFE
 */
int
sys_mlock(td, uap)
	struct thread *td;
	struct mlock_args *uap;
{

	return (vm_mlock(td->td_proc, td->td_ucred, uap->addr, uap->len));
}

int
vm_mlock(struct proc *proc, struct ucred *cred, const void *addr0, size_t len)
{
	vm_offset_t addr, end, last, start;
	vm_size_t npages, size;
	vm_map_t map;
	unsigned long nsize;
	int error;

	error = priv_check_cred(cred, PRIV_VM_MLOCK, 0);
	if (error)
		return (error);
	addr = (vm_offset_t)addr0;
	size = len;
	last = addr + size;
	start = trunc_page(addr);
	end = round_page(last);
	if (last < addr || end < addr)
		return (EINVAL);
	npages = atop(end - start);
	if (npages > vm_page_max_wired)
		return (ENOMEM);
	map = &proc->p_vmspace->vm_map;
	PROC_LOCK(proc);
	nsize = ptoa(npages + pmap_wired_count(map->pmap));
	if (nsize > lim_cur_proc(proc, RLIMIT_MEMLOCK)) {
		PROC_UNLOCK(proc);
		return (ENOMEM);
	}
	PROC_UNLOCK(proc);
	if (npages + vm_cnt.v_wire_count > vm_page_max_wired)
		return (EAGAIN);
#ifdef RACCT
	if (racct_enable) {
		PROC_LOCK(proc);
		error = racct_set(proc, RACCT_MEMLOCK, nsize);
		PROC_UNLOCK(proc);
		if (error != 0)
			return (ENOMEM);
	}
#endif
	error = vm_map_wire(map, start, end,
	    VM_MAP_WIRE_USER | VM_MAP_WIRE_NOHOLES);
#ifdef RACCT
	if (racct_enable && error != KERN_SUCCESS) {
		PROC_LOCK(proc);
		racct_set(proc, RACCT_MEMLOCK,
		    ptoa(pmap_wired_count(map->pmap)));
		PROC_UNLOCK(proc);
	}
#endif
	return (error == KERN_SUCCESS ? 0 : ENOMEM);
}

#ifndef _SYS_SYSPROTO_H_
struct mlockall_args {
	int	how;
};
#endif

/*
 * MPSAFE
 */
int
sys_mlockall(td, uap)
	struct thread *td;
	struct mlockall_args *uap;
{
	vm_map_t map;
	int error;

	map = &td->td_proc->p_vmspace->vm_map;
	error = priv_check(td, PRIV_VM_MLOCK);
	if (error)
		return (error);

	if ((uap->how == 0) || ((uap->how & ~(MCL_CURRENT|MCL_FUTURE)) != 0))
		return (EINVAL);

	/*
	 * If wiring all pages in the process would cause it to exceed
	 * a hard resource limit, return ENOMEM.
	 */
	if (!old_mlock && uap->how & MCL_CURRENT) {
		PROC_LOCK(td->td_proc);
		if (map->size > lim_cur(td, RLIMIT_MEMLOCK)) {
			PROC_UNLOCK(td->td_proc);
			return (ENOMEM);
		}
		PROC_UNLOCK(td->td_proc);
	}
#ifdef RACCT
	if (racct_enable) {
		PROC_LOCK(td->td_proc);
		error = racct_set(td->td_proc, RACCT_MEMLOCK, map->size);
		PROC_UNLOCK(td->td_proc);
		if (error != 0)
			return (ENOMEM);
	}
#endif

	if (uap->how & MCL_FUTURE) {
		vm_map_lock(map);
		vm_map_modflags(map, MAP_WIREFUTURE, 0);
		vm_map_unlock(map);
		error = 0;
	}

	if (uap->how & MCL_CURRENT) {
		/*
		 * P1003.1-2001 mandates that all currently mapped pages
		 * will be memory resident and locked (wired) upon return
		 * from mlockall(). vm_map_wire() will wire pages, by
		 * calling vm_fault_wire() for each page in the region.
		 */
		error = vm_map_wire(map, vm_map_min(map), vm_map_max(map),
		    VM_MAP_WIRE_USER|VM_MAP_WIRE_HOLESOK);
		error = (error == KERN_SUCCESS ? 0 : EAGAIN);
	}
#ifdef RACCT
	if (racct_enable && error != KERN_SUCCESS) {
		PROC_LOCK(td->td_proc);
		racct_set(td->td_proc, RACCT_MEMLOCK,
		    ptoa(pmap_wired_count(map->pmap)));
		PROC_UNLOCK(td->td_proc);
	}
#endif

	return (error);
}

#ifndef _SYS_SYSPROTO_H_
struct munlockall_args {
	register_t dummy;
};
#endif

/*
 * MPSAFE
 */
int
sys_munlockall(td, uap)
	struct thread *td;
	struct munlockall_args *uap;
{
	vm_map_t map;
	int error;

	map = &td->td_proc->p_vmspace->vm_map;
	error = priv_check(td, PRIV_VM_MUNLOCK);
	if (error)
		return (error);

	/* Clear the MAP_WIREFUTURE flag from this vm_map. */
	vm_map_lock(map);
	vm_map_modflags(map, 0, MAP_WIREFUTURE);
	vm_map_unlock(map);

	/* Forcibly unwire all pages. */
	error = vm_map_unwire(map, vm_map_min(map), vm_map_max(map),
	    VM_MAP_WIRE_USER|VM_MAP_WIRE_HOLESOK);
#ifdef RACCT
	if (racct_enable && error == KERN_SUCCESS) {
		PROC_LOCK(td->td_proc);
		racct_set(td->td_proc, RACCT_MEMLOCK, 0);
		PROC_UNLOCK(td->td_proc);
	}
#endif

	return (error);
}

#ifndef _SYS_SYSPROTO_H_
struct munlock_args {
	const void *addr;
	size_t len;
};
#endif
/*
 * MPSAFE
 */
int
sys_munlock(struct thread *td, struct munlock_args *uap)
{

	return (kern_vm_munlock(td, (vm_offset_t)uap->addr, uap->len));
}

int
kern_vm_munlock(struct thread *td, vm_offset_t addr, vm_size_t size)
{
	vm_offset_t end, last, start;
#ifdef RACCT
	vm_map_t map;
#endif
	int error;

	error = priv_check(td, PRIV_VM_MUNLOCK);
	if (error)
		return (error);
	last = addr + size;
	start = trunc_page(addr);
	end = round_page(last);
	if (last < addr || end < addr)
		return (EINVAL);
	error = vm_map_unwire(&td->td_proc->p_vmspace->vm_map, start, end,
	    VM_MAP_WIRE_USER | VM_MAP_WIRE_NOHOLES);
#ifdef RACCT
	if (racct_enable && error == KERN_SUCCESS) {
		PROC_LOCK(td->td_proc);
		map = &td->td_proc->p_vmspace->vm_map;
		racct_set(td->td_proc, RACCT_MEMLOCK,
		    ptoa(pmap_wired_count(map->pmap)));
		PROC_UNLOCK(td->td_proc);
	}
#endif
	return (error == KERN_SUCCESS ? 0 : ENOMEM);
}

/*
 * vm_mmap_vnode()
 *
 * Helper function for vm_mmap.  Perform sanity check specific for mmap
 * operations on vnodes.
 */
int
vm_mmap_vnode(struct thread *td, vm_size_t objsize,
    vm_prot_t prot, vm_prot_t *maxprotp, int *flagsp,
    struct vnode *vp, vm_ooffset_t *foffp, vm_object_t *objp,
    boolean_t *writecounted)
{
	struct vattr va;
	vm_object_t obj;
	vm_offset_t foff;
	struct ucred *cred;
	int error, flags, locktype;

	cred = td->td_ucred;
	if ((*maxprotp & VM_PROT_WRITE) && (*flagsp & MAP_SHARED))
		locktype = LK_EXCLUSIVE;
	else
		locktype = LK_SHARED;
	if ((error = vget(vp, locktype, td)) != 0)
		return (error);
	AUDIT_ARG_VNODE1(vp);
	foff = *foffp;
	flags = *flagsp;
	obj = vp->v_object;
	if (vp->v_type == VREG) {
		/*
		 * Get the proper underlying object
		 */
		if (obj == NULL) {
			error = EINVAL;
			goto done;
		}
		if (obj->type == OBJT_VNODE && obj->handle != vp) {
			vput(vp);
			vp = (struct vnode *)obj->handle;
			/*
			 * Bypass filesystems obey the mpsafety of the
			 * underlying fs.  Tmpfs never bypasses.
			 */
			error = vget(vp, locktype, td);
			if (error != 0)
				return (error);
		}
		if (locktype == LK_EXCLUSIVE) {
			*writecounted = TRUE;
			vnode_pager_update_writecount(obj, 0, objsize);
		}
	} else {
		error = EINVAL;
		goto done;
	}
	if ((error = VOP_GETATTR(vp, &va, cred)))
		goto done;
#ifdef MAC
	/* This relies on VM_PROT_* matching PROT_*. */
	error = mac_vnode_check_mmap(cred, vp, (int)prot, flags);
	if (error != 0)
		goto done;
#endif
	if ((flags & MAP_SHARED) != 0) {
		if ((va.va_flags & (SF_SNAPSHOT|IMMUTABLE|APPEND)) != 0) {
			if (prot & VM_PROT_WRITE) {
				error = EPERM;
				goto done;
			}
			*maxprotp &= ~VM_PROT_WRITE;
		}
	}
	/*
	 * If it is a regular file without any references
	 * we do not need to sync it.
	 * Adjust object size to be the size of actual file.
	 */
	objsize = round_page(va.va_size);
	if (va.va_nlink == 0)
		flags |= MAP_NOSYNC;
	if (obj->type == OBJT_VNODE) {
		obj = vm_pager_allocate(OBJT_VNODE, vp, objsize, prot, foff,
		    cred);
		if (obj == NULL) {
			error = ENOMEM;
			goto done;
		}
	} else {
		KASSERT(obj->type == OBJT_DEFAULT || obj->type == OBJT_SWAP,
		    ("wrong object type"));
		VM_OBJECT_WLOCK(obj);
		vm_object_reference_locked(obj);
#if VM_NRESERVLEVEL > 0
		vm_object_color(obj, 0);
#endif
		VM_OBJECT_WUNLOCK(obj);
	}
	*objp = obj;
	*flagsp = flags;

	vfs_mark_atime(vp, cred);

done:
	if (error != 0 && *writecounted) {
		*writecounted = FALSE;
		vnode_pager_update_writecount(obj, objsize, 0);
	}
	vput(vp);
	return (error);
}

/*
 * vm_mmap_cdev()
 *
 * MPSAFE
 *
 * Helper function for vm_mmap.  Perform sanity check specific for mmap
 * operations on cdevs.
 */
int
vm_mmap_cdev(struct thread *td, vm_size_t objsize, vm_prot_t prot,
    vm_prot_t *maxprotp, int *flagsp, struct cdev *cdev, struct cdevsw *dsw,
    vm_ooffset_t *foff, vm_object_t *objp)
{
	vm_object_t obj;
	int error, flags;

	flags = *flagsp;

	if (dsw->d_flags & D_MMAP_ANON) {
		*objp = NULL;
		*foff = 0;
		*maxprotp = VM_PROT_ALL;
		*flagsp |= MAP_ANON;
		return (0);
	}
	/*
	 * cdevs do not provide private mappings of any kind.
	 */
	if ((*maxprotp & VM_PROT_WRITE) == 0 &&
	    (prot & VM_PROT_WRITE) != 0)
		return (EACCES);
	if (flags & (MAP_PRIVATE|MAP_COPY))
		return (EINVAL);
	/*
	 * Force device mappings to be shared.
	 */
	flags |= MAP_SHARED;
#ifdef MAC_XXX
	error = mac_cdev_check_mmap(td->td_ucred, cdev, (int)prot);
	if (error != 0)
		return (error);
#endif
	/*
	 * First, try d_mmap_single().  If that is not implemented
	 * (returns ENODEV), fall back to using the device pager.
	 * Note that d_mmap_single() must return a reference to the
	 * object (it needs to bump the reference count of the object
	 * it returns somehow).
	 *
	 * XXX assumes VM_PROT_* == PROT_*
	 */
	error = dsw->d_mmap_single(cdev, foff, objsize, objp, (int)prot);
	if (error != ENODEV)
		return (error);
	obj = vm_pager_allocate(OBJT_DEVICE, cdev, objsize, prot, *foff,
	    td->td_ucred);
	if (obj == NULL)
		return (EINVAL);
	*objp = obj;
	*flagsp = flags;
	return (0);
}

/*
 * vm_mmap()
 *
 * Internal version of mmap used by exec, sys5 shared memory, and
 * various device drivers.  Handle is either a vnode pointer, a
 * character device, or NULL for MAP_ANON.
 */
int
vm_mmap(vm_map_t map, vm_offset_t *addr, vm_size_t size, vm_prot_t prot,
	vm_prot_t maxprot, int flags,
	objtype_t handle_type, void *handle,
	vm_ooffset_t foff)
{
	vm_object_t object;
	struct thread *td = curthread;
	int error;
	boolean_t writecounted;

	if (size == 0)
		return (EINVAL);

	size = round_page(size);
	object = NULL;
	writecounted = FALSE;

	/*
	 * Lookup/allocate object.
	 */
	switch (handle_type) {
	case OBJT_DEVICE: {
		struct cdevsw *dsw;
		struct cdev *cdev;
		int ref;

		cdev = handle;
		dsw = dev_refthread(cdev, &ref);
		if (dsw == NULL)
			return (ENXIO);
		error = vm_mmap_cdev(td, size, prot, &maxprot, &flags, cdev,
		    dsw, &foff, &object);
		dev_relthread(cdev, ref);
		break;
	}
	case OBJT_VNODE:
		error = vm_mmap_vnode(td, size, prot, &maxprot, &flags,
		    handle, &foff, &object, &writecounted);
		break;
	case OBJT_DEFAULT:
		if (handle == NULL) {
			error = 0;
			break;
		}
		/* FALLTHROUGH */
	default:
		error = EINVAL;
		break;
	}
	if (error)
		return (error);

	error = vm_mmap_object(map, addr, 0, size, prot, maxprot, flags,
	    object, foff, writecounted, td);
	if (error != 0 && object != NULL) {
		/*
		 * If this mapping was accounted for in the vnode's
		 * writecount, then undo that now.
		 */
		if (writecounted)
			vnode_pager_release_writecount(object, 0, size);
		vm_object_deallocate(object);
	}
	return (error);
}

/*
 * Internal version of mmap that maps a specific VM object into an
 * map.  Called by mmap for MAP_ANON, vm_mmap, shm_mmap, and vn_mmap.
 */
int
vm_mmap_object(vm_map_t map, vm_offset_t *addr, vm_offset_t max_addr,
    vm_size_t size, vm_prot_t prot,
    vm_prot_t maxprot, int flags, vm_object_t object, vm_ooffset_t foff,
    boolean_t writecounted, struct thread *td)
{
	boolean_t fitit;
	int docow, error, findspace, rv;

	if (map == &td->td_proc->p_vmspace->vm_map) {
		PROC_LOCK(td->td_proc);
		if (map->size + size > lim_cur_proc(td->td_proc, RLIMIT_VMEM)) {
			PROC_UNLOCK(td->td_proc);
			return (ENOMEM);
		}
		if (racct_set(td->td_proc, RACCT_VMEM, map->size + size)) {
			PROC_UNLOCK(td->td_proc);
			return (ENOMEM);
		}
		if (!old_mlock && map->flags & MAP_WIREFUTURE) {
			if (ptoa(pmap_wired_count(map->pmap)) + size >
			    lim_cur_proc(td->td_proc, RLIMIT_MEMLOCK)) {
				racct_set_force(td->td_proc, RACCT_VMEM,
				    map->size);
				PROC_UNLOCK(td->td_proc);
				return (ENOMEM);
			}
			error = racct_set(td->td_proc, RACCT_MEMLOCK,
			    ptoa(pmap_wired_count(map->pmap)) + size);
			if (error != 0) {
				racct_set_force(td->td_proc, RACCT_VMEM,
				    map->size);
				PROC_UNLOCK(td->td_proc);
				return (error);
			}
		}
		PROC_UNLOCK(td->td_proc);
	}

	/*
	 * We currently can only deal with page aligned file offsets.
	 * The mmap() system call already enforces this by subtracting
	 * the page offset from the file offset, but checking here
	 * catches errors in device drivers (e.g. d_single_mmap()
	 * callbacks) and other internal mapping requests (such as in
	 * exec).
	 */
	if (foff & PAGE_MASK)
		return (EINVAL);

	if ((flags & MAP_FIXED) == 0) {
		fitit = TRUE;
		*addr = round_page(*addr);
	} else {
		if (*addr != trunc_page(*addr))
			return (EINVAL);
		fitit = FALSE;
	}

	if (flags & MAP_ANON) {
		if (object != NULL || foff != 0)
			return (EINVAL);
		docow = 0;
	} else if (flags & MAP_PREFAULT_READ)
		docow = MAP_PREFAULT;
	else
		docow = MAP_PREFAULT_PARTIAL;

	if ((flags & (MAP_ANON|MAP_SHARED)) == 0)
		docow |= MAP_COPY_ON_WRITE;
	if (flags & MAP_NOSYNC)
		docow |= MAP_DISABLE_SYNCER;
	if (flags & MAP_NOCORE)
		docow |= MAP_DISABLE_COREDUMP;
	/* Shared memory is also shared with children. */
	if (flags & MAP_SHARED)
		docow |= MAP_INHERIT_SHARE;
	if (writecounted)
		docow |= MAP_VN_WRITECOUNT;
	if (flags & MAP_STACK) {
		if (object != NULL)
			return (EINVAL);
		docow |= MAP_STACK_GROWS_DOWN;
	}
	if ((flags & MAP_EXCL) != 0)
		docow |= MAP_CHECK_EXCL;

	if (fitit) {
		if ((flags & MAP_ALIGNMENT_MASK) == MAP_ALIGNED_SUPER)
			findspace = VMFS_SUPER_SPACE;
		else if ((flags & MAP_ALIGNMENT_MASK) != 0)
			findspace = VMFS_ALIGNED_SPACE(flags >>
			    MAP_ALIGNMENT_SHIFT);
		else
			findspace = VMFS_OPTIMAL_SPACE;
		rv = vm_map_find(map, object, foff, addr, size,
		    max_addr, findspace, prot, maxprot, docow);
	} else {
		if (max_addr != 0 && *addr + size > max_addr)
			return (ENOMEM);
		rv = vm_map_fixed(map, object, foff, *addr, size,
		    prot, maxprot, docow);
	}

	if (rv == KERN_SUCCESS) {
		/*
		 * If the process has requested that all future mappings
		 * be wired, then heed this.
		 */
		if (map->flags & MAP_WIREFUTURE) {
			vm_map_wire(map, *addr, *addr + size,
			    VM_MAP_WIRE_USER | ((flags & MAP_STACK) ?
			    VM_MAP_WIRE_HOLESOK : VM_MAP_WIRE_NOHOLES));
		}
	}
	return (vm_mmap_to_errno(rv));
}

/*
 * Translate a Mach VM return code to zero on success or the appropriate errno
 * on failure.
 */
int
vm_mmap_to_errno(int rv)
{

	switch (rv) {
	case KERN_SUCCESS:
		return (0);
	case KERN_INVALID_ADDRESS:
	case KERN_NO_SPACE:
		return (ENOMEM);
	case KERN_PROTECTION_FAILURE:
		return (EACCES);
	default:
		return (EINVAL);
	}
}<|MERGE_RESOLUTION|>--- conflicted
+++ resolved
@@ -202,30 +202,16 @@
 sys_mmap(struct thread *td, struct mmap_args *uap)
 {
 
-<<<<<<< HEAD
-	return (kern_mmap(td, (vm_offset_t)uap->addr, 0, uap->len, uap->prot,
-	    uap->flags, uap->fd, uap->pos));
-}
-
-int
-kern_mmap(struct thread *td, vm_offset_t addr, vm_offset_t max_addr,
-    vm_size_t size, int prot, int flags, int fd, off_t pos)
+	return (kern_vm_mmap(td, (vm_offset_t)uap->addr, 0, uap->len,
+	    uap->prot, uap->flags, uap->fd, uap->pos));
+}
+
+int
+kern_vm_mmap(struct thread *td, vm_offset_t addr, vm_offset_t max_addr,
+    vm_size_t size, vm_prot_t prot, int flags, int fd, off_t pos)
 {
 	struct file *fp;
-	vm_size_t pageoff;
-	vm_offset_t addr_mask = PAGE_MASK;
-=======
-	return (kern_vm_mmap(td, (vm_offset_t)uap->addr, uap->len,
-	    uap->prot, uap->flags, uap->fd, uap->pos));
-}
-
-int
-kern_vm_mmap(struct thread *td, vm_offset_t addr, vm_size_t size,
-    vm_prot_t prot, int flags, int fd, off_t pos)
-{
-	struct file *fp;
-	vm_size_t pageoff;
->>>>>>> 322d98e6
+	vm_size_t addr_mask, pageoff;
 	vm_prot_t cap_maxprot;
 	int align, error;
 	struct vmspace *vms = td->td_proc->p_vmspace;
@@ -251,15 +237,11 @@
 	 */
 	if (!SV_CURPROC_FLAG(SV_AOUT)) {
 		if ((size == 0 && curproc->p_osrel >= P_OSREL_MAP_ANON) ||
-<<<<<<< HEAD
 		    ((flags & MAP_ANON) != 0 && (fd != -1 || pos != 0))) {
 #ifdef KTRACE
 			if (KTRPOINT(td, KTR_SYSERRCAUSE))
 				ktrsyserrcause("%s: size == 0", __func__);
 #endif
-=======
-		    ((flags & MAP_ANON) != 0 && (fd != -1 || pos != 0)))
->>>>>>> 322d98e6
 			return (EINVAL);
 		}
 	} else {
@@ -268,7 +250,6 @@
 	}
 
 	if (flags & MAP_STACK) {
-<<<<<<< HEAD
 		if (fd != -1) {
 #ifdef KTRACE
 			if (KTRPOINT(td, KTR_SYSERRCAUSE))
@@ -285,10 +266,6 @@
 				ktrsyserrcause("%s: MAP_STACK without both "
 				    "PROT_READ and PROT_WRITE", __func__);
 #endif
-=======
-		if ((fd != -1) ||
-		    ((prot & (PROT_READ | PROT_WRITE)) != (PROT_READ | PROT_WRITE)))
->>>>>>> 322d98e6
 			return (EINVAL);
 		}
 		flags |= MAP_ANON;
@@ -573,13 +550,8 @@
 freebsd6_mmap(struct thread *td, struct freebsd6_mmap_args *uap)
 {
 
-<<<<<<< HEAD
-	return (kern_mmap(td, (vm_offset_t)uap->addr, 0, uap->len, uap->prot,
-	    uap->flags, uap->fd, uap->pos));
-=======
-	return (kern_vm_mmap(td, (vm_offset_t)uap->addr, uap->len,
+	return (kern_vm_mmap(td, (vm_offset_t)uap->addr, 0, uap->len,
 	    uap->prot, uap->flags, uap->fd, uap->pos));
->>>>>>> 322d98e6
 }
 #endif
 
@@ -597,10 +569,6 @@
 int
 ommap(struct thread *td, struct ommap_args *uap)
 {
-<<<<<<< HEAD
-	int prot, flags;
-=======
->>>>>>> 322d98e6
 	static const char cvtbsdprot[8] = {
 		0,
 		PROT_EXEC,
@@ -637,13 +605,8 @@
 		flags |= MAP_PRIVATE;
 	if (uap->flags & OMAP_FIXED)
 		flags |= MAP_FIXED;
-<<<<<<< HEAD
-	return (kern_mmap(td, (vm_offset_t)uap->addr, 0, uap->len, prot,
-	    flags, uap->fd, uap->pos));
-=======
-	return (kern_vm_mmap(td, (vm_offset_t)uap->addr, uap->len,
+	return (kern_vm_mmap(td, (vm_offset_t)uap->addr, 0, uap->len,
 	    prot, flags, uap->fd, uap->pos));
->>>>>>> 322d98e6
 }
 #endif				/* COMPAT_43 */
 
@@ -806,27 +769,6 @@
 sys_mprotect(struct thread *td, struct mprotect_args *uap)
 {
 
-<<<<<<< HEAD
-	return (kern_mprotect(td, uap->addr, uap->len, uap->prot));
-}
-
-int
-kern_mprotect(struct thread *td, const void *addr, size_t len, int prot)
-{
-	vm_offset_t v_addr;
-	vm_size_t v_size, pageoff;
-	vm_prot_t v_prot;
-
-	v_addr = (vm_offset_t) addr;
-	v_size = len;
-	v_prot = prot & VM_PROT_ALL;
-
-	pageoff = (v_addr & PAGE_MASK);
-	v_addr -= pageoff;
-	v_size += pageoff;
-	v_size = (vm_size_t) round_page(v_size);
-	if (v_addr + v_size < v_addr)
-=======
 	return (kern_vm_mprotect(td, (vm_offset_t)uap->addr, uap->len,
 	    uap->prot));
 }
@@ -843,11 +785,10 @@
 	size += pageoff;
 	size = (vm_size_t) round_page(size);
 	if (addr + size < addr)
->>>>>>> 322d98e6
-		return (EINVAL);
-
-	switch (vm_map_protect(&td->td_proc->p_vmspace->vm_map, v_addr,
-	    v_addr + v_size, v_prot, FALSE)) {
+		return (EINVAL);
+
+	switch (vm_map_protect(&td->td_proc->p_vmspace->vm_map, addr,
+	    addr + size, prot, FALSE)) {
 	case KERN_SUCCESS:
 		return (0);
 	case KERN_PROTECTION_FAILURE:
@@ -920,8 +861,7 @@
 kern_madvise(struct thread *td, void * addr, size_t len, int behav)
 {
 
-	return (kern_vm_madvise(td, (vm_offset_t)uap->addr, uap->len,
-	    uap->behav));
+	return (kern_vm_madvise(td, (vm_offset_t)addr, len, behav));
 }
 
 int
@@ -951,29 +891,17 @@
 	 * that VM_*_ADDRESS are not constants due to casts (argh).
 	 */
 	map = &td->td_proc->p_vmspace->vm_map;
-<<<<<<< HEAD
-	if ((vm_offset_t)addr < vm_map_min(map) ||
-	    (vm_offset_t)addr + len > vm_map_max(map))
-		return (EINVAL);
-	if (((vm_offset_t) addr + len) < (vm_offset_t) addr)
-=======
 	if (addr < vm_map_min(map) || addr + len > vm_map_max(map))
 		return (EINVAL);
 	if ((addr + len) < addr)
->>>>>>> 322d98e6
 		return (EINVAL);
 
 	/*
 	 * Since this routine is only advisory, we default to conservative
 	 * behavior.
 	 */
-<<<<<<< HEAD
-	start = trunc_page((vm_offset_t) addr);
-	end = round_page((vm_offset_t) addr + len);
-=======
 	start = trunc_page(addr);
 	end = round_page(addr + len);
->>>>>>> 322d98e6
 
 	if (vm_map_madvise(map, start, end, behav))
 		return (EINVAL);
