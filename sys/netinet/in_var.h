/*-
 * Copyright (c) 1985, 1986, 1993
 *	The Regents of the University of California.  All rights reserved.
 *
 * Redistribution and use in source and binary forms, with or without
 * modification, are permitted provided that the following conditions
 * are met:
 * 1. Redistributions of source code must retain the above copyright
 *    notice, this list of conditions and the following disclaimer.
 * 2. Redistributions in binary form must reproduce the above copyright
 *    notice, this list of conditions and the following disclaimer in the
 *    documentation and/or other materials provided with the distribution.
 * 4. Neither the name of the University nor the names of its contributors
 *    may be used to endorse or promote products derived from this software
 *    without specific prior written permission.
 *
 * THIS SOFTWARE IS PROVIDED BY THE REGENTS AND CONTRIBUTORS ``AS IS'' AND
 * ANY EXPRESS OR IMPLIED WARRANTIES, INCLUDING, BUT NOT LIMITED TO, THE
 * IMPLIED WARRANTIES OF MERCHANTABILITY AND FITNESS FOR A PARTICULAR PURPOSE
 * ARE DISCLAIMED.  IN NO EVENT SHALL THE REGENTS OR CONTRIBUTORS BE LIABLE
 * FOR ANY DIRECT, INDIRECT, INCIDENTAL, SPECIAL, EXEMPLARY, OR CONSEQUENTIAL
 * DAMAGES (INCLUDING, BUT NOT LIMITED TO, PROCUREMENT OF SUBSTITUTE GOODS
 * OR SERVICES; LOSS OF USE, DATA, OR PROFITS; OR BUSINESS INTERRUPTION)
 * HOWEVER CAUSED AND ON ANY THEORY OF LIABILITY, WHETHER IN CONTRACT, STRICT
 * LIABILITY, OR TORT (INCLUDING NEGLIGENCE OR OTHERWISE) ARISING IN ANY WAY
 * OUT OF THE USE OF THIS SOFTWARE, EVEN IF ADVISED OF THE POSSIBILITY OF
 * SUCH DAMAGE.
 *
 *	@(#)in_var.h	8.2 (Berkeley) 1/9/95
 * $FreeBSD$
 */

#ifndef _NETINET_IN_VAR_H_
#define _NETINET_IN_VAR_H_

/*
 * Argument structure for SIOCAIFADDR.
 */
struct	in_aliasreq {
	char	ifra_name[IFNAMSIZ];		/* if name, e.g. "en0" */
	struct	sockaddr_in ifra_addr;
	struct	sockaddr_in ifra_broadaddr;
#define ifra_dstaddr ifra_broadaddr
	struct	sockaddr_in ifra_mask;
	int	ifra_vhid;
};

#ifdef _KERNEL
#include <sys/queue.h>
#include <sys/fnv_hash.h>
#include <sys/tree.h>

struct igmp_ifsoftc;
struct in_multi;
struct lltable;

/*
 * IPv4 per-interface state.
 */
struct in_ifinfo {
	struct lltable		*ii_llt;	/* ARP state */
	struct igmp_ifsoftc	*ii_igmp;	/* IGMP state */
	struct in_multi		*ii_allhosts;	/* 224.0.0.1 membership */
};

/*
 * Interface address, Internet version.  One of these structures
 * is allocated for each Internet address on an interface.
 * The ifaddr structure contains the protocol-independent part
 * of the structure and is assumed to be first.
 */
struct in_ifaddr {
	struct	ifaddr ia_ifa;		/* protocol-independent info */
#define	ia_ifp		ia_ifa.ifa_ifp
#define ia_flags	ia_ifa.ifa_flags
					/* ia_subnet{,mask} in host order */
	u_long	ia_subnet;		/* subnet address */
	u_long	ia_subnetmask;		/* mask of subnet */
	LIST_ENTRY(in_ifaddr) ia_hash;	/* entry in bucket of inet addresses */
	TAILQ_ENTRY(in_ifaddr) ia_link;	/* list of internet addresses */
	struct	sockaddr_in ia_addr;	/* reserve space for interface name */
	struct	sockaddr_in ia_dstaddr; /* reserve space for broadcast addr */
#define	ia_broadaddr	ia_dstaddr
	struct	sockaddr_in ia_sockmask; /* reserve space for general netmask */
};

/*
 * Given a pointer to an in_ifaddr (ifaddr),
 * return a pointer to the addr as a sockaddr_in.
 */
#define IA_SIN(ia)    (&(((struct in_ifaddr *)(ia))->ia_addr))
#define IA_DSTSIN(ia) (&(((struct in_ifaddr *)(ia))->ia_dstaddr))
#define IA_MASKSIN(ia) (&(((struct in_ifaddr *)(ia))->ia_sockmask))

#define IN_LNAOF(in, ifa) \
	((ntohl((in).s_addr) & ~((struct in_ifaddr *)(ifa)->ia_subnetmask))

extern	u_char	inetctlerrmap[];

#define LLTABLE(ifp)	\
	((struct in_ifinfo *)(ifp)->if_afdata[AF_INET])->ii_llt
/*
 * Hash table for IP addresses.
 */
TAILQ_HEAD(in_ifaddrhead, in_ifaddr);
LIST_HEAD(in_ifaddrhashhead, in_ifaddr);

VNET_DECLARE(struct in_ifaddrhashhead *, in_ifaddrhashtbl);
VNET_DECLARE(struct in_ifaddrhead, in_ifaddrhead);
VNET_DECLARE(u_long, in_ifaddrhmask);		/* mask for hash table */

#define	V_in_ifaddrhashtbl	VNET(in_ifaddrhashtbl)
#define	V_in_ifaddrhead		VNET(in_ifaddrhead)
#define	V_in_ifaddrhmask	VNET(in_ifaddrhmask)

#define INADDR_NHASH_LOG2       9
#define INADDR_NHASH		(1 << INADDR_NHASH_LOG2)
#define INADDR_HASHVAL(x)	fnv_32_buf((&(x)), sizeof(x), FNV1_32_INIT)
#define INADDR_HASH(x) \
	(&V_in_ifaddrhashtbl[INADDR_HASHVAL(x) & V_in_ifaddrhmask])

extern	struct rmlock in_ifaddr_lock;

#define	IN_IFADDR_LOCK_ASSERT()	rm_assert(&in_ifaddr_lock, RA_LOCKED)
#define	IN_IFADDR_RLOCK(t)	rm_rlock(&in_ifaddr_lock, (t))
#define	IN_IFADDR_RLOCK_ASSERT()	rm_assert(&in_ifaddr_lock, RA_RLOCKED)
#define	IN_IFADDR_RUNLOCK(t)	rm_runlock(&in_ifaddr_lock, (t))
#define	IN_IFADDR_WLOCK()	rm_wlock(&in_ifaddr_lock)
#define	IN_IFADDR_WLOCK_ASSERT()	rm_assert(&in_ifaddr_lock, RA_WLOCKED)
#define	IN_IFADDR_WUNLOCK()	rm_wunlock(&in_ifaddr_lock)

/*
 * Macro for finding the internet address structure (in_ifaddr)
 * corresponding to one of our IP addresses (in_addr).
 */
#define INADDR_TO_IFADDR(addr, ia) \
	/* struct in_addr addr; */ \
	/* struct in_ifaddr *ia; */ \
do { \
\
	LIST_FOREACH(ia, INADDR_HASH((addr).s_addr), ia_hash) \
		if (IA_SIN(ia)->sin_addr.s_addr == (addr).s_addr) \
			break; \
} while (0)

/*
 * Macro for finding the interface (ifnet structure) corresponding to one
 * of our IP addresses.
 */
#define INADDR_TO_IFP(addr, ifp) \
	/* struct in_addr addr; */ \
	/* struct ifnet *ifp; */ \
{ \
	struct in_ifaddr *ia; \
\
	INADDR_TO_IFADDR(addr, ia); \
	(ifp) = (ia == NULL) ? NULL : ia->ia_ifp; \
}

/*
 * Macro for finding the internet address structure (in_ifaddr) corresponding
 * to a given interface (ifnet structure).
 */
#define IFP_TO_IA(ifp, ia, t)						\
	/* struct ifnet *ifp; */					\
	/* struct in_ifaddr *ia; */					\
	/* struct rm_priotracker *t; */					\
do {									\
	IN_IFADDR_RLOCK((t));						\
	for ((ia) = TAILQ_FIRST(&V_in_ifaddrhead);			\
	    (ia) != NULL && (ia)->ia_ifp != (ifp);			\
	    (ia) = TAILQ_NEXT((ia), ia_link))				\
		continue;						\
	if ((ia) != NULL)						\
		ifa_ref(&(ia)->ia_ifa);					\
	IN_IFADDR_RUNLOCK((t));						\
} while (0)

/*
 * Legacy IPv4 IGMP per-link structure.
 */
struct router_info {
	struct ifnet *rti_ifp;
	int    rti_type; /* type of router which is querier on this interface */
	int    rti_time; /* # of slow timeouts since last old query */
	SLIST_ENTRY(router_info) rti_list;
};

/*
 * IPv4 multicast IGMP-layer source entry.
 */
struct ip_msource {
	RB_ENTRY(ip_msource)	ims_link;	/* RB tree links */
	in_addr_t		ims_haddr;	/* host byte order */
	struct ims_st {
		uint16_t	ex;		/* # of exclusive members */
		uint16_t	in;		/* # of inclusive members */
	}			ims_st[2];	/* state at t0, t1 */
	uint8_t			ims_stp;	/* pending query */
};

/*
 * IPv4 multicast PCB-layer source entry.
 */
struct in_msource {
	RB_ENTRY(ip_msource)	ims_link;	/* RB tree links */
	in_addr_t		ims_haddr;	/* host byte order */
	uint8_t			imsl_st[2];	/* state before/at commit */
};

RB_HEAD(ip_msource_tree, ip_msource);	/* define struct ip_msource_tree */

static __inline int
ip_msource_cmp(const struct ip_msource *a, const struct ip_msource *b)
{

	if (a->ims_haddr < b->ims_haddr)
		return (-1);
	if (a->ims_haddr == b->ims_haddr)
		return (0);
	return (1);
}
RB_PROTOTYPE(ip_msource_tree, ip_msource, ims_link, ip_msource_cmp);

/*
 * IPv4 multicast PCB-layer group filter descriptor.
 */
struct in_mfilter {
	struct ip_msource_tree	imf_sources; /* source list for (S,G) */
	u_long			imf_nsrc;    /* # of source entries */
	uint8_t			imf_st[2];   /* state before/at commit */
};

/*
 * IPv4 group descriptor.
 *
 * For every entry on an ifnet's if_multiaddrs list which represents
 * an IP multicast group, there is one of these structures.
 *
 * If any source filters are present, then a node will exist in the RB-tree
 * to permit fast lookup by source whenever an operation takes place.
 * This permits pre-order traversal when we issue reports.
 * Source filter trees are kept separately from the socket layer to
 * greatly simplify locking.
 *
 * When IGMPv3 is active, inm_timer is the response to group query timer.
 * The state-change timer inm_sctimer is separate; whenever state changes
 * for the group the state change record is generated and transmitted,
 * and kept if retransmissions are necessary.
 *
 * FUTURE: inm_link is now only used when groups are being purged
 * on a detaching ifnet. It could be demoted to a SLIST_ENTRY, but
 * because it is at the very start of the struct, we can't do this
 * w/o breaking the ABI for ifmcstat.
 */
struct in_multi {
	LIST_ENTRY(in_multi) inm_link;	/* to-be-released by in_ifdetach */
	struct	in_addr inm_addr;	/* IP multicast address, convenience */
	struct	ifnet *inm_ifp;		/* back pointer to ifnet */
	struct	ifmultiaddr *inm_ifma;	/* back pointer to ifmultiaddr */
	u_int	inm_timer;		/* IGMPv1/v2 group / v3 query timer */
	u_int	inm_state;		/* state of the membership */
	void	*inm_rti;		/* unused, legacy field */
	u_int	inm_refcount;		/* reference count */

	/* New fields for IGMPv3 follow. */
	struct igmp_ifsoftc	*inm_igi;	/* IGMP info */
	SLIST_ENTRY(in_multi)	 inm_nrele;	/* to-be-released by IGMP */
	struct ip_msource_tree	 inm_srcs;	/* tree of sources */
	u_long			 inm_nsrc;	/* # of tree entries */

	struct mbufq		 inm_scq;	/* queue of pending
						 * state-change packets */
	struct timeval		 inm_lastgsrtv;	/* Time of last G-S-R query */
	uint16_t		 inm_sctimer;	/* state-change timer */
	uint16_t		 inm_scrv;	/* state-change rexmit count */

	/*
	 * SSM state counters which track state at T0 (the time the last
	 * state-change report's RV timer went to zero) and T1
	 * (time of pending report, i.e. now).
	 * Used for computing IGMPv3 state-change reports. Several refcounts
	 * are maintained here to optimize for common use-cases.
	 */
	struct inm_st {
		uint16_t	iss_fmode;	/* IGMP filter mode */
		uint16_t	iss_asm;	/* # of ASM listeners */
		uint16_t	iss_ex;		/* # of exclusive members */
		uint16_t	iss_in;		/* # of inclusive members */
		uint16_t	iss_rec;	/* # of recorded sources */
	}			inm_st[2];	/* state at t0, t1 */
};

/*
 * Helper function to derive the filter mode on a source entry
 * from its internal counters. Predicates are:
 *  A source is only excluded if all listeners exclude it.
 *  A source is only included if no listeners exclude it,
 *  and at least one listener includes it.
 * May be used by ifmcstat(8).
 */
static __inline uint8_t
ims_get_mode(const struct in_multi *inm, const struct ip_msource *ims,
    uint8_t t)
{

	t = !!t;
	if (inm->inm_st[t].iss_ex > 0 &&
	    inm->inm_st[t].iss_ex == ims->ims_st[t].ex)
		return (MCAST_EXCLUDE);
	else if (ims->ims_st[t].in > 0 && ims->ims_st[t].ex == 0)
		return (MCAST_INCLUDE);
	return (MCAST_UNDEFINED);
}

#ifdef SYSCTL_DECL
SYSCTL_DECL(_net_inet);
SYSCTL_DECL(_net_inet_ip);
SYSCTL_DECL(_net_inet_raw);
#endif

/*
 * Lock macros for IPv4 layer multicast address lists.  IPv4 lock goes
 * before link layer multicast locks in the lock order.  In most cases,
 * consumers of IN_*_MULTI() macros should acquire the locks before
 * calling them; users of the in_{add,del}multi() functions should not.
 */
extern struct mtx in_multi_mtx;
#define	IN_MULTI_LOCK()		mtx_lock(&in_multi_mtx)
#define	IN_MULTI_UNLOCK()	mtx_unlock(&in_multi_mtx)
#define	IN_MULTI_LOCK_ASSERT()	mtx_assert(&in_multi_mtx, MA_OWNED)
#define	IN_MULTI_UNLOCK_ASSERT() mtx_assert(&in_multi_mtx, MA_NOTOWNED)

/* Acquire an in_multi record. */
static __inline void
inm_acquire_locked(struct in_multi *inm)
{

	IN_MULTI_LOCK_ASSERT();
	++inm->inm_refcount;
}

/*
 * Return values for imo_multi_filter().
 */
#define MCAST_PASS		0	/* Pass */
#define MCAST_NOTGMEMBER	1	/* This host not a member of group */
#define MCAST_NOTSMEMBER	2	/* This host excluded source */
#define MCAST_MUTED		3	/* [deprecated] */

struct	rtentry;
struct	ip_moptions;
struct	rib_head;

struct in_multi *inm_lookup_locked(struct ifnet *, const struct in_addr);
struct in_multi *inm_lookup(struct ifnet *, const struct in_addr);
int	imo_multi_filter(const struct ip_moptions *, const struct ifnet *,
	    const struct sockaddr *, const struct sockaddr *);
void	inm_commit(struct in_multi *);
void	inm_clear_recorded(struct in_multi *);
void	inm_print(const struct in_multi *);
int	inm_record_source(struct in_multi *inm, const in_addr_t);
void	inm_release(struct in_multi *);
void	inm_release_locked(struct in_multi *);
struct	in_multi *
	in_addmulti(struct in_addr *, struct ifnet *);
void	in_delmulti(struct in_multi *);
int	in_joingroup(struct ifnet *, const struct in_addr *,
	    /*const*/ struct in_mfilter *, struct in_multi **);
int	in_joingroup_locked(struct ifnet *, const struct in_addr *,
	    /*const*/ struct in_mfilter *, struct in_multi **);
int	in_leavegroup(struct in_multi *, /*const*/ struct in_mfilter *);
int	in_leavegroup_locked(struct in_multi *,
	    /*const*/ struct in_mfilter *);
int	in_control(struct socket *, u_long, caddr_t, struct ifnet *,
	    struct thread *);
int	in_addprefix(struct in_ifaddr *, int);
int	in_scrubprefix(struct in_ifaddr *, u_int);
void	ip_input(struct mbuf *);
void	ip_direct_input(struct mbuf *);
void	in_ifadown(struct ifaddr *ifa, int);
struct	mbuf	*ip_tryforward(struct mbuf *);
void	*in_domifattach(struct ifnet *);
void	in_domifdetach(struct ifnet *, void *);


/* XXX */
void	 in_rtredirect(struct sockaddr *, struct sockaddr *,
	    struct sockaddr *, int, struct sockaddr *, u_int);
<<<<<<< HEAD
int	 in_rtrequest(int, struct sockaddr *,
	    struct sockaddr *, struct sockaddr *, int, struct rtentry **, u_int);
#if 0
int	 in_rt_getifa(struct rt_addrinfo *, u_int fibnum);
int	 in_rtioctl(u_long, caddr_t, u_int);
int	 in_rtrequest1(int, struct rt_addrinfo *, struct rtentry **, u_int);
#endif
=======
>>>>>>> 9ecfe4bb
#endif /* _KERNEL */

/* INET6 stuff */
#include <netinet6/in6_var.h>

#endif /* _NETINET_IN_VAR_H_ */<|MERGE_RESOLUTION|>--- conflicted
+++ resolved
@@ -387,16 +387,11 @@
 /* XXX */
 void	 in_rtredirect(struct sockaddr *, struct sockaddr *,
 	    struct sockaddr *, int, struct sockaddr *, u_int);
-<<<<<<< HEAD
-int	 in_rtrequest(int, struct sockaddr *,
-	    struct sockaddr *, struct sockaddr *, int, struct rtentry **, u_int);
 #if 0
 int	 in_rt_getifa(struct rt_addrinfo *, u_int fibnum);
 int	 in_rtioctl(u_long, caddr_t, u_int);
 int	 in_rtrequest1(int, struct rt_addrinfo *, struct rtentry **, u_int);
 #endif
-=======
->>>>>>> 9ecfe4bb
 #endif /* _KERNEL */
 
 /* INET6 stuff */
