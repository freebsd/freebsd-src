--- conflicted
+++ resolved
@@ -2364,13 +2364,10 @@
 	if (m->m_flags & M_SKIP_FIREWALL)
 		return (IP_FW_PASS);	/* accept */
 
-<<<<<<< HEAD
 	if ((args->flags & IP_FW_ARGS_LAYER2) == 0)
 		ip = mtod(m, struct ip *);
 
-=======
 	dst_ip.s_addr = 0;		/* make sure it is initialized */
->>>>>>> 24af7b63
 	pktlen = m->m_pkthdr.len;
 	args->f_id.fib = M_GETFIB(m); /* note mbuf not altered) */
 	proto = args->f_id.proto = 0;	/* mark f_id invalid */
@@ -2829,18 +2826,10 @@
 
 			case O_IP_SRC_LOOKUP:
 			case O_IP_DST_LOOKUP:
-<<<<<<< HEAD
 				if (is_ipv4 || (args->flags & IP_FW_ARGS_LAYER2)) {
 				    ipfw_ether_addr *ea;
 				    uint32_t a;
-				    uint32_t v;
-=======
-				if (is_ipv4) {
-				    uint32_t a =
-					(cmd->opcode == O_IP_DST_LOOKUP) ?
-					    dst_ip.s_addr : src_ip.s_addr;
 				    uint32_t v = 0;
->>>>>>> 24af7b63
 
 				    if (cmd->opcode == O_IP_DST_LOOKUP) {
 					    a = dst_ip.s_addr;
