/*-
 * Copyright (c) 1982, 1986, 1988, 1990, 1993
 *	The Regents of the University of California.  All rights reserved.
 *
 * Redistribution and use in source and binary forms, with or without
 * modification, are permitted provided that the following conditions
 * are met:
 * 1. Redistributions of source code must retain the above copyright
 *    notice, this list of conditions and the following disclaimer.
 * 2. Redistributions in binary form must reproduce the above copyright
 *    notice, this list of conditions and the following disclaimer in the
 *    documentation and/or other materials provided with the distribution.
 * 4. Neither the name of the University nor the names of its contributors
 *    may be used to endorse or promote products derived from this software
 *    without specific prior written permission.
 *
 * THIS SOFTWARE IS PROVIDED BY THE REGENTS AND CONTRIBUTORS ``AS IS'' AND
 * ANY EXPRESS OR IMPLIED WARRANTIES, INCLUDING, BUT NOT LIMITED TO, THE
 * IMPLIED WARRANTIES OF MERCHANTABILITY AND FITNESS FOR A PARTICULAR PURPOSE
 * ARE DISCLAIMED.  IN NO EVENT SHALL THE REGENTS OR CONTRIBUTORS BE LIABLE
 * FOR ANY DIRECT, INDIRECT, INCIDENTAL, SPECIAL, EXEMPLARY, OR CONSEQUENTIAL
 * DAMAGES (INCLUDING, BUT NOT LIMITED TO, PROCUREMENT OF SUBSTITUTE GOODS
 * OR SERVICES; LOSS OF USE, DATA, OR PROFITS; OR BUSINESS INTERRUPTION)
 * HOWEVER CAUSED AND ON ANY THEORY OF LIABILITY, WHETHER IN CONTRACT, STRICT
 * LIABILITY, OR TORT (INCLUDING NEGLIGENCE OR OTHERWISE) ARISING IN ANY WAY
 * OUT OF THE USE OF THIS SOFTWARE, EVEN IF ADVISED OF THE POSSIBILITY OF
 * SUCH DAMAGE.
 *
 *	@(#)ip_output.c	8.3 (Berkeley) 1/21/94
 */

#include <sys/cdefs.h>
__FBSDID("$FreeBSD$");

#include "opt_ipfw.h"
#include "opt_ipsec.h"
#include "opt_route.h"
#include "opt_mbuf_stress_test.h"
#include "opt_mpath.h"
#include "opt_sctp.h"

#include <sys/param.h>
#include <sys/systm.h>
#include <sys/kernel.h>
#include <sys/malloc.h>
#include <sys/mbuf.h>
#include <sys/priv.h>
#include <sys/proc.h>
#include <sys/protosw.h>
#include <sys/socket.h>
#include <sys/socketvar.h>
#include <sys/sysctl.h>
#include <sys/ucred.h>
#include <sys/vimage.h>

#include <net/if.h>
#include <net/netisr.h>
#include <net/pfil.h>
#include <net/route.h>
#include <net/flowtable.h>
#ifdef RADIX_MPATH
#include <net/radix_mpath.h>
#endif
#include <net/vnet.h>

#include <netinet/in.h>
#include <netinet/in_systm.h>
#include <netinet/ip.h>
#include <netinet/in_pcb.h>
#include <netinet/in_var.h>
#include <netinet/ip_var.h>
#include <netinet/ip_options.h>
#include <netinet/vinet.h>
#ifdef SCTP
#include <netinet/sctp.h>
#include <netinet/sctp_crc32.h>
#endif

#ifdef IPSEC
#include <netinet/ip_ipsec.h>
#include <netipsec/ipsec.h>
#endif /* IPSEC*/

#include <machine/in_cksum.h>

#include <security/mac/mac_framework.h>

#define print_ip(x, a, y)	 printf("%s %d.%d.%d.%d%s",\
				x, (ntohl(a.s_addr)>>24)&0xFF,\
				  (ntohl(a.s_addr)>>16)&0xFF,\
				  (ntohl(a.s_addr)>>8)&0xFF,\
				  (ntohl(a.s_addr))&0xFF, y);

#ifdef VIMAGE_GLOBALS
u_short ip_id;
#endif

#ifdef MBUF_STRESS_TEST
int mbuf_frag_size = 0;
SYSCTL_INT(_net_inet_ip, OID_AUTO, mbuf_frag_size, CTLFLAG_RW,
	&mbuf_frag_size, 0, "Fragment outgoing mbufs to this size");
#endif

static void	ip_mloopback
	(struct ifnet *, struct mbuf *, struct sockaddr_in *, int);


extern int in_mcast_loop;
extern	struct protosw inetsw[];

/*
 * IP output.  The packet in mbuf chain m contains a skeletal IP
 * header (with len, off, ttl, proto, tos, src, dst).
 * The mbuf chain containing the packet will be freed.
 * The mbuf opt, if present, will not be freed.
 * In the IP forwarding case, the packet will arrive with options already
 * inserted, so must have a NULL opt pointer.
 */
int
ip_output(struct mbuf *m, struct mbuf *opt, struct route *ro, int flags,
    struct ip_moptions *imo, struct inpcb *inp)
{
	INIT_VNET_NET(curvnet);
	INIT_VNET_INET(curvnet);
	struct ip *ip;
	struct ifnet *ifp = NULL;	/* keep compiler happy */
	struct mbuf *m0;
	int hlen = sizeof (struct ip);
	int mtu;
	int len, error = 0;
	int nortfree = 0;
	struct sockaddr_in *dst = NULL;	/* keep compiler happy */
	struct in_ifaddr *ia = NULL;
	int isbroadcast, sw_csum;
	struct route iproute;
	struct in_addr odst;
#ifdef IPFIREWALL_FORWARD
	struct m_tag *fwd_tag = NULL;
#endif
#ifdef IPSEC
	int no_route_but_check_spd = 0;
#endif
	M_ASSERTPKTHDR(m);

	if (inp != NULL) {
		INP_LOCK_ASSERT(inp);
		M_SETFIB(m, inp->inp_inc.inc_fibnum);
		if (inp->inp_flags & (INP_HW_FLOWID|INP_SW_FLOWID)) {
			m->m_pkthdr.flowid = inp->inp_flowid;
			m->m_flags |= M_FLOWID;
		}
	}

	if (ro == NULL) {
		ro = &iproute;
		bzero(ro, sizeof (*ro));

#ifdef FLOWTABLE
		/*
		 * The flow table returns route entries valid for up to 30
		 * seconds; we rely on the remainder of ip_output() taking no
		 * longer than that long for the stability of ro_rt.  The
		 * flow ID assignment must have happened before this point.
		 */
		if (flowtable_lookup(V_ip_ft, m, ro) == 0)
			nortfree = 1;
#endif
	}

	if (opt) {
		len = 0;
		m = ip_insertoptions(m, opt, &len);
		if (len != 0)
			hlen = len;
	}
	ip = mtod(m, struct ip *);

	/*
	 * Fill in IP header.  If we are not allowing fragmentation,
	 * then the ip_id field is meaningless, but we don't set it
	 * to zero.  Doing so causes various problems when devices along
	 * the path (routers, load balancers, firewalls, etc.) illegally
	 * disable DF on our packet.  Note that a 16-bit counter
	 * will wrap around in less than 10 seconds at 100 Mbit/s on a
	 * medium with MTU 1500.  See Steven M. Bellovin, "A Technique
	 * for Counting NATted Hosts", Proc. IMW'02, available at
	 * <http://www.cs.columbia.edu/~smb/papers/fnat.pdf>.
	 */
	if ((flags & (IP_FORWARDING|IP_RAWOUTPUT)) == 0) {
		ip->ip_v = IPVERSION;
		ip->ip_hl = hlen >> 2;
		ip->ip_id = ip_newid();
		IPSTAT_INC(ips_localout);
	} else {
		hlen = ip->ip_hl << 2;
	}

	dst = (struct sockaddr_in *)&ro->ro_dst;
again:
	/*
	 * If there is a cached route,
	 * check that it is to the same destination
	 * and is still up.  If not, free it and try again.
	 * The address family should also be checked in case of sharing the
	 * cache with IPv6.
	 */
	if (ro->ro_rt && ((ro->ro_rt->rt_flags & RTF_UP) == 0 ||
			  dst->sin_family != AF_INET ||
			  dst->sin_addr.s_addr != ip->ip_dst.s_addr)) {
		if (!nortfree)
			RTFREE(ro->ro_rt);
		ro->ro_rt = (struct rtentry *)NULL;
	}
#ifdef IPFIREWALL_FORWARD
	if (ro->ro_rt == NULL && fwd_tag == NULL) {
#else
	if (ro->ro_rt == NULL) {
#endif
		bzero(dst, sizeof(*dst));
		dst->sin_family = AF_INET;
		dst->sin_len = sizeof(*dst);
		dst->sin_addr = ip->ip_dst;
	}
	/*
	 * If routing to interface only, short circuit routing lookup.
	 * The use of an all-ones broadcast address implies this; an
	 * interface is specified by the broadcast address of an interface,
	 * or the destination address of a ptp interface.
	 */
	if (flags & IP_SENDONES) {
		if ((ia = ifatoia(ifa_ifwithbroadaddr(sintosa(dst)))) == NULL &&
		    (ia = ifatoia(ifa_ifwithdstaddr(sintosa(dst)))) == NULL) {
			IPSTAT_INC(ips_noroute);
			error = ENETUNREACH;
			goto bad;
		}
		ip->ip_dst.s_addr = INADDR_BROADCAST;
		dst->sin_addr = ip->ip_dst;
		ifp = ia->ia_ifp;
		ip->ip_ttl = 1;
		isbroadcast = 1;
	} else if (flags & IP_ROUTETOIF) {
		if ((ia = ifatoia(ifa_ifwithdstaddr(sintosa(dst)))) == NULL &&
		    (ia = ifatoia(ifa_ifwithnet(sintosa(dst)))) == NULL) {
			IPSTAT_INC(ips_noroute);
			error = ENETUNREACH;
			goto bad;
		}
		ifp = ia->ia_ifp;
		ip->ip_ttl = 1;
		isbroadcast = in_broadcast(dst->sin_addr, ifp);
	} else if (IN_MULTICAST(ntohl(ip->ip_dst.s_addr)) &&
	    imo != NULL && imo->imo_multicast_ifp != NULL) {
		/*
		 * Bypass the normal routing lookup for multicast
		 * packets if the interface is specified.
		 */
		ifp = imo->imo_multicast_ifp;
		IFP_TO_IA(ifp, ia);
		isbroadcast = 0;	/* fool gcc */
	} else {
		/*
		 * We want to do any cloning requested by the link layer,
		 * as this is probably required in all cases for correct
		 * operation (as it is for ARP).
		 */
		if (ro->ro_rt == NULL)
#ifdef RADIX_MPATH
			rtalloc_mpath_fib(ro,
			    ntohl(ip->ip_src.s_addr ^ ip->ip_dst.s_addr),
			    inp ? inp->inp_inc.inc_fibnum : M_GETFIB(m));
#else
			in_rtalloc_ign(ro, 0,
			    inp ? inp->inp_inc.inc_fibnum : M_GETFIB(m));
#endif
		if (ro->ro_rt == NULL) {
<<<<<<< HEAD
=======
#ifdef IPSEC
			/*
			 * There is no route for this packet, but it is
			 * possible that a matching SPD entry exists.
			 */
			no_route_but_check_spd = 1;
			mtu = 0; /* Silence GCC warning. */
			goto sendit;
#endif
>>>>>>> e93642ed
			IPSTAT_INC(ips_noroute);
			error = EHOSTUNREACH;
			goto bad;
		}
		ia = ifatoia(ro->ro_rt->rt_ifa);
		ifa_ref(&ia->ia_ifa);
		ifp = ro->ro_rt->rt_ifp;
		ro->ro_rt->rt_rmx.rmx_pksent++;
		if (ro->ro_rt->rt_flags & RTF_GATEWAY)
			dst = (struct sockaddr_in *)ro->ro_rt->rt_gateway;
		if (ro->ro_rt->rt_flags & RTF_HOST)
			isbroadcast = (ro->ro_rt->rt_flags & RTF_BROADCAST);
		else
			isbroadcast = in_broadcast(dst->sin_addr, ifp);
	}
	/*
	 * Calculate MTU.  If we have a route that is up, use that,
	 * otherwise use the interface's MTU.
	 */
	if (ro->ro_rt != NULL && (ro->ro_rt->rt_flags & (RTF_UP|RTF_HOST))) {
		/*
		 * This case can happen if the user changed the MTU
		 * of an interface after enabling IP on it.  Because
		 * most netifs don't keep track of routes pointing to
		 * them, there is no way for one to update all its
		 * routes when the MTU is changed.
		 */
		if (ro->ro_rt->rt_rmx.rmx_mtu > ifp->if_mtu)
			ro->ro_rt->rt_rmx.rmx_mtu = ifp->if_mtu;
		mtu = ro->ro_rt->rt_rmx.rmx_mtu;
	} else {
		mtu = ifp->if_mtu;
	}
	if (IN_MULTICAST(ntohl(ip->ip_dst.s_addr))) {
		m->m_flags |= M_MCAST;
		/*
		 * IP destination address is multicast.  Make sure "dst"
		 * still points to the address in "ro".  (It may have been
		 * changed to point to a gateway address, above.)
		 */
		dst = (struct sockaddr_in *)&ro->ro_dst;
		/*
		 * See if the caller provided any multicast options
		 */
		if (imo != NULL) {
			ip->ip_ttl = imo->imo_multicast_ttl;
			if (imo->imo_multicast_vif != -1)
				ip->ip_src.s_addr =
				    ip_mcast_src ?
				    ip_mcast_src(imo->imo_multicast_vif) :
				    INADDR_ANY;
		} else
			ip->ip_ttl = IP_DEFAULT_MULTICAST_TTL;
		/*
		 * Confirm that the outgoing interface supports multicast.
		 */
		if ((imo == NULL) || (imo->imo_multicast_vif == -1)) {
			if ((ifp->if_flags & IFF_MULTICAST) == 0) {
				IPSTAT_INC(ips_noroute);
				error = ENETUNREACH;
				goto bad;
			}
		}
		/*
		 * If source address not specified yet, use address
		 * of outgoing interface.
		 */
		if (ip->ip_src.s_addr == INADDR_ANY) {
			/* Interface may have no addresses. */
			if (ia != NULL)
				ip->ip_src = IA_SIN(ia)->sin_addr;
		}

		if ((imo == NULL && in_mcast_loop) ||
		    (imo && imo->imo_multicast_loop)) {
			/*
			 * Loop back multicast datagram if not expressly
			 * forbidden to do so, even if we are not a member
			 * of the group; ip_input() will filter it later,
			 * thus deferring a hash lookup and mutex acquisition
			 * at the expense of a cheap copy using m_copym().
			 */
			ip_mloopback(ifp, m, dst, hlen);
		} else {
			/*
			 * If we are acting as a multicast router, perform
			 * multicast forwarding as if the packet had just
			 * arrived on the interface to which we are about
			 * to send.  The multicast forwarding function
			 * recursively calls this function, using the
			 * IP_FORWARDING flag to prevent infinite recursion.
			 *
			 * Multicasts that are looped back by ip_mloopback(),
			 * above, will be forwarded by the ip_input() routine,
			 * if necessary.
			 */
			if (V_ip_mrouter && (flags & IP_FORWARDING) == 0) {
				/*
				 * If rsvp daemon is not running, do not
				 * set ip_moptions. This ensures that the packet
				 * is multicast and not just sent down one link
				 * as prescribed by rsvpd.
				 */
				if (!V_rsvp_on)
					imo = NULL;
				if (ip_mforward &&
				    ip_mforward(ip, ifp, m, imo) != 0) {
					m_freem(m);
					goto done;
				}
			}
		}

		/*
		 * Multicasts with a time-to-live of zero may be looped-
		 * back, above, but must not be transmitted on a network.
		 * Also, multicasts addressed to the loopback interface
		 * are not sent -- the above call to ip_mloopback() will
		 * loop back a copy. ip_input() will drop the copy if
		 * this host does not belong to the destination group on
		 * the loopback interface.
		 */
		if (ip->ip_ttl == 0 || ifp->if_flags & IFF_LOOPBACK) {
			m_freem(m);
			goto done;
		}

		goto sendit;
	}

	/*
	 * If the source address is not specified yet, use the address
	 * of the outoing interface.
	 */
	if (ip->ip_src.s_addr == INADDR_ANY) {
		/* Interface may have no addresses. */
		if (ia != NULL) {
			ip->ip_src = IA_SIN(ia)->sin_addr;
		}
	}

	/*
	 * Verify that we have any chance at all of being able to queue the
	 * packet or packet fragments, unless ALTQ is enabled on the given
	 * interface in which case packetdrop should be done by queueing.
	 */
#ifdef ALTQ
	if ((!ALTQ_IS_ENABLED(&ifp->if_snd)) &&
	    ((ifp->if_snd.ifq_len + ip->ip_len / mtu + 1) >=
	    ifp->if_snd.ifq_maxlen))
#else
	if ((ifp->if_snd.ifq_len + ip->ip_len / mtu + 1) >=
	    ifp->if_snd.ifq_maxlen)
#endif /* ALTQ */
	{
		error = ENOBUFS;
		IPSTAT_INC(ips_odropped);
		ifp->if_snd.ifq_drops += (ip->ip_len / ifp->if_mtu + 1);
		goto bad;
	}

	/*
	 * Look for broadcast address and
	 * verify user is allowed to send
	 * such a packet.
	 */
	if (isbroadcast) {
		if ((ifp->if_flags & IFF_BROADCAST) == 0) {
			error = EADDRNOTAVAIL;
			goto bad;
		}
		if ((flags & IP_ALLOWBROADCAST) == 0) {
			error = EACCES;
			goto bad;
		}
		/* don't allow broadcast messages to be fragmented */
		if (ip->ip_len > mtu) {
			error = EMSGSIZE;
			goto bad;
		}
		m->m_flags |= M_BCAST;
	} else {
		m->m_flags &= ~M_BCAST;
	}

sendit:
#ifdef IPSEC
	switch(ip_ipsec_output(&m, inp, &flags, &error, &ifp)) {
	case 1:
		goto bad;
	case -1:
		goto done;
	case 0:
	default:
		break;	/* Continue with packet processing. */
	}
	/*
	 * Check if there was a route for this packet; return error if not.
	 */
	if (no_route_but_check_spd) {
		IPSTAT_INC(ips_noroute);
		error = EHOSTUNREACH;
		goto bad;
	}
	/* Update variables that are affected by ipsec4_output(). */
	ip = mtod(m, struct ip *);
	hlen = ip->ip_hl << 2;
#endif /* IPSEC */

	/* Jump over all PFIL processing if hooks are not active. */
	if (!PFIL_HOOKED(&inet_pfil_hook))
		goto passout;

	/* Run through list of hooks for output packets. */
	odst.s_addr = ip->ip_dst.s_addr;
	error = pfil_run_hooks(&inet_pfil_hook, &m, ifp, PFIL_OUT, inp);
	if (error != 0 || m == NULL)
		goto done;

	ip = mtod(m, struct ip *);

	/* See if destination IP address was changed by packet filter. */
	if (odst.s_addr != ip->ip_dst.s_addr) {
		m->m_flags |= M_SKIP_FIREWALL;
		/* If destination is now ourself drop to ip_input(). */
		if (in_localip(ip->ip_dst)) {
			m->m_flags |= M_FASTFWD_OURS;
			if (m->m_pkthdr.rcvif == NULL)
				m->m_pkthdr.rcvif = V_loif;
			if (m->m_pkthdr.csum_flags & CSUM_DELAY_DATA) {
				m->m_pkthdr.csum_flags |=
				    CSUM_DATA_VALID | CSUM_PSEUDO_HDR;
				m->m_pkthdr.csum_data = 0xffff;
			}
			m->m_pkthdr.csum_flags |=
			    CSUM_IP_CHECKED | CSUM_IP_VALID;
#ifdef SCTP
			if (m->m_pkthdr.csum_flags & CSUM_SCTP)
				m->m_pkthdr.csum_flags |= CSUM_SCTP_VALID;
#endif
			error = netisr_queue(NETISR_IP, m);
			goto done;
		} else
			goto again;	/* Redo the routing table lookup. */
	}

#ifdef IPFIREWALL_FORWARD
	/* See if local, if yes, send it to netisr with IP_FASTFWD_OURS. */
	if (m->m_flags & M_FASTFWD_OURS) {
		if (m->m_pkthdr.rcvif == NULL)
			m->m_pkthdr.rcvif = V_loif;
		if (m->m_pkthdr.csum_flags & CSUM_DELAY_DATA) {
			m->m_pkthdr.csum_flags |=
			    CSUM_DATA_VALID | CSUM_PSEUDO_HDR;
			m->m_pkthdr.csum_data = 0xffff;
		}
#ifdef SCTP
		if (m->m_pkthdr.csum_flags & CSUM_SCTP)
			m->m_pkthdr.csum_flags |= CSUM_SCTP_VALID;
#endif
		m->m_pkthdr.csum_flags |=
			    CSUM_IP_CHECKED | CSUM_IP_VALID;

		error = netisr_queue(NETISR_IP, m);
		goto done;
	}
	/* Or forward to some other address? */
	fwd_tag = m_tag_find(m, PACKET_TAG_IPFORWARD, NULL);
	if (fwd_tag) {
		dst = (struct sockaddr_in *)&ro->ro_dst;
		bcopy((fwd_tag+1), dst, sizeof(struct sockaddr_in));
		m->m_flags |= M_SKIP_FIREWALL;
		m_tag_delete(m, fwd_tag);
		goto again;
	}
#endif /* IPFIREWALL_FORWARD */

passout:
	/* 127/8 must not appear on wire - RFC1122. */
	if ((ntohl(ip->ip_dst.s_addr) >> IN_CLASSA_NSHIFT) == IN_LOOPBACKNET ||
	    (ntohl(ip->ip_src.s_addr) >> IN_CLASSA_NSHIFT) == IN_LOOPBACKNET) {
		if ((ifp->if_flags & IFF_LOOPBACK) == 0) {
			IPSTAT_INC(ips_badaddr);
			error = EADDRNOTAVAIL;
			goto bad;
		}
	}

	m->m_pkthdr.csum_flags |= CSUM_IP;
	sw_csum = m->m_pkthdr.csum_flags & ~ifp->if_hwassist;
	if (sw_csum & CSUM_DELAY_DATA) {
		in_delayed_cksum(m);
		sw_csum &= ~CSUM_DELAY_DATA;
	}
#ifdef SCTP
	if (sw_csum & CSUM_SCTP) {
		sctp_delayed_cksum(m);
		sw_csum &= ~CSUM_SCTP;
	}
#endif
	m->m_pkthdr.csum_flags &= ifp->if_hwassist;

	/*
	 * If small enough for interface, or the interface will take
	 * care of the fragmentation for us, we can just send directly.
	 */
	if (ip->ip_len <= mtu ||
	    (m->m_pkthdr.csum_flags & ifp->if_hwassist & CSUM_TSO) != 0 ||
	    ((ip->ip_off & IP_DF) == 0 && (ifp->if_hwassist & CSUM_FRAGMENT))) {
		ip->ip_len = htons(ip->ip_len);
		ip->ip_off = htons(ip->ip_off);
		ip->ip_sum = 0;
		if (sw_csum & CSUM_DELAY_IP)
			ip->ip_sum = in_cksum(m, hlen);

		/*
		 * Record statistics for this interface address.
		 * With CSUM_TSO the byte/packet count will be slightly
		 * incorrect because we count the IP+TCP headers only
		 * once instead of for every generated packet.
		 */
		if (!(flags & IP_FORWARDING) && ia) {
			if (m->m_pkthdr.csum_flags & CSUM_TSO)
				ia->ia_ifa.if_opackets +=
				    m->m_pkthdr.len / m->m_pkthdr.tso_segsz;
			else
				ia->ia_ifa.if_opackets++;
			ia->ia_ifa.if_obytes += m->m_pkthdr.len;
		}
#ifdef MBUF_STRESS_TEST
		if (mbuf_frag_size && m->m_pkthdr.len > mbuf_frag_size)
			m = m_fragment(m, M_DONTWAIT, mbuf_frag_size);
#endif
		/*
		 * Reset layer specific mbuf flags
		 * to avoid confusing lower layers.
		 */
		m->m_flags &= ~(M_PROTOFLAGS);
		error = (*ifp->if_output)(ifp, m,
		    		(struct sockaddr *)dst, ro);
		goto done;
	}

	/* Balk when DF bit is set or the interface didn't support TSO. */
	if ((ip->ip_off & IP_DF) || (m->m_pkthdr.csum_flags & CSUM_TSO)) {
		error = EMSGSIZE;
		IPSTAT_INC(ips_cantfrag);
		goto bad;
	}

	/*
	 * Too large for interface; fragment if possible. If successful,
	 * on return, m will point to a list of packets to be sent.
	 */
	error = ip_fragment(ip, &m, mtu, ifp->if_hwassist, sw_csum);
	if (error)
		goto bad;
	for (; m; m = m0) {
		m0 = m->m_nextpkt;
		m->m_nextpkt = 0;
		if (error == 0) {
			/* Record statistics for this interface address. */
			if (ia != NULL) {
				ia->ia_ifa.if_opackets++;
				ia->ia_ifa.if_obytes += m->m_pkthdr.len;
			}
			/*
			 * Reset layer specific mbuf flags
			 * to avoid confusing upper layers.
			 */
			m->m_flags &= ~(M_PROTOFLAGS);

			error = (*ifp->if_output)(ifp, m,
			    (struct sockaddr *)dst, ro);
		} else
			m_freem(m);
	}

	if (error == 0)
		IPSTAT_INC(ips_fragmented);

done:
	if (ro == &iproute && ro->ro_rt && !nortfree) {
		RTFREE(ro->ro_rt);
	}
	if (ia != NULL)
		ifa_free(&ia->ia_ifa);
	return (error);
bad:
	m_freem(m);
	goto done;
}

/*
 * Create a chain of fragments which fit the given mtu. m_frag points to the
 * mbuf to be fragmented; on return it points to the chain with the fragments.
 * Return 0 if no error. If error, m_frag may contain a partially built
 * chain of fragments that should be freed by the caller.
 *
 * if_hwassist_flags is the hw offload capabilities (see if_data.ifi_hwassist)
 * sw_csum contains the delayed checksums flags (e.g., CSUM_DELAY_IP).
 */
int
ip_fragment(struct ip *ip, struct mbuf **m_frag, int mtu,
    u_long if_hwassist_flags, int sw_csum)
{
	INIT_VNET_INET(curvnet);
	int error = 0;
	int hlen = ip->ip_hl << 2;
	int len = (mtu - hlen) & ~7;	/* size of payload in each fragment */
	int off;
	struct mbuf *m0 = *m_frag;	/* the original packet		*/
	int firstlen;
	struct mbuf **mnext;
	int nfrags;

	if (ip->ip_off & IP_DF) {	/* Fragmentation not allowed */
		IPSTAT_INC(ips_cantfrag);
		return EMSGSIZE;
	}

	/*
	 * Must be able to put at least 8 bytes per fragment.
	 */
	if (len < 8)
		return EMSGSIZE;

	/*
	 * If the interface will not calculate checksums on
	 * fragmented packets, then do it here.
	 */
	if (m0->m_pkthdr.csum_flags & CSUM_DELAY_DATA &&
	    (if_hwassist_flags & CSUM_IP_FRAGS) == 0) {
		in_delayed_cksum(m0);
		m0->m_pkthdr.csum_flags &= ~CSUM_DELAY_DATA;
	}
#ifdef SCTP
	if (m0->m_pkthdr.csum_flags & CSUM_SCTP &&
	    (if_hwassist_flags & CSUM_IP_FRAGS) == 0) {
		sctp_delayed_cksum(m0);
		m0->m_pkthdr.csum_flags &= ~CSUM_SCTP;
	}
#endif
	if (len > PAGE_SIZE) {
		/* 
		 * Fragment large datagrams such that each segment 
		 * contains a multiple of PAGE_SIZE amount of data, 
		 * plus headers. This enables a receiver to perform 
		 * page-flipping zero-copy optimizations.
		 *
		 * XXX When does this help given that sender and receiver
		 * could have different page sizes, and also mtu could
		 * be less than the receiver's page size ?
		 */
		int newlen;
		struct mbuf *m;

		for (m = m0, off = 0; m && (off+m->m_len) <= mtu; m = m->m_next)
			off += m->m_len;

		/*
		 * firstlen (off - hlen) must be aligned on an 
		 * 8-byte boundary
		 */
		if (off < hlen)
			goto smart_frag_failure;
		off = ((off - hlen) & ~7) + hlen;
		newlen = (~PAGE_MASK) & mtu;
		if ((newlen + sizeof (struct ip)) > mtu) {
			/* we failed, go back the default */
smart_frag_failure:
			newlen = len;
			off = hlen + len;
		}
		len = newlen;

	} else {
		off = hlen + len;
	}

	firstlen = off - hlen;
	mnext = &m0->m_nextpkt;		/* pointer to next packet */

	/*
	 * Loop through length of segment after first fragment,
	 * make new header and copy data of each part and link onto chain.
	 * Here, m0 is the original packet, m is the fragment being created.
	 * The fragments are linked off the m_nextpkt of the original
	 * packet, which after processing serves as the first fragment.
	 */
	for (nfrags = 1; off < ip->ip_len; off += len, nfrags++) {
		struct ip *mhip;	/* ip header on the fragment */
		struct mbuf *m;
		int mhlen = sizeof (struct ip);

		MGETHDR(m, M_DONTWAIT, MT_DATA);
		if (m == NULL) {
			error = ENOBUFS;
			IPSTAT_INC(ips_odropped);
			goto done;
		}
		m->m_flags |= (m0->m_flags & M_MCAST) | M_FRAG;
		/*
		 * In the first mbuf, leave room for the link header, then
		 * copy the original IP header including options. The payload
		 * goes into an additional mbuf chain returned by m_copym().
		 */
		m->m_data += max_linkhdr;
		mhip = mtod(m, struct ip *);
		*mhip = *ip;
		if (hlen > sizeof (struct ip)) {
			mhlen = ip_optcopy(ip, mhip) + sizeof (struct ip);
			mhip->ip_v = IPVERSION;
			mhip->ip_hl = mhlen >> 2;
		}
		m->m_len = mhlen;
		/* XXX do we need to add ip->ip_off below ? */
		mhip->ip_off = ((off - hlen) >> 3) + ip->ip_off;
		if (off + len >= ip->ip_len) {	/* last fragment */
			len = ip->ip_len - off;
			m->m_flags |= M_LASTFRAG;
		} else
			mhip->ip_off |= IP_MF;
		mhip->ip_len = htons((u_short)(len + mhlen));
		m->m_next = m_copym(m0, off, len, M_DONTWAIT);
		if (m->m_next == NULL) {	/* copy failed */
			m_free(m);
			error = ENOBUFS;	/* ??? */
			IPSTAT_INC(ips_odropped);
			goto done;
		}
		m->m_pkthdr.len = mhlen + len;
		m->m_pkthdr.rcvif = NULL;
#ifdef MAC
		mac_netinet_fragment(m0, m);
#endif
		m->m_pkthdr.csum_flags = m0->m_pkthdr.csum_flags;
		mhip->ip_off = htons(mhip->ip_off);
		mhip->ip_sum = 0;
		if (sw_csum & CSUM_DELAY_IP)
			mhip->ip_sum = in_cksum(m, mhlen);
		*mnext = m;
		mnext = &m->m_nextpkt;
	}
	IPSTAT_ADD(ips_ofragments, nfrags);

	/* set first marker for fragment chain */
	m0->m_flags |= M_FIRSTFRAG | M_FRAG;
	m0->m_pkthdr.csum_data = nfrags;

	/*
	 * Update first fragment by trimming what's been copied out
	 * and updating header.
	 */
	m_adj(m0, hlen + firstlen - ip->ip_len);
	m0->m_pkthdr.len = hlen + firstlen;
	ip->ip_len = htons((u_short)m0->m_pkthdr.len);
	ip->ip_off |= IP_MF;
	ip->ip_off = htons(ip->ip_off);
	ip->ip_sum = 0;
	if (sw_csum & CSUM_DELAY_IP)
		ip->ip_sum = in_cksum(m0, hlen);

done:
	*m_frag = m0;
	return error;
}

void
in_delayed_cksum(struct mbuf *m)
{
	struct ip *ip;
	u_short csum, offset;

	ip = mtod(m, struct ip *);
	offset = ip->ip_hl << 2 ;
	csum = in_cksum_skip(m, ip->ip_len, offset);
	if (m->m_pkthdr.csum_flags & CSUM_UDP && csum == 0)
		csum = 0xffff;
	offset += m->m_pkthdr.csum_data;	/* checksum offset */

	if (offset + sizeof(u_short) > m->m_len) {
		printf("delayed m_pullup, m->len: %d  off: %d  p: %d\n",
		    m->m_len, offset, ip->ip_p);
		/*
		 * XXX
		 * this shouldn't happen, but if it does, the
		 * correct behavior may be to insert the checksum
		 * in the appropriate next mbuf in the chain.
		 */
		return;
	}
	*(u_short *)(m->m_data + offset) = csum;
}

/*
 * IP socket option processing.
 */
int
ip_ctloutput(struct socket *so, struct sockopt *sopt)
{
	struct	inpcb *inp = sotoinpcb(so);
	int	error, optval;

	error = optval = 0;
	if (sopt->sopt_level != IPPROTO_IP) {
		if ((sopt->sopt_level == SOL_SOCKET) &&
		    (sopt->sopt_name == SO_SETFIB)) {
			inp->inp_inc.inc_fibnum = so->so_fibnum;
			return (0);
		}
		return (EINVAL);
	}

	switch (sopt->sopt_dir) {
	case SOPT_SET:
		switch (sopt->sopt_name) {
		case IP_OPTIONS:
#ifdef notyet
		case IP_RETOPTS:
#endif
		{
			struct mbuf *m;
			if (sopt->sopt_valsize > MLEN) {
				error = EMSGSIZE;
				break;
			}
			MGET(m, sopt->sopt_td ? M_WAIT : M_DONTWAIT, MT_DATA);
			if (m == NULL) {
				error = ENOBUFS;
				break;
			}
			m->m_len = sopt->sopt_valsize;
			error = sooptcopyin(sopt, mtod(m, char *), m->m_len,
					    m->m_len);
			if (error) {
				m_free(m);
				break;
			}
			INP_WLOCK(inp);
			error = ip_pcbopts(inp, sopt->sopt_name, m);
			INP_WUNLOCK(inp);
			return (error);
		}

		case IP_BINDANY:
			if (sopt->sopt_td != NULL) {
				error = priv_check(sopt->sopt_td,
				    PRIV_NETINET_BINDANY);
				if (error)
					break;
			}
			/* FALLTHROUGH */
		case IP_TOS:
		case IP_TTL:
		case IP_MINTTL:
		case IP_RECVOPTS:
		case IP_RECVRETOPTS:
		case IP_RECVDSTADDR:
		case IP_RECVTTL:
		case IP_RECVIF:
		case IP_FAITH:
		case IP_ONESBCAST:
		case IP_DONTFRAG:
			error = sooptcopyin(sopt, &optval, sizeof optval,
					    sizeof optval);
			if (error)
				break;

			switch (sopt->sopt_name) {
			case IP_TOS:
				inp->inp_ip_tos = optval;
				break;

			case IP_TTL:
				inp->inp_ip_ttl = optval;
				break;

			case IP_MINTTL:
				if (optval >= 0 && optval <= MAXTTL)
					inp->inp_ip_minttl = optval;
				else
					error = EINVAL;
				break;

#define	OPTSET(bit) do {						\
	INP_WLOCK(inp);							\
	if (optval)							\
		inp->inp_flags |= bit;					\
	else								\
		inp->inp_flags &= ~bit;					\
	INP_WUNLOCK(inp);						\
} while (0)

			case IP_RECVOPTS:
				OPTSET(INP_RECVOPTS);
				break;

			case IP_RECVRETOPTS:
				OPTSET(INP_RECVRETOPTS);
				break;

			case IP_RECVDSTADDR:
				OPTSET(INP_RECVDSTADDR);
				break;

			case IP_RECVTTL:
				OPTSET(INP_RECVTTL);
				break;

			case IP_RECVIF:
				OPTSET(INP_RECVIF);
				break;

			case IP_FAITH:
				OPTSET(INP_FAITH);
				break;

			case IP_ONESBCAST:
				OPTSET(INP_ONESBCAST);
				break;
			case IP_DONTFRAG:
				OPTSET(INP_DONTFRAG);
				break;
			case IP_BINDANY:
				OPTSET(INP_BINDANY);
				break;
			}
			break;
#undef OPTSET

		/*
		 * Multicast socket options are processed by the in_mcast
		 * module.
		 */
		case IP_MULTICAST_IF:
		case IP_MULTICAST_VIF:
		case IP_MULTICAST_TTL:
		case IP_MULTICAST_LOOP:
		case IP_ADD_MEMBERSHIP:
		case IP_DROP_MEMBERSHIP:
		case IP_ADD_SOURCE_MEMBERSHIP:
		case IP_DROP_SOURCE_MEMBERSHIP:
		case IP_BLOCK_SOURCE:
		case IP_UNBLOCK_SOURCE:
		case IP_MSFILTER:
		case MCAST_JOIN_GROUP:
		case MCAST_LEAVE_GROUP:
		case MCAST_JOIN_SOURCE_GROUP:
		case MCAST_LEAVE_SOURCE_GROUP:
		case MCAST_BLOCK_SOURCE:
		case MCAST_UNBLOCK_SOURCE:
			error = inp_setmoptions(inp, sopt);
			break;

		case IP_PORTRANGE:
			error = sooptcopyin(sopt, &optval, sizeof optval,
					    sizeof optval);
			if (error)
				break;

			INP_WLOCK(inp);
			switch (optval) {
			case IP_PORTRANGE_DEFAULT:
				inp->inp_flags &= ~(INP_LOWPORT);
				inp->inp_flags &= ~(INP_HIGHPORT);
				break;

			case IP_PORTRANGE_HIGH:
				inp->inp_flags &= ~(INP_LOWPORT);
				inp->inp_flags |= INP_HIGHPORT;
				break;

			case IP_PORTRANGE_LOW:
				inp->inp_flags &= ~(INP_HIGHPORT);
				inp->inp_flags |= INP_LOWPORT;
				break;

			default:
				error = EINVAL;
				break;
			}
			INP_WUNLOCK(inp);
			break;

#ifdef IPSEC
		case IP_IPSEC_POLICY:
		{
			caddr_t req;
			struct mbuf *m;

			if ((error = soopt_getm(sopt, &m)) != 0) /* XXX */
				break;
			if ((error = soopt_mcopyin(sopt, m)) != 0) /* XXX */
				break;
			req = mtod(m, caddr_t);
			error = ipsec_set_policy(inp, sopt->sopt_name, req,
			    m->m_len, (sopt->sopt_td != NULL) ?
			    sopt->sopt_td->td_ucred : NULL);
			m_freem(m);
			break;
		}
#endif /* IPSEC */

		default:
			error = ENOPROTOOPT;
			break;
		}
		break;

	case SOPT_GET:
		switch (sopt->sopt_name) {
		case IP_OPTIONS:
		case IP_RETOPTS:
			if (inp->inp_options)
				error = sooptcopyout(sopt, 
						     mtod(inp->inp_options,
							  char *),
						     inp->inp_options->m_len);
			else
				sopt->sopt_valsize = 0;
			break;

		case IP_TOS:
		case IP_TTL:
		case IP_MINTTL:
		case IP_RECVOPTS:
		case IP_RECVRETOPTS:
		case IP_RECVDSTADDR:
		case IP_RECVTTL:
		case IP_RECVIF:
		case IP_PORTRANGE:
		case IP_FAITH:
		case IP_ONESBCAST:
		case IP_DONTFRAG:
			switch (sopt->sopt_name) {

			case IP_TOS:
				optval = inp->inp_ip_tos;
				break;

			case IP_TTL:
				optval = inp->inp_ip_ttl;
				break;

			case IP_MINTTL:
				optval = inp->inp_ip_minttl;
				break;

#define	OPTBIT(bit)	(inp->inp_flags & bit ? 1 : 0)

			case IP_RECVOPTS:
				optval = OPTBIT(INP_RECVOPTS);
				break;

			case IP_RECVRETOPTS:
				optval = OPTBIT(INP_RECVRETOPTS);
				break;

			case IP_RECVDSTADDR:
				optval = OPTBIT(INP_RECVDSTADDR);
				break;

			case IP_RECVTTL:
				optval = OPTBIT(INP_RECVTTL);
				break;

			case IP_RECVIF:
				optval = OPTBIT(INP_RECVIF);
				break;

			case IP_PORTRANGE:
				if (inp->inp_flags & INP_HIGHPORT)
					optval = IP_PORTRANGE_HIGH;
				else if (inp->inp_flags & INP_LOWPORT)
					optval = IP_PORTRANGE_LOW;
				else
					optval = 0;
				break;

			case IP_FAITH:
				optval = OPTBIT(INP_FAITH);
				break;

			case IP_ONESBCAST:
				optval = OPTBIT(INP_ONESBCAST);
				break;
			case IP_DONTFRAG:
				optval = OPTBIT(INP_DONTFRAG);
				break;
			}
			error = sooptcopyout(sopt, &optval, sizeof optval);
			break;

		/*
		 * Multicast socket options are processed by the in_mcast
		 * module.
		 */
		case IP_MULTICAST_IF:
		case IP_MULTICAST_VIF:
		case IP_MULTICAST_TTL:
		case IP_MULTICAST_LOOP:
		case IP_MSFILTER:
			error = inp_getmoptions(inp, sopt);
			break;

#ifdef IPSEC
		case IP_IPSEC_POLICY:
		{
			struct mbuf *m = NULL;
			caddr_t req = NULL;
			size_t len = 0;

			if (m != 0) {
				req = mtod(m, caddr_t);
				len = m->m_len;
			}
			error = ipsec_get_policy(sotoinpcb(so), req, len, &m);
			if (error == 0)
				error = soopt_mcopyout(sopt, m); /* XXX */
			if (error == 0)
				m_freem(m);
			break;
		}
#endif /* IPSEC */

		default:
			error = ENOPROTOOPT;
			break;
		}
		break;
	}
	return (error);
}

/*
 * Routine called from ip_output() to loop back a copy of an IP multicast
 * packet to the input queue of a specified interface.  Note that this
 * calls the output routine of the loopback "driver", but with an interface
 * pointer that might NOT be a loopback interface -- evil, but easier than
 * replicating that code here.
 */
static void
ip_mloopback(struct ifnet *ifp, struct mbuf *m, struct sockaddr_in *dst,
    int hlen)
{
	register struct ip *ip;
	struct mbuf *copym;

	/*
	 * Make a deep copy of the packet because we're going to
	 * modify the pack in order to generate checksums.
	 */
	copym = m_dup(m, M_DONTWAIT);
	if (copym != NULL && (copym->m_flags & M_EXT || copym->m_len < hlen))
		copym = m_pullup(copym, hlen);
	if (copym != NULL) {
		/* If needed, compute the checksum and mark it as valid. */
		if (copym->m_pkthdr.csum_flags & CSUM_DELAY_DATA) {
			in_delayed_cksum(copym);
			copym->m_pkthdr.csum_flags &= ~CSUM_DELAY_DATA;
			copym->m_pkthdr.csum_flags |=
			    CSUM_DATA_VALID | CSUM_PSEUDO_HDR;
			copym->m_pkthdr.csum_data = 0xffff;
		}
		/*
		 * We don't bother to fragment if the IP length is greater
		 * than the interface's MTU.  Can this possibly matter?
		 */
		ip = mtod(copym, struct ip *);
		ip->ip_len = htons(ip->ip_len);
		ip->ip_off = htons(ip->ip_off);
		ip->ip_sum = 0;
		ip->ip_sum = in_cksum(copym, hlen);
#if 1 /* XXX */
		if (dst->sin_family != AF_INET) {
			printf("ip_mloopback: bad address family %d\n",
						dst->sin_family);
			dst->sin_family = AF_INET;
		}
#endif
		if_simloop(ifp, copym, dst->sin_family, 0);
	}
}<|MERGE_RESOLUTION|>--- conflicted
+++ resolved
@@ -274,8 +274,6 @@
 			    inp ? inp->inp_inc.inc_fibnum : M_GETFIB(m));
 #endif
 		if (ro->ro_rt == NULL) {
-<<<<<<< HEAD
-=======
 #ifdef IPSEC
 			/*
 			 * There is no route for this packet, but it is
@@ -285,7 +283,6 @@
 			mtu = 0; /* Silence GCC warning. */
 			goto sendit;
 #endif
->>>>>>> e93642ed
 			IPSTAT_INC(ips_noroute);
 			error = EHOSTUNREACH;
 			goto bad;
