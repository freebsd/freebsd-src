--- conflicted
+++ resolved
@@ -826,10 +826,6 @@
         0
 };
 
-<<<<<<< HEAD
-DECLARE_MODULE(ipdivert, ipdivertmod, SI_SUB_FW, SI_ORDER_ANY);
-=======
 DECLARE_MODULE(ipdivert, ipdivertmod, SI_SUB_PROTO_FIREWALL, SI_ORDER_ANY);
->>>>>>> d08f5be5
 MODULE_DEPEND(ipdivert, ipfw, 3, 3, 3);
 MODULE_VERSION(ipdivert, 1);