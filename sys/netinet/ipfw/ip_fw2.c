--- conflicted
+++ resolved
@@ -63,7 +63,6 @@
 #include <sys/sysctl.h>
 #include <sys/syslog.h>
 #include <sys/ucred.h>
-#include <sys/vimage.h>
 #include <net/ethernet.h> /* for ETHERTYPE_IP */
 #include <net/if.h>
 #include <net/radix.h>
@@ -154,6 +153,8 @@
 
 static VNET_DEFINE(int, autoinc_step);
 #define	V_autoinc_step			VNET(autoinc_step)
+static VNET_DEFINE(int, fw_deny_unknown_exthdrs);
+#define	V_fw_deny_unknown_exthdrs	VNET(fw_deny_unknown_exthdrs)
 
 extern int ipfw_chg_hook(SYSCTL_HANDLER_ARGS);
 
@@ -163,24 +164,38 @@
     CTLTYPE_INT | CTLFLAG_RW | CTLFLAG_SECURE3, &VNET_NAME(fw_enable), 0,
     ipfw_chg_hook, "I", "Enable ipfw");
 SYSCTL_VNET_INT(_net_inet_ip_fw, OID_AUTO, autoinc_step,
-    CTLFLAG_RW, &VNET_NAME(autoinc_step), 0, "Rule number auto-increment step");
+    CTLFLAG_RW, &VNET_NAME(autoinc_step), 0,
+    "Rule number auto-increment step");
 SYSCTL_VNET_INT(_net_inet_ip_fw, OID_AUTO, one_pass,
     CTLFLAG_RW | CTLFLAG_SECURE3, &VNET_NAME(fw_one_pass), 0,
     "Only do a single pass through ipfw when using dummynet(4)");
 SYSCTL_VNET_INT(_net_inet_ip_fw, OID_AUTO, verbose,
-    CTLFLAG_RW | CTLFLAG_SECURE3,
-    &VNET_NAME(fw_verbose), 0, "Log matches to ipfw rules");
+    CTLFLAG_RW | CTLFLAG_SECURE3, &VNET_NAME(fw_verbose), 0,
+    "Log matches to ipfw rules");
 SYSCTL_VNET_INT(_net_inet_ip_fw, OID_AUTO, verbose_limit,
     CTLFLAG_RW, &VNET_NAME(verbose_limit), 0,
     "Set upper limit of matches of ipfw rules logged");
 SYSCTL_UINT(_net_inet_ip_fw, OID_AUTO, default_rule, CTLFLAG_RD,
-    NULL, IPFW_DEFAULT_RULE, "The default/max possible rule number.");
+    NULL, IPFW_DEFAULT_RULE,
+    "The default/max possible rule number.");
 SYSCTL_UINT(_net_inet_ip_fw, OID_AUTO, tables_max, CTLFLAG_RD,
-    NULL, IPFW_TABLES_MAX, "The maximum number of tables.");
+    NULL, IPFW_TABLES_MAX,
+    "The maximum number of tables.");
 SYSCTL_INT(_net_inet_ip_fw, OID_AUTO, default_to_accept, CTLFLAG_RDTUN,
-    &default_to_accept, 0, "Make the default rule accept all packets.");
+    &default_to_accept, 0,
+    "Make the default rule accept all packets.");
 TUNABLE_INT("net.inet.ip.fw.default_to_accept", &default_to_accept);
-#endif /* SYSCTL_NODE */
+#ifdef INET6
+SYSCTL_DECL(_net_inet6_ip6);
+SYSCTL_NODE(_net_inet6_ip6, OID_AUTO, fw, CTLFLAG_RW, 0, "Firewall");
+SYSCTL_VNET_PROC(_net_inet6_ip6_fw, OID_AUTO, enable,
+    CTLTYPE_INT | CTLFLAG_RW | CTLFLAG_SECURE3, &VNET_NAME(fw6_enable), 0,
+    ipfw_chg_hook, "I", "Enable ipfw+6");
+SYSCTL_VNET_INT(_net_inet6_ip6_fw, OID_AUTO, deny_unknown_exthdrs,
+    CTLFLAG_RW | CTLFLAG_SECURE, &VNET_NAME(fw_deny_unknown_exthdrs), 0,
+    "Deny packets with unknown IPv6 Extension Headers");
+#endif
+#endif
 
 /*
  * Description of dynamic rules.
@@ -279,16 +294,20 @@
 
 #ifdef SYSCTL_NODE
 SYSCTL_VNET_INT(_net_inet_ip_fw, OID_AUTO, dyn_buckets,
-    CTLFLAG_RW, &VNET_NAME(dyn_buckets), 0, "Number of dyn. buckets");
+    CTLFLAG_RW, &VNET_NAME(dyn_buckets), 0,
+    "Number of dyn. buckets");
 SYSCTL_VNET_INT(_net_inet_ip_fw, OID_AUTO, curr_dyn_buckets,
     CTLFLAG_RD, &VNET_NAME(curr_dyn_buckets), 0,
     "Current Number of dyn. buckets");
 SYSCTL_VNET_INT(_net_inet_ip_fw, OID_AUTO, dyn_count,
-    CTLFLAG_RD, &VNET_NAME(dyn_count), 0, "Number of dyn. rules");
+    CTLFLAG_RD, &VNET_NAME(dyn_count), 0,
+    "Number of dyn. rules");
 SYSCTL_VNET_INT(_net_inet_ip_fw, OID_AUTO, dyn_max,
-    CTLFLAG_RW, &VNET_NAME(dyn_max), 0, "Max number of dyn. rules");
+    CTLFLAG_RW, &VNET_NAME(dyn_max), 0,
+    "Max number of dyn. rules");
 SYSCTL_VNET_INT(_net_inet_ip_fw, OID_AUTO, static_count,
-    CTLFLAG_RD, &VNET_NAME(static_count), 0, "Number of static rules");
+    CTLFLAG_RD, &VNET_NAME(static_count), 0,
+    "Number of static rules");
 SYSCTL_VNET_INT(_net_inet_ip_fw, OID_AUTO, dyn_ack_lifetime,
     CTLFLAG_RW, &VNET_NAME(dyn_ack_lifetime), 0,
     "Lifetime of dyn. rules for acks");
@@ -311,21 +330,6 @@
     CTLFLAG_RW, &VNET_NAME(dyn_keepalive), 0,
     "Enable keepalives for dyn. rules");
 #endif /* SYSCTL_NODE */
-
-#ifdef INET6
-/*
- * IPv6 specific variables
- */
-#ifdef SYSCTL_NODE
-SYSCTL_DECL(_net_inet6_ip6);
-#endif /* SYSCTL_NODE */
-
-static struct sysctl_ctx_list ip6_fw_sysctl_ctx;
-static struct sysctl_oid *ip6_fw_sysctl_tree;
-#endif /* INET6 */
-
-static VNET_DEFINE(int, fw_deny_unknown_exthdrs);
-#define	V_fw_deny_unknown_exthdrs	VNET(fw_deny_unknown_exthdrs)
 
 /*
  * L3HDR maps an ipv4 pointer into a layer3 header pointer of type T
@@ -4517,17 +4521,22 @@
 #undef RULE_MAXSIZE
 }
 
+
 /*
  * This procedure is only used to handle keepalives. It is invoked
  * every dyn_keepalive_period
  */
 static void
-ipfw_tick(void * __unused unused)
+ipfw_tick(void * vnetx) 
 {
 	struct mbuf *m0, *m, *mnext, **mtailp;
 	int i;
 	ipfw_dyn_rule *q;
-
+#ifdef VIMAGE
+	struct vnet *vp = vnetx;
+#endif
+
+        CURVNET_SET(vp);
 	if (V_dyn_keepalive == 0 || V_ipfw_dyn_v == NULL || V_dyn_count == 0)
 		goto done;
 
@@ -4572,14 +4581,10 @@
 	}
 done:
 	callout_reset(&V_ipfw_timeout, V_dyn_keepalive_period * hz,
-		      ipfw_tick, NULL);
-}
-
-<<<<<<< HEAD
-int
-ipfw_init(void)
-{
-=======
+		      ipfw_tick, vnetx);
+	CURVNET_RESTORE();
+}
+
 /****************
  * Stuff that must be initialised only on boot or module load
  */
@@ -4659,9 +4664,23 @@
 vnet_ipfw_init(const void *unused)
 {
 	int error;
->>>>>>> fc266896
 	struct ip_fw default_rule;
-	int error;
+
+	/* First set up some values that are compile time options */
+#ifdef IPFIREWALL_VERBOSE
+	V_fw_verbose = 1;
+#endif
+#ifdef IPFIREWALL_VERBOSE_LIMIT
+	V_verbose_limit = IPFIREWALL_VERBOSE_LIMIT;
+#endif
+
+	error = init_tables(&V_layer3_chain);
+	if (error) {
+		panic("init_tables"); /* XXX Marko fix this ! */
+	}
+#ifdef IPFIREWALL_NAT
+	LIST_INIT(&V_layer3_chain.nat);
+#endif
 
 	V_autoinc_step = 100;	/* bounded to 1..1000 in add_rule() */
 
@@ -4684,113 +4703,38 @@
 
 	V_fw_deny_unknown_exthdrs = 1;
 
-#ifdef INET6
-	/* Setup IPv6 fw sysctl tree. */
-	sysctl_ctx_init(&ip6_fw_sysctl_ctx);
-	ip6_fw_sysctl_tree = SYSCTL_ADD_NODE(&ip6_fw_sysctl_ctx,
-	    SYSCTL_STATIC_CHILDREN(_net_inet6_ip6), OID_AUTO, "fw",
-	    CTLFLAG_RW | CTLFLAG_SECURE, 0, "Firewall");
-	SYSCTL_ADD_PROC(&ip6_fw_sysctl_ctx, SYSCTL_CHILDREN(ip6_fw_sysctl_tree),
-	    OID_AUTO, "enable", CTLTYPE_INT | CTLFLAG_RW | CTLFLAG_SECURE3,
-	    &V_fw6_enable, 0, ipfw_chg_hook, "I", "Enable ipfw+6");
-	SYSCTL_ADD_INT(&ip6_fw_sysctl_ctx, SYSCTL_CHILDREN(ip6_fw_sysctl_tree),
-	    OID_AUTO, "deny_unknown_exthdrs", CTLFLAG_RW | CTLFLAG_SECURE,
-	    &V_fw_deny_unknown_exthdrs, 0,
-	    "Deny packets with unknown IPv6 Extension Headers");
-#endif
-
 	V_layer3_chain.rules = NULL;
 	IPFW_LOCK_INIT(&V_layer3_chain);
-	ipfw_dyn_rule_zone = uma_zcreate("IPFW dynamic rule",
-	    sizeof(ipfw_dyn_rule), NULL, NULL, NULL, NULL,
-	    UMA_ALIGN_PTR, 0);
-	IPFW_DYN_LOCK_INIT();
 	callout_init(&V_ipfw_timeout, CALLOUT_MPSAFE);
 
 	bzero(&default_rule, sizeof default_rule);
-
 	default_rule.act_ofs = 0;
 	default_rule.rulenum = IPFW_DEFAULT_RULE;
 	default_rule.cmd_len = 1;
 	default_rule.set = RESVD_SET;
-
 	default_rule.cmd[0].len = 1;
 	default_rule.cmd[0].opcode = default_to_accept ? O_ACCEPT : O_DENY;
-
 	error = add_rule(&V_layer3_chain, &default_rule);
+
 	if (error != 0) {
 		printf("ipfw2: error %u initializing default rule "
 			"(support disabled)\n", error);
-		IPFW_DYN_LOCK_DESTROY();
 		IPFW_LOCK_DESTROY(&V_layer3_chain);
-		uma_zdestroy(ipfw_dyn_rule_zone);
+		printf("leaving ipfw_iattach (1) with error %d\n", error);
 		return (error);
 	}
 
 	ip_fw_default_rule = V_layer3_chain.rules;
-	printf("ipfw2 "
-#ifdef INET6
-		"(+ipv6) "
-#endif
-		"initialized, divert %s, nat %s, "
-		"rule-based forwarding "
-#ifdef IPFIREWALL_FORWARD
-		"enabled, "
+
+	if (error) {
+		IPFW_LOCK_DESTROY(&V_layer3_chain);
+		printf("leaving ipfw_iattach (2) with error %d\n", error);
+		return (error);
+	}
+#ifdef VIMAGE  /* want a better way to do this */
+	callout_reset(&V_ipfw_timeout, hz, ipfw_tick, curvnet);	
 #else
-		"disabled, "
-#endif
-		"default to %s, logging ",
-#ifdef IPDIVERT
-		"enabled",
-#else
-		"loadable",
-#endif
-#ifdef IPFIREWALL_NAT
-		"enabled",
-#else
-		"loadable",
-#endif
-
-		default_rule.cmd[0].opcode == O_ACCEPT ? "accept" : "deny");
-
-#ifdef IPFIREWALL_VERBOSE
-	V_fw_verbose = 1;
-#endif
-#ifdef IPFIREWALL_VERBOSE_LIMIT
-	V_verbose_limit = IPFIREWALL_VERBOSE_LIMIT;
-#endif
-	if (V_fw_verbose == 0)
-		printf("disabled\n");
-	else if (V_verbose_limit == 0)
-		printf("unlimited\n");
-	else
-		printf("limited to %d packets/entry by default\n",
-		    V_verbose_limit);
-
-	error = init_tables(&V_layer3_chain);
-	if (error) {
-		IPFW_DYN_LOCK_DESTROY();
-		IPFW_LOCK_DESTROY(&V_layer3_chain);
-		uma_zdestroy(ipfw_dyn_rule_zone);
-		return (error);
-	}
-	ip_fw_ctl_ptr = ipfw_ctl;
-	ip_fw_chk_ptr = ipfw_chk;
 	callout_reset(&V_ipfw_timeout, hz, ipfw_tick, NULL);	
-<<<<<<< HEAD
-	LIST_INIT(&V_layer3_chain.nat);
-	return (0);
-}
-
-void
-ipfw_destroy(void)
-{
-	struct ip_fw *reap;
-
-	ip_fw_chk_ptr = NULL;
-	ip_fw_ctl_ptr = NULL;
-	callout_drain(&V_ipfw_timeout);
-=======
 #endif
 
 	/* First set up some values that are compile time options */
@@ -4840,29 +4784,19 @@
 	IPFW_WLOCK(&V_layer3_chain);
 	/* We wait on the wlock here until the last user leaves */
 	IPFW_WUNLOCK(&V_layer3_chain);
->>>>>>> fc266896
 	IPFW_WLOCK(&V_layer3_chain);
 	callout_drain(&V_ipfw_timeout);
 	flush_tables(&V_layer3_chain);
+	V_layer3_chain.reap = NULL;
 	free_chain(&V_layer3_chain, 1 /* kill default rule */);
 	reap = V_layer3_chain.reap;
+	V_layer3_chain.reap = NULL;
 	IPFW_WUNLOCK(&V_layer3_chain);
-	reap_rules(reap);
-	IPFW_DYN_LOCK_DESTROY();
-	uma_zdestroy(ipfw_dyn_rule_zone);
+	if (reap != NULL)
+		reap_rules(reap);
+	IPFW_LOCK_DESTROY(&V_layer3_chain);
 	if (V_ipfw_dyn_v != NULL)
 		free(V_ipfw_dyn_v, M_IPFW);
-<<<<<<< HEAD
-	IPFW_LOCK_DESTROY(&V_layer3_chain);
-
-#ifdef INET6
-	/* Free IPv6 fw sysctl tree. */
-	sysctl_ctx_free(&ip6_fw_sysctl_ctx);
-#endif
-
-	printf("IP firewall unloaded\n");
-}
-=======
 	return 0;
 }
 
@@ -4936,4 +4870,3 @@
 	    ipfw_destroy, NULL);
 VNET_SYSUNINIT(vnet_ipfw_uninit, IPFW_SI_SUB_FIREWALL, IPFW_VNET_ORDER,
 	    vnet_ipfw_uninit, NULL);
->>>>>>> fc266896
