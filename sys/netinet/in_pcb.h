/*-
 * Copyright (c) 1982, 1986, 1990, 1993
 *	The Regents of the University of California.
 * Copyright (c) 2010-2011 Juniper Networks, Inc.
 * All rights reserved.
 *
 * Portions of this software were developed by Robert N. M. Watson under
 * contract to Juniper Networks, Inc.
 *
 * Redistribution and use in source and binary forms, with or without
 * modification, are permitted provided that the following conditions
 * are met:
 * 1. Redistributions of source code must retain the above copyright
 *    notice, this list of conditions and the following disclaimer.
 * 2. Redistributions in binary form must reproduce the above copyright
 *    notice, this list of conditions and the following disclaimer in the
 *    documentation and/or other materials provided with the distribution.
 * 3. Neither the name of the University nor the names of its contributors
 *    may be used to endorse or promote products derived from this software
 *    without specific prior written permission.
 *
 * THIS SOFTWARE IS PROVIDED BY THE REGENTS AND CONTRIBUTORS ``AS IS'' AND
 * ANY EXPRESS OR IMPLIED WARRANTIES, INCLUDING, BUT NOT LIMITED TO, THE
 * IMPLIED WARRANTIES OF MERCHANTABILITY AND FITNESS FOR A PARTICULAR PURPOSE
 * ARE DISCLAIMED.  IN NO EVENT SHALL THE REGENTS OR CONTRIBUTORS BE LIABLE
 * FOR ANY DIRECT, INDIRECT, INCIDENTAL, SPECIAL, EXEMPLARY, OR CONSEQUENTIAL
 * DAMAGES (INCLUDING, BUT NOT LIMITED TO, PROCUREMENT OF SUBSTITUTE GOODS
 * OR SERVICES; LOSS OF USE, DATA, OR PROFITS; OR BUSINESS INTERRUPTION)
 * HOWEVER CAUSED AND ON ANY THEORY OF LIABILITY, WHETHER IN CONTRACT, STRICT
 * LIABILITY, OR TORT (INCLUDING NEGLIGENCE OR OTHERWISE) ARISING IN ANY WAY
 * OUT OF THE USE OF THIS SOFTWARE, EVEN IF ADVISED OF THE POSSIBILITY OF
 * SUCH DAMAGE.
 *
 *	@(#)in_pcb.h	8.1 (Berkeley) 6/10/93
 * $FreeBSD$
 */

#ifndef _NETINET_IN_PCB_H_
#define _NETINET_IN_PCB_H_

#include <sys/queue.h>
#include <sys/_lock.h>
#include <sys/_mutex.h>
#include <sys/_rwlock.h>
#include <net/route.h>

#ifdef _KERNEL
#include <sys/lock.h>
#include <sys/rwlock.h>
#include <net/vnet.h>
#include <vm/uma.h>
#endif

#define	in6pcb		inpcb	/* for KAME src sync over BSD*'s */
#define	in6p_sp		inp_sp	/* for KAME src sync over BSD*'s */

/*
 * struct inpcb is the common protocol control block structure used in most
 * IP transport protocols.
 *
 * Pointers to local and foreign host table entries, local and foreign socket
 * numbers, and pointers up (to a socket structure) and down (to a
 * protocol-specific control block) are stored here.
 */
LIST_HEAD(inpcbhead, inpcb);
LIST_HEAD(inpcbporthead, inpcbport);
typedef	uint64_t	inp_gen_t;

/*
 * PCB with AF_INET6 null bind'ed laddr can receive AF_INET input packet.
 * So, AF_INET6 null laddr is also used as AF_INET null laddr, by utilizing
 * the following structure.
 */
struct in_addr_4in6 {
	u_int32_t	ia46_pad32[3];
	struct	in_addr	ia46_addr4;
};

/*
 * NOTE: ipv6 addrs should be 64-bit aligned, per RFC 2553.  in_conninfo has
 * some extra padding to accomplish this.
 * NOTE 2: tcp_syncache.c uses first 5 32-bit words, which identify fport,
 * lport, faddr to generate hash, so these fields shouldn't be moved.
 */
struct in_endpoints {
	u_int16_t	ie_fport;		/* foreign port */
	u_int16_t	ie_lport;		/* local port */
	/* protocol dependent part, local and foreign addr */
	union {
		/* foreign host table entry */
		struct	in_addr_4in6 ie46_foreign;
		struct	in6_addr ie6_foreign;
	} ie_dependfaddr;
	union {
		/* local host table entry */
		struct	in_addr_4in6 ie46_local;
		struct	in6_addr ie6_local;
	} ie_dependladdr;
	u_int32_t	ie6_zoneid;		/* scope zone id */
};
#define	ie_faddr	ie_dependfaddr.ie46_foreign.ia46_addr4
#define	ie_laddr	ie_dependladdr.ie46_local.ia46_addr4
#define	ie6_faddr	ie_dependfaddr.ie6_foreign
#define	ie6_laddr	ie_dependladdr.ie6_local

/*
 * XXX The defines for inc_* are hacks and should be changed to direct
 * references.
 */
struct in_conninfo {
	u_int8_t	inc_flags;
	u_int8_t	inc_len;
	u_int16_t	inc_fibnum;	/* XXX was pad, 16 bits is plenty */
	/* protocol dependent part */
	struct	in_endpoints inc_ie;
};

/*
 * Flags for inc_flags.
 */
#define	INC_ISIPV6	0x01

#define	inc_isipv6	inc_flags	/* temp compatibility */
#define	inc_fport	inc_ie.ie_fport
#define	inc_lport	inc_ie.ie_lport
#define	inc_faddr	inc_ie.ie_faddr
#define	inc_laddr	inc_ie.ie_laddr
#define	inc6_faddr	inc_ie.ie6_faddr
#define	inc6_laddr	inc_ie.ie6_laddr
#define	inc6_zoneid	inc_ie.ie6_zoneid

#if defined(_KERNEL) || defined(_WANT_INPCB)
/*
 * struct inpcb captures the network layer state for TCP, UDP, and raw IPv4 and
 * IPv6 sockets.  In the case of TCP and UDP, further per-connection state is
 * hung off of inp_ppcb most of the time.  Almost all fields of struct inpcb
 * are static after creation or protected by a per-inpcb rwlock, inp_lock.  A
 * few fields are protected by multiple locks as indicated in the locking notes
 * below.  For these fields, all of the listed locks must be write-locked for
 * any modifications.  However, these fields can be safely read while any one of
 * the listed locks are read-locked.  This model can permit greater concurrency
 * for read operations.  For example, connections can be looked up while only
 * holding a read lock on the global pcblist lock.  This is important for
 * performance when attempting to find the connection for a packet given its IP
 * and port tuple.
 *
 * One noteworthy exception is that the global pcbinfo lock follows a different
 * set of rules in relation to the inp_list field.  Rather than being
 * write-locked for modifications and read-locked for list iterations, it must
 * be read-locked during modifications and write-locked during list iterations.
 * This ensures that the relatively rare global list iterations safely walk a
 * stable snapshot of connections while allowing more common list modifications
 * to safely grab the pcblist lock just while adding or removing a connection
 * from the global list.
 *
 * Key:
 * (c) - Constant after initialization
 * (g) - Protected by the pcbgroup lock
 * (i) - Protected by the inpcb lock
 * (p) - Protected by the pcbinfo lock for the inpcb
 * (l) - Protected by the pcblist lock for the inpcb
 * (h) - Protected by the pcbhash lock for the inpcb
 * (s) - Protected by another subsystem's locks
 * (x) - Undefined locking
 *
 * A few other notes:
 *
 * When a read lock is held, stability of the field is guaranteed; to write
 * to a field, a write lock must generally be held.
 *
 * netinet/netinet6-layer code should not assume that the inp_socket pointer
 * is safe to dereference without inp_lock being held, even for protocols
 * other than TCP (where the inpcb persists during TIMEWAIT even after the
 * socket has been freed), or there may be close(2)-related races.
 *
 * The inp_vflag field is overloaded, and would otherwise ideally be (c).
 *
 * TODO:  Currently only the TCP stack is leveraging the global pcbinfo lock
 * read-lock usage during modification, this model can be applied to other
 * protocols (especially SCTP).
 */
struct icmp6_filter;
struct inpcbpolicy;
struct m_snd_tag;
struct inpcb {
	LIST_ENTRY(inpcb) inp_hash;	/* (h/i) hash list */
	LIST_ENTRY(inpcb) inp_pcbgrouphash;	/* (g/i) hash list */
	LIST_ENTRY(inpcb) inp_list;	/* (p/l) list for all PCBs for proto */
	                                /* (p[w]) for list iteration */
	                                /* (p[r]/l) for addition/removal */
	void	*inp_ppcb;		/* (i) pointer to per-protocol pcb */
	struct	inpcbinfo *inp_pcbinfo;	/* (c) PCB list info */
	struct	inpcbgroup *inp_pcbgroup; /* (g/i) PCB group list */
	LIST_ENTRY(inpcb) inp_pcbgroup_wild; /* (g/i/h) group wildcard entry */
	struct	socket *inp_socket;	/* (i) back pointer to socket */
	struct	ucred	*inp_cred;	/* (c) cache of socket cred */
	u_int32_t inp_flow;		/* (i) IPv6 flow information */
	int	inp_flags;		/* (i) generic IP/datagram flags */
	int	inp_flags2;		/* (i) generic IP/datagram flags #2*/
	u_char	inp_vflag;		/* (i) IP version flag (v4/v6) */
	u_char	inp_ip_ttl;		/* (i) time to live proto */
	u_char	inp_ip_p;		/* (c) protocol proto */
	u_char	inp_ip_minttl;		/* (i) minimum TTL or drop */
	uint32_t inp_flowid;		/* (x) flow id / queue id */
	u_int	inp_refcount;		/* (i) refcount */
	struct m_snd_tag *inp_snd_tag;	/* (i) send tag for outgoing mbufs */
	uint32_t inp_flowtype;		/* (x) M_HASHTYPE value */
	uint32_t inp_rss_listen_bucket;	/* (x) overridden RSS listen bucket */

	/* Local and foreign ports, local and foreign addr. */
	struct	in_conninfo inp_inc;	/* (i) list for PCB's local port */

	/* MAC and IPSEC policy information. */
	struct	label *inp_label;	/* (i) MAC label */
	struct	inpcbpolicy *inp_sp;    /* (s) for IPSEC */

	/* Protocol-dependent part; options. */
	struct {
		u_char	inp_ip_tos;		/* (i) type of service proto */
		struct mbuf		*inp_options;	/* (i) IP options */
		struct ip_moptions	*inp_moptions;	/* (i) mcast options */
	};
	struct {
		/* (i) IP options */
		struct mbuf		*in6p_options;
		/* (i) IP6 options for outgoing packets */
		struct ip6_pktopts	*in6p_outputopts;
		/* (i) IP multicast options */
		struct ip6_moptions	*in6p_moptions;
		/* (i) ICMPv6 code type filter */
		struct icmp6_filter	*in6p_icmp6filt;
		/* (i) IPV6_CHECKSUM setsockopt */
		int	in6p_cksum;
		short	in6p_hops;
	};
	LIST_ENTRY(inpcb) inp_portlist;	/* (i/h) */
	struct	inpcbport *inp_phd;	/* (i/h) head of this list */
#define inp_zero_size offsetof(struct inpcb, inp_gencnt)
	inp_gen_t	inp_gencnt;	/* (c) generation count */
	struct llentry	*inp_lle;	/* cached L2 information */
	struct rwlock	inp_lock;
	rt_gen_t	inp_rt_cookie;	/* generation for route entry */
	union {				/* cached L3 information */
		struct route inpu_route;
		struct route_in6 inpu_route6;
	} inp_rtu;
#define inp_route inp_rtu.inpu_route
#define inp_route6 inp_rtu.inpu_route6
};
#endif	/* _KERNEL */

#define	inp_fport	inp_inc.inc_fport
#define	inp_lport	inp_inc.inc_lport
#define	inp_faddr	inp_inc.inc_faddr
#define	inp_laddr	inp_inc.inc_laddr

#define	in6p_faddr	inp_inc.inc6_faddr
#define	in6p_laddr	inp_inc.inc6_laddr
#define	in6p_zoneid	inp_inc.inc6_zoneid
#define	in6p_flowinfo	inp_flow

#define	inp_vnet	inp_pcbinfo->ipi_vnet

/*
 * The range of the generation count, as used in this implementation, is 9e19.
 * We would have to create 300 billion connections per second for this number
 * to roll over in a year.  This seems sufficiently unlikely that we simply
 * don't concern ourselves with that possibility.
 */

/*
 * Interface exported to userland by various protocols which use inpcbs.  Hack
 * alert -- only define if struct xsocket is in scope.
 * Fields prefixed with "xi_" are unique to this structure, and the rest
 * match fields in the struct inpcb, to ease coding and porting.
 *
 * Legend:
 * (s) - used by userland utilities in src
 * (p) - used by utilities in ports
 * (3) - is known to be used by third party software not in ports
 * (n) - no known usage
 */
#ifdef _SYS_SOCKETVAR_H_
<<<<<<< HEAD
struct	xinpcb {
	size_t	xi_len;		/* length of this structure */
	struct	inpcb xi_inp;
	struct	xsocket xi_socket;
	u_quad_t	xi_alignment_hack;
};

/*
 * struct xinpgen is cast to struct xinpcb, thus struct xinpgen must have
 * pointer alignment.  On CHERI size_t alignment is insufficent.
 */
struct	xinpgen {
	size_t	xig_len;	/* length of this structure */
	u_int	xig_count;	/* number of PCBs at this time */
	inp_gen_t xig_gen;	/* generation count at this time */
	so_gen_t xig_sogen;	/* socket generation count at this time */
} __aligned(sizeof(void *));
=======
struct xinpcb {
	size_t		xi_len;		/* length of this structure */
	struct xsocket	xi_socket;		/* (s,p) */
	struct in_conninfo inp_inc;		/* (s,p) */
	uint64_t	inp_gencnt;		/* (s,p) */
	union {
		void	*inp_ppcb;		/* (s) netstat(1) */
		int64_t	ph_ppcb;
	};
	int64_t		inp_spare64[4];
	uint32_t	inp_flow;		/* (s) */
	uint32_t	inp_flowid;		/* (s) */
	uint32_t	inp_flowtype;		/* (s) */
	int32_t		inp_flags;		/* (s,p) */
	int32_t		inp_flags2;		/* (s) */
	int32_t		inp_rss_listen_bucket;	/* (n) */
	int32_t		in6p_cksum;		/* (n) */
	int32_t		inp_spare32[4];
	uint16_t	in6p_hops;		/* (n) */
	uint8_t		inp_ip_tos;		/* (n) */
	int8_t		pad8;
	uint8_t		inp_vflag;		/* (s,p) */
	uint8_t		inp_ip_ttl;		/* (n) */
	uint8_t		inp_ip_p;		/* (n) */
	uint8_t		inp_ip_minttl;		/* (n) */
	int8_t		inp_spare8[4];
} __aligned(8);

struct xinpgen {
	size_t		xig_len;	/* length of this structure */
	u_int		xig_count;	/* number of PCBs at this time */
	inp_gen_t	xig_gen;	/* generation count at this time */
	so_gen_t	xig_sogen;	/* socket generation count this time */
};
#ifdef	_KERNEL
void	in_pcbtoxinpcb(const struct inpcb *, struct xinpcb *);
#endif
>>>>>>> 3a5c9aaf
#endif /* _SYS_SOCKETVAR_H_ */

struct inpcbport {
	LIST_ENTRY(inpcbport) phd_hash;
	struct inpcbhead phd_pcblist;
	u_short phd_port;
};

/*-
 * Global data structure for each high-level protocol (UDP, TCP, ...) in both
 * IPv4 and IPv6.  Holds inpcb lists and information for managing them.
 *
 * Each pcbinfo is protected by three locks: ipi_lock, ipi_hash_lock and
 * ipi_list_lock:
 *  - ipi_lock covering the global pcb list stability during loop iteration,
 *  - ipi_hash_lock covering the hashed lookup tables,
 *  - ipi_list_lock covering mutable global fields (such as the global
 *    pcb list)
 *
 * The lock order is:
 *
 *    ipi_lock (before)
 *        inpcb locks (before)
 *            ipi_list locks (before)
 *                {ipi_hash_lock, pcbgroup locks}
 *
 * Locking key:
 *
 * (c) Constant or nearly constant after initialisation
 * (g) Locked by ipi_lock
 * (l) Locked by ipi_list_lock
 * (h) Read using either ipi_hash_lock or inpcb lock; write requires both
 * (p) Protected by one or more pcbgroup locks
 * (x) Synchronisation properties poorly defined
 */
struct inpcbinfo {
	/*
	 * Global lock protecting full inpcb list traversal
	 */
	struct rwlock		 ipi_lock;

	/*
	 * Global list of inpcbs on the protocol.
	 */
	struct inpcbhead	*ipi_listhead;		/* (g/l) */
	u_int			 ipi_count;		/* (l) */

	/*
	 * Generation count -- incremented each time a connection is allocated
	 * or freed.
	 */
	u_quad_t		 ipi_gencnt;		/* (l) */

	/*
	 * Fields associated with port lookup and allocation.
	 */
	u_short			 ipi_lastport;		/* (x) */
	u_short			 ipi_lastlow;		/* (x) */
	u_short			 ipi_lasthi;		/* (x) */

	/*
	 * UMA zone from which inpcbs are allocated for this protocol.
	 */
	struct	uma_zone	*ipi_zone;		/* (c) */

	/*
	 * Connection groups associated with this protocol.  These fields are
	 * constant, but pcbgroup structures themselves are protected by
	 * per-pcbgroup locks.
	 */
	struct inpcbgroup	*ipi_pcbgroups;		/* (c) */
	u_int			 ipi_npcbgroups;	/* (c) */
	u_int			 ipi_hashfields;	/* (c) */

	/*
	 * Global lock protecting non-pcbgroup hash lookup tables.
	 */
	struct rwlock		 ipi_hash_lock;

	/*
	 * Global hash of inpcbs, hashed by local and foreign addresses and
	 * port numbers.
	 */
	struct inpcbhead	*ipi_hashbase;		/* (h) */
	u_long			 ipi_hashmask;		/* (h) */

	/*
	 * Global hash of inpcbs, hashed by only local port number.
	 */
	struct inpcbporthead	*ipi_porthashbase;	/* (h) */
	u_long			 ipi_porthashmask;	/* (h) */

	/*
	 * List of wildcard inpcbs for use with pcbgroups.  In the past, was
	 * per-pcbgroup but is now global.  All pcbgroup locks must be held
	 * to modify the list, so any is sufficient to read it.
	 */
	struct inpcbhead	*ipi_wildbase;		/* (p) */
	u_long			 ipi_wildmask;		/* (p) */

	/*
	 * Pointer to network stack instance
	 */
	struct vnet		*ipi_vnet;		/* (c) */

	/*
	 * general use 2
	 */
	void 			*ipi_pspare[2];

	/*
	 * Global lock protecting global inpcb list, inpcb count, etc.
	 */
	struct rwlock		 ipi_list_lock;
};

#ifdef _KERNEL
/*
 * Connection groups hold sets of connections that have similar CPU/thread
 * affinity.  Each connection belongs to exactly one connection group.
 */
struct inpcbgroup {
	/*
	 * Per-connection group hash of inpcbs, hashed by local and foreign
	 * addresses and port numbers.
	 */
	struct inpcbhead	*ipg_hashbase;		/* (c) */
	u_long			 ipg_hashmask;		/* (c) */

	/*
	 * Notional affinity of this pcbgroup.
	 */
	u_int			 ipg_cpu;		/* (p) */

	/*
	 * Per-connection group lock, not to be confused with ipi_lock.
	 * Protects the hash table hung off the group, but also the global
	 * wildcard list in inpcbinfo.
	 */
	struct mtx		 ipg_lock;
} __aligned(CACHE_LINE_SIZE);

#define INP_LOCK_INIT(inp, d, t) \
	rw_init_flags(&(inp)->inp_lock, (t), RW_RECURSE |  RW_DUPOK)
#define INP_LOCK_DESTROY(inp)	rw_destroy(&(inp)->inp_lock)
#define INP_RLOCK(inp)		rw_rlock(&(inp)->inp_lock)
#define INP_WLOCK(inp)		rw_wlock(&(inp)->inp_lock)
#define INP_TRY_RLOCK(inp)	rw_try_rlock(&(inp)->inp_lock)
#define INP_TRY_WLOCK(inp)	rw_try_wlock(&(inp)->inp_lock)
#define INP_RUNLOCK(inp)	rw_runlock(&(inp)->inp_lock)
#define INP_WUNLOCK(inp)	rw_wunlock(&(inp)->inp_lock)
#define	INP_TRY_UPGRADE(inp)	rw_try_upgrade(&(inp)->inp_lock)
#define	INP_DOWNGRADE(inp)	rw_downgrade(&(inp)->inp_lock)
#define	INP_WLOCKED(inp)	rw_wowned(&(inp)->inp_lock)
#define	INP_LOCK_ASSERT(inp)	rw_assert(&(inp)->inp_lock, RA_LOCKED)
#define	INP_RLOCK_ASSERT(inp)	rw_assert(&(inp)->inp_lock, RA_RLOCKED)
#define	INP_WLOCK_ASSERT(inp)	rw_assert(&(inp)->inp_lock, RA_WLOCKED)
#define	INP_UNLOCK_ASSERT(inp)	rw_assert(&(inp)->inp_lock, RA_UNLOCKED)

/*
 * These locking functions are for inpcb consumers outside of sys/netinet,
 * more specifically, they were added for the benefit of TOE drivers. The
 * macros are reserved for use by the stack.
 */
void inp_wlock(struct inpcb *);
void inp_wunlock(struct inpcb *);
void inp_rlock(struct inpcb *);
void inp_runlock(struct inpcb *);

#ifdef INVARIANT_SUPPORT
void inp_lock_assert(struct inpcb *);
void inp_unlock_assert(struct inpcb *);
#else
#define	inp_lock_assert(inp)	do {} while (0)
#define	inp_unlock_assert(inp)	do {} while (0)
#endif

void	inp_apply_all(void (*func)(struct inpcb *, void *), void *arg);
int 	inp_ip_tos_get(const struct inpcb *inp);
void 	inp_ip_tos_set(struct inpcb *inp, int val);
struct socket *
	inp_inpcbtosocket(struct inpcb *inp);
struct tcpcb *
	inp_inpcbtotcpcb(struct inpcb *inp);
void 	inp_4tuple_get(struct inpcb *inp, uint32_t *laddr, uint16_t *lp,
		uint32_t *faddr, uint16_t *fp);
short	inp_so_options(const struct inpcb *inp);

#endif /* _KERNEL */

#define INP_INFO_LOCK_INIT(ipi, d) \
	rw_init_flags(&(ipi)->ipi_lock, (d), RW_RECURSE)
#define INP_INFO_LOCK_DESTROY(ipi)  rw_destroy(&(ipi)->ipi_lock)
#define INP_INFO_RLOCK(ipi)	rw_rlock(&(ipi)->ipi_lock)
#define INP_INFO_WLOCK(ipi)	rw_wlock(&(ipi)->ipi_lock)
#define INP_INFO_TRY_RLOCK(ipi)	rw_try_rlock(&(ipi)->ipi_lock)
#define INP_INFO_TRY_WLOCK(ipi)	rw_try_wlock(&(ipi)->ipi_lock)
#define INP_INFO_TRY_UPGRADE(ipi)	rw_try_upgrade(&(ipi)->ipi_lock)
#define INP_INFO_WLOCKED(ipi)	rw_wowned(&(ipi)->ipi_lock)
#define INP_INFO_RUNLOCK(ipi)	rw_runlock(&(ipi)->ipi_lock)
#define INP_INFO_WUNLOCK(ipi)	rw_wunlock(&(ipi)->ipi_lock)
#define	INP_INFO_LOCK_ASSERT(ipi)	rw_assert(&(ipi)->ipi_lock, RA_LOCKED)
#define INP_INFO_RLOCK_ASSERT(ipi)	rw_assert(&(ipi)->ipi_lock, RA_RLOCKED)
#define INP_INFO_WLOCK_ASSERT(ipi)	rw_assert(&(ipi)->ipi_lock, RA_WLOCKED)
#define INP_INFO_UNLOCK_ASSERT(ipi)	rw_assert(&(ipi)->ipi_lock, RA_UNLOCKED)

#define INP_LIST_LOCK_INIT(ipi, d) \
        rw_init_flags(&(ipi)->ipi_list_lock, (d), 0)
#define INP_LIST_LOCK_DESTROY(ipi)  rw_destroy(&(ipi)->ipi_list_lock)
#define INP_LIST_RLOCK(ipi)     rw_rlock(&(ipi)->ipi_list_lock)
#define INP_LIST_WLOCK(ipi)     rw_wlock(&(ipi)->ipi_list_lock)
#define INP_LIST_TRY_RLOCK(ipi) rw_try_rlock(&(ipi)->ipi_list_lock)
#define INP_LIST_TRY_WLOCK(ipi) rw_try_wlock(&(ipi)->ipi_list_lock)
#define INP_LIST_TRY_UPGRADE(ipi)       rw_try_upgrade(&(ipi)->ipi_list_lock)
#define INP_LIST_RUNLOCK(ipi)   rw_runlock(&(ipi)->ipi_list_lock)
#define INP_LIST_WUNLOCK(ipi)   rw_wunlock(&(ipi)->ipi_list_lock)
#define INP_LIST_LOCK_ASSERT(ipi) \
	rw_assert(&(ipi)->ipi_list_lock, RA_LOCKED)
#define INP_LIST_RLOCK_ASSERT(ipi) \
	rw_assert(&(ipi)->ipi_list_lock, RA_RLOCKED)
#define INP_LIST_WLOCK_ASSERT(ipi) \
	rw_assert(&(ipi)->ipi_list_lock, RA_WLOCKED)
#define INP_LIST_UNLOCK_ASSERT(ipi) \
	rw_assert(&(ipi)->ipi_list_lock, RA_UNLOCKED)

#define	INP_HASH_LOCK_INIT(ipi, d) \
	rw_init_flags(&(ipi)->ipi_hash_lock, (d), 0)
#define	INP_HASH_LOCK_DESTROY(ipi)	rw_destroy(&(ipi)->ipi_hash_lock)
#define	INP_HASH_RLOCK(ipi)		rw_rlock(&(ipi)->ipi_hash_lock)
#define	INP_HASH_WLOCK(ipi)		rw_wlock(&(ipi)->ipi_hash_lock)
#define	INP_HASH_RUNLOCK(ipi)		rw_runlock(&(ipi)->ipi_hash_lock)
#define	INP_HASH_WUNLOCK(ipi)		rw_wunlock(&(ipi)->ipi_hash_lock)
#define	INP_HASH_LOCK_ASSERT(ipi)	rw_assert(&(ipi)->ipi_hash_lock, \
					    RA_LOCKED)
#define	INP_HASH_WLOCK_ASSERT(ipi)	rw_assert(&(ipi)->ipi_hash_lock, \
					    RA_WLOCKED)

#define	INP_GROUP_LOCK_INIT(ipg, d)	mtx_init(&(ipg)->ipg_lock, (d), NULL, \
					    MTX_DEF | MTX_DUPOK)
#define	INP_GROUP_LOCK_DESTROY(ipg)	mtx_destroy(&(ipg)->ipg_lock)

#define	INP_GROUP_LOCK(ipg)		mtx_lock(&(ipg)->ipg_lock)
#define	INP_GROUP_LOCK_ASSERT(ipg)	mtx_assert(&(ipg)->ipg_lock, MA_OWNED)
#define	INP_GROUP_UNLOCK(ipg)		mtx_unlock(&(ipg)->ipg_lock)

#define INP_PCBHASH(faddr, lport, fport, mask) \
	(((faddr) ^ ((faddr) >> 16) ^ ntohs((lport) ^ (fport))) & (mask))
#define INP_PCBPORTHASH(lport, mask) \
	(ntohs((lport)) & (mask))
#define	INP6_PCBHASHKEY(faddr)	((faddr)->s6_addr32[3])

/*
 * Flags for inp_vflags -- historically version flags only
 */
#define	INP_IPV4	0x1
#define	INP_IPV6	0x2
#define	INP_IPV6PROTO	0x4		/* opened under IPv6 protocol */

/*
 * Flags for inp_flags.
 */
#define	INP_RECVOPTS		0x00000001 /* receive incoming IP options */
#define	INP_RECVRETOPTS		0x00000002 /* receive IP options for reply */
#define	INP_RECVDSTADDR		0x00000004 /* receive IP dst address */
#define	INP_HDRINCL		0x00000008 /* user supplies entire IP header */
#define	INP_HIGHPORT		0x00000010 /* user wants "high" port binding */
#define	INP_LOWPORT		0x00000020 /* user wants "low" port binding */
#define	INP_ANONPORT		0x00000040 /* port chosen for user */
#define	INP_RECVIF		0x00000080 /* receive incoming interface */
#define	INP_MTUDISC		0x00000100 /* user can do MTU discovery */
				   	   /* 0x000200 unused: was INP_FAITH */
#define	INP_RECVTTL		0x00000400 /* receive incoming IP TTL */
#define	INP_DONTFRAG		0x00000800 /* don't fragment packet */
#define	INP_BINDANY		0x00001000 /* allow bind to any address */
#define	INP_INHASHLIST		0x00002000 /* in_pcbinshash() has been called */
#define	INP_RECVTOS		0x00004000 /* receive incoming IP TOS */
#define	IN6P_IPV6_V6ONLY	0x00008000 /* restrict AF_INET6 socket for v6 */
#define	IN6P_PKTINFO		0x00010000 /* receive IP6 dst and I/F */
#define	IN6P_HOPLIMIT		0x00020000 /* receive hoplimit */
#define	IN6P_HOPOPTS		0x00040000 /* receive hop-by-hop options */
#define	IN6P_DSTOPTS		0x00080000 /* receive dst options after rthdr */
#define	IN6P_RTHDR		0x00100000 /* receive routing header */
#define	IN6P_RTHDRDSTOPTS	0x00200000 /* receive dstoptions before rthdr */
#define	IN6P_TCLASS		0x00400000 /* receive traffic class value */
#define	IN6P_AUTOFLOWLABEL	0x00800000 /* attach flowlabel automatically */
#define	INP_TIMEWAIT		0x01000000 /* in TIMEWAIT, ppcb is tcptw */
#define	INP_ONESBCAST		0x02000000 /* send all-ones broadcast */
#define	INP_DROPPED		0x04000000 /* protocol drop flag */
#define	INP_SOCKREF		0x08000000 /* strong socket reference */
#define	INP_RESERVED_0          0x10000000 /* reserved field */
#define	INP_RESERVED_1          0x20000000 /* reserved field */
#define	IN6P_RFC2292		0x40000000 /* used RFC2292 API on the socket */
#define	IN6P_MTU		0x80000000 /* receive path MTU */

#define	INP_CONTROLOPTS		(INP_RECVOPTS|INP_RECVRETOPTS|INP_RECVDSTADDR|\
				 INP_RECVIF|INP_RECVTTL|INP_RECVTOS|\
				 IN6P_PKTINFO|IN6P_HOPLIMIT|IN6P_HOPOPTS|\
				 IN6P_DSTOPTS|IN6P_RTHDR|IN6P_RTHDRDSTOPTS|\
				 IN6P_TCLASS|IN6P_AUTOFLOWLABEL|IN6P_RFC2292|\
				 IN6P_MTU)

/*
 * Flags for inp_flags2.
 */
#define	INP_LLE_VALID		0x00000001 /* cached lle is valid */	
#define	INP_RT_VALID		0x00000002 /* cached rtentry is valid */
#define	INP_PCBGROUPWILD	0x00000004 /* in pcbgroup wildcard list */
#define	INP_REUSEPORT		0x00000008 /* SO_REUSEPORT option is set */
#define	INP_FREED		0x00000010 /* inp itself is not valid */
#define	INP_REUSEADDR		0x00000020 /* SO_REUSEADDR option is set */
#define	INP_BINDMULTI		0x00000040 /* IP_BINDMULTI option is set */
#define	INP_RSS_BUCKET_SET	0x00000080 /* IP_RSS_LISTEN_BUCKET is set */
#define	INP_RECVFLOWID		0x00000100 /* populate recv datagram with flow info */
#define	INP_RECVRSSBUCKETID	0x00000200 /* populate recv datagram with bucket id */
#define	INP_RATE_LIMIT_CHANGED	0x00000400 /* rate limit needs attention */
#define	INP_ORIGDSTADDR		0x00000800 /* receive IP dst address/port */

/*
 * Flags passed to in_pcblookup*() functions.
 */
#define	INPLOOKUP_WILDCARD	0x00000001	/* Allow wildcard sockets. */
#define	INPLOOKUP_RLOCKPCB	0x00000002	/* Return inpcb read-locked. */
#define	INPLOOKUP_WLOCKPCB	0x00000004	/* Return inpcb write-locked. */

#define	INPLOOKUP_MASK	(INPLOOKUP_WILDCARD | INPLOOKUP_RLOCKPCB | \
			    INPLOOKUP_WLOCKPCB)

#define	sotoinpcb(so)	((struct inpcb *)(so)->so_pcb)
#define	sotoin6pcb(so)	sotoinpcb(so) /* for KAME src sync over BSD*'s */

#define	INP_SOCKAF(so) so->so_proto->pr_domain->dom_family

#define	INP_CHECK_SOCKAF(so, af)	(INP_SOCKAF(so) == af)

/*
 * Constants for pcbinfo.ipi_hashfields.
 */
#define	IPI_HASHFIELDS_NONE	0
#define	IPI_HASHFIELDS_2TUPLE	1
#define	IPI_HASHFIELDS_4TUPLE	2

#ifdef _KERNEL
VNET_DECLARE(int, ipport_reservedhigh);
VNET_DECLARE(int, ipport_reservedlow);
VNET_DECLARE(int, ipport_lowfirstauto);
VNET_DECLARE(int, ipport_lowlastauto);
VNET_DECLARE(int, ipport_firstauto);
VNET_DECLARE(int, ipport_lastauto);
VNET_DECLARE(int, ipport_hifirstauto);
VNET_DECLARE(int, ipport_hilastauto);
VNET_DECLARE(int, ipport_randomized);
VNET_DECLARE(int, ipport_randomcps);
VNET_DECLARE(int, ipport_randomtime);
VNET_DECLARE(int, ipport_stoprandom);
VNET_DECLARE(int, ipport_tcpallocs);

#define	V_ipport_reservedhigh	VNET(ipport_reservedhigh)
#define	V_ipport_reservedlow	VNET(ipport_reservedlow)
#define	V_ipport_lowfirstauto	VNET(ipport_lowfirstauto)
#define	V_ipport_lowlastauto	VNET(ipport_lowlastauto)
#define	V_ipport_firstauto	VNET(ipport_firstauto)
#define	V_ipport_lastauto	VNET(ipport_lastauto)
#define	V_ipport_hifirstauto	VNET(ipport_hifirstauto)
#define	V_ipport_hilastauto	VNET(ipport_hilastauto)
#define	V_ipport_randomized	VNET(ipport_randomized)
#define	V_ipport_randomcps	VNET(ipport_randomcps)
#define	V_ipport_randomtime	VNET(ipport_randomtime)
#define	V_ipport_stoprandom	VNET(ipport_stoprandom)
#define	V_ipport_tcpallocs	VNET(ipport_tcpallocs)

void	in_pcbinfo_destroy(struct inpcbinfo *);
void	in_pcbinfo_init(struct inpcbinfo *, const char *, struct inpcbhead *,
	    int, int, char *, uma_init, uma_fini, uint32_t, u_int);

int	in_pcbbind_check_bindmulti(const struct inpcb *ni,
	    const struct inpcb *oi);

struct inpcbgroup *
	in_pcbgroup_byhash(struct inpcbinfo *, u_int, uint32_t);
struct inpcbgroup *
	in_pcbgroup_byinpcb(struct inpcb *);
struct inpcbgroup *
	in_pcbgroup_bytuple(struct inpcbinfo *, struct in_addr, u_short,
	    struct in_addr, u_short);
void	in_pcbgroup_destroy(struct inpcbinfo *);
int	in_pcbgroup_enabled(struct inpcbinfo *);
void	in_pcbgroup_init(struct inpcbinfo *, u_int, int);
void	in_pcbgroup_remove(struct inpcb *);
void	in_pcbgroup_update(struct inpcb *);
void	in_pcbgroup_update_mbuf(struct inpcb *, struct mbuf *);

void	in_pcbpurgeif0(struct inpcbinfo *, struct ifnet *);
int	in_pcballoc(struct socket *, struct inpcbinfo *);
int	in_pcbbind(struct inpcb *, struct sockaddr *, struct ucred *);
int	in_pcb_lport(struct inpcb *, struct in_addr *, u_short *,
	    struct ucred *, int);
int	in_pcbbind_setup(struct inpcb *, struct sockaddr *, in_addr_t *,
	    u_short *, struct ucred *);
int	in_pcbconnect(struct inpcb *, struct sockaddr *, struct ucred *);
int	in_pcbconnect_mbuf(struct inpcb *, struct sockaddr *, struct ucred *,
	    struct mbuf *);
int	in_pcbconnect_setup(struct inpcb *, struct sockaddr *, in_addr_t *,
	    u_short *, in_addr_t *, u_short *, struct inpcb **,
	    struct ucred *);
void	in_pcbdetach(struct inpcb *);
void	in_pcbdisconnect(struct inpcb *);
void	in_pcbdrop(struct inpcb *);
void	in_pcbfree(struct inpcb *);
int	in_pcbinshash(struct inpcb *);
int	in_pcbinshash_nopcbgroup(struct inpcb *);
int	in_pcbladdr(struct inpcb *, struct in_addr *, struct in_addr *,
	    struct ucred *);
struct inpcb *
	in_pcblookup_local(struct inpcbinfo *,
	    struct in_addr, u_short, int, struct ucred *);
struct inpcb *
	in_pcblookup(struct inpcbinfo *, struct in_addr, u_int,
	    struct in_addr, u_int, int, struct ifnet *);
struct inpcb *
	in_pcblookup_mbuf(struct inpcbinfo *, struct in_addr, u_int,
	    struct in_addr, u_int, int, struct ifnet *, struct mbuf *);
void	in_pcbnotifyall(struct inpcbinfo *pcbinfo, struct in_addr,
	    int, struct inpcb *(*)(struct inpcb *, int));
void	in_pcbref(struct inpcb *);
void	in_pcbrehash(struct inpcb *);
void	in_pcbrehash_mbuf(struct inpcb *, struct mbuf *);
int	in_pcbrele(struct inpcb *);
int	in_pcbrele_rlocked(struct inpcb *);
int	in_pcbrele_wlocked(struct inpcb *);
void	in_losing(struct inpcb *);
void	in_pcbsetsolabel(struct socket *so);
int	in_getpeeraddr(struct socket *so, struct sockaddr **nam);
int	in_getsockaddr(struct socket *so, struct sockaddr **nam);
struct sockaddr *
	in_sockaddr(in_port_t port, struct in_addr *addr);
void	in_pcbsosetlabel(struct socket *so);
#ifdef RATELIMIT
int	in_pcbattach_txrtlmt(struct inpcb *, struct ifnet *, uint32_t, uint32_t, uint32_t);
void	in_pcbdetach_txrtlmt(struct inpcb *);
int	in_pcbmodify_txrtlmt(struct inpcb *, uint32_t);
int	in_pcbquery_txrtlmt(struct inpcb *, uint32_t *);
void	in_pcboutput_txrtlmt(struct inpcb *, struct ifnet *, struct mbuf *);
void	in_pcboutput_eagain(struct inpcb *);
#endif
#endif /* _KERNEL */

#endif /* !_NETINET_IN_PCB_H_ */<|MERGE_RESOLUTION|>--- conflicted
+++ resolved
@@ -281,25 +281,6 @@
  * (n) - no known usage
  */
 #ifdef _SYS_SOCKETVAR_H_
-<<<<<<< HEAD
-struct	xinpcb {
-	size_t	xi_len;		/* length of this structure */
-	struct	inpcb xi_inp;
-	struct	xsocket xi_socket;
-	u_quad_t	xi_alignment_hack;
-};
-
-/*
- * struct xinpgen is cast to struct xinpcb, thus struct xinpgen must have
- * pointer alignment.  On CHERI size_t alignment is insufficent.
- */
-struct	xinpgen {
-	size_t	xig_len;	/* length of this structure */
-	u_int	xig_count;	/* number of PCBs at this time */
-	inp_gen_t xig_gen;	/* generation count at this time */
-	so_gen_t xig_sogen;	/* socket generation count at this time */
-} __aligned(sizeof(void *));
-=======
 struct xinpcb {
 	size_t		xi_len;		/* length of this structure */
 	struct xsocket	xi_socket;		/* (s,p) */
@@ -326,18 +307,17 @@
 	uint8_t		inp_ip_p;		/* (n) */
 	uint8_t		inp_ip_minttl;		/* (n) */
 	int8_t		inp_spare8[4];
-} __aligned(8);
+};
 
 struct xinpgen {
 	size_t		xig_len;	/* length of this structure */
 	u_int		xig_count;	/* number of PCBs at this time */
 	inp_gen_t	xig_gen;	/* generation count at this time */
 	so_gen_t	xig_sogen;	/* socket generation count this time */
-};
+} __aligned(sizeof(void *));
 #ifdef	_KERNEL
 void	in_pcbtoxinpcb(const struct inpcb *, struct xinpcb *);
 #endif
->>>>>>> 3a5c9aaf
 #endif /* _SYS_SOCKETVAR_H_ */
 
 struct inpcbport {
