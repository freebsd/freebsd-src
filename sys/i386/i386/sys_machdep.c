/*-
 * Copyright (c) 1990 The Regents of the University of California.
 * All rights reserved.
 *
 * Redistribution and use in source and binary forms, with or without
 * modification, are permitted provided that the following conditions
 * are met:
 * 1. Redistributions of source code must retain the above copyright
 *    notice, this list of conditions and the following disclaimer.
 * 2. Redistributions in binary form must reproduce the above copyright
 *    notice, this list of conditions and the following disclaimer in the
 *    documentation and/or other materials provided with the distribution.
 * 4. Neither the name of the University nor the names of its contributors
 *    may be used to endorse or promote products derived from this software
 *    without specific prior written permission.
 *
 * THIS SOFTWARE IS PROVIDED BY THE REGENTS AND CONTRIBUTORS ``AS IS'' AND
 * ANY EXPRESS OR IMPLIED WARRANTIES, INCLUDING, BUT NOT LIMITED TO, THE
 * IMPLIED WARRANTIES OF MERCHANTABILITY AND FITNESS FOR A PARTICULAR PURPOSE
 * ARE DISCLAIMED.  IN NO EVENT SHALL THE REGENTS OR CONTRIBUTORS BE LIABLE
 * FOR ANY DIRECT, INDIRECT, INCIDENTAL, SPECIAL, EXEMPLARY, OR CONSEQUENTIAL
 * DAMAGES (INCLUDING, BUT NOT LIMITED TO, PROCUREMENT OF SUBSTITUTE GOODS
 * OR SERVICES; LOSS OF USE, DATA, OR PROFITS; OR BUSINESS INTERRUPTION)
 * HOWEVER CAUSED AND ON ANY THEORY OF LIABILITY, WHETHER IN CONTRACT, STRICT
 * LIABILITY, OR TORT (INCLUDING NEGLIGENCE OR OTHERWISE) ARISING IN ANY WAY
 * OUT OF THE USE OF THIS SOFTWARE, EVEN IF ADVISED OF THE POSSIBILITY OF
 * SUCH DAMAGE.
 *
 *	from: @(#)sys_machdep.c	5.5 (Berkeley) 1/19/91
 */

#include <sys/cdefs.h>
__FBSDID("$FreeBSD$");

#include "opt_kstack_pages.h"
#include "opt_mac.h"

#include <sys/param.h>
#include <sys/systm.h>
#include <sys/lock.h>
#include <sys/mac.h>
#include <sys/malloc.h>
#include <sys/mutex.h>
#include <sys/proc.h>
#include <sys/smp.h>
#include <sys/sysproto.h>

#include <vm/vm.h>
#include <vm/pmap.h>
#include <vm/vm_map.h>
#include <vm/vm_extern.h>

#include <machine/cpu.h>
#include <machine/pcb.h>
#include <machine/pcb_ext.h>
#include <machine/proc.h>
#include <machine/sysarch.h>

#include <vm/vm_kern.h>		/* for kernel_map */

#ifdef XEN 
#include <machine/xen/xenfunc.h>

void i386_reset_ldt(struct proc_ldt *pldt); 

void 
i386_reset_ldt(struct proc_ldt *pldt) 
{ 
        xen_set_ldt((vm_offset_t)pldt->ldt_base, pldt->ldt_len); 
} 
#define SEG_VIRT_END  (HYPERVISOR_VIRT_START >> 12) & 0xffff
#define SET_DESCRIPTOR(index, sd)  \
	HYPERVISOR_update_descriptor(vtomach(&PCPU_GET(fsgs_gdt)[index]), *(uint64_t *)&(sd));
#else  
#define i386_reset_ldt(x)
#define SEG_VIRT_END 0xffff
#define SET_DESCRIPTOR(index, sd) PCPU_GET(fsgs_gdt)[index] = (sd);
#endif

#define MAX_LD 8192
#define LD_PER_PAGE 512
#define NEW_MAX_LD(num)  ((num + LD_PER_PAGE) & ~(LD_PER_PAGE-1))
#define SIZE_FROM_LARGEST_LD(num) (NEW_MAX_LD(num) << 3)



static int i386_set_ldt_data(struct thread *, int start, int num,
	union descriptor *descs);
static int i386_ldt_grow(struct thread *td, int len);
#ifdef SMP
static void set_user_ldt_rv(struct thread *);
#endif

#ifndef _SYS_SYSPROTO_H_
struct sysarch_args {
	int op;
	char *parms;
};
#endif

int
sysarch(td, uap)
	struct thread *td;
	register struct sysarch_args *uap;
{
	int error;
	union descriptor *lp;
	union {
		struct i386_ldt_args largs;
		struct i386_ioperm_args iargs;
	} kargs;
	uint32_t base;
	struct segment_descriptor sd, *sdp;

	switch (uap->op) {
	case I386_GET_IOPERM:
	case I386_SET_IOPERM:
		if ((error = copyin(uap->parms, &kargs.iargs,
		    sizeof(struct i386_ioperm_args))) != 0)
			return (error);
		break;
	case I386_GET_LDT:
	case I386_SET_LDT:
		if ((error = copyin(uap->parms, &kargs.largs,
		    sizeof(struct i386_ldt_args))) != 0)
			return (error);
		if (kargs.largs.num > MAX_LD || kargs.largs.num <= 0)
			return (EINVAL);
		break;
	default:
		break;
	}

	mtx_lock(&Giant);
	switch(uap->op) {
	case I386_GET_LDT:
		error = i386_get_ldt(td, &kargs.largs);
		break;
	case I386_SET_LDT:
		if (kargs.largs.descs != NULL) {
			lp = (union descriptor *)kmem_alloc(kernel_map,
			    kargs.largs.num * sizeof(union descriptor));
			if (lp == NULL) {
				error = ENOMEM;
				break;
			}
			error = copyin(kargs.largs.descs, lp,
			    kargs.largs.num * sizeof(union descriptor));
			if (error == 0)
				error = i386_set_ldt(td, &kargs.largs, lp);
			kmem_free(kernel_map, (vm_offset_t)lp,
			    kargs.largs.num * sizeof(union descriptor));
		} else {
			error = i386_set_ldt(td, &kargs.largs, NULL);
		}
		break;
	case I386_GET_IOPERM:
		error = i386_get_ioperm(td, &kargs.iargs);
		if (error == 0)
			error = copyout(&kargs.iargs, uap->parms,
			    sizeof(struct i386_ioperm_args));
		break;
	case I386_SET_IOPERM:
		error = i386_set_ioperm(td, &kargs.iargs);
		break;
	case I386_VM86:
		error = vm86_sysarch(td, uap->parms);
		break;
	case I386_GET_FSBASE:
		sdp = &td->td_pcb->pcb_fsd;
		base = sdp->sd_hibase << 24 | sdp->sd_lobase;
		error = copyout(&base, uap->parms, sizeof(base));
		break;
	case I386_SET_FSBASE:
		error = copyin(uap->parms, &base, sizeof(base));
		if (!error) {
			/*
			 * Construct a descriptor and store it in the pcb for
			 * the next context switch.  Also store it in the gdt
			 * so that the load of tf_fs into %fs will activate it
			 * at return to userland.
			 */
			sd.sd_lobase = base & 0xffffff;
			sd.sd_hibase = (base >> 24) & 0xff;
			sd.sd_lolimit = SEG_VIRT_END; /* 4GB limit, wraps */
			sd.sd_hilimit = 0xf;
			sd.sd_type  = SDT_MEMRWA;
			sd.sd_dpl   = SEL_UPL;
			sd.sd_p     = 1;
			sd.sd_xx    = 0;
			sd.sd_def32 = 1;
			sd.sd_gran  = 1;
			critical_enter();
			td->td_pcb->pcb_fsd = sd;
			SET_DESCRIPTOR(0, sd);
			critical_exit();
			td->td_frame->tf_fs = GSEL(GUFS_SEL, SEL_UPL);
		}
		break;
	case I386_GET_GSBASE:
		sdp = &td->td_pcb->pcb_gsd;
		base = sdp->sd_hibase << 24 | sdp->sd_lobase;
		error = copyout(&base, uap->parms, sizeof(base));
		break;
	case I386_SET_GSBASE:
		error = copyin(uap->parms, &base, sizeof(base));
		if (!error) {
			/*
			 * Construct a descriptor and store it in the pcb for
			 * the next context switch.  Also store it in the gdt
			 * because we have to do a load_gs() right now.
			 */
			sd.sd_lobase = base & 0xffffff;
			sd.sd_hibase = (base >> 24) & 0xff;
			sd.sd_lolimit = SEG_VIRT_END; /* 4GB limit, wraps */
			sd.sd_hilimit = 0xf;
			sd.sd_type  = SDT_MEMRWA;
			sd.sd_dpl   = SEL_UPL;
			sd.sd_p     = 1;
			sd.sd_xx    = 0;
			sd.sd_def32 = 1;
			sd.sd_gran  = 1;
			critical_enter();
			td->td_pcb->pcb_gsd = sd;
			SET_DESCRIPTOR(1, sd);
			critical_exit();
			load_gs(GSEL(GUGS_SEL, SEL_UPL));
		}
		break;
	default:
		error = EINVAL;
		break;
	}
	mtx_unlock(&Giant);
	return (error);
}

int
i386_extend_pcb(struct thread *td)
{
	int i, offset;
	u_long *addr;
	struct pcb_ext *ext;
	struct soft_segment_descriptor ssd = {
		0,			/* segment base address (overwritten) */
		ctob(IOPAGES + 1) - 1,	/* length */
		SDT_SYS386TSS,		/* segment type */
		0,			/* priority level */
		1,			/* descriptor present */
		0, 0,
		0,			/* default 32 size */
		0			/* granularity */
	};

	if (td->td_proc->p_flag & P_SA)
		return (EINVAL);		/* XXXKSE */
/* XXXKSE  All the code below only works in 1:1   needs changing */
	ext = (struct pcb_ext *)kmem_alloc(kernel_map, ctob(IOPAGES+1));
	if (ext == 0)
		return (ENOMEM);
	bzero(ext, sizeof(struct pcb_ext)); 
	/* -16 is so we can convert a trapframe into vm86trapframe inplace */
	ext->ext_tss.tss_esp0 = td->td_kstack + ctob(KSTACK_PAGES) -
	    sizeof(struct pcb) - 16;
	ext->ext_tss.tss_ss0 = GSEL(GDATA_SEL, SEL_KPL);
	/*
	 * The last byte of the i/o map must be followed by an 0xff byte.
	 * We arbitrarily allocate 16 bytes here, to keep the starting
	 * address on a doubleword boundary.
	 */
	offset = PAGE_SIZE - 16;
	ext->ext_tss.tss_ioopt = 
	    (offset - ((unsigned)&ext->ext_tss - (unsigned)ext)) << 16;
	ext->ext_iomap = (caddr_t)ext + offset;
	ext->ext_vm86.vm86_intmap = (caddr_t)ext + offset - 32;

	addr = (u_long *)ext->ext_vm86.vm86_intmap;
	for (i = 0; i < (ctob(IOPAGES) + 32 + 16) / sizeof(u_long); i++)
		*addr++ = ~0;

	ssd.ssd_base = (unsigned)&ext->ext_tss;
	ssd.ssd_limit -= ((unsigned)&ext->ext_tss - (unsigned)ext);
	ssdtosd(&ssd, &ext->ext_tssd);

	KASSERT(td == curthread, ("giving TSS to !curthread"));
	KASSERT(td->td_pcb->pcb_ext == 0, ("already have a TSS!"));

	/* Switch to the new TSS. */
	mtx_lock_spin(&sched_lock);
	td->td_pcb->pcb_ext = ext;
	private_tss |= PCPU_GET(cpumask);
	*PCPU_GET(tss_gdt) = ext->ext_tssd;
	ltr(GSEL(GPROC0_SEL, SEL_KPL));
	mtx_unlock_spin(&sched_lock);

	return 0;
}

int
i386_set_ioperm(td, uap)
	struct thread *td;
	struct i386_ioperm_args *uap;
{
	int i, error;
	char *iomap;

#ifdef MAC
	if ((error = mac_check_sysarch_ioperm(td->td_ucred)) != 0)
		return (error);
#endif
	if ((error = suser(td)) != 0)
		return (error);
	if ((error = securelevel_gt(td->td_ucred, 0)) != 0)
		return (error);
	/*
	 * XXX 
	 * While this is restricted to root, we should probably figure out
	 * whether any other driver is using this i/o address, as so not to
	 * cause confusion.  This probably requires a global 'usage registry'.
	 */

	if (td->td_pcb->pcb_ext == 0)
		if ((error = i386_extend_pcb(td)) != 0)
			return (error);
	iomap = (char *)td->td_pcb->pcb_ext->ext_iomap;

	if (uap->start + uap->length > IOPAGES * PAGE_SIZE * NBBY)
		return (EINVAL);

	for (i = uap->start; i < uap->start + uap->length; i++) {
		if (uap->enable)
			iomap[i >> 3] &= ~(1 << (i & 7));
		else
			iomap[i >> 3] |= (1 << (i & 7));
	}
	return (error);
}

int
i386_get_ioperm(td, uap)
	struct thread *td;
	struct i386_ioperm_args *uap;
{
	int i, state;
	char *iomap;

	if (uap->start >= IOPAGES * PAGE_SIZE * NBBY)
		return (EINVAL);

	if (td->td_pcb->pcb_ext == 0) {
		uap->length = 0;
		goto done;
	}

	iomap = (char *)td->td_pcb->pcb_ext->ext_iomap;

	i = uap->start;
	state = (iomap[i >> 3] >> (i & 7)) & 1;
	uap->enable = !state;
	uap->length = 1;

	for (i = uap->start + 1; i < IOPAGES * PAGE_SIZE * NBBY; i++) {
		if (state != ((iomap[i >> 3] >> (i & 7)) & 1))
			break;
		uap->length++;
	}

done:
	return (0);
}

/*
 * Update the GDT entry pointing to the LDT to point to the LDT of the
 * current process.
 *
 * This must be called with sched_lock held.  Unfortunately, we can't use a
 * mtx_assert() here because cpu_switch() calls this function after changing
 * curproc but before sched_lock's owner is updated in mi_switch().
 */   
void
set_user_ldt(struct mdproc *mdp)
{
	struct proc_ldt *pldt;

	pldt = mdp->md_ldt;
#ifdef XEN
	i386_reset_ldt(pldt);
	PCPU_SET(currentldt, (int)pldt);
#else	
#ifdef SMP
	gdt[PCPU_GET(cpuid) * NGDT + GUSERLDT_SEL].sd = pldt->ldt_sd;
#else
	gdt[GUSERLDT_SEL].sd = pldt->ldt_sd;
#endif
	lldt(GSEL(GUSERLDT_SEL, SEL_KPL));
	PCPU_SET(currentldt, GSEL(GUSERLDT_SEL, SEL_KPL));
#endif /* !XEN */
}

#ifdef SMP
static void
set_user_ldt_rv(struct thread *td)
{

	if (td->td_proc != curthread->td_proc)
		return;

	set_user_ldt(&td->td_proc->p_md);
}
#endif

#ifdef XEN

struct proc_ldt * 
user_ldt_alloc(struct mdproc *mdp, int len) 
{ 
        struct proc_ldt *pldt, *new_ldt; 
 
        MALLOC(new_ldt, struct proc_ldt *, sizeof(struct proc_ldt), 
                M_SUBPROC, M_WAITOK); 
 
        new_ldt->ldt_len = len = NEW_MAX_LD(len); 
        new_ldt->ldt_base = (caddr_t)kmem_alloc(kernel_map, 
                round_page(len * sizeof(union descriptor))); 
        if (new_ldt->ldt_base == NULL) { 
                FREE(new_ldt, M_SUBPROC); 
                return NULL; 
        } 
        new_ldt->ldt_refcnt = 1; 
        new_ldt->ldt_active = 0; 
 
        if ((pldt = mdp->md_ldt)) { 
                if (len > pldt->ldt_len) 
                        len = pldt->ldt_len; 
                bcopy(pldt->ldt_base, new_ldt->ldt_base, 
                    len * sizeof(union descriptor)); 
        } else { 
                bcopy(ldt, new_ldt->ldt_base, PAGE_SIZE); 
        } 
        pmap_map_readonly(kernel_pmap, (vm_offset_t)new_ldt->ldt_base, 
                          new_ldt->ldt_len*sizeof(union descriptor)); 
        return new_ldt; 
} 
#else
/*
 * Must be called with either sched_lock free or held but not recursed.
 * If it does not return NULL, it will return with it owned.
 */
struct proc_ldt *
user_ldt_alloc(struct mdproc *mdp, int len)
{
	struct proc_ldt *pldt, *new_ldt;

	if (mtx_owned(&sched_lock))
		mtx_unlock_spin(&sched_lock);
	mtx_assert(&sched_lock, MA_NOTOWNED);
	MALLOC(new_ldt, struct proc_ldt *, sizeof(struct proc_ldt),
		M_SUBPROC, M_WAITOK);

	new_ldt->ldt_len = len = NEW_MAX_LD(len);
	new_ldt->ldt_base = (caddr_t)kmem_alloc(kernel_map,
		len * sizeof(union descriptor));
	if (new_ldt->ldt_base == NULL) {
		FREE(new_ldt, M_SUBPROC);
		return NULL;
	}
	new_ldt->ldt_refcnt = 1;
	new_ldt->ldt_active = 0;

	mtx_lock_spin(&sched_lock);
	gdt_segs[GUSERLDT_SEL].ssd_base = (unsigned)new_ldt->ldt_base;
	gdt_segs[GUSERLDT_SEL].ssd_limit = len * sizeof(union descriptor) - 1;
	ssdtosd(&gdt_segs[GUSERLDT_SEL], &new_ldt->ldt_sd);

	if ((pldt = mdp->md_ldt)) {
		if (len > pldt->ldt_len)
			len = pldt->ldt_len;
		bcopy(pldt->ldt_base, new_ldt->ldt_base,
		    len * sizeof(union descriptor));
	} else {
		bcopy(ldt, new_ldt->ldt_base, sizeof(ldt));
	}
	return new_ldt;
}
#endif

/*
 * Must be called either with sched_lock free or held but not recursed.
 * If md_ldt is not NULL, it will return with sched_lock released.
 */
void
user_ldt_free(struct thread *td)
{
	struct mdproc *mdp = &td->td_proc->p_md;
	struct proc_ldt *pldt = mdp->md_ldt;

	if (pldt == NULL)
		return;

	if (!mtx_owned(&sched_lock))
		mtx_lock_spin(&sched_lock);
	mtx_assert(&sched_lock, MA_OWNED | MA_NOTRECURSED);
	if (td == PCPU_GET(curthread)) {
#ifndef XEN
		lldt(_default_ldt);
#endif		
		PCPU_SET(currentldt, _default_ldt);
		i386_reset_ldt((struct proc_ldt *)_default_ldt);
	}

	mdp->md_ldt = NULL;
	if (--pldt->ldt_refcnt == 0) {
		mtx_unlock_spin(&sched_lock);
		kmem_free(kernel_map, (vm_offset_t)pldt->ldt_base,
			pldt->ldt_len * sizeof(union descriptor));
		FREE(pldt, M_SUBPROC);
	} else
		mtx_unlock_spin(&sched_lock);
}

/*
 * Note for the authors of compat layers (linux, etc): copyout() in
 * the function below is not a problem since it presents data in
 * arch-specific format (i.e. i386-specific in this case), not in
 * the OS-specific one.
 */
int
i386_get_ldt(td, uap)
	struct thread *td;
	struct i386_ldt_args *uap;
{
	int error = 0;
	struct proc_ldt *pldt = td->td_proc->p_md.md_ldt;
	int nldt, num;
	union descriptor *lp;

#ifdef	DEBUG
	printf("i386_get_ldt: start=%d num=%d descs=%p\n",
	    uap->start, uap->num, (void *)uap->descs);
#endif

	if (pldt) {
		nldt = pldt->ldt_len;
		num = min(uap->num, nldt);
		lp = &((union descriptor *)(pldt->ldt_base))[uap->start];
	} else {
		nldt = sizeof(ldt)/sizeof(ldt[0]);
		num = min(uap->num, nldt);
		lp = &ldt[uap->start];
	}

	if ((uap->start > (unsigned int)nldt) ||
	    ((unsigned int)num > (unsigned int)nldt) ||
	    ((unsigned int)(uap->start + num) > (unsigned int)nldt))
		return(EINVAL);

	error = copyout(lp, uap->descs, num * sizeof(union descriptor));
	if (!error)
		td->td_retval[0] = num;

	return(error);
}

int
i386_set_ldt(td, uap, descs)
	struct thread *td;
	struct i386_ldt_args *uap;
	union descriptor *descs;
{
	int error = 0, i;
	int largest_ld;
	struct mdproc *mdp = &td->td_proc->p_md;
	struct proc_ldt *pldt;
	union descriptor *dp;

#ifdef	DEBUG
	printf("i386_set_ldt: start=%d num=%d descs=%p\n",
	    uap->start, uap->num, (void *)uap->descs);
#endif

	if (descs == NULL) {
		/* Free descriptors */
		if (uap->start == 0 && uap->num == 0) {
			/*
			 * Treat this as a special case, so userland needn't
			 * know magic number NLDT.
			 */
			uap->start = NLDT;
			uap->num = MAX_LD - NLDT;
		}
		if (uap->num <= 0)
			return (EINVAL);
		mtx_lock_spin(&sched_lock);
		pldt = mdp->md_ldt;
		if (pldt == NULL || uap->start >= pldt->ldt_len) {
			mtx_unlock_spin(&sched_lock);
			return (0);
		}
		largest_ld = uap->start + uap->num;
		if (largest_ld > pldt->ldt_len)
			largest_ld = pldt->ldt_len;
		i = largest_ld - uap->start;
		bzero(&((union descriptor *)(pldt->ldt_base))[uap->start],
		    sizeof(union descriptor) * i);
		mtx_unlock_spin(&sched_lock);
		return (0);
	}

	if (!(uap->start == LDT_AUTO_ALLOC && uap->num == 1)) {
<<<<<<< HEAD
#ifdef XEN 
                        load_gs(0);  /* XXX check if we really still need this */
#endif 
		/* complain a for a while if using old methods */
		if (ldt_warnings++ < NUM_LDT_WARNINGS) {
			printf("Warning: pid %d used static ldt allocation.\n",
			    td->td_proc->p_pid);
			printf("See the i386_set_ldt man page for more info\n");
		}
=======
>>>>>>> 8359acac
		/* verify range of descriptors to modify */
		largest_ld = uap->start + uap->num;
		if (uap->start >= MAX_LD ||
		    uap->num < 0 || largest_ld > MAX_LD) {
			return (EINVAL);
		}
	}

	/* Check descriptors for access violations */
	for (i = 0; i < uap->num; i++) {
		dp = &descs[i];

		switch (dp->sd.sd_type) {
		case SDT_SYSNULL:	/* system null */ 
			dp->sd.sd_p = 0;
			break;
		case SDT_SYS286TSS: /* system 286 TSS available */
		case SDT_SYSLDT:    /* system local descriptor table */
		case SDT_SYS286BSY: /* system 286 TSS busy */
		case SDT_SYSTASKGT: /* system task gate */
		case SDT_SYS286IGT: /* system 286 interrupt gate */
		case SDT_SYS286TGT: /* system 286 trap gate */
		case SDT_SYSNULL2:  /* undefined by Intel */ 
		case SDT_SYS386TSS: /* system 386 TSS available */
		case SDT_SYSNULL3:  /* undefined by Intel */
		case SDT_SYS386BSY: /* system 386 TSS busy */
		case SDT_SYSNULL4:  /* undefined by Intel */ 
		case SDT_SYS386IGT: /* system 386 interrupt gate */
		case SDT_SYS386TGT: /* system 386 trap gate */
		case SDT_SYS286CGT: /* system 286 call gate */ 
		case SDT_SYS386CGT: /* system 386 call gate */
			/* I can't think of any reason to allow a user proc
			 * to create a segment of these types.  They are
			 * for OS use only.
			 */
			return (EACCES);
			/*NOTREACHED*/

		/* memory segment types */
		case SDT_MEMEC:   /* memory execute only conforming */
		case SDT_MEMEAC:  /* memory execute only accessed conforming */
		case SDT_MEMERC:  /* memory execute read conforming */
		case SDT_MEMERAC: /* memory execute read accessed conforming */
			 /* Must be "present" if executable and conforming. */
			if (dp->sd.sd_p == 0)
				return (EACCES);
			break;
		case SDT_MEMRO:   /* memory read only */
		case SDT_MEMROA:  /* memory read only accessed */
		case SDT_MEMRW:   /* memory read write */
		case SDT_MEMRWA:  /* memory read write accessed */
		case SDT_MEMROD:  /* memory read only expand dwn limit */
		case SDT_MEMRODA: /* memory read only expand dwn lim accessed */
		case SDT_MEMRWD:  /* memory read write expand dwn limit */  
		case SDT_MEMRWDA: /* memory read write expand dwn lim acessed */
		case SDT_MEME:    /* memory execute only */ 
		case SDT_MEMEA:   /* memory execute only accessed */
		case SDT_MEMER:   /* memory execute read */
		case SDT_MEMERA:  /* memory execute read accessed */
			break;
		default:
			return(EINVAL);
			/*NOTREACHED*/
		}

		/* Only user (ring-3) descriptors may be present. */
		if ((dp->sd.sd_p != 0) && (dp->sd.sd_dpl != SEL_UPL))
			return (EACCES);
	}

	if (uap->start == LDT_AUTO_ALLOC && uap->num == 1) {
		/* Allocate a free slot */
		pldt = mdp->md_ldt;
		if (pldt == NULL) {
			error = i386_ldt_grow(td, NLDT + 1);
			if (error)
				return (error);
			pldt = mdp->md_ldt;
		}
again:
		mtx_lock_spin(&sched_lock);
		/*
		 * start scanning a bit up to leave room for NVidia and
		 * Wine, which still user the "Blat" method of allocation.
		 */
		dp = &((union descriptor *)(pldt->ldt_base))[NLDT];
		for (i = NLDT; i < pldt->ldt_len; ++i) {
			if (dp->sd.sd_type == SDT_SYSNULL)
				break;
			dp++;
		}
		if (i >= pldt->ldt_len) {
			mtx_unlock_spin(&sched_lock);
			error = i386_ldt_grow(td, pldt->ldt_len+1);
			if (error)
				return (error);
			goto again;
		}
		uap->start = i;
		error = i386_set_ldt_data(td, i, 1, descs);
		mtx_unlock_spin(&sched_lock);
	} else {
		largest_ld = uap->start + uap->num;
		error = i386_ldt_grow(td, largest_ld);
		if (error == 0) {
			mtx_lock_spin(&sched_lock);
			error = i386_set_ldt_data(td, uap->start, uap->num,
			    descs);
			mtx_unlock_spin(&sched_lock);
		}
	}
	if (error == 0)
		td->td_retval[0] = uap->start;
	return (error);
}

#ifdef XEN
static int 
i386_set_ldt_data(struct thread *td, int start, int num, 
        union descriptor *descs) 
{ 
        struct mdproc *mdp = &td->td_proc->p_md; 
        struct proc_ldt *pldt = mdp->md_ldt; 
        int i, error; 

        for (i = 0; i < num; i++) { 
                error = HYPERVISOR_update_descriptor(vtomach(&((union descriptor *)(pldt->ldt_base))[start + i]), *(uint64_t *)(descs + i)); 
                if (error) 
                        panic("failed to update ldt: %d", error); 
        } 
        return (0); 
} 
#else
static int
i386_set_ldt_data(struct thread *td, int start, int num,
	union descriptor *descs)
{
	struct mdproc *mdp = &td->td_proc->p_md;
	struct proc_ldt *pldt = mdp->md_ldt;

	mtx_assert(&sched_lock, MA_OWNED);

	/* Fill in range */
	bcopy(descs,
	    &((union descriptor *)(pldt->ldt_base))[start],
	    num * sizeof(union descriptor));
	return (0);
}
#endif

static int
i386_ldt_grow(struct thread *td, int len) 
{
	struct mdproc *mdp = &td->td_proc->p_md;
	struct proc_ldt *pldt;
	caddr_t old_ldt_base;
	int old_ldt_len;

	if (len > MAX_LD)
		return (ENOMEM);
	if (len < NLDT + 1)
		len = NLDT + 1;

	/* Allocate a user ldt. */
	pldt = mdp->md_ldt;
	if (!pldt || len > pldt->ldt_len) {
		struct proc_ldt *new_ldt;

		new_ldt = user_ldt_alloc(mdp, len);
		if (new_ldt == NULL)
			return (ENOMEM);
		pldt = mdp->md_ldt;

		/* sched_lock was acquired by user_ldt_alloc. */
		if (pldt) {
			if (new_ldt->ldt_len > pldt->ldt_len) {
				old_ldt_base = pldt->ldt_base;
				old_ldt_len = pldt->ldt_len;
				pldt->ldt_sd = new_ldt->ldt_sd;
				pldt->ldt_base = new_ldt->ldt_base;
				pldt->ldt_len = new_ldt->ldt_len;
				mtx_unlock_spin(&sched_lock);
				kmem_free(kernel_map, (vm_offset_t)old_ldt_base,
					old_ldt_len * sizeof(union descriptor));
				FREE(new_ldt, M_SUBPROC);
				mtx_lock_spin(&sched_lock);
			} else {
				/*
				 * If other threads already did the work,
				 * do nothing.
				 */
				mtx_unlock_spin(&sched_lock);
				kmem_free(kernel_map,
				   (vm_offset_t)new_ldt->ldt_base,
				   new_ldt->ldt_len * sizeof(union descriptor));
				FREE(new_ldt, M_SUBPROC);
				return (0);
			}
		} else {
			mdp->md_ldt = pldt = new_ldt;
		}
#ifdef SMP
		mtx_unlock_spin(&sched_lock);
		/* signal other cpus to reload ldt */
		smp_rendezvous(NULL, (void (*)(void *))set_user_ldt_rv,
		    NULL, td);
#else
		set_user_ldt(mdp);
		mtx_unlock_spin(&sched_lock);
#endif
	}
	return (0);
}<|MERGE_RESOLUTION|>--- conflicted
+++ resolved
@@ -607,7 +607,6 @@
 	}
 
 	if (!(uap->start == LDT_AUTO_ALLOC && uap->num == 1)) {
-<<<<<<< HEAD
 #ifdef XEN 
                         load_gs(0);  /* XXX check if we really still need this */
 #endif 
@@ -617,8 +616,6 @@
 			    td->td_proc->p_pid);
 			printf("See the i386_set_ldt man page for more info\n");
 		}
-=======
->>>>>>> 8359acac
 		/* verify range of descriptors to modify */
 		largest_ld = uap->start + uap->num;
 		if (uap->start >= MAX_LD ||
