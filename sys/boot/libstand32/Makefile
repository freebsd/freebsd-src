--- conflicted
+++ resolved
@@ -22,32 +22,7 @@
 
 WARNS?=		0
 
-<<<<<<< HEAD
-CFLAGS+= -ffreestanding -Wformat
 CFLAGS+= -I${LIBSTAND_SRC} -I${LIBC_SRC}/include
-
-.if ${MACHINE_CPUARCH} == "i386" || ${MACHINE_CPUARCH} == "amd64"
-CFLAGS.gcc+=	-mpreferred-stack-boundary=2
-CFLAGS+=	-mno-mmx -mno-3dnow -mno-sse -mno-sse2 -mno-sse3 -msoft-float
-.endif
-.if ${MACHINE} == "pc98"
-CFLAGS+=	-Os
-.endif
-.if ${MACHINE_CPUARCH} == "powerpc"
-CFLAGS+=	-msoft-float -D_STANDALONE -DNETIF_DEBUG
-.endif
-.if ${MACHINE_ARCH} == "amd64" || ${MACHINE_ARCH} == "powerpc64"
-CFLAGS+=	-m32 -I.
-.endif
-.if ${MACHINE_CPUARCH} == "arm"
-CFLAGS+=	-msoft-float -D_STANDALONE
-.endif
-.if ${MACHINE_CPUARCH} == "mips"
-CFLAGS+=	-G0 -fno-pic -mno-abicalls
-.endif
-
-=======
->>>>>>> d1be0bf2
 # standalone components and stuff we have modified locally
 SRCS+=	gzguts.h zutil.h __main.c assert.c bcd.c bswap.c environment.c getopt.c gets.c \
 	globals.c pager.c printf.c strdup.c strerror.c strtol.c strtoul.c random.c \
