--- conflicted
+++ resolved
@@ -5,127 +5,8 @@
 LIBSTAND_SRC=	${.CURDIR}/../../../../lib/libstand
 
 INTERNALLIB=
-<<<<<<< HEAD
-MK_PROFILE=	no
-NO_PIC=
-
-WARNS?=		0
-
-CFLAGS+= -I${LIBSTAND_SRC} -I${LIBC_SRC}/include
-
-# standalone components and stuff we have modified locally
-SRCS+=	gzguts.h zutil.h __main.c assert.c bcd.c bswap.c environment.c getopt.c gets.c \
-	globals.c pager.c printf.c strdup.c strerror.c strtol.c strtoul.c random.c \
-	sbrk.c twiddle.c zalloc.c zalloc_malloc.c
-
-# private (pruned) versions of libc string functions
-SRCS+=	strcasecmp.c
-
-.PATH: ${LIBC_SRC}/net
-
-SRCS+= ntoh.c
-
-# string functions from libc
-.PATH: ${LIBC_SRC}/string
-.if ${MACHINE_CPUARCH} == "i386" || ${MACHINE_CPUARCH} == "powerpc" || \
-	${MACHINE_CPUARCH} == "sparc64" || ${MACHINE_CPUARCH} == "amd64" || \
-	${MACHINE_CPUARCH} == "arm"
-SRCS+=	bcmp.c bcopy.c bzero.c ffs.c memccpy.c memchr.c memcmp.c memcpy.c \
-	memmove.c memset.c qdivrem.c strcat.c strchr.c strcmp.c strcpy.c \
-	strcspn.c strlen.c strncat.c strncmp.c strncpy.c strpbrk.c \
-	strrchr.c strsep.c strspn.c strstr.c strtok.c swab.c
-.endif
-.if ${MACHINE_CPUARCH} == "arm"
-.PATH: ${LIBC_SRC}/arm/gen
-SRCS+= divsi3.S
-.endif
-.if ${MACHINE_CPUARCH} == "powerpc"
-.PATH: ${LIBC_SRC}/quad
-SRCS+=	ashldi3.c ashrdi3.c
-.PATH: ${LIBC_SRC}/powerpc/gen
-SRCS+=	syncicache.c
-.endif
-
-# uuid functions from libc
-.PATH: ${LIBC_SRC}/uuid
-SRCS+= uuid_equal.c uuid_is_nil.c
-
-# _setjmp/_longjmp
-.if ${MACHINE_CPUARCH} == "amd64"
-.PATH: ${LIBSTAND_SRC}/amd64
-.elif ${MACHINE_ARCH} == "powerpc64"
-.PATH: ${LIBSTAND_SRC}/powerpc
-.else
-.PATH: ${LIBSTAND_SRC}/${MACHINE_CPUARCH}
-.endif
-SRCS+=	_setjmp.S
-
-# decompression functionality from libbz2
-# NOTE: to actually test this functionality after libbz2 upgrade compile
-# loader(8) with LOADER_BZIP2_SUPPORT defined
-.PATH: ${LIBSTAND_SRC}/../../contrib/bzip2
-CFLAGS+= -DBZ_NO_STDIO -DBZ_NO_COMPRESS
-SRCS+=	libstand_bzlib_private.h
-
-.for file in bzlib.c crctable.c decompress.c huffman.c randtable.c
-SRCS+=	_${file}
-CLEANFILES+=	_${file}
-
-_${file}: ${file}
-	sed "s|bzlib_private\.h|libstand_bzlib_private.h|" \
-	    ${.ALLSRC} > ${.TARGET}
-.endfor
-
-CLEANFILES+= libstand_bzlib_private.h
-libstand_bzlib_private.h: bzlib_private.h
-	sed -e 's|<stdlib.h>|"stand.h"|' \
-		${.ALLSRC} > ${.TARGET}
-
-# decompression functionality from libz
-.PATH: ${LIBSTAND_SRC}/../libz
-CFLAGS+=-DHAVE_MEMCPY -I${LIBSTAND_SRC}/../libz
-SRCS+=	adler32.c crc32.c libstand_zutil.h libstand_gzguts.h
-
-.for file in infback.c inffast.c inflate.c inftrees.c zutil.c
-SRCS+=	_${file}
-CLEANFILES+=	_${file}
-
-_${file}: ${file}
-	sed -e "s|zutil\.h|libstand_zutil.h|" \
-	    -e "s|gzguts\.h|libstand_gzguts.h|" \
-	    ${.ALLSRC} > ${.TARGET}
-.endfor
-
-# depend on stand.h being able to be included multiple times
-.for file in zutil.h gzguts.h
-CLEANFILES+= libstand_${file}
-libstand_${file}: ${file}
-	sed -e 's|<fcntl.h>|"stand.h"|' \
-	    -e 's|<stddef.h>|"stand.h"|' \
-	    -e 's|<string.h>|"stand.h"|' \
-	    -e 's|<stdio.h>|"stand.h"|' \
-	    -e 's|<stdlib.h>|"stand.h"|' \
-	    ${.ALLSRC} > ${.TARGET}
-.endfor
-
-# io routines
-SRCS+=	closeall.c dev.c ioctl.c nullfs.c stat.c \
-	fstat.c close.c lseek.c open.c read.c write.c readdir.c
-
-# network routines
-SRCS+=	arp.c ether.c inet_ntoa.c in_cksum.c net.c udp.c netif.c rpc.c
-
-# network info services:
-SRCS+=	bootp.c rarp.c bootparam.c
-
-# boot filesystems
-SRCS+=	ufs.c nfs.c cd9660.c tftp.c gzipfs.c bzipfs.c
-SRCS+=	dosfs.c ext2fs.c
-SRCS+=	splitfs.c
-=======
 INCS=
 MAN=
 .PATH:	${LIBSTAND_SRC}
->>>>>>> c6e5c9fc
 
 .include "${LIBSTAND_SRC}/Makefile"