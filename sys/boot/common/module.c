/*-
 * Copyright (c) 1998 Michael Smith <msmith@freebsd.org>
 * All rights reserved.
 *
 * Redistribution and use in source and binary forms, with or without
 * modification, are permitted provided that the following conditions
 * are met:
 * 1. Redistributions of source code must retain the above copyright
 *    notice, this list of conditions and the following disclaimer.
 * 2. Redistributions in binary form must reproduce the above copyright
 *    notice, this list of conditions and the following disclaimer in the
 *    documentation and/or other materials provided with the distribution.
 *
 * THIS SOFTWARE IS PROVIDED BY THE AUTHOR AND CONTRIBUTORS ``AS IS'' AND
 * ANY EXPRESS OR IMPLIED WARRANTIES, INCLUDING, BUT NOT LIMITED TO, THE
 * IMPLIED WARRANTIES OF MERCHANTABILITY AND FITNESS FOR A PARTICULAR PURPOSE
 * ARE DISCLAIMED.  IN NO EVENT SHALL THE AUTHOR OR CONTRIBUTORS BE LIABLE
 * FOR ANY DIRECT, INDIRECT, INCIDENTAL, SPECIAL, EXEMPLARY, OR CONSEQUENTIAL
 * DAMAGES (INCLUDING, BUT NOT LIMITED TO, PROCUREMENT OF SUBSTITUTE GOODS
 * OR SERVICES; LOSS OF USE, DATA, OR PROFITS; OR BUSINESS INTERRUPTION)
 * HOWEVER CAUSED AND ON ANY THEORY OF LIABILITY, WHETHER IN CONTRACT, STRICT
 * LIABILITY, OR TORT (INCLUDING NEGLIGENCE OR OTHERWISE) ARISING IN ANY WAY
 * OUT OF THE USE OF THIS SOFTWARE, EVEN IF ADVISED OF THE POSSIBILITY OF
 * SUCH DAMAGE.
 */

#include <sys/cdefs.h>
__FBSDID("$FreeBSD$");

/*
 * file/module function dispatcher, support, etc.
 */

#include <stand.h>
#include <string.h>
#include <sys/param.h>
#include <sys/linker.h>
#include <sys/module.h>
#include <sys/queue.h>
#include <sys/stdint.h>

#include "bootstrap.h"

#define	MDIR_REMOVED	0x0001
#define	MDIR_NOHINTS	0x0002

struct moduledir {
	char	*d_path;	/* path of modules directory */
	u_char	*d_hints;	/* content of linker.hints file */
	int	d_hintsz;	/* size of hints data */
	int	d_flags;
	STAILQ_ENTRY(moduledir) d_link;
};

static int			file_load(char *filename, vm_offset_t dest, struct preloaded_file **result);
static int			file_load_dependencies(struct preloaded_file *base_mod);
static char *			file_search(const char *name, char **extlist);
static struct kernel_module *	file_findmodule(struct preloaded_file *fp, char *modname, struct mod_depend *verinfo);
static int			file_havepath(const char *name);
static char			*mod_searchmodule(char *name, struct mod_depend *verinfo);
static void			file_insert_tail(struct preloaded_file *mp);
struct file_metadata*		metadata_next(struct file_metadata *base_mp, int type);
static void			moduledir_readhints(struct moduledir *mdp);
static void			moduledir_rebuild(void);

/* load address should be tweaked by first module loaded (kernel) */
static vm_offset_t	loadaddr = 0;

<<<<<<< HEAD
static const char	*default_searchpath ="/boot/kernel;/boot/modules;/";
=======
#if defined(LOADER_FDT_SUPPORT)
static const char	*default_searchpath =
    "/boot/kernel;/boot/modules;/boot/dtb";
#else
static const char	*default_searchpath ="/boot/kernel;/boot/modules";
#endif
>>>>>>> 1574b139

static STAILQ_HEAD(, moduledir) moduledir_list = STAILQ_HEAD_INITIALIZER(moduledir_list);

struct preloaded_file *preloaded_files = NULL;

static char *kld_ext_list[] = {
    ".ko",
    "",
    ".debug",
    NULL
};


/*
 * load an object, either a disk file or code module.
 *
 * To load a file, the syntax is:
 *
 * load -t <type> <path>
 *
 * code modules are loaded as:
 *
 * load <path> <options>
 */

COMMAND_SET(load, "load", "load a kernel or module", command_load);

static int
command_load(int argc, char *argv[])
{
    char	*typestr;
    int		dofile, dokld, ch, error;
    
    dokld = dofile = 0;
    optind = 1;
    optreset = 1;
    typestr = NULL;
    if (argc == 1) {
	command_errmsg = "no filename specified";
	return(CMD_ERROR);
    }
    while ((ch = getopt(argc, argv, "kt:")) != -1) {
	switch(ch) {
	case 'k':
	    dokld = 1;
	    break;
	case 't':
	    typestr = optarg;
	    dofile = 1;
	    break;
	case '?':
	default:
	    /* getopt has already reported an error */
	    return(CMD_OK);
	}
    }
    argv += (optind - 1);
    argc -= (optind - 1);

    /*
     * Request to load a raw file?
     */
    if (dofile) {
	if ((argc != 2) || (typestr == NULL) || (*typestr == 0)) {
	    command_errmsg = "invalid load type";
	    return(CMD_ERROR);
	}
	return(file_loadraw(argv[1], typestr) ? CMD_OK : CMD_ERROR);
    }
    /*
     * Do we have explicit KLD load ?
     */
    if (dokld || file_havepath(argv[1])) {
	error = mod_loadkld(argv[1], argc - 2, argv + 2);
	if (error == EEXIST)
	    sprintf(command_errbuf, "warning: KLD '%s' already loaded", argv[1]);
	return (error == 0 ? CMD_OK : CMD_ERROR);
    }
    /*
     * Looks like a request for a module.
     */
    error = mod_load(argv[1], NULL, argc - 2, argv + 2);
    if (error == EEXIST)
	sprintf(command_errbuf, "warning: module '%s' already loaded", argv[1]);
    return (error == 0 ? CMD_OK : CMD_ERROR);
}

COMMAND_SET(load_geli, "load_geli", "load a geli key", command_load_geli);

static int
command_load_geli(int argc, char *argv[])
{
    char	typestr[80];
    char	*cp;
    int		ch, num;

    if (argc < 3) {
	    command_errmsg = "usage is [-n key#] <prov> <file>";
	    return(CMD_ERROR);
    }

    num = 0;
    optind = 1;
    optreset = 1;
    while ((ch = getopt(argc, argv, "n:")) != -1) {
	switch(ch) {
	case 'n':
	    num = strtol(optarg, &cp, 0);
	    if (cp == optarg) {
		    sprintf(command_errbuf, "bad key index '%s'", optarg);
		    return(CMD_ERROR);
	    }
	    break;
	case '?':
	default:
	    /* getopt has already reported an error */
	    return(CMD_OK);
	}
    }
    argv += (optind - 1);
    argc -= (optind - 1);
    sprintf(typestr, "%s:geli_keyfile%d", argv[1], num);
    return(file_loadraw(argv[2], typestr) ? CMD_OK : CMD_ERROR);
}

void
unload(void)
{
    struct preloaded_file *fp;

    while (preloaded_files != NULL) {
	fp = preloaded_files;
	preloaded_files = preloaded_files->f_next;
	file_discard(fp);
    }
    loadaddr = 0;
    unsetenv("kernelname");
}

COMMAND_SET(unload, "unload", "unload all modules", command_unload);

static int
command_unload(int argc, char *argv[])
{
    unload();
    return(CMD_OK);
}

COMMAND_SET(lsmod, "lsmod", "list loaded modules", command_lsmod);

static int
command_lsmod(int argc, char *argv[])
{
    struct preloaded_file	*fp;
    struct kernel_module	*mp;
    struct file_metadata	*md;
    char			lbuf[80];
    int				ch, verbose;

    verbose = 0;
    optind = 1;
    optreset = 1;
    while ((ch = getopt(argc, argv, "v")) != -1) {
	switch(ch) {
	case 'v':
	    verbose = 1;
	    break;
	case '?':
	default:
	    /* getopt has already reported an error */
	    return(CMD_OK);
	}
    }

    pager_open();
    for (fp = preloaded_files; fp; fp = fp->f_next) {
	sprintf(lbuf, " %p: ", (void *) fp->f_addr);
	pager_output(lbuf);
	pager_output(fp->f_name);
	sprintf(lbuf, " (%s, 0x%lx)\n", fp->f_type, (long)fp->f_size);
	pager_output(lbuf);
	if (fp->f_args != NULL) {
	    pager_output("    args: ");
	    pager_output(fp->f_args);
	    pager_output("\n");
	}
	if (fp->f_modules) {
	    pager_output("  modules: ");
	    for (mp = fp->f_modules; mp; mp = mp->m_next) {
		sprintf(lbuf, "%s.%d ", mp->m_name, mp->m_version);
		pager_output(lbuf);
	    }
	    pager_output("\n");
	}
	if (verbose) {
	    /* XXX could add some formatting smarts here to display some better */
	    for (md = fp->f_metadata; md != NULL; md = md->md_next) {
		sprintf(lbuf, "      0x%04x, 0x%lx\n", md->md_type, (long) md->md_size);
		pager_output(lbuf);
	    }
	}
    }
    pager_close();
    return(CMD_OK);
}

/*
 * File level interface, functions file_*
 */
int
file_load(char *filename, vm_offset_t dest, struct preloaded_file **result)
{
    static int last_file_format = 0;
    struct preloaded_file *fp;
    int error;
    int i;

    if (archsw.arch_loadaddr != NULL)
	dest = archsw.arch_loadaddr(LOAD_RAW, filename, dest);

    error = EFTYPE;
    for (i = last_file_format, fp = NULL;
	file_formats[i] && fp == NULL; i++) {
	error = (file_formats[i]->l_load)(filename, dest, &fp);
	if (error == 0) {
	    fp->f_loader = last_file_format = i; /* remember the loader */
	    *result = fp;
	    break;
	} else if (last_file_format == i && i != 0) {
	    /* Restart from the beginning */
	    i = -1;
	    last_file_format = 0;
	    fp = NULL;
	    continue;
	}
	if (error == EFTYPE)
	    continue;		/* Unknown to this handler? */
	if (error) {
	    sprintf(command_errbuf, "can't load file '%s': %s",
		filename, strerror(error));
	    break;
	}
    }
    return (error);
}

static int
file_load_dependencies(struct preloaded_file *base_file)
{
    struct file_metadata *md;
    struct preloaded_file *fp;
    struct mod_depend *verinfo;
    struct kernel_module *mp;
    char *dmodname;
    int error;

    md = file_findmetadata(base_file, MODINFOMD_DEPLIST);
    if (md == NULL)
	return (0);
    error = 0;
    do {
	verinfo = (struct mod_depend*)md->md_data;
	dmodname = (char *)(verinfo + 1);
	if (file_findmodule(NULL, dmodname, verinfo) == NULL) {
	    printf("loading required module '%s'\n", dmodname);
	    error = mod_load(dmodname, verinfo, 0, NULL);
	    if (error)
		break;
	    /*
	     * If module loaded via kld name which isn't listed
	     * in the linker.hints file, we should check if it have
	     * required version.
	     */
	    mp = file_findmodule(NULL, dmodname, verinfo);
	    if (mp == NULL) {
		sprintf(command_errbuf, "module '%s' exists but with wrong version",
		    dmodname);
		error = ENOENT;
		break;
	    }
	}
	md = metadata_next(md, MODINFOMD_DEPLIST);
    } while (md);
    if (!error)
	return (0);
    /* Load failed; discard everything */
    while (base_file != NULL) {
        fp = base_file;
        base_file = base_file->f_next;
        file_discard(fp);
    }
    return (error);
}

/*
 * We've been asked to load (name) as (type), so just suck it in,
 * no arguments or anything.
 */
struct preloaded_file *
file_loadraw(char *name, char *type)
{
    struct preloaded_file	*fp;
    char			*cp;
    int				fd, got;
    vm_offset_t			laddr;

    /* We can't load first */
    if ((file_findfile(NULL, NULL)) == NULL) {
	command_errmsg = "can't load file before kernel";
	return(NULL);
    }

    /* locate the file on the load path */
    cp = file_search(name, NULL);
    if (cp == NULL) {
	sprintf(command_errbuf, "can't find '%s'", name);
	return(NULL);
    }
    name = cp;

    if ((fd = open(name, O_RDONLY)) < 0) {
	sprintf(command_errbuf, "can't open '%s': %s", name, strerror(errno));
	free(name);
	return(NULL);
    }

    if (archsw.arch_loadaddr != NULL)
	loadaddr = archsw.arch_loadaddr(LOAD_RAW, name, loadaddr);

    printf("%s ", name);

    laddr = loadaddr;
    for (;;) {
	/* read in 4k chunks; size is not really important */
	got = archsw.arch_readin(fd, laddr, 4096);
	if (got == 0)				/* end of file */
	    break;
	if (got < 0) {				/* error */
	    sprintf(command_errbuf, "error reading '%s': %s", name, strerror(errno));
	    free(name);
	    close(fd);
	    return(NULL);
	}
	laddr += got;
    }

    printf("size=%#jx\n", (uintmax_t)(laddr - loadaddr));

    /* Looks OK so far; create & populate control structure */
    fp = file_alloc();
    fp->f_name = strdup(name);
    fp->f_type = strdup(type);
    fp->f_args = NULL;
    fp->f_metadata = NULL;
    fp->f_loader = -1;
    fp->f_addr = loadaddr;
    fp->f_size = laddr - loadaddr;

    /* recognise space consumption */
    loadaddr = laddr;

    /* Add to the list of loaded files */
    file_insert_tail(fp);
    close(fd);
    return(fp);
}

/*
 * Load the module (name), pass it (argc),(argv), add container file
 * to the list of loaded files.
 * If module is already loaded just assign new argc/argv.
 */
int
mod_load(char *modname, struct mod_depend *verinfo, int argc, char *argv[])
{
    struct kernel_module	*mp;
    int				err;
    char			*filename;

    if (file_havepath(modname)) {
	printf("Warning: mod_load() called instead of mod_loadkld() for module '%s'\n", modname);
	return (mod_loadkld(modname, argc, argv));
    }
    /* see if module is already loaded */
    mp = file_findmodule(NULL, modname, verinfo);
    if (mp) {
#ifdef moduleargs
	if (mp->m_args)
	    free(mp->m_args);
	mp->m_args = unargv(argc, argv);
#endif
	sprintf(command_errbuf, "warning: module '%s' already loaded", mp->m_name);
	return (0);
    }
    /* locate file with the module on the search path */
    filename = mod_searchmodule(modname, verinfo);
    if (filename == NULL) {
	sprintf(command_errbuf, "can't find '%s'", modname);
	return (ENOENT);
    }
    err = mod_loadkld(filename, argc, argv);
    return (err);
}

/*
 * Load specified KLD. If path is omitted, then try to locate it via
 * search path.
 */
int
mod_loadkld(const char *kldname, int argc, char *argv[])
{
    struct preloaded_file	*fp, *last_file;
    int				err;
    char			*filename;

    /*
     * Get fully qualified KLD name
     */
    filename = file_search(kldname, kld_ext_list);
    if (filename == NULL) {
	sprintf(command_errbuf, "can't find '%s'", kldname);
	return (ENOENT);
    }
    /* 
     * Check if KLD already loaded
     */
    fp = file_findfile(filename, NULL);
    if (fp) {
	sprintf(command_errbuf, "warning: KLD '%s' already loaded", filename);
	free(filename);
	return (0);
    }
    for (last_file = preloaded_files; 
	 last_file != NULL && last_file->f_next != NULL;
	 last_file = last_file->f_next)
	;

    do {
	err = file_load(filename, loadaddr, &fp);
	if (err)
	    break;
	fp->f_args = unargv(argc, argv);
	loadaddr = fp->f_addr + fp->f_size;
	file_insert_tail(fp);		/* Add to the list of loaded files */
	if (file_load_dependencies(fp) != 0) {
	    err = ENOENT;
	    last_file->f_next = NULL;
	    loadaddr = last_file->f_addr + last_file->f_size;
	    fp = NULL;
	    break;
	}
    } while(0);
    if (err == EFTYPE)
	sprintf(command_errbuf, "don't know how to load module '%s'", filename);
    if (err && fp)
	file_discard(fp);
    free(filename);
    return (err);
}

/*
 * Find a file matching (name) and (type).
 * NULL may be passed as a wildcard to either.
 */
struct preloaded_file *
file_findfile(char *name, char *type)
{
    struct preloaded_file *fp;

    for (fp = preloaded_files; fp != NULL; fp = fp->f_next) {
	if (((name == NULL) || !strcmp(name, fp->f_name)) &&
	    ((type == NULL) || !strcmp(type, fp->f_type)))
	    break;
    }
    return (fp);
}

/*
 * Find a module matching (name) inside of given file.
 * NULL may be passed as a wildcard.
 */
struct kernel_module *
file_findmodule(struct preloaded_file *fp, char *modname,
	struct mod_depend *verinfo)
{
    struct kernel_module *mp, *best;
    int bestver, mver;

    if (fp == NULL) {
	for (fp = preloaded_files; fp; fp = fp->f_next) {
	    mp = file_findmodule(fp, modname, verinfo);
    	    if (mp)
		return (mp);
	}
	return (NULL);
    }
    best = NULL;
    bestver = 0;
    for (mp = fp->f_modules; mp; mp = mp->m_next) {
        if (strcmp(modname, mp->m_name) == 0) {
	    if (verinfo == NULL)
		return (mp);
	    mver = mp->m_version;
	    if (mver == verinfo->md_ver_preferred)
		return (mp);
	    if (mver >= verinfo->md_ver_minimum && 
		mver <= verinfo->md_ver_maximum &&
		mver > bestver) {
		best = mp;
		bestver = mver;
	    }
	}
    }
    return (best);
}
/*
 * Make a copy of (size) bytes of data from (p), and associate them as
 * metadata of (type) to the module (mp).
 */
void
file_addmetadata(struct preloaded_file *fp, int type, size_t size, void *p)
{
    struct file_metadata	*md;

    md = malloc(sizeof(struct file_metadata) - sizeof(md->md_data) + size);
    md->md_size = size;
    md->md_type = type;
    bcopy(p, md->md_data, size);
    md->md_next = fp->f_metadata;
    fp->f_metadata = md;
}

/*
 * Find a metadata object of (type) associated with the file (fp)
 */
struct file_metadata *
file_findmetadata(struct preloaded_file *fp, int type)
{
    struct file_metadata *md;

    for (md = fp->f_metadata; md != NULL; md = md->md_next)
	if (md->md_type == type)
	    break;
    return(md);
}

struct file_metadata *
metadata_next(struct file_metadata *md, int type)
{
    if (md == NULL)
	return (NULL);
    while((md = md->md_next) != NULL)
	if (md->md_type == type)
	    break;
    return (md);
}

static char *emptyextlist[] = { "", NULL };

/*
 * Check if the given file is in place and return full path to it.
 */
static char *
file_lookup(const char *path, const char *name, int namelen, char **extlist)
{
    struct stat	st;
    char	*result, *cp, **cpp;
    int		pathlen, extlen, len;

    pathlen = strlen(path);
    extlen = 0;
    if (extlist == NULL)
	extlist = emptyextlist;
    for (cpp = extlist; *cpp; cpp++) {
	len = strlen(*cpp);
	if (len > extlen)
	    extlen = len;
    }
    result = malloc(pathlen + namelen + extlen + 2);
    if (result == NULL)
	return (NULL);
    bcopy(path, result, pathlen);
    if (pathlen > 0 && result[pathlen - 1] != '/')
	result[pathlen++] = '/';
    cp = result + pathlen;
    bcopy(name, cp, namelen);
    cp += namelen;
    for (cpp = extlist; *cpp; cpp++) {
	strcpy(cp, *cpp);
	if (stat(result, &st) == 0 && S_ISREG(st.st_mode))
	    return result;
    }
    free(result);
    return NULL;
}

/*
 * Check if file name have any qualifiers
 */
static int
file_havepath(const char *name)
{
    const char		*cp;

    archsw.arch_getdev(NULL, name, &cp);
    return (cp != name || strchr(name, '/') != NULL);
}

/*
 * Attempt to find the file (name) on the module searchpath.
 * If (name) is qualified in any way, we simply check it and
 * return it or NULL.  If it is not qualified, then we attempt
 * to construct a path using entries in the environment variable
 * module_path.
 *
 * The path we return a pointer to need never be freed, as we manage
 * it internally.
 */
static char *
file_search(const char *name, char **extlist)
{
    struct moduledir	*mdp;
    struct stat		sb;
    char		*result;
    int			namelen;

    /* Don't look for nothing */
    if (name == NULL)
	return(NULL);

    if (*name == 0)
	return(strdup(name));

    if (file_havepath(name)) {
	/* Qualified, so just see if it exists */
	if (stat(name, &sb) == 0)
	    return(strdup(name));
	return(NULL);
    }
    moduledir_rebuild();
    result = NULL;
    namelen = strlen(name);
    STAILQ_FOREACH(mdp, &moduledir_list, d_link) {
	result = file_lookup(mdp->d_path, name, namelen, extlist);
	if (result)
	    break;
    }
    return(result);
}

#define	INT_ALIGN(base, ptr)	ptr = \
	(base) + (((ptr) - (base) + sizeof(int) - 1) & ~(sizeof(int) - 1))

static char *
mod_search_hints(struct moduledir *mdp, const char *modname,
	struct mod_depend *verinfo)
{
    u_char	*cp, *recptr, *bufend, *best;
    char	*result;
    int		*intp, bestver, blen, clen, found, ival, modnamelen, reclen;

    moduledir_readhints(mdp);
    modnamelen = strlen(modname);
    found = 0;
    result = NULL;
    bestver = 0;
    if (mdp->d_hints == NULL)
	goto bad;
    recptr = mdp->d_hints;
    bufend = recptr + mdp->d_hintsz;
    clen = blen = 0;
    best = cp = NULL;
    while (recptr < bufend && !found) {
	intp = (int*)recptr;
	reclen = *intp++;
	ival = *intp++;
	cp = (char*)intp;
	switch (ival) {
	case MDT_VERSION:
	    clen = *cp++;
	    if (clen != modnamelen || bcmp(cp, modname, clen) != 0)
		break;
	    cp += clen;
	    INT_ALIGN(mdp->d_hints, cp);
	    ival = *(int*)cp;
	    cp += sizeof(int);
	    clen = *cp++;
	    if (verinfo == NULL || ival == verinfo->md_ver_preferred) {
		found = 1;
		break;
	    }
	    if (ival >= verinfo->md_ver_minimum && 
		ival <= verinfo->md_ver_maximum &&
		ival > bestver) {
		bestver = ival;
		best = cp;
		blen = clen;
	    }
	    break;
	default:
	    break;
	}
	recptr += reclen + sizeof(int);
    }
    /*
     * Finally check if KLD is in the place
     */
    if (found)
	result = file_lookup(mdp->d_path, cp, clen, NULL);
    else if (best)
	result = file_lookup(mdp->d_path, best, blen, NULL);
bad:
    /*
     * If nothing found or hints is absent - fallback to the old way
     * by using "kldname[.ko]" as module name.
     */
    if (!found && !bestver && result == NULL)
	result = file_lookup(mdp->d_path, modname, modnamelen, kld_ext_list);
    return result;
}

/*
 * Attempt to locate the file containing the module (name)
 */
static char *
mod_searchmodule(char *name, struct mod_depend *verinfo)
{
    struct	moduledir *mdp;
    char	*result;

    moduledir_rebuild();
    /*
     * Now we ready to lookup module in the given directories
     */
    result = NULL;
    STAILQ_FOREACH(mdp, &moduledir_list, d_link) {
	result = mod_search_hints(mdp, name, verinfo);
	if (result)
	    break;
    }

    return(result);
}

int
file_addmodule(struct preloaded_file *fp, char *modname, int version,
	struct kernel_module **newmp)
{
    struct kernel_module *mp;
    struct mod_depend mdepend;

    bzero(&mdepend, sizeof(mdepend));
    mdepend.md_ver_preferred = version;
    mp = file_findmodule(fp, modname, &mdepend);
    if (mp)
	return (EEXIST);
    mp = malloc(sizeof(struct kernel_module));
    if (mp == NULL)
	return (ENOMEM);
    bzero(mp, sizeof(struct kernel_module));
    mp->m_name = strdup(modname);
    mp->m_version = version;
    mp->m_fp = fp;
    mp->m_next = fp->f_modules;
    fp->f_modules = mp;
    if (newmp)
	*newmp = mp;
    return (0);
}

/*
 * Throw a file away
 */
void
file_discard(struct preloaded_file *fp)
{
    struct file_metadata	*md, *md1;
    struct kernel_module	*mp, *mp1;
    if (fp == NULL)
	return;
    md = fp->f_metadata;
    while (md) {
	md1 = md;
	md = md->md_next;
	free(md1);
    }
    mp = fp->f_modules;
    while (mp) {
	if (mp->m_name)
	    free(mp->m_name);
	mp1 = mp;
	mp = mp->m_next;
	free(mp1);
    }	
    if (fp->f_name != NULL)
	free(fp->f_name);
    if (fp->f_type != NULL)
        free(fp->f_type);
    if (fp->f_args != NULL)
        free(fp->f_args);
    free(fp);
}

/*
 * Allocate a new file; must be used instead of malloc()
 * to ensure safe initialisation.
 */
struct preloaded_file *
file_alloc(void)
{
    struct preloaded_file	*fp;
    
    if ((fp = malloc(sizeof(struct preloaded_file))) != NULL) {
	bzero(fp, sizeof(struct preloaded_file));
    }
    return (fp);
}

/*
 * Add a module to the chain
 */
static void
file_insert_tail(struct preloaded_file *fp)
{
    struct preloaded_file	*cm;
    
    /* Append to list of loaded file */
    fp->f_next = NULL;
    if (preloaded_files == NULL) {
	preloaded_files = fp;
    } else {
	for (cm = preloaded_files; cm->f_next != NULL; cm = cm->f_next)
	    ;
	cm->f_next = fp;
    }
}

static char *
moduledir_fullpath(struct moduledir *mdp, const char *fname)
{
    char *cp;

    cp = malloc(strlen(mdp->d_path) + strlen(fname) + 2);
    if (cp == NULL)
	return NULL;
    strcpy(cp, mdp->d_path);
    strcat(cp, "/");
    strcat(cp, fname);
    return (cp);
}

/*
 * Read linker.hints file into memory performing some sanity checks.
 */
static void
moduledir_readhints(struct moduledir *mdp)
{
    struct stat	st;
    char	*path;
    int		fd, size, version;

    if (mdp->d_hints != NULL || (mdp->d_flags & MDIR_NOHINTS))
	return;
    path = moduledir_fullpath(mdp, "linker.hints");
    if (stat(path, &st) != 0 ||
	st.st_size < (ssize_t)(sizeof(version) + sizeof(int)) ||
	st.st_size > 100 * 1024 || (fd = open(path, O_RDONLY)) < 0) {
	free(path);
	mdp->d_flags |= MDIR_NOHINTS;
	return;
    }
    free(path);
    size = read(fd, &version, sizeof(version));
    if (size != sizeof(version) || version != LINKER_HINTS_VERSION)
	goto bad;
    size = st.st_size - size;
    mdp->d_hints = malloc(size);
    if (mdp->d_hints == NULL)
	goto bad;
    if (read(fd, mdp->d_hints, size) != size)
	goto bad;
    mdp->d_hintsz = size;
    close(fd);
    return;
bad:
    close(fd);
    if (mdp->d_hints) {
	free(mdp->d_hints);
	mdp->d_hints = NULL;
    }
    mdp->d_flags |= MDIR_NOHINTS;
    return;
}

/*
 * Extract directories from the ';' separated list, remove duplicates.
 */
static void
moduledir_rebuild(void)
{
    struct	moduledir *mdp, *mtmp;
    const char	*path, *cp, *ep;
    int		cplen;

    path = getenv("module_path");
    if (path == NULL)
	path = default_searchpath;
    /*
     * Rebuild list of module directories if it changed
     */
    STAILQ_FOREACH(mdp, &moduledir_list, d_link)
	mdp->d_flags |= MDIR_REMOVED;

    for (ep = path; *ep != 0;  ep++) {
	cp = ep;
	for (; *ep != 0 && *ep != ';'; ep++)
	    ;
	/*
	 * Ignore trailing slashes
	 */
	for (cplen = ep - cp; cplen > 1 && cp[cplen - 1] == '/'; cplen--)
	    ;
	STAILQ_FOREACH(mdp, &moduledir_list, d_link) {
	    if (strlen(mdp->d_path) != cplen ||	bcmp(cp, mdp->d_path, cplen) != 0)
		continue;
	    mdp->d_flags &= ~MDIR_REMOVED;
	    break;
	}
	if (mdp == NULL) {
	    mdp = malloc(sizeof(*mdp) + cplen + 1);
	    if (mdp == NULL)
		return;
	    mdp->d_path = (char*)(mdp + 1);
	    bcopy(cp, mdp->d_path, cplen);
	    mdp->d_path[cplen] = 0;
	    mdp->d_hints = NULL;
	    mdp->d_flags = 0;
	    STAILQ_INSERT_TAIL(&moduledir_list, mdp, d_link);
	}
	if (*ep == 0)
	    break;
    }
    /*
     * Delete unused directories if any
     */
    mdp = STAILQ_FIRST(&moduledir_list);
    while (mdp) {
	if ((mdp->d_flags & MDIR_REMOVED) == 0) {
	    mdp = STAILQ_NEXT(mdp, d_link);
	} else {
	    if (mdp->d_hints)
		free(mdp->d_hints);
	    mtmp = mdp;
	    mdp = STAILQ_NEXT(mdp, d_link);
	    STAILQ_REMOVE(&moduledir_list, mtmp, moduledir, d_link);
	    free(mtmp);
	}
    }
    return;
}<|MERGE_RESOLUTION|>--- conflicted
+++ resolved
@@ -66,16 +66,12 @@
 /* load address should be tweaked by first module loaded (kernel) */
 static vm_offset_t	loadaddr = 0;
 
-<<<<<<< HEAD
-static const char	*default_searchpath ="/boot/kernel;/boot/modules;/";
-=======
 #if defined(LOADER_FDT_SUPPORT)
 static const char	*default_searchpath =
-    "/boot/kernel;/boot/modules;/boot/dtb";
+    "/boot/kernel;/boot/modules;/boot/dtb;/";
 #else
-static const char	*default_searchpath ="/boot/kernel;/boot/modules";
+static const char	*default_searchpath ="/boot/kernel;/boot/modules;/";
 #endif
->>>>>>> 1574b139
 
 static STAILQ_HEAD(, moduledir) moduledir_list = STAILQ_HEAD_INITIALIZER(moduledir_list);
 
