--- conflicted
+++ resolved
@@ -69,99 +69,6 @@
  * userland pools when doing testing.
  */
 char *spa_config_path = (char *)ZPOOL_CACHE;
-<<<<<<< HEAD
-#ifdef _KERNEL
-static int zfs_autoimport_disable = B_TRUE;
-#endif
-
-/*
- * Called when the module is first loaded, this routine loads the configuration
- * file into the SPA namespace.  It does not actually open or load the pools; it
- * only populates the namespace.
- */
-void
-spa_config_load(void)
-{
-	void *buf = NULL;
-	nvlist_t *nvlist, *child;
-	nvpair_t *nvpair;
-	char *pathname;
-	zfs_file_t *fp;
-	zfs_file_attr_t zfa;
-	uint64_t fsize;
-	int err;
-	TSENTER();
-
-#ifdef _KERNEL
-	if (zfs_autoimport_disable)
-		return;
-#endif
-
-	/*
-	 * Open the configuration file.
-	 */
-	pathname = kmem_alloc(MAXPATHLEN, KM_SLEEP);
-
-	(void) snprintf(pathname, MAXPATHLEN, "%s", spa_config_path);
-
-	err = zfs_file_open(pathname, O_RDONLY, 0, &fp);
-
-#ifdef __FreeBSD__
-	if (err)
-		err = zfs_file_open(ZPOOL_CACHE_BOOT, O_RDONLY, 0, &fp);
-#endif
-	kmem_free(pathname, MAXPATHLEN);
-
-	if (err)
-		return;
-
-	if (zfs_file_getattr(fp, &zfa))
-		goto out;
-
-	fsize = zfa.zfa_size;
-	buf = kmem_alloc(fsize, KM_SLEEP);
-
-	/*
-	 * Read the nvlist from the file.
-	 */
-	if (zfs_file_read(fp, buf, fsize, NULL) < 0)
-		goto out;
-
-	/*
-	 * Unpack the nvlist.
-	 */
-	if (nvlist_unpack(buf, fsize, &nvlist, KM_SLEEP) != 0)
-		goto out;
-
-	/*
-	 * Iterate over all elements in the nvlist, creating a new spa_t for
-	 * each one with the specified configuration.
-	 */
-	mutex_enter(&spa_namespace_lock);
-	nvpair = NULL;
-	while ((nvpair = nvlist_next_nvpair(nvlist, nvpair)) != NULL) {
-		if (nvpair_type(nvpair) != DATA_TYPE_NVLIST)
-			continue;
-
-		child = fnvpair_value_nvlist(nvpair);
-
-		if (spa_lookup(nvpair_name(nvpair)) != NULL)
-			continue;
-		(void) spa_add(nvpair_name(nvpair), child, NULL);
-	}
-	mutex_exit(&spa_namespace_lock);
-
-	nvlist_free(nvlist);
-
-out:
-	if (buf != NULL)
-		kmem_free(buf, fsize);
-
-	zfs_file_close(fp);
-	TSEXIT();
-}
-=======
->>>>>>> b5daf675
 
 static int
 spa_config_remove(spa_config_dirent_t *dp)
