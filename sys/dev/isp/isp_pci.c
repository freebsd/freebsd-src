--- conflicted
+++ resolved
@@ -1862,13 +1862,8 @@
 isp_pci_dmasetup(ispsoftc_t *isp, struct ccb_scsiio *csio, void *ff)
 {
 	mush_t mush, *mp;
-<<<<<<< HEAD
 	busdma_callback_f cbf;
-=======
-	void (*eptr)(void *, bus_dma_segment_t *, int, int);
-	void (*eptr2)(void *, bus_dma_segment_t *, int, bus_size_t, int);
 	int error;
->>>>>>> e08b3671
 
 	mp = &mush;
 	mp->isp = isp;
@@ -1883,86 +1878,17 @@
 #endif
 		cbf = dma_cb;
 
-<<<<<<< HEAD
-	if ((csio->ccb_h.flags & CAM_DIR_MASK) == CAM_DIR_NONE ||
-	    (csio->dxfer_len == 0)) {
-		(*cbf)(mp, NULL, 0);
-	} else if ((csio->ccb_h.flags & CAM_SCATTER_VALID) == 0) {
-		int error;
-		if ((csio->ccb_h.flags & CAM_DATA_PHYS) == 0) {
-			error = busdma_md_load_linear(PISP_PCMD(csio)->dmap,
-			    csio->data_ptr, csio->dxfer_len, cbf, mp, 0);
-		} else {
-			error = busdma_md_load_phys(PISP_PCMD(csio)->dmap,
-			    (uintptr_t)csio->data_ptr, csio->dxfer_len, cbf,
-			    mp, 0);
-		}
-#if 0
-		xpt_print(csio->ccb_h.path, "%s: busdma_md_load ptr %p len %d "
-		    "returned %d\n", __func__, csio->data_ptr, csio->dxfer_len,
-		    error);
-#endif
-		if (error == EINPROGRESS) {
-			busdma_md_unload(PISP_PCMD(csio)->dmap);
-			mp->error = EINVAL;
-			isp_prt(isp, ISP_LOGERR,
-			    "deferred dma allocation not supported");
-		} else if (error && mp->error == 0) {
-#ifdef	DIAGNOSTIC
-			isp_prt(isp, ISP_LOGERR,
-			    "error %d in dma mapping code", error);
-#endif
-			mp->error = error;
-		}
-	} else {
-		if ((csio->ccb_h.flags & CAM_DATA_PHYS) != 0) {
-			isp_prt(isp, ISP_LOGERR, "Physical segment pointers unsupported");
-			mp->error = EINVAL;
-		} else if ((csio->ccb_h.flags & CAM_SG_LIST_PHYS) == 0) {
-			struct uio sguio;
-			int error;
-
-			/*
-			 * We're taking advantage of the fact that
-			 * the pointer/length sizes and layout of the iovec
-			 * structure are the same as the bus_dma_segment
-			 * structure.  This might be a little dangerous,
-			 * but only if they change the structures, which
-			 * seems unlikely.
-			 */
-			KASSERT((sizeof (sguio.uio_iov) == sizeof (csio->data_ptr) &&
-			    sizeof (sguio.uio_iovcnt) >= sizeof (csio->sglist_cnt) &&
-			    sizeof (sguio.uio_resid) >= sizeof (csio->dxfer_len)), ("Ken's assumption failed"));
-			sguio.uio_iov = (struct iovec *)csio->data_ptr;
-			sguio.uio_iovcnt = csio->sglist_cnt;
-			sguio.uio_resid = csio->dxfer_len;
-			sguio.uio_segflg = UIO_SYSSPACE;
-
-			error = busdma_md_load_uio(PISP_PCMD(csio)->dmap,
-			    &sguio, cbf, mp, 0);
-
-			if (error != 0 && mp->error == 0) {
-				isp_prt(isp, ISP_LOGERR, "error %d in dma mapping code", error);
-				mp->error = error;
-			}
-		} else {
-			isp_prt(isp, ISP_LOGERR, "Physical segment pointers unsupported");
-			mp->error = EINVAL;
-		}
-=======
-
-	error = bus_dmamap_load_ccb(isp->isp_osinfo.dmat, PISP_PCMD(csio)->dmap,
-	    (union ccb *)csio, eptr, mp, 0);
+	error = busdma_md_load_ccb(PISP_PCMD(csio)->dmap, (union ccb *)csio,
+	    cbf, mp, 0);
 	if (error == EINPROGRESS) {
-		bus_dmamap_unload(isp->isp_osinfo.dmat, PISP_PCMD(csio)->dmap);
+		busdma_md_unload(PISP_PCMD(csio)->dmap);
 		mp->error = EINVAL;
-		isp_prt(isp, ISP_LOGERR, "deferred dma allocation not supported");
+		isp_prt(isp, ISP_LOGERR, "deferred dma mapping not supported");
 	} else if (error && mp->error == 0) {
 #ifdef	DIAGNOSTIC
 		isp_prt(isp, ISP_LOGERR, "error %d in dma mapping code", error);
 #endif
 		mp->error = error;
->>>>>>> e08b3671
 	}
 	if (mp->error) {
 		int retval = CMD_COMPLETE;
