/*	$OpenBSD: if_athn_usb.c,v 1.65 2022/07/10 21:13:41 bluhm Exp $	*/

/*-
 * Copyright (c) 2011 Damien Bergamini <damien.bergamini@free.fr>
 * Copyright (c) 2018 Stefan Sperling <stsp@openbsd.org>
 *
 * Permission to use, copy, modify, and distribute this software for any
 * purpose with or without fee is hereby granted, provided that the above
 * copyright notice and this permission notice appear in all copies.
 *
 * THE SOFTWARE IS PROVIDED "AS IS" AND THE AUTHOR DISCLAIMS ALL WARRANTIES
 * WITH REGARD TO THIS SOFTWARE INCLUDING ALL IMPLIED WARRANTIES OF
 * MERCHANTABILITY AND FITNESS. IN NO EVENT SHALL THE AUTHOR BE LIABLE FOR
 * ANY SPECIAL, DIRECT, INDIRECT, OR CONSEQUENTIAL DAMAGES OR ANY DAMAGES
 * WHATSOEVER RESULTING FROM LOSS OF USE, DATA OR PROFITS, WHETHER IN AN
 * ACTION OF CONTRACT, NEGLIGENCE OR OTHER TORTIOUS ACTION, ARISING OUT OF
 * OR IN CONNECTION WITH THE USE OR PERFORMANCE OF THIS SOFTWARE.
 */

/*
 * USB front-end for Atheros AR9271 and AR7010 chipsets.
 */

// #include "bpfilter.h"
#define NBPFILTER 0 // TODO ?

#include <dev/usb/usb.h>
#include <sys/param.h>
#include <sys/sockio.h>
#include <openbsd/openbsd_mbuf.h>
#include <sys/kernel.h>
#include <sys/socket.h>
// #include <openbsd/openbsd_systm.h>
#include <sys/systm.h>
#include <openbsd/openbsd_timeout.h>
#include <sys/conf.h>
//#include <openbsd/openbsd_device.h>
#include <sys/endian.h>
#include <linux/time.h>

#include <machine/bus.h>
//#include <machine/intr.h>

#if NBPFILTER > 0
#include <net/bpf.h>
#endif
#include <net/if.h>
#include <net/if_dl.h>
#include <net/if_media.h>

#include <net/if_var.h>
// #include <net/if_types.h>

#include <net/if_arp.h>
#include <netinet/in.h>
//#include <netinet/if_ether.h>

#include <openbsd/net80211/ieee80211_var.h>
#include <openbsd/net80211/ieee80211_amrr.h>
#include <openbsd/net80211/ieee80211_ra.h>
#include <openbsd/net80211/ieee80211_radiotap.h>

// #include <dev/ic/athnreg.h>
// #include <dev/ic/ar5008reg.h>
// #include <dev/ic/athnvar.h>
#include "athnreg.h"
#include "ar5008reg.h"
#include "athnvar.h"

#include <openbsd/usb/openbsd_usb.h>
#include <openbsd/openbsd_usbdi.h>
#include <openbsd/openbsd_usbdi_util.h>
#include <openbsd/openbsd_usbdevs.h>

#include "if_athn_usb.h"

// map OpenBSD endian conversion macro names to FreeBSD
#define betoh16 be16toh
#define betoh32 be32toh
#define betoh64 be64toh
#define letoh16 le16toh

<<<<<<< HEAD
// map 3-argument OpenBSD free function to 2-argument FreeBSD one
#define free(addr,type,size)	free(addr,type)
=======
// map OpenBSD flag name to FreeBSD
#define	IFF_RUNNING	IFF_DRV_RUNNING
>>>>>>> 5c64d3a4

static const struct athn_usb_type {
	struct usb_devno	devno;
	u_int			flags;
} athn_usb_devs[] = {
	{{ USB_VENDOR_ACCTON, USB_PRODUCT_ACCTON_AR9280 },
	   ATHN_USB_FLAG_AR7010 },
	{{ USB_VENDOR_ACTIONTEC, USB_PRODUCT_ACTIONTEC_AR9287 },
	   ATHN_USB_FLAG_AR7010 },
	{{ USB_VENDOR_ATHEROS2, USB_PRODUCT_ATHEROS2_AR9271_1 }},
	{{ USB_VENDOR_ATHEROS2, USB_PRODUCT_ATHEROS2_AR9271_2 }},
	{{ USB_VENDOR_ATHEROS2, USB_PRODUCT_ATHEROS2_AR9271_3 }},
	{{ USB_VENDOR_ATHEROS2, USB_PRODUCT_ATHEROS2_AR9280 },
	   ATHN_USB_FLAG_AR7010 },
	{{ USB_VENDOR_ATHEROS2, USB_PRODUCT_ATHEROS2_AR9287 },
	   ATHN_USB_FLAG_AR7010 },
	{{ USB_VENDOR_AZUREWAVE, USB_PRODUCT_AZUREWAVE_AR9271_1 }},
	{{ USB_VENDOR_AZUREWAVE, USB_PRODUCT_AZUREWAVE_AR9271_2 }},
	{{ USB_VENDOR_AZUREWAVE, USB_PRODUCT_AZUREWAVE_AR9271_3 }},
	{{ USB_VENDOR_AZUREWAVE, USB_PRODUCT_AZUREWAVE_AR9271_4 }},
	{{ USB_VENDOR_AZUREWAVE, USB_PRODUCT_AZUREWAVE_AR9271_5 }},
	{{ USB_VENDOR_AZUREWAVE, USB_PRODUCT_AZUREWAVE_AR9271_6 }},
	{{ USB_VENDOR_DLINK2, USB_PRODUCT_DLINK2_AR9271 }},
	{{ USB_VENDOR_LITEON, USB_PRODUCT_LITEON_AR9271 }},
	{{ USB_VENDOR_NETGEAR, USB_PRODUCT_NETGEAR_WNA1100 }},
	{{ USB_VENDOR_NETGEAR, USB_PRODUCT_NETGEAR_WNDA3200 },
	   ATHN_USB_FLAG_AR7010 },
	{{ USB_VENDOR_PANASONIC, USB_PRODUCT_PANASONIC_N5HBZ0000055 },
	   ATHN_USB_FLAG_AR7010 },
	{{ USB_VENDOR_MELCO, USB_PRODUCT_MELCO_UWABR100 },
	   ATHN_USB_FLAG_AR7010 },
	{{ USB_VENDOR_VIA, USB_PRODUCT_VIA_AR9271 }}
};
#define athn_usb_lookup(v, p)	\
	((const struct athn_usb_type *)usb_lookup(athn_usb_devs, v, p))

int		athn_usb_match(struct device *, void *, void *);
void		athn_usb_attach(struct device *, struct device *, void *);
int		athn_usb_detach(struct device *, int);
void		athn_usb_attachhook(struct device *);
int		athn_usb_open_pipes(struct athn_usb_softc *);
void		athn_usb_close_pipes(struct athn_usb_softc *);
int		athn_usb_alloc_rx_list(struct athn_usb_softc *);
void		athn_usb_free_rx_list(struct athn_usb_softc *);
int		athn_usb_alloc_tx_list(struct athn_usb_softc *);
void		athn_usb_free_tx_list(struct athn_usb_softc *);
int		athn_usb_alloc_tx_cmd(struct athn_usb_softc *);
void		athn_usb_free_tx_cmd(struct athn_usb_softc *);
void		athn_usb_task(void *);
void		athn_usb_do_async(struct athn_usb_softc *,
		    void (*)(struct athn_usb_softc *, void *), void *, int);
void		athn_usb_wait_async(struct athn_usb_softc *);
int		athn_usb_load_firmware(struct athn_usb_softc *);
int		athn_usb_htc_msg(struct athn_usb_softc *, uint16_t, void *,
		    int);
int		athn_usb_htc_setup(struct athn_usb_softc *);
int		athn_usb_htc_connect_svc(struct athn_usb_softc *, uint16_t,
		    uint8_t, uint8_t, uint8_t *);
int		athn_usb_wmi_xcmd(struct athn_usb_softc *, uint16_t, void *,
		    int, void *);
int		athn_usb_read_rom(struct athn_softc *);
uint32_t	athn_usb_read(struct athn_softc *, uint32_t);
void		athn_usb_write(struct athn_softc *, uint32_t, uint32_t);
void		athn_usb_write_barrier(struct athn_softc *);
int		athn_usb_media_change(struct ifnet *);
void		athn_usb_next_scan(void *);
int		athn_usb_newstate(struct ieee80211com *, enum ieee80211_state,
		    int);
void		athn_usb_newstate_cb(struct athn_usb_softc *, void *);
void		athn_usb_newassoc(struct ieee80211com *,
		    struct ieee80211_node *, int);
void		athn_usb_newassoc_cb(struct athn_usb_softc *, void *);
struct ieee80211_node *athn_usb_node_alloc(struct ieee80211com *);
void		athn_usb_count_active_sta(void *, struct ieee80211_node *);
void		athn_usb_newauth_cb(struct athn_usb_softc *, void *);
int		athn_usb_newauth(struct ieee80211com *,
		    struct ieee80211_node *, int, uint16_t);
void		athn_usb_node_free(struct ieee80211com *,
		    struct ieee80211_node *);
void		athn_usb_node_free_cb(struct athn_usb_softc *, void *);
int		athn_usb_ampdu_tx_start(struct ieee80211com *,
		    struct ieee80211_node *, uint8_t);
void		athn_usb_ampdu_tx_start_cb(struct athn_usb_softc *, void *);
void		athn_usb_ampdu_tx_stop(struct ieee80211com *,
		    struct ieee80211_node *, uint8_t);
void		athn_usb_ampdu_tx_stop_cb(struct athn_usb_softc *, void *);
void		athn_usb_clean_nodes(void *, struct ieee80211_node *);
int		athn_usb_create_node(struct athn_usb_softc *,
		    struct ieee80211_node *);
int		athn_usb_node_set_rates(struct athn_usb_softc *,
		    struct ieee80211_node *);
int		athn_usb_remove_node(struct athn_usb_softc *,
		    struct ieee80211_node *);
void		athn_usb_rx_enable(struct athn_softc *);
int		athn_set_chan(struct athn_softc *, struct ieee80211_channel *,
		    struct ieee80211_channel *);
int		athn_usb_switch_chan(struct athn_softc *,
		    struct ieee80211_channel *, struct ieee80211_channel *);
void		athn_usb_updateedca(struct ieee80211com *);
void		athn_usb_updateedca_cb(struct athn_usb_softc *, void *);
void		athn_usb_updateslot(struct ieee80211com *);
void		athn_usb_updateslot_cb(struct athn_usb_softc *, void *);
int		athn_usb_set_key(struct ieee80211com *,
		    struct ieee80211_node *, struct ieee80211_key *);
void		athn_usb_set_key_cb(struct athn_usb_softc *, void *);
void		athn_usb_delete_key(struct ieee80211com *,
		    struct ieee80211_node *, struct ieee80211_key *);
void		athn_usb_delete_key_cb(struct athn_usb_softc *, void *);
void		athn_usb_bcneof(struct usbd_xfer *, void *,
		    usbd_status);
void		athn_usb_swba(struct athn_usb_softc *);
void		athn_usb_tx_status(void *, struct ieee80211_node *);
void		athn_usb_rx_wmi_ctrl(struct athn_usb_softc *, uint8_t *, int);
void		athn_usb_intr(struct usbd_xfer *, void *,
		    usbd_status);
void		athn_usb_rx_radiotap(struct athn_softc *, struct mbuf *,
		    struct ar_rx_status *);
void		athn_usb_rx_frame(struct athn_usb_softc *, struct mbuf *,
		    struct mbuf_list *);
void		athn_usb_rxeof(struct usbd_xfer *, void *,
		    usbd_status);
void		athn_usb_txeof(struct usbd_xfer *, void *,
		    usbd_status);
int		athn_usb_tx(struct athn_softc *, struct mbuf *,
		    struct ieee80211_node *);
void		athn_usb_start(struct ifnet *);
void		athn_usb_watchdog(struct ifnet *);
int		athn_usb_ioctl(struct ifnet *, u_long, caddr_t);
int		athn_usb_init(struct ifnet *);
void		athn_usb_stop(struct ifnet *);
void		ar9271_load_ani(struct athn_softc *);
int		ar5008_ccmp_decap(struct athn_softc *, struct mbuf *,
		    struct ieee80211_node *);
int		ar5008_ccmp_encap(struct mbuf *, u_int, struct ieee80211_key *);

/* Shortcut. */
#define athn_usb_wmi_cmd(sc, cmd_id)	\
	athn_usb_wmi_xcmd(sc, cmd_id, NULL, 0, NULL)

/* Extern functions. */
void		athn_led_init(struct athn_softc *);
void		athn_set_led(struct athn_softc *, int);
void		athn_btcoex_init(struct athn_softc *);
void		athn_set_rxfilter(struct athn_softc *, uint32_t);
int		athn_reset(struct athn_softc *, int);
void		athn_init_pll(struct athn_softc *,
		    const struct ieee80211_channel *);
int		athn_set_power_awake(struct athn_softc *);
void		athn_set_power_sleep(struct athn_softc *);
void		athn_reset_key(struct athn_softc *, int);
int		athn_set_key(struct ieee80211com *, struct ieee80211_node *,
		    struct ieee80211_key *);
void		athn_delete_key(struct ieee80211com *, struct ieee80211_node *,
		    struct ieee80211_key *);
void		athn_rx_start(struct athn_softc *);
void		athn_set_sta_timers(struct athn_softc *);
void		athn_set_hostap_timers(struct athn_softc *);
void		athn_set_opmode(struct athn_softc *);
void		athn_set_bss(struct athn_softc *, struct ieee80211_node *);
int		athn_hw_reset(struct athn_softc *, struct ieee80211_channel *,
		    struct ieee80211_channel *, int);
void		athn_updateedca(struct ieee80211com *);
void		athn_updateslot(struct ieee80211com *);

const struct cfattach athn_usb_ca = {
	sizeof(struct athn_usb_softc),
	athn_usb_match,
	athn_usb_attach,
	athn_usb_detach
};

#define	INFSLP	UINT64_MAX

int
tsleep_nsec(const void *ident, int priority, const char *wmesg,
    uint64_t nsecs)
{
	uint64_t to_ticks;
	int tick_nsec = (NSEC_PER_SEC + hz / 2) / hz;

	if (nsecs == INFSLP)
		return tsleep(ident, priority, wmesg, 0);
#ifdef DIAGNOSTIC
	if (nsecs == 0) {
		log(LOG_WARNING,
		    "%s: %s[%d]: %s: trying to sleep zero nanoseconds\n",
		    __func__, curproc->p_p->ps_comm, curproc->p_p->ps_pid,
		    wmesg);
	}
#endif
	/*
	 * We want to sleep at least nsecs nanoseconds worth of ticks.
	 *
	 *  - Clamp nsecs to prevent arithmetic overflow.
	 *
	 *  - Round nsecs up to account for any nanoseconds that do not
	 *    divide evenly into tick_nsec, otherwise we'll lose them to
	 *    integer division in the next step.  We add (tick_nsec - 1)
	 *    to keep from introducing a spurious tick if there are no
	 *    such nanoseconds, i.e. nsecs % tick_nsec == 0.
	 *
	 *  - Divide the rounded value to a count of ticks.  We divide
	 *    by (tick_nsec + 1) to discard the extra tick introduced if,
	 *    before rounding, nsecs % tick_nsec == 1.
	 *
	 *  - Finally, add a tick to the result.  We need to wait out
	 *    the current tick before we can begin counting our interval,
	 *    as we do not know how much time has elapsed since the
	 *    current tick began.
	 */
	nsecs = MIN(nsecs, UINT64_MAX - tick_nsec);
	to_ticks = (nsecs + tick_nsec - 1) / (tick_nsec + 1) + 1;
	if (to_ticks > INT_MAX)
		to_ticks = INT_MAX;
	return tsleep(ident, priority, wmesg, (int)to_ticks);
}

int
athn_usb_match(struct device *parent, void *match, void *aux)
{
	struct usb_attach_arg *uaa = aux;

	if (uaa->iface == NULL || uaa->configno != 1)
		return (UMATCH_NONE);

	return ((athn_usb_lookup(uaa->vendor, uaa->product) != NULL) ?
	    UMATCH_VENDOR_PRODUCT_CONF_IFACE : UMATCH_NONE);
}

void
athn_usb_attach(struct device *parent, struct device *self, void *aux)
{
	struct athn_usb_softc *usc = (struct athn_usb_softc *)self;
	struct athn_softc *sc = &usc->sc_sc;
	struct usb_attach_arg *uaa = aux;

	usc->sc_udev = uaa->device;
	usc->sc_iface = uaa->iface;

	usc->flags = athn_usb_lookup(uaa->vendor, uaa->product)->flags;
	sc->flags |= ATHN_FLAG_USB;
#ifdef notyet
	/* Check if it is a combo WiFi+Bluetooth (WB193) device. */
	if (strncmp(product, "wb193", 5) == 0)
		sc->flags |= ATHN_FLAG_BTCOEX3WIRE;
#endif

	sc->ops.read = athn_usb_read;
	sc->ops.write = athn_usb_write;
	sc->ops.write_barrier = athn_usb_write_barrier;

	usb_init_task(&usc->sc_task, athn_usb_task, sc, USB_TASK_TYPE_GENERIC);

	if (athn_usb_open_pipes(usc) != 0)
		return;

	/* Allocate xfer for firmware commands. */
	if (athn_usb_alloc_tx_cmd(usc) != 0)
		return;

	config_mountroot(self, athn_usb_attachhook);
}

int
athn_usb_detach(struct device *self, int flags)
{
	struct athn_usb_softc *usc = (struct athn_usb_softc *)self;
	struct athn_softc *sc = &usc->sc_sc;

	if (usc->sc_athn_attached)
		athn_detach(sc);

	/* Wait for all async commands to complete. */
	athn_usb_wait_async(usc);

	usbd_ref_wait(usc->sc_udev);

	/* Abort and close Tx/Rx pipes. */
	athn_usb_close_pipes(usc);

	/* Free Tx/Rx buffers. */
	athn_usb_free_tx_cmd(usc);
	athn_usb_free_tx_list(usc);
	athn_usb_free_rx_list(usc);

	return (0);
}

void
athn_usb_attachhook(struct device *self)
{
	struct athn_usb_softc *usc = (struct athn_usb_softc *)self;
	struct athn_softc *sc = &usc->sc_sc;
	struct athn_ops *ops = &sc->ops;
	struct ieee80211com *ic = &sc->sc_ic;
	struct ifnet *ifp = &ic->ic_if;
	int s, i, error;

	/* Load firmware. */
	error = athn_usb_load_firmware(usc);
	if (error != 0) {
		printf("%s: could not load firmware\n", sc->sc_dev.dv_xname);
		return;
	}

	/* Setup the host transport communication interface. */
	error = athn_usb_htc_setup(usc);
	if (error != 0)
		return;

	/* We're now ready to attach the bus agnostic driver. */
	s = splnet();
	error = athn_attach(sc);
	if (error != 0) {
		splx(s);
		return;
	}
	usc->sc_athn_attached = 1;
	/* Override some operations for USB. */
	ifp->if_ioctl = athn_usb_ioctl;
	ifp->if_start = athn_usb_start;
	// TODO no member named 'if_watchdog' in 'struct ifnet'
	// ifp->if_watchdog = athn_usb_watchdog;
	ic->ic_node_alloc = athn_usb_node_alloc;
	ic->ic_newauth = athn_usb_newauth;
	ic->ic_newassoc = athn_usb_newassoc;
#ifndef IEEE80211_STA_ONLY
	usc->sc_node_free = ic->ic_node_free;
	ic->ic_node_free = athn_usb_node_free;
#endif
	ic->ic_updateslot = athn_usb_updateslot;
	ic->ic_updateedca = athn_usb_updateedca;
	ic->ic_set_key = athn_usb_set_key;
	ic->ic_delete_key = athn_usb_delete_key;
#ifdef notyet
	ic->ic_ampdu_tx_start = athn_usb_ampdu_tx_start;
	ic->ic_ampdu_tx_stop = athn_usb_ampdu_tx_stop;
#endif
	ic->ic_newstate = athn_usb_newstate;
	// TODO no member named 'ifm_change_cb' in 'struct ifmedia'
	// ic->ic_media.ifm_change_cb = athn_usb_media_change;
	timeout_set(&sc->scan_to, athn_usb_next_scan, usc);

	ops->rx_enable = athn_usb_rx_enable;
	splx(s);

	/* Reset HW key cache entries. */
	for (i = 0; i < sc->kc_entries; i++)
		athn_reset_key(sc, i);

	ops->enable_antenna_diversity(sc);

#ifdef ATHN_BT_COEXISTENCE
	/* Configure bluetooth coexistence for combo chips. */
	if (sc->flags & ATHN_FLAG_BTCOEX)
		athn_btcoex_init(sc);
#endif
	/* Configure LED. */
	athn_led_init(sc);
}

int
athn_usb_open_pipes(struct athn_usb_softc *usc)
{
	usb_endpoint_descriptor_t *ed;
	int isize, error;

	error = usbd_open_pipe(usc->sc_iface, AR_PIPE_TX_DATA, 0,
	    &usc->tx_data_pipe);
	if (error != 0) {
		printf("%s: could not open Tx bulk pipe\n",
		    usc->usb_dev.dv_xname);
		goto fail;
	}

	error = usbd_open_pipe(usc->sc_iface, AR_PIPE_RX_DATA, 0,
	    &usc->rx_data_pipe);
	if (error != 0) {
		printf("%s: could not open Rx bulk pipe\n",
		    usc->usb_dev.dv_xname);
		goto fail;
	}

	ed = usbd_get_endpoint_descriptor(usc->sc_iface, AR_PIPE_RX_INTR);
	if (ed == NULL) {
		printf("%s: could not retrieve Rx intr pipe descriptor\n",
		    usc->usb_dev.dv_xname);
		goto fail;
	}
	isize = UGETW(ed->wMaxPacketSize);
	if (isize == 0) {
		printf("%s: invalid Rx intr pipe descriptor\n",
		    usc->usb_dev.dv_xname);
		goto fail;
	}
	usc->ibuf = malloc(isize, M_USBDEV, M_NOWAIT);
	if (usc->ibuf == NULL) {
		printf("%s: could not allocate Rx intr buffer\n",
		    usc->usb_dev.dv_xname);
		goto fail;
	}
	usc->ibuflen = isize;
	error = usbd_open_pipe_intr(usc->sc_iface, AR_PIPE_RX_INTR,
	    USBD_SHORT_XFER_OK, &usc->rx_intr_pipe, usc, usc->ibuf, isize,
	    athn_usb_intr, USBD_DEFAULT_INTERVAL);
	if (error != 0) {
		printf("%s: could not open Rx intr pipe\n",
		    usc->usb_dev.dv_xname);
		goto fail;
	}

	error = usbd_open_pipe(usc->sc_iface, AR_PIPE_TX_INTR, 0,
	    &usc->tx_intr_pipe);
	if (error != 0) {
		printf("%s: could not open Tx intr pipe\n",
		    usc->usb_dev.dv_xname);
		goto fail;
	}
 fail:
	if (error != 0)
		athn_usb_close_pipes(usc);
	return (error);
}

void
athn_usb_close_pipes(struct athn_usb_softc *usc)
{
	if (usc->tx_data_pipe != NULL) {
		usbd_close_pipe(usc->tx_data_pipe);
		usc->tx_data_pipe = NULL;
	}
	if (usc->rx_data_pipe != NULL) {
		usbd_close_pipe(usc->rx_data_pipe);
		usc->rx_data_pipe = NULL;
	}
	if (usc->tx_intr_pipe != NULL) {
		usbd_close_pipe(usc->tx_intr_pipe);
		usc->tx_intr_pipe = NULL;
	}
	if (usc->rx_intr_pipe != NULL) {
		usbd_close_pipe(usc->rx_intr_pipe);
		usc->rx_intr_pipe = NULL;
	}
	if (usc->ibuf != NULL) {
		free(usc->ibuf, M_USBDEV, usc->ibuflen);
		usc->ibuf = NULL;
	}
}

int
athn_usb_alloc_rx_list(struct athn_usb_softc *usc)
{
	struct athn_usb_rx_data *data;
	int i, error = 0;

	for (i = 0; i < ATHN_USB_RX_LIST_COUNT; i++) {
		data = &usc->rx_data[i];

		data->sc = usc;	/* Backpointer for callbacks. */

		data->xfer = usbd_alloc_xfer(usc->sc_udev);
		if (data->xfer == NULL) {
			printf("%s: could not allocate xfer\n",
			    usc->usb_dev.dv_xname);
			error = ENOMEM;
			break;
		}
		data->buf = usbd_alloc_buffer(data->xfer, ATHN_USB_RXBUFSZ);
		if (data->buf == NULL) {
			printf("%s: could not allocate xfer buffer\n",
			    usc->usb_dev.dv_xname);
			error = ENOMEM;
			break;
		}
	}
	if (error != 0)
		athn_usb_free_rx_list(usc);
	return (error);
}

void
athn_usb_free_rx_list(struct athn_usb_softc *usc)
{
	int i;

	/* NB: Caller must abort pipe first. */
	for (i = 0; i < ATHN_USB_RX_LIST_COUNT; i++) {
		if (usc->rx_data[i].xfer != NULL)
			usbd_free_xfer(usc->rx_data[i].xfer);
		usc->rx_data[i].xfer = NULL;
	}
}

int
athn_usb_alloc_tx_list(struct athn_usb_softc *usc)
{
	struct athn_usb_tx_data *data;
	int i, error = 0;

	TAILQ_INIT(&usc->tx_free_list);
	for (i = 0; i < ATHN_USB_TX_LIST_COUNT; i++) {
		data = &usc->tx_data[i];

		data->sc = usc;	/* Backpointer for callbacks. */

		data->xfer = usbd_alloc_xfer(usc->sc_udev);
		if (data->xfer == NULL) {
			printf("%s: could not allocate xfer\n",
			    usc->usb_dev.dv_xname);
			error = ENOMEM;
			break;
		}
		data->buf = usbd_alloc_buffer(data->xfer, ATHN_USB_TXBUFSZ);
		if (data->buf == NULL) {
			printf("%s: could not allocate xfer buffer\n",
			    usc->usb_dev.dv_xname);
			error = ENOMEM;
			break;
		}
		/* Append this Tx buffer to our free list. */
		TAILQ_INSERT_TAIL(&usc->tx_free_list, data, next);
	}
	if (error != 0)
		athn_usb_free_tx_list(usc);
	return (error);
}

void
athn_usb_free_tx_list(struct athn_usb_softc *usc)
{
	int i;

	/* NB: Caller must abort pipe first. */
	for (i = 0; i < ATHN_USB_TX_LIST_COUNT; i++) {
		if (usc->tx_data[i].xfer != NULL)
			usbd_free_xfer(usc->tx_data[i].xfer);
		usc->tx_data[i].xfer = NULL;
	}
}

int
athn_usb_alloc_tx_cmd(struct athn_usb_softc *usc)
{
	struct athn_usb_tx_data *data = &usc->tx_cmd;

	data->sc = usc;	/* Backpointer for callbacks. */

	data->xfer = usbd_alloc_xfer(usc->sc_udev);
	if (data->xfer == NULL) {
		printf("%s: could not allocate xfer\n",
		    usc->usb_dev.dv_xname);
		return (ENOMEM);
	}
	data->buf = usbd_alloc_buffer(data->xfer, ATHN_USB_TXCMDSZ);
	if (data->buf == NULL) {
		printf("%s: could not allocate xfer buffer\n",
		    usc->usb_dev.dv_xname);
		return (ENOMEM);
	}
	return (0);
}

void
athn_usb_free_tx_cmd(struct athn_usb_softc *usc)
{
	if (usc->tx_cmd.xfer != NULL)
		usbd_free_xfer(usc->tx_cmd.xfer);
	usc->tx_cmd.xfer = NULL;
}

void
athn_usb_task(void *arg)
{
	struct athn_usb_softc *usc = arg;
	struct athn_usb_host_cmd_ring *ring = &usc->cmdq;
	struct athn_usb_host_cmd *cmd;
	int s;

	/* Process host commands. */
	s = splusb();
	while (ring->next != ring->cur) {
		cmd = &ring->cmd[ring->next];
		splx(s);
		/* Invoke callback. */
		cmd->cb(usc, cmd->data);
		s = splusb();
		ring->queued--;
		ring->next = (ring->next + 1) % ATHN_USB_HOST_CMD_RING_COUNT;
	}
	splx(s);
}

void
athn_usb_do_async(struct athn_usb_softc *usc,
    void (*cb)(struct athn_usb_softc *, void *), void *arg, int len)
{
	struct athn_usb_host_cmd_ring *ring = &usc->cmdq;
	struct athn_usb_host_cmd *cmd;
	int s;

	if (ring->queued == ATHN_USB_HOST_CMD_RING_COUNT) {
		printf("%s: host cmd queue overrun\n", usc->usb_dev.dv_xname);
		return;	/* XXX */
	}
	
	s = splusb();
	cmd = &ring->cmd[ring->cur];
	cmd->cb = cb;
	KASSERT(len <= sizeof(cmd->data), "athn_usb_do_async");
	memcpy(cmd->data, arg, len);
	ring->cur = (ring->cur + 1) % ATHN_USB_HOST_CMD_RING_COUNT;

	/* If there is no pending command already, schedule a task. */
	if (++ring->queued == 1)
		usb_add_task(usc->sc_udev, &usc->sc_task);
	splx(s);
}

void
athn_usb_wait_async(struct athn_usb_softc *usc)
{
	/* Wait for all queued asynchronous commands to complete. */
	usb_wait_task(usc->sc_udev, &usc->sc_task);
}

int
athn_usb_load_firmware(struct athn_usb_softc *usc)
{
	usb_device_descriptor_t *dd;
	usb_device_request_t req;
	const char *name;
	u_char *fw, *ptr;
	size_t fwsize, size;
	uint32_t addr;
	int s, mlen, error;

	/* Determine which firmware image to load. */
	if (usc->flags & ATHN_USB_FLAG_AR7010) {
		dd = usbd_get_device_descriptor(usc->sc_udev);
		name = "athn-open-ar7010";
	} else
		name = "athn-open-ar9271";
	/* Read firmware image from the filesystem. */
	if ((error = loadfirmware(name, &fw, &fwsize)) != 0) {
		printf("%s: failed loadfirmware of file %s (error %d)\n",
		    usc->usb_dev.dv_xname, name, error);
		return (error);
	}
	/* Load firmware image. */
	ptr = fw;
	addr = AR9271_FIRMWARE >> 8;
	req.bmRequestType = UT_WRITE_VENDOR_DEVICE;
	req.bRequest = AR_FW_DOWNLOAD;
	USETW(req.wIndex, 0);
	size = fwsize;
	while (size > 0) {
		mlen = MIN(size, 4096);

		USETW(req.wValue, addr);
		USETW(req.wLength, mlen);
		error = usbd_do_request(usc->sc_udev, &req, ptr);
		if (error != 0) {
			free(fw, M_DEVBUF, fwsize);
			return (error);
		}
		addr += mlen >> 8;
		ptr  += mlen;
		size -= mlen;
	}
	free(fw, M_DEVBUF, fwsize);

	/* Start firmware. */
	if (usc->flags & ATHN_USB_FLAG_AR7010)
		addr = AR7010_FIRMWARE_TEXT >> 8;
	else
		addr = AR9271_FIRMWARE_TEXT >> 8;
	req.bmRequestType = UT_WRITE_VENDOR_DEVICE;
	req.bRequest = AR_FW_DOWNLOAD_COMP;
	USETW(req.wIndex, 0);
	USETW(req.wValue, addr);
	USETW(req.wLength, 0);
	s = splusb();
	usc->wait_msg_id = AR_HTC_MSG_READY;
	error = usbd_do_request(usc->sc_udev, &req, NULL);
	/* Wait at most 1 second for firmware to boot. */
	if (error == 0 && usc->wait_msg_id != 0)
		error = tsleep_nsec(&usc->wait_msg_id, 0, "athnfw",
		    SEC_TO_NSEC(1));
	usc->wait_msg_id = 0;
	splx(s);
	return (error);
}

int
athn_usb_htc_msg(struct athn_usb_softc *usc, uint16_t msg_id, void *buf,
    int len)
{
	struct athn_usb_tx_data *data = &usc->tx_cmd;
	struct ar_htc_frame_hdr *htc;
	struct ar_htc_msg_hdr *msg;

	htc = (struct ar_htc_frame_hdr *)data->buf;
	memset(htc, 0, sizeof(*htc));
	htc->endpoint_id = 0;
	htc->payload_len = htobe16(sizeof(*msg) + len);

	msg = (struct ar_htc_msg_hdr *)&htc[1];
	msg->msg_id = htobe16(msg_id);

	memcpy(&msg[1], buf, len);

	usbd_setup_xfer(data->xfer, usc->tx_intr_pipe, NULL, data->buf,
	    sizeof(*htc) + sizeof(*msg) + len,
	    USBD_SHORT_XFER_OK | USBD_NO_COPY | USBD_SYNCHRONOUS,
	    ATHN_USB_CMD_TIMEOUT, NULL);
	return (usbd_transfer(data->xfer));
}

int
athn_usb_htc_setup(struct athn_usb_softc *usc)
{
	struct ar_htc_msg_config_pipe cfg;
	int s, error;

	/*
	 * Connect WMI services to USB pipes.
	 */
	error = athn_usb_htc_connect_svc(usc, AR_SVC_WMI_CONTROL,
	    AR_PIPE_TX_INTR, AR_PIPE_RX_INTR, &usc->ep_ctrl);
	if (error != 0)
		return (error);
	error = athn_usb_htc_connect_svc(usc, AR_SVC_WMI_BEACON,
	    AR_PIPE_TX_DATA, AR_PIPE_RX_DATA, &usc->ep_bcn);
	if (error != 0)
		return (error);
	error = athn_usb_htc_connect_svc(usc, AR_SVC_WMI_CAB,
	    AR_PIPE_TX_DATA, AR_PIPE_RX_DATA, &usc->ep_cab);
	if (error != 0)
		return (error);
	error = athn_usb_htc_connect_svc(usc, AR_SVC_WMI_UAPSD,
	    AR_PIPE_TX_DATA, AR_PIPE_RX_DATA, &usc->ep_uapsd);
	if (error != 0)
		return (error);
	error = athn_usb_htc_connect_svc(usc, AR_SVC_WMI_MGMT,
	    AR_PIPE_TX_DATA, AR_PIPE_RX_DATA, &usc->ep_mgmt);
	if (error != 0)
		return (error);
	error = athn_usb_htc_connect_svc(usc, AR_SVC_WMI_DATA_BE,
	    AR_PIPE_TX_DATA, AR_PIPE_RX_DATA, &usc->ep_data[EDCA_AC_BE]);
	if (error != 0)
		return (error);
	error = athn_usb_htc_connect_svc(usc, AR_SVC_WMI_DATA_BK,
	    AR_PIPE_TX_DATA, AR_PIPE_RX_DATA, &usc->ep_data[EDCA_AC_BK]);
	if (error != 0)
		return (error);
	error = athn_usb_htc_connect_svc(usc, AR_SVC_WMI_DATA_VI,
	    AR_PIPE_TX_DATA, AR_PIPE_RX_DATA, &usc->ep_data[EDCA_AC_VI]);
	if (error != 0)
		return (error);
	error = athn_usb_htc_connect_svc(usc, AR_SVC_WMI_DATA_VO,
	    AR_PIPE_TX_DATA, AR_PIPE_RX_DATA, &usc->ep_data[EDCA_AC_VO]);
	if (error != 0)
		return (error);

	/* Set credits for WLAN Tx pipe. */
	memset(&cfg, 0, sizeof(cfg));
	cfg.pipe_id = UE_GET_ADDR(AR_PIPE_TX_DATA);
	cfg.credits = (usc->flags & ATHN_USB_FLAG_AR7010) ? 45 : 33;
	s = splusb();
	usc->wait_msg_id = AR_HTC_MSG_CONF_PIPE_RSP;
	error = athn_usb_htc_msg(usc, AR_HTC_MSG_CONF_PIPE, &cfg, sizeof(cfg));
	if (error == 0 && usc->wait_msg_id != 0)
		error = tsleep_nsec(&usc->wait_msg_id, 0, "athnhtc",
		    SEC_TO_NSEC(1));
	usc->wait_msg_id = 0;
	splx(s);
	if (error != 0) {
		printf("%s: could not configure pipe\n",
		    usc->usb_dev.dv_xname);
		return (error);
	}

	error = athn_usb_htc_msg(usc, AR_HTC_MSG_SETUP_COMPLETE, NULL, 0);
	if (error != 0) {
		printf("%s: could not complete setup\n",
		    usc->usb_dev.dv_xname);
		return (error);
	}
	return (0);
}

int
athn_usb_htc_connect_svc(struct athn_usb_softc *usc, uint16_t svc_id,
    uint8_t ul_pipe, uint8_t dl_pipe, uint8_t *endpoint_id)
{
	struct ar_htc_msg_conn_svc msg;
	struct ar_htc_msg_conn_svc_rsp rsp;
	int s, error;

	memset(&msg, 0, sizeof(msg));
	msg.svc_id = htobe16(svc_id);
	msg.dl_pipeid = UE_GET_ADDR(dl_pipe);
	msg.ul_pipeid = UE_GET_ADDR(ul_pipe);
	s = splusb();
	usc->msg_conn_svc_rsp = &rsp;
	usc->wait_msg_id = AR_HTC_MSG_CONN_SVC_RSP;
	error = athn_usb_htc_msg(usc, AR_HTC_MSG_CONN_SVC, &msg, sizeof(msg));
	/* Wait at most 1 second for response. */
	if (error == 0 && usc->wait_msg_id != 0)
		error = tsleep_nsec(&usc->wait_msg_id, 0, "athnhtc",
		    SEC_TO_NSEC(1));
	usc->wait_msg_id = 0;
	splx(s);
	if (error != 0) {
		printf("%s: error waiting for service %d connection\n",
		    usc->usb_dev.dv_xname, svc_id);
		return (error);
	}
	if (rsp.status != AR_HTC_SVC_SUCCESS) {
		printf("%s: service %d connection failed, error %d\n",
		    usc->usb_dev.dv_xname, svc_id, rsp.status);
		return (EIO);
	}
	DPRINTF(("service %d successfully connected to endpoint %d\n",
	    svc_id, rsp.endpoint_id));

	/* Return endpoint id. */
	*endpoint_id = rsp.endpoint_id;
	return (0);
}

int
athn_usb_wmi_xcmd(struct athn_usb_softc *usc, uint16_t cmd_id, void *ibuf,
    int ilen, void *obuf)
{
	struct athn_usb_tx_data *data = &usc->tx_cmd;
	struct ar_htc_frame_hdr *htc;
	struct ar_wmi_cmd_hdr *wmi;
	int s, error;

	if (usbd_is_dying(usc->sc_udev))
		return ENXIO;

	s = splusb();
	while (usc->wait_cmd_id) {
		/*
		 * The previous USB transfer is not done yet. We can't use
		 * data->xfer until it is done or we'll cause major confusion
		 * in the USB stack.
		 */
		tsleep_nsec(&usc->wait_cmd_id, 0, "athnwmx",
		    MSEC_TO_NSEC(ATHN_USB_CMD_TIMEOUT));
		if (usbd_is_dying(usc->sc_udev)) {
			splx(s);
			return ENXIO;
		}
	}
	splx(s);

	htc = (struct ar_htc_frame_hdr *)data->buf;
	memset(htc, 0, sizeof(*htc));
	htc->endpoint_id = usc->ep_ctrl;
	htc->payload_len = htobe16(sizeof(*wmi) + ilen);

	wmi = (struct ar_wmi_cmd_hdr *)&htc[1];
	wmi->cmd_id = htobe16(cmd_id);
	usc->wmi_seq_no++;
	wmi->seq_no = htobe16(usc->wmi_seq_no);

	memcpy(&wmi[1], ibuf, ilen);

	usbd_setup_xfer(data->xfer, usc->tx_intr_pipe, NULL, data->buf,
	    sizeof(*htc) + sizeof(*wmi) + ilen,
	    USBD_SHORT_XFER_OK | USBD_NO_COPY, ATHN_USB_CMD_TIMEOUT,
	    NULL);
	s = splusb();
	error = usbd_transfer(data->xfer);
	if (__predict_false(error != USBD_IN_PROGRESS && error != 0)) {
		splx(s);
		return (error);
	}
	usc->obuf = obuf;
	usc->wait_cmd_id = cmd_id;
	/* 
	 * Wait for WMI command complete interrupt. In case it does not fire
	 * wait until the USB transfer times out to avoid racing the transfer.
	 */
	error = tsleep_nsec(&usc->wait_cmd_id, 0, "athnwmi",
	    MSEC_TO_NSEC(ATHN_USB_CMD_TIMEOUT));
	if (error) {
		if (error == EWOULDBLOCK) {
			printf("%s: firmware command 0x%x timed out\n",
			    usc->usb_dev.dv_xname, cmd_id);
			error = ETIMEDOUT;
		}
	}

	/* 
	 * Both the WMI command and transfer are done or have timed out.
	 * Allow other threads to enter this function and use data->xfer.
	 */
	usc->wait_cmd_id = 0;
	wakeup(&usc->wait_cmd_id);

	splx(s);
	return (error);
}

int
athn_usb_read_rom(struct athn_softc *sc)
{
	struct athn_usb_softc *usc = (struct athn_usb_softc *)sc;
	uint32_t addrs[8], vals[8], addr;
	uint16_t *eep;
	int i, j, error;

	/* Read EEPROM by blocks of 16 bytes. */
	eep = sc->eep;
	addr = AR_EEPROM_OFFSET(sc->eep_base);
	for (i = 0; i < sc->eep_size / 16; i++) {
		for (j = 0; j < 8; j++, addr += 4)
			addrs[j] = htobe32(addr);
		error = athn_usb_wmi_xcmd(usc, AR_WMI_CMD_REG_READ,
		    addrs, sizeof(addrs), vals);
		if (error != 0)
			break;
		for (j = 0; j < 8; j++)
			*eep++ = betoh32(vals[j]);
	}
	return (error);
}

uint32_t
athn_usb_read(struct athn_softc *sc, uint32_t addr)
{
	struct athn_usb_softc *usc = (struct athn_usb_softc *)sc;
	uint32_t val;
	int error;

	/* Flush pending writes for strict consistency. */
	athn_usb_write_barrier(sc);

	addr = htobe32(addr);
	error = athn_usb_wmi_xcmd(usc, AR_WMI_CMD_REG_READ,
	    &addr, sizeof(addr), &val);
	if (error != 0)
		return (0xdeadbeef);
	return (betoh32(val));
}

void
athn_usb_write(struct athn_softc *sc, uint32_t addr, uint32_t val)
{
	struct athn_usb_softc *usc = (struct athn_usb_softc *)sc;

	usc->wbuf[usc->wcount].addr = htobe32(addr);
	usc->wbuf[usc->wcount].val  = htobe32(val);
	if (++usc->wcount == AR_MAX_WRITE_COUNT)
		athn_usb_write_barrier(sc);
}

void
athn_usb_write_barrier(struct athn_softc *sc)
{
	struct athn_usb_softc *usc = (struct athn_usb_softc *)sc;

	if (usc->wcount == 0)
		return;	/* Nothing to write. */

	(void)athn_usb_wmi_xcmd(usc, AR_WMI_CMD_REG_WRITE,
	    usc->wbuf, usc->wcount * sizeof(usc->wbuf[0]), NULL);
	usc->wcount = 0;	/* Always flush buffer. */
}

int
athn_usb_media_change(struct ifnet *ifp)
{
	struct athn_usb_softc *usc = (struct athn_usb_softc *)ifp->if_softc;
	int error;

	if (usbd_is_dying(usc->sc_udev))
		return ENXIO;

	error = ieee80211_media_change(ifp);
	if (error != ENETRESET)
		return (error);

	if ((ifp->if_flags & (IFF_UP | IFF_RUNNING)) ==
	    (IFF_UP | IFF_RUNNING)) {
		athn_usb_stop(ifp);
		error = athn_usb_init(ifp);
	}
	return (error);
}

void
athn_usb_next_scan(void *arg)
{
	struct athn_usb_softc *usc = arg;
	struct athn_softc *sc = &usc->sc_sc;
	struct ieee80211com *ic = &sc->sc_ic;
	int s;

	if (usbd_is_dying(usc->sc_udev))
		return;

	usbd_ref_incr(usc->sc_udev);

	s = splnet();
	if (ic->ic_state == IEEE80211_S_SCAN)
		ieee80211_next_scan(&ic->ic_if);
	splx(s);

	usbd_ref_decr(usc->sc_udev);
}

int
athn_usb_newstate(struct ieee80211com *ic, enum ieee80211_state nstate,
    int arg)
{
	struct athn_usb_softc *usc = ic->ic_softc;
	struct athn_usb_cmd_newstate cmd;

	/* Do it in a process context. */
	cmd.state = nstate;
	cmd.arg = arg;
	athn_usb_do_async(usc, athn_usb_newstate_cb, &cmd, sizeof(cmd));
	return (0);
}

void
athn_usb_newstate_cb(struct athn_usb_softc *usc, void *arg)
{
	struct athn_usb_cmd_newstate *cmd = arg;
	struct athn_softc *sc = &usc->sc_sc;
	struct ieee80211com *ic = &sc->sc_ic;
	enum ieee80211_state ostate;
	uint32_t reg, imask;
	int s, error;

	timeout_del(&sc->calib_to);

	s = splnet();
	ostate = ic->ic_state;

	if (ostate == IEEE80211_S_RUN && ic->ic_opmode == IEEE80211_M_STA) {
		athn_usb_remove_node(usc, ic->ic_bss);
		reg = AR_READ(sc, AR_RX_FILTER);
		reg = (reg & ~AR_RX_FILTER_MYBEACON) |
		    AR_RX_FILTER_BEACON;
		AR_WRITE(sc, AR_RX_FILTER, reg);
		AR_WRITE_BARRIER(sc);
	}
	switch (cmd->state) {
	case IEEE80211_S_INIT:
		athn_set_led(sc, 0);
		break;
	case IEEE80211_S_SCAN:
		/* Make the LED blink while scanning. */
		athn_set_led(sc, !sc->led_state);
		error = athn_usb_switch_chan(sc, ic->ic_bss->ni_chan, NULL);
		if (error)
			printf("%s: could not switch to channel %d\n",
			    usc->usb_dev.dv_xname,
			    ieee80211_chan2ieee(ic, ic->ic_bss->ni_chan));
		if (!usbd_is_dying(usc->sc_udev))
			timeout_add_msec(&sc->scan_to, 200);
		break;
	case IEEE80211_S_AUTH:
		athn_set_led(sc, 0);
		error = athn_usb_switch_chan(sc, ic->ic_bss->ni_chan, NULL);
		if (error)
			printf("%s: could not switch to channel %d\n",
			    usc->usb_dev.dv_xname,
			    ieee80211_chan2ieee(ic, ic->ic_bss->ni_chan));
		break;
	case IEEE80211_S_ASSOC:
		break;
	case IEEE80211_S_RUN:
		athn_set_led(sc, 1);

		if (ic->ic_opmode == IEEE80211_M_MONITOR)
			break;

		if (ic->ic_opmode == IEEE80211_M_STA) {
			/* Create node entry for our BSS */
			error = athn_usb_create_node(usc, ic->ic_bss);
			if (error)
				printf("%s: could not update firmware station "
				    "table\n", usc->usb_dev.dv_xname);
		}
		athn_set_bss(sc, ic->ic_bss);
		athn_usb_wmi_cmd(usc, AR_WMI_CMD_DISABLE_INTR);
#ifndef IEEE80211_STA_ONLY
		if (ic->ic_opmode == IEEE80211_M_HOSTAP) {
			athn_usb_switch_chan(sc, ic->ic_bss->ni_chan, NULL);
			athn_set_hostap_timers(sc);
			/* Enable software beacon alert interrupts. */
			imask = htobe32(AR_IMR_SWBA);
		} else
#endif
		{
			athn_set_sta_timers(sc);
			/* Enable beacon miss interrupts. */
			imask = htobe32(AR_IMR_BMISS);

			/* Stop receiving beacons from other BSS. */
			reg = AR_READ(sc, AR_RX_FILTER);
			reg = (reg & ~AR_RX_FILTER_BEACON) |
			    AR_RX_FILTER_MYBEACON;
			AR_WRITE(sc, AR_RX_FILTER, reg);
			AR_WRITE_BARRIER(sc);
		}
		athn_usb_wmi_xcmd(usc, AR_WMI_CMD_ENABLE_INTR,
		    &imask, sizeof(imask), NULL);
		break;
	}
	(void)sc->sc_newstate(ic, cmd->state, cmd->arg);
	splx(s);
}

void
athn_usb_newassoc(struct ieee80211com *ic, struct ieee80211_node *ni,
    int isnew)
{
#ifndef IEEE80211_STA_ONLY
	struct athn_usb_softc *usc = ic->ic_softc;

	if (ic->ic_opmode != IEEE80211_M_HOSTAP &&
	    ic->ic_state != IEEE80211_S_RUN)
		return;

	/* Update the node's supported rates in a process context. */
	ieee80211_ref_node(ni);
	athn_usb_do_async(usc, athn_usb_newassoc_cb, &ni, sizeof(ni));
#endif
}

#ifndef IEEE80211_STA_ONLY
void
athn_usb_newassoc_cb(struct athn_usb_softc *usc, void *arg)
{
	struct ieee80211com *ic = &usc->sc_sc.sc_ic;
	struct ieee80211_node *ni = *(void **)arg;
	struct athn_node *an = (struct athn_node *)ni;
	int s;

	if (ic->ic_state != IEEE80211_S_RUN)
		return;

	s = splnet();
	/* NB: Node may have left before we got scheduled. */
	if (an->sta_index != 0)
		(void)athn_usb_node_set_rates(usc, ni);
	ieee80211_release_node(ic, ni);
	splx(s);
}
#endif

struct ieee80211_node *
athn_usb_node_alloc(struct ieee80211com *ic)
{
	struct athn_node *an;

	an = malloc(sizeof(struct athn_node), M_USBDEV, M_NOWAIT | M_ZERO);
	return (struct ieee80211_node *)an;
}


#ifndef IEEE80211_STA_ONLY
void
athn_usb_count_active_sta(void *arg, struct ieee80211_node *ni)
{
	int *nsta = arg;
	struct athn_node *an = (struct athn_node *)ni;

	if (an->sta_index == 0)
		return;

	if ((ni->ni_state == IEEE80211_STA_AUTH ||
	    ni->ni_state == IEEE80211_STA_ASSOC) &&
	    ni->ni_inact < IEEE80211_INACT_MAX)
		(*nsta)++;
}

struct athn_usb_newauth_cb_arg {
	struct ieee80211_node *ni;
	uint16_t seq;
};

void
athn_usb_newauth_cb(struct athn_usb_softc *usc, void *arg)
{
	struct ieee80211com *ic = &usc->sc_sc.sc_ic;
	struct athn_usb_newauth_cb_arg *a = arg;
	struct ieee80211_node *ni = a->ni;
	uint16_t seq = a->seq;
	struct athn_node *an = (struct athn_node *)ni;
	int s, error = 0;

	if (ic->ic_state != IEEE80211_S_RUN)
		return;

	s = splnet();
	if (an->sta_index == 0) {
		error = athn_usb_create_node(usc, ni);
		if (error)
			printf("%s: could not add station %s to firmware "
			    "table\n", usc->usb_dev.dv_xname,
			    ether_sprintf(ni->ni_macaddr));
	}
	if (error == 0)
		ieee80211_auth_open_confirm(ic, ni, seq);
	ieee80211_unref_node(&ni);
	splx(s);
}
#endif

int
athn_usb_newauth(struct ieee80211com *ic, struct ieee80211_node *ni,
    int isnew, uint16_t seq)
{
#ifndef IEEE80211_STA_ONLY
	struct athn_usb_softc *usc = ic->ic_softc;
	struct ifnet *ifp = &ic->ic_if;
	struct athn_node *an = (struct athn_node *)ni;
	int nsta;
	struct athn_usb_newauth_cb_arg arg;

	if (ic->ic_opmode != IEEE80211_M_HOSTAP)
		return 0;

	if (!isnew && an->sta_index != 0) /* already in firmware table */
		return 0;

	/* Check if we have room in the firmware table. */
	nsta = 1; /* Account for default node. */
	ieee80211_iterate_nodes(ic, athn_usb_count_active_sta, &nsta);
	if (nsta >= AR_USB_MAX_STA) {
		if (ifp->if_flags & IFF_DEBUG)
			printf("%s: cannot authenticate station %s: firmware "
			    "table is full\n", usc->usb_dev.dv_xname,
			    ether_sprintf(ni->ni_macaddr));
		return ENOSPC;
	}

	/* 
	 * In a process context, try to add this node to the
	 * firmware table and confirm the AUTH request.
	 */
	arg.ni = ieee80211_ref_node(ni);
	arg.seq = seq;
	athn_usb_do_async(usc, athn_usb_newauth_cb, &arg, sizeof(arg));
	return EBUSY;
#else
	return 0;
#endif /* IEEE80211_STA_ONLY */
}

#ifndef IEEE80211_STA_ONLY
void
athn_usb_node_free(struct ieee80211com *ic, struct ieee80211_node *ni)
{
	struct athn_usb_softc *usc = ic->ic_softc;
	struct athn_node *an = (struct athn_node *)ni;

	/* 
	 * Remove the node from the firmware table in a process context.
	 * Pass an index rather than the pointer which we will free.
	 */
	if (an->sta_index != 0)
		athn_usb_do_async(usc, athn_usb_node_free_cb,
		    &an->sta_index, sizeof(an->sta_index));
	usc->sc_node_free(ic, ni);
}

void
athn_usb_node_free_cb(struct athn_usb_softc *usc, void *arg)
{
	struct ieee80211com *ic = &usc->sc_sc.sc_ic;
	struct ifnet *ifp = &ic->ic_if;
	uint8_t sta_index = *(uint8_t *)arg;
	int error;

	error = athn_usb_wmi_xcmd(usc, AR_WMI_CMD_NODE_REMOVE,
	    &sta_index, sizeof(sta_index), NULL);
	if (error) {
		printf("%s: could not remove station %u from firmware table\n",
		    usc->usb_dev.dv_xname, sta_index);
		return;
	}
	usc->free_node_slots |= (1 << sta_index);
	if (ifp->if_flags & IFF_DEBUG)
		printf("%s: station %u removed from firmware table\n",
		    usc->usb_dev.dv_xname, sta_index);
}
#endif /* IEEE80211_STA_ONLY */

int
athn_usb_ampdu_tx_start(struct ieee80211com *ic, struct ieee80211_node *ni,
    uint8_t tid)
{
	struct athn_usb_softc *usc = ic->ic_softc;
	struct athn_node *an = (struct athn_node *)ni;
	struct athn_usb_aggr_cmd cmd;

	/* Do it in a process context. */
	cmd.sta_index = an->sta_index;
	cmd.tid = tid;
	athn_usb_do_async(usc, athn_usb_ampdu_tx_start_cb, &cmd, sizeof(cmd));
	return (0);
}

void
athn_usb_ampdu_tx_start_cb(struct athn_usb_softc *usc, void *arg)
{
	struct athn_usb_aggr_cmd *cmd = arg;
	struct ar_htc_target_aggr aggr;

	memset(&aggr, 0, sizeof(aggr));
	aggr.sta_index = cmd->sta_index;
	aggr.tidno = cmd->tid;
	aggr.aggr_enable = 1;
	(void)athn_usb_wmi_xcmd(usc, AR_WMI_CMD_TX_AGGR_ENABLE,
	    &aggr, sizeof(aggr), NULL);
}

void
athn_usb_ampdu_tx_stop(struct ieee80211com *ic, struct ieee80211_node *ni,
    uint8_t tid)
{
	struct athn_usb_softc *usc = ic->ic_softc;
	struct athn_node *an = (struct athn_node *)ni;
	struct athn_usb_aggr_cmd cmd;

	/* Do it in a process context. */
	cmd.sta_index = an->sta_index;
	cmd.tid = tid;
	athn_usb_do_async(usc, athn_usb_ampdu_tx_stop_cb, &cmd, sizeof(cmd));
}

void
athn_usb_ampdu_tx_stop_cb(struct athn_usb_softc *usc, void *arg)
{
	struct athn_usb_aggr_cmd *cmd = arg;
	struct ar_htc_target_aggr aggr;

	memset(&aggr, 0, sizeof(aggr));
	aggr.sta_index = cmd->sta_index;
	aggr.tidno = cmd->tid;
	aggr.aggr_enable = 0;
	(void)athn_usb_wmi_xcmd(usc, AR_WMI_CMD_TX_AGGR_ENABLE,
	    &aggr, sizeof(aggr), NULL);
}

#ifndef IEEE80211_STA_ONLY
/* Try to find a node we can evict to make room in the firmware table. */
void
athn_usb_clean_nodes(void *arg, struct ieee80211_node *ni)
{
	struct athn_usb_softc *usc = arg;
	struct ieee80211com *ic = &usc->sc_sc.sc_ic;
	struct athn_node *an = (struct athn_node *)ni;

	/* 
	 * Don't remove the default node (used for management frames).
	 * Nodes which are not in the firmware table also have index zero.
	 */
	if (an->sta_index == 0)
		return;

	/* Remove non-associated nodes. */
	if (ni->ni_state != IEEE80211_STA_AUTH &&
	    ni->ni_state != IEEE80211_STA_ASSOC) {
		athn_usb_remove_node(usc, ni);
		return;
	}

	/* 
	 * Kick off inactive associated nodes. This won't help
	 * immediately but will help if the new STA retries later.
	 */
	if (ni->ni_inact >= IEEE80211_INACT_MAX) {
		IEEE80211_SEND_MGMT(ic, ni, IEEE80211_FC0_SUBTYPE_DEAUTH,
		    IEEE80211_REASON_AUTH_EXPIRE);
		ieee80211_node_leave(ic, ni);
	}
}
#endif

int
athn_usb_create_node(struct athn_usb_softc *usc, struct ieee80211_node *ni)
{
	struct athn_node *an = (struct athn_node *)ni;
	struct ar_htc_target_sta sta;
	int error, sta_index;
#ifndef IEEE80211_STA_ONLY
	struct ieee80211com *ic = &usc->sc_sc.sc_ic;
	struct ifnet *ifp = &ic->ic_if;

	/* Firmware cannot handle more than 8 STAs. Try to make room first. */
	if (ic->ic_opmode == IEEE80211_M_HOSTAP)
		ieee80211_iterate_nodes(ic, athn_usb_clean_nodes, usc);
#endif
	if (usc->free_node_slots == 0x00)
		return ENOBUFS;

	sta_index = ffs(usc->free_node_slots) - 1;
	if (sta_index < 0 || sta_index >= AR_USB_MAX_STA)
		return ENOSPC;

	/* Create node entry on target. */
	memset(&sta, 0, sizeof(sta));
	IEEE80211_ADDR_COPY(sta.macaddr, ni->ni_macaddr);
	IEEE80211_ADDR_COPY(sta.bssid, ni->ni_bssid);
	sta.sta_index = sta_index;
	sta.maxampdu = 0xffff;
	if (ni->ni_flags & IEEE80211_NODE_HT)
		sta.flags |= htobe16(AR_HTC_STA_HT);
	error = athn_usb_wmi_xcmd(usc, AR_WMI_CMD_NODE_CREATE,
	    &sta, sizeof(sta), NULL);
	if (error != 0)
		return (error);
	an->sta_index = sta_index;
	usc->free_node_slots &= ~(1 << an->sta_index);

#ifndef IEEE80211_STA_ONLY
	if (ifp->if_flags & IFF_DEBUG)
		printf("%s: station %u (%s) added to firmware table\n",
		    usc->usb_dev.dv_xname, sta_index,
		    ether_sprintf(ni->ni_macaddr));
#endif
	return athn_usb_node_set_rates(usc, ni);
}

int
athn_usb_node_set_rates(struct athn_usb_softc *usc, struct ieee80211_node *ni)
{
	struct athn_node *an = (struct athn_node *)ni;
	struct ar_htc_target_rate rate;
	int i, j;

	/* Setup supported rates. */
	memset(&rate, 0, sizeof(rate));
	rate.sta_index = an->sta_index;
	rate.isnew = 1;
	rate.lg_rates.rs_nrates = ni->ni_rates.rs_nrates;
	memcpy(rate.lg_rates.rs_rates, ni->ni_rates.rs_rates,
	    ni->ni_rates.rs_nrates);
	if (ni->ni_flags & IEEE80211_NODE_HT) {
		rate.capflags |= htobe32(AR_RC_HT_FLAG);
		/* Setup HT rates. */
		for (i = 0, j = 0; i < IEEE80211_HT_NUM_MCS; i++) {
			if (!isset(ni->ni_rxmcs, i))
				continue;
			if (j >= AR_HTC_RATE_MAX)
				break;
			rate.ht_rates.rs_rates[j++] = i;
		}
		rate.ht_rates.rs_nrates = j;

		if (ni->ni_rxmcs[1]) /* dual-stream MIMO rates */
			rate.capflags |= htobe32(AR_RC_DS_FLAG);
#ifdef notyet
		if (ni->ni_htcaps & IEEE80211_HTCAP_CBW20_40)
			rate.capflags |= htobe32(AR_RC_40_FLAG);
		if (ni->ni_htcaps & IEEE80211_HTCAP_SGI40)
			rate.capflags |= htobe32(AR_RC_SGI_FLAG);
		if (ni->ni_htcaps & IEEE80211_HTCAP_SGI20)
			rate.capflags |= htobe32(AR_RC_SGI_FLAG);
#endif
	}

	return athn_usb_wmi_xcmd(usc, AR_WMI_CMD_RC_RATE_UPDATE,
	    &rate, sizeof(rate), NULL);
}

int
athn_usb_remove_node(struct athn_usb_softc *usc, struct ieee80211_node *ni)
{
	struct athn_node *an = (struct athn_node *)ni;
	int error;
#ifndef IEEE80211_STA_ONLY
	struct ieee80211com *ic = &usc->sc_sc.sc_ic;
	struct ifnet *ifp = &ic->ic_if;
#endif

	error = athn_usb_wmi_xcmd(usc, AR_WMI_CMD_NODE_REMOVE,
	    &an->sta_index, sizeof(an->sta_index), NULL);
	if (error) {
		printf("%s: could not remove station %u (%s) from "
		    "firmware table\n", usc->usb_dev.dv_xname, an->sta_index,
		    ether_sprintf(ni->ni_macaddr));
		return error;
	}

#ifndef IEEE80211_STA_ONLY
	if (ifp->if_flags & IFF_DEBUG)
		printf("%s: station %u (%s) removed from firmware table\n",
		    usc->usb_dev.dv_xname, an->sta_index,
		    ether_sprintf(ni->ni_macaddr));
#endif

	usc->free_node_slots |= (1 << an->sta_index);
	an->sta_index = 0;
	return 0;
}

void
athn_usb_rx_enable(struct athn_softc *sc)
{
	AR_WRITE(sc, AR_CR, AR_CR_RXE);
	AR_WRITE_BARRIER(sc);
}

int
athn_usb_switch_chan(struct athn_softc *sc, struct ieee80211_channel *c,
    struct ieee80211_channel *extc)
{
	struct athn_usb_softc *usc = (struct athn_usb_softc *)sc;
	uint16_t mode;
	int error;

	/* Disable interrupts. */
	error = athn_usb_wmi_cmd(usc, AR_WMI_CMD_DISABLE_INTR);
	if (error != 0)
		goto reset;
	/* Stop all Tx queues. */
	error = athn_usb_wmi_cmd(usc, AR_WMI_CMD_DRAIN_TXQ_ALL);
	if (error != 0)
		goto reset;
	/* Stop Rx. */
	error = athn_usb_wmi_cmd(usc, AR_WMI_CMD_STOP_RECV);
	if (error != 0)
		goto reset;

	/* If band or bandwidth changes, we need to do a full reset. */
	if (c->ic_flags != sc->curchan->ic_flags ||
	    ((extc != NULL) ^ (sc->curchanext != NULL))) {
		DPRINTFN(2, ("channel band switch\n"));
		goto reset;
	}

	error = athn_set_chan(sc, c, extc);
	if (AR_SREV_9271(sc) && error == 0)
		ar9271_load_ani(sc);
	if (error != 0) {
 reset:		/* Error found, try a full reset. */
		DPRINTFN(3, ("needs a full reset\n"));
		error = athn_hw_reset(sc, c, extc, 0);
		if (error != 0)	/* Hopeless case. */
			return (error);

		error = athn_set_chan(sc, c, extc);
		if (AR_SREV_9271(sc) && error == 0)
			ar9271_load_ani(sc);
		if (error != 0)
			return (error);
	}

	sc->ops.set_txpower(sc, c, extc);

	error = athn_usb_wmi_cmd(usc, AR_WMI_CMD_START_RECV);
	if (error != 0)
		return (error);
	athn_rx_start(sc);

	mode = htobe16(IEEE80211_IS_CHAN_2GHZ(c) ?
	    AR_HTC_MODE_11NG : AR_HTC_MODE_11NA);
	error = athn_usb_wmi_xcmd(usc, AR_WMI_CMD_SET_MODE,
	    &mode, sizeof(mode), NULL);
	if (error != 0)
		return (error);

	/* Re-enable interrupts. */
	error = athn_usb_wmi_cmd(usc, AR_WMI_CMD_ENABLE_INTR);
	return (error);
}

void
athn_usb_updateedca(struct ieee80211com *ic)
{
	struct athn_usb_softc *usc = ic->ic_softc;

	/* Do it in a process context. */
	athn_usb_do_async(usc, athn_usb_updateedca_cb, NULL, 0);
}

void
athn_usb_updateedca_cb(struct athn_usb_softc *usc, void *arg)
{
	int s;

	s = splnet();
	athn_updateedca(&usc->sc_sc.sc_ic);
	splx(s);
}

void
athn_usb_updateslot(struct ieee80211com *ic)
{
	struct athn_usb_softc *usc = ic->ic_softc;

	return;	/* XXX */
	/* Do it in a process context. */
	athn_usb_do_async(usc, athn_usb_updateslot_cb, NULL, 0);
}

void
athn_usb_updateslot_cb(struct athn_usb_softc *usc, void *arg)
{
	int s;

	s = splnet();
	athn_updateslot(&usc->sc_sc.sc_ic);
	splx(s);
}

int
athn_usb_set_key(struct ieee80211com *ic, struct ieee80211_node *ni,
    struct ieee80211_key *k)
{
	struct athn_usb_softc *usc = ic->ic_softc;
	struct athn_usb_cmd_key cmd;

	/* Defer setting of WEP keys until interface is brought up. */
	if ((ic->ic_if.if_flags & (IFF_UP | IFF_RUNNING)) !=
	    (IFF_UP | IFF_RUNNING))
		return (0);

	/* Do it in a process context. */
	cmd.ni = (ni != NULL) ? ieee80211_ref_node(ni) : NULL;
	cmd.key = k;
	athn_usb_do_async(usc, athn_usb_set_key_cb, &cmd, sizeof(cmd));
	usc->sc_key_tasks++;
	return EBUSY;
}

void
athn_usb_set_key_cb(struct athn_usb_softc *usc, void *arg)
{
	struct ieee80211com *ic = &usc->sc_sc.sc_ic;
	struct athn_usb_cmd_key *cmd = arg;
	int s;

	usc->sc_key_tasks--;

	s = splnet();
	athn_usb_write_barrier(&usc->sc_sc);
	athn_set_key(ic, cmd->ni, cmd->key);
	if (usc->sc_key_tasks == 0) {
		DPRINTF(("marking port %s valid\n",
		    ether_sprintf(cmd->ni->ni_macaddr)));
		cmd->ni->ni_port_valid = 1;
		ieee80211_set_link_state(ic, LINK_STATE_UP);
	}
	if (cmd->ni != NULL)
		ieee80211_release_node(ic, cmd->ni);
	splx(s);
}

void
athn_usb_delete_key(struct ieee80211com *ic, struct ieee80211_node *ni,
    struct ieee80211_key *k)
{
	struct athn_usb_softc *usc = ic->ic_softc;
	struct athn_usb_cmd_key cmd;

	if (!(ic->ic_if.if_flags & IFF_RUNNING) ||
	    ic->ic_state != IEEE80211_S_RUN)
		return;	/* Nothing to do. */

	/* Do it in a process context. */
	cmd.ni = (ni != NULL) ? ieee80211_ref_node(ni) : NULL;
	cmd.key = k;
	athn_usb_do_async(usc, athn_usb_delete_key_cb, &cmd, sizeof(cmd));
}

void
athn_usb_delete_key_cb(struct athn_usb_softc *usc, void *arg)
{
	struct ieee80211com *ic = &usc->sc_sc.sc_ic;
	struct athn_usb_cmd_key *cmd = arg;
	int s;

	s = splnet();
	athn_delete_key(ic, cmd->ni, cmd->key);
	if (cmd->ni != NULL)
		ieee80211_release_node(ic, cmd->ni);
	splx(s);
}

#ifndef IEEE80211_STA_ONLY
void
athn_usb_bcneof(struct usbd_xfer *xfer, void *priv,
    usbd_status status)
{
	struct athn_usb_tx_data *data = priv;
	struct athn_usb_softc *usc = data->sc;

	if (__predict_false(status == USBD_STALLED))
		usbd_clear_endpoint_stall_async(usc->tx_data_pipe);
	usc->tx_bcn = data;
}

/*
 * Process Software Beacon Alert interrupts.
 */
void
athn_usb_swba(struct athn_usb_softc *usc)
{
	struct athn_softc *sc = &usc->sc_sc;
	struct ieee80211com *ic = &sc->sc_ic;
	struct athn_usb_tx_data *data;
	struct ieee80211_frame *wh;
	struct ar_stream_hdr *hdr;
	struct ar_htc_frame_hdr *htc;
	struct ar_tx_bcn *bcn;
	struct mbuf *m;
	int error;

	if (ic->ic_dtim_count == 0)
		ic->ic_dtim_count = ic->ic_dtim_period - 1;
	else
		ic->ic_dtim_count--;

	/* Make sure previous beacon has been sent. */
	if (usc->tx_bcn == NULL)
		return;
	data = usc->tx_bcn;

	/* Get new beacon. */
	m = ieee80211_beacon_alloc(ic, ic->ic_bss);
	if (__predict_false(m == NULL))
		return;
	/* Assign sequence number. */
	wh = mtod(m, struct ieee80211_frame *);
	*(uint16_t *)&wh->i_seq[0] =
	    htole16(ic->ic_bss->ni_txseq << IEEE80211_SEQ_SEQ_SHIFT);
	ic->ic_bss->ni_txseq++;

	hdr = (struct ar_stream_hdr *)data->buf;
	hdr->tag = htole16(AR_USB_TX_STREAM_TAG);
	hdr->len = htole16(sizeof(*htc) + sizeof(*bcn) + m->m_pkthdr.len);

	htc = (struct ar_htc_frame_hdr *)&hdr[1];
	memset(htc, 0, sizeof(*htc));
	htc->endpoint_id = usc->ep_bcn;
	htc->payload_len = htobe16(sizeof(*bcn) + m->m_pkthdr.len);

	bcn = (struct ar_tx_bcn *)&htc[1];
	memset(bcn, 0, sizeof(*bcn));
	bcn->vif_idx = 0;

	m_copydata(m, 0, m->m_pkthdr.len, &bcn[1]);

	usbd_setup_xfer(data->xfer, usc->tx_data_pipe, data, data->buf,
	    sizeof(*hdr) + sizeof(*htc) + sizeof(*bcn) + m->m_pkthdr.len,
	    USBD_SHORT_XFER_OK | USBD_NO_COPY, ATHN_USB_TX_TIMEOUT,
	    athn_usb_bcneof);

	m_freem(m);
	usc->tx_bcn = NULL;
	error = usbd_transfer(data->xfer);
	if (__predict_false(error != USBD_IN_PROGRESS && error != 0))
		usc->tx_bcn = data;
}
#endif

/* Update current transmit rate for a node based on firmware Tx status. */
void
athn_usb_tx_status(void *arg, struct ieee80211_node *ni)
{
	struct ar_wmi_evt_txstatus *ts = arg;
	struct athn_node *an = (struct athn_node *)ni;
	uint8_t rate_index = (ts->rate & AR_HTC_TXSTAT_RATE);

	if (an->sta_index != ts->cookie) /* Tx report for a different node */
		return;

	if (ts->flags & AR_HTC_TXSTAT_MCS) {
		if (isset(ni->ni_rxmcs, rate_index))
			ni->ni_txmcs = rate_index;
	} else if (rate_index < ni->ni_rates.rs_nrates)
		ni->ni_txrate = rate_index;
}

void
athn_usb_rx_wmi_ctrl(struct athn_usb_softc *usc, uint8_t *buf, int len)
{
	struct ar_wmi_cmd_hdr *wmi;
	uint16_t cmd_id;

	if (__predict_false(len < sizeof(*wmi)))
		return;
	wmi = (struct ar_wmi_cmd_hdr *)buf;
	cmd_id = betoh16(wmi->cmd_id);

	if (!(cmd_id & AR_WMI_EVT_FLAG)) {
		if (usc->wait_cmd_id != cmd_id)
			return;	/* Unexpected reply. */
		if (usc->obuf != NULL) {
			/* Copy answer into caller supplied buffer. */
			memcpy(usc->obuf, &wmi[1], len - sizeof(*wmi));
		}
		/* Notify caller of completion. */
		wakeup(&usc->wait_cmd_id);
		return;
	}
	switch (cmd_id & 0xfff) {
#ifndef IEEE80211_STA_ONLY
	case AR_WMI_EVT_SWBA:
		athn_usb_swba(usc);
		break;
#endif
	case AR_WMI_EVT_TXSTATUS: {
		struct ar_wmi_evt_txstatus_list *tsl;
		int i;

		tsl = (struct ar_wmi_evt_txstatus_list *)&wmi[1];
		for (i = 0; i < tsl->count && i < nitems(tsl->ts); i++) {
			struct ieee80211com *ic = &usc->sc_sc.sc_ic;
			struct athn_node *an = (struct athn_node *)ic->ic_bss;
			struct ar_wmi_evt_txstatus *ts = &tsl->ts[i];
			uint8_t qid;

			/* Skip the node we use to send management frames. */
			if (ts->cookie == 0)
				continue;

			/* Skip Tx reports for non-data frame endpoints. */
			qid = (ts->rate & AR_HTC_TXSTAT_EPID) >>
				AR_HTC_TXSTAT_EPID_SHIFT;
			if (qid != usc->ep_data[EDCA_AC_BE] &&
			    qid != usc->ep_data[EDCA_AC_BK] &&
			    qid != usc->ep_data[EDCA_AC_VI] &&
			    qid != usc->ep_data[EDCA_AC_VO])
				continue;

			if (ts->cookie == an->sta_index)
				athn_usb_tx_status(ts, ic->ic_bss);
			else
				ieee80211_iterate_nodes(ic, athn_usb_tx_status,
				    ts);
		}
		break;
	}
	case AR_WMI_EVT_FATAL:
		printf("%s: fatal firmware error\n", usc->usb_dev.dv_xname);
		break;
	default:
		DPRINTF(("WMI event %d ignored\n", cmd_id));
		break;
	}
}

void
athn_usb_intr(struct usbd_xfer *xfer, void *priv,
    usbd_status status)
{
	struct athn_usb_softc *usc = priv;
	struct ar_htc_frame_hdr *htc;
	struct ar_htc_msg_hdr *msg;
	uint8_t *buf = usc->ibuf;
	uint16_t msg_id;
	int len;

	if (__predict_false(status != USBD_NORMAL_COMPLETION)) {
		DPRINTF(("intr status=%d\n", status));
		if (status == USBD_STALLED)
			usbd_clear_endpoint_stall_async(usc->rx_intr_pipe);
		else if (status == USBD_IOERROR) {
			/*
			 * The device has gone away. If async commands are
			 * pending or running ensure the device dies ASAP
			 * and any blocked processes are woken up.
			 */
			if (usc->cmdq.queued > 0)
				usbd_deactivate(usc->sc_udev);
		}
		return;
	}
	usbd_get_xfer_status(xfer, NULL, NULL, &len, NULL);

	/* Skip watchdog pattern if present. */
	if (len >= 4 && *(uint32_t *)buf == htobe32(0x00c60000)) {
		buf += 4;
		len -= 4;
	}
	if (__predict_false(len < sizeof(*htc)))
		return;
	htc = (struct ar_htc_frame_hdr *)buf;
	/* Skip HTC header. */
	buf += sizeof(*htc);
	len -= sizeof(*htc);

	if (htc->endpoint_id != 0) {
		if (__predict_false(htc->endpoint_id != usc->ep_ctrl))
			return;
		/* Remove trailer if present. */
		if (htc->flags & AR_HTC_FLAG_TRAILER) {
			if (__predict_false(len < htc->control[0]))
				return;
			len -= htc->control[0];
		}
		athn_usb_rx_wmi_ctrl(usc, buf, len);
		return;
	}
	/* Endpoint 0 carries HTC messages. */
	if (__predict_false(len < sizeof(*msg)))
		return;
	msg = (struct ar_htc_msg_hdr *)buf;
	msg_id = betoh16(msg->msg_id);
	DPRINTF(("Rx HTC message %d\n", msg_id));
	switch (msg_id) {
	case AR_HTC_MSG_READY:
		if (usc->wait_msg_id != msg_id)
			break;
		usc->wait_msg_id = 0;
		wakeup(&usc->wait_msg_id);
		break;
	case AR_HTC_MSG_CONN_SVC_RSP:
		if (usc->wait_msg_id != msg_id)
			break;
		if (usc->msg_conn_svc_rsp != NULL) {
			memcpy(usc->msg_conn_svc_rsp, &msg[1],
			    sizeof(struct ar_htc_msg_conn_svc_rsp));
		}
		usc->wait_msg_id = 0;
		wakeup(&usc->wait_msg_id);
		break;
	case AR_HTC_MSG_CONF_PIPE_RSP:
		if (usc->wait_msg_id != msg_id)
			break;
		usc->wait_msg_id = 0;
		wakeup(&usc->wait_msg_id);
		break;
	default:
		DPRINTF(("HTC message %d ignored\n", msg_id));
		break;
	}
}

#if NBPFILTER > 0
void
athn_usb_rx_radiotap(struct athn_softc *sc, struct mbuf *m,
    struct ar_rx_status *rs)
{
#define IEEE80211_RADIOTAP_F_SHORTGI	0x80	/* XXX from FBSD */

	struct athn_rx_radiotap_header *tap = &sc->sc_rxtap;
	struct ieee80211com *ic = &sc->sc_ic;
	struct mbuf mb;
	uint8_t rate;

	tap->wr_flags = IEEE80211_RADIOTAP_F_FCS;
	tap->wr_tsft = htole64(betoh64(rs->rs_tstamp));
	tap->wr_chan_freq = htole16(ic->ic_bss->ni_chan->ic_freq);
	tap->wr_chan_flags = htole16(ic->ic_bss->ni_chan->ic_flags);
	tap->wr_dbm_antsignal = rs->rs_rssi;
	/* XXX noise. */
	tap->wr_antenna = rs->rs_antenna;
	tap->wr_rate = 0;	/* In case it can't be found below. */
	rate = rs->rs_rate;
	if (rate & 0x80) {		/* HT. */
		/* Bit 7 set means HT MCS instead of rate. */
		tap->wr_rate = rate;
		if (!(rs->rs_flags & AR_RXS_FLAG_GI))
			tap->wr_flags |= IEEE80211_RADIOTAP_F_SHORTGI;

	} else if (rate & 0x10) {	/* CCK. */
		if (rate & 0x04)
			tap->wr_flags |= IEEE80211_RADIOTAP_F_SHORTPRE;
		switch (rate & ~0x14) {
		case 0xb: tap->wr_rate =   2; break;
		case 0xa: tap->wr_rate =   4; break;
		case 0x9: tap->wr_rate =  11; break;
		case 0x8: tap->wr_rate =  22; break;
		}
	} else {			/* OFDM. */
		switch (rate) {
		case 0xb: tap->wr_rate =  12; break;
		case 0xf: tap->wr_rate =  18; break;
		case 0xa: tap->wr_rate =  24; break;
		case 0xe: tap->wr_rate =  36; break;
		case 0x9: tap->wr_rate =  48; break;
		case 0xd: tap->wr_rate =  72; break;
		case 0x8: tap->wr_rate =  96; break;
		case 0xc: tap->wr_rate = 108; break;
		}
	}
	mb.m_data = (caddr_t)tap;
	mb.m_len = sc->sc_rxtap_len;
	mb.m_next = m;
	mb.m_nextpkt = NULL;
	mb.m_type = 0;
	mb.m_flags = 0;
	bpf_mtap(sc->sc_drvbpf, &mb, BPF_DIRECTION_IN);
}
#endif

void
athn_usb_rx_frame(struct athn_usb_softc *usc, struct mbuf *m,
    struct mbuf_list *ml)
{
	struct athn_softc *sc = &usc->sc_sc;
	struct ieee80211com *ic = &sc->sc_ic;
	struct ifnet *ifp = &ic->ic_if;
	struct ieee80211_frame *wh;
	struct ieee80211_node *ni;
	struct ieee80211_rxinfo rxi;
	struct ar_htc_frame_hdr *htc;
	struct ar_rx_status *rs;
	uint16_t datalen;
	int s;

	if (__predict_false(m->m_len < sizeof(*htc)))
		goto skip;
	htc = mtod(m, struct ar_htc_frame_hdr *);
	if (__predict_false(htc->endpoint_id == 0)) {
		DPRINTF(("bad endpoint %d\n", htc->endpoint_id));
		goto skip;
	}
	if (htc->flags & AR_HTC_FLAG_TRAILER) {
		if (m->m_len < htc->control[0])
			goto skip;
		m_adj(m, -(int)htc->control[0]);
	}
	m_adj(m, sizeof(*htc));	/* Strip HTC header. */

	if (__predict_false(m->m_len < sizeof(*rs)))
		goto skip;
	rs = mtod(m, struct ar_rx_status *);

	/* Make sure that payload fits. */
	datalen = betoh16(rs->rs_datalen);
	if (__predict_false(m->m_len < sizeof(*rs) + datalen))
		goto skip;

	if (__predict_false(datalen < sizeof(*wh) + IEEE80211_CRC_LEN))
		goto skip;

	if (rs->rs_status != 0) {
		if (rs->rs_status & AR_RXS_RXERR_DECRYPT)
			ic->ic_stats.is_ccmp_dec_errs++;
		ifp->if_ierrors++;
		goto skip;
	}
	m_adj(m, sizeof(*rs));	/* Strip Rx status. */

	s = splnet();

	/* Grab a reference to the source node. */
	wh = mtod(m, struct ieee80211_frame *);
	ni = ieee80211_find_rxnode(ic, wh);

	/* Remove any HW padding after the 802.11 header. */
	if (!(wh->i_fc[0] & IEEE80211_FC0_TYPE_CTL)) {
		u_int hdrlen = ieee80211_get_hdrlen(wh);
		if (hdrlen & 3) {
			memmove((caddr_t)wh + 2, wh, hdrlen);
			m_adj(m, 2);
		}
		wh = mtod(m, struct ieee80211_frame *);
	}
#if NBPFILTER > 0
	if (__predict_false(sc->sc_drvbpf != NULL))
		athn_usb_rx_radiotap(sc, m, rs);
#endif
	/* Trim 802.11 FCS after radiotap. */
	m_adj(m, -IEEE80211_CRC_LEN);

	/* Send the frame to the 802.11 layer. */
	memset(&rxi, 0, sizeof(rxi));
	rxi.rxi_rssi = rs->rs_rssi + AR_USB_DEFAULT_NF;
	rxi.rxi_tstamp = betoh64(rs->rs_tstamp);
	if (!(wh->i_fc[0] & IEEE80211_FC0_TYPE_CTL) &&
	    (wh->i_fc[1] & IEEE80211_FC1_PROTECTED) &&
	    (ic->ic_flags & IEEE80211_F_RSNON) &&
	    (ni->ni_flags & IEEE80211_NODE_RXPROT) &&
	    (ni->ni_rsncipher == IEEE80211_CIPHER_CCMP ||
	    (IEEE80211_IS_MULTICAST(wh->i_addr1) &&
	    ni->ni_rsngroupcipher == IEEE80211_CIPHER_CCMP))) {
		if (ar5008_ccmp_decap(sc, m, ni) != 0) {
			ifp->if_ierrors++;
			ieee80211_release_node(ic, ni);
			splx(s);
			goto skip;
		}
		rxi.rxi_flags |= IEEE80211_RXI_HWDEC;
	}
	ieee80211_inputm(ifp, m, ni, &rxi, ml);

	/* Node is no longer needed. */
	ieee80211_release_node(ic, ni);
	splx(s);
	return;
 skip:
	m_freem(m);
}

void
athn_usb_rxeof(struct usbd_xfer *xfer, void *priv,
    usbd_status status)
{
	struct mbuf_list ml = MBUF_LIST_INITIALIZER();
	struct athn_usb_rx_data *data = priv;
	struct athn_usb_softc *usc = data->sc;
	struct athn_softc *sc = &usc->sc_sc;
	struct ifnet *ifp = &sc->sc_ic.ic_if;
	struct athn_usb_rx_stream *stream = &usc->rx_stream;
	uint8_t *buf = data->buf;
	struct ar_stream_hdr *hdr;
	struct mbuf *m;
	uint16_t pktlen;
	int off, len;

	if (__predict_false(status != USBD_NORMAL_COMPLETION)) {
		DPRINTF(("RX status=%d\n", status));
		if (status == USBD_STALLED)
			usbd_clear_endpoint_stall_async(usc->rx_data_pipe);
		if (status != USBD_CANCELLED)
			goto resubmit;
		return;
	}
	usbd_get_xfer_status(xfer, NULL, NULL, &len, NULL);

	if (stream->left > 0) {
		if (len >= stream->left) {
			/* We have all our pktlen bytes now. */
			if (__predict_true(stream->m != NULL)) {
				memcpy(mtod(stream->m, uint8_t *) +
				    stream->moff, buf, stream->left);
				athn_usb_rx_frame(usc, stream->m, &ml);
				stream->m = NULL;
			}
			/* Next header is 32-bit aligned. */
			off = (stream->left + 3) & ~3;
			buf += off;
			len -= off;
			stream->left = 0;
		} else {
			/* Still need more bytes, save what we have. */
			if (__predict_true(stream->m != NULL)) {
				memcpy(mtod(stream->m, uint8_t *) +
				    stream->moff, buf, len);
				stream->moff += len;
			}
			stream->left -= len;
			goto resubmit;
		}
	}
	KASSERT(stream->left == 0, "athn_usb_rxeof");
	while (len >= sizeof(*hdr)) {
		hdr = (struct ar_stream_hdr *)buf;
		if (hdr->tag != htole16(AR_USB_RX_STREAM_TAG)) {
			DPRINTF(("invalid tag 0x%x\n", hdr->tag));
			break;
		}
		pktlen = letoh16(hdr->len);
		buf += sizeof(*hdr);
		len -= sizeof(*hdr);

		if (__predict_true(pktlen <= MCLBYTES)) {
			/* Allocate an mbuf to store the next pktlen bytes. */
			MGETHDR(m, M_DONTWAIT, MT_DATA);
			if (__predict_true(m != NULL)) {
				m->m_pkthdr.len = m->m_len = pktlen;
				if (pktlen > MHLEN) {
					MCLGET(m, M_DONTWAIT);
					if (!(m->m_flags & M_EXT)) {
						m_free(m);
						m = NULL;
					}
				}
			}
		} else	/* Drop frames larger than MCLBYTES. */
			m = NULL;

		if (m == NULL)
			ifp->if_ierrors++;

		/*
		 * NB: m can be NULL, in which case the next pktlen bytes
		 * will be discarded from the Rx stream.
		 */
		if (pktlen > len) {
			/* Need more bytes, save what we have. */
			stream->m = m;	/* NB: m can be NULL. */
			if (__predict_true(stream->m != NULL)) {
				memcpy(mtod(stream->m, uint8_t *), buf, len);
				stream->moff = len;
			}
			stream->left = pktlen - len;
			goto resubmit;
		}
		if (__predict_true(m != NULL)) {
			/* We have all the pktlen bytes in this xfer. */
			memcpy(mtod(m, uint8_t *), buf, pktlen);
			athn_usb_rx_frame(usc, m, &ml);
		}

		/* Next header is 32-bit aligned. */
		off = (pktlen + 3) & ~3;
		buf += off;
		len -= off;
	}
	if_input(ifp, &ml);

 resubmit:
	/* Setup a new transfer. */
	usbd_setup_xfer(xfer, usc->rx_data_pipe, data, data->buf,
	    ATHN_USB_RXBUFSZ, USBD_SHORT_XFER_OK | USBD_NO_COPY,
	    USBD_NO_TIMEOUT, athn_usb_rxeof);
	(void)usbd_transfer(xfer);
}

void
athn_usb_txeof(struct usbd_xfer *xfer, void *priv,
    usbd_status status)
{
	struct athn_usb_tx_data *data = priv;
	struct athn_usb_softc *usc = data->sc;
	struct athn_softc *sc = &usc->sc_sc;
	struct ifnet *ifp = &sc->sc_ic.ic_if;
	int s;

	s = splnet();
	/* Put this Tx buffer back to our free list. */
	TAILQ_INSERT_TAIL(&usc->tx_free_list, data, next);

	if (__predict_false(status != USBD_NORMAL_COMPLETION)) {
		DPRINTF(("TX status=%d\n", status));
		if (status == USBD_STALLED)
			usbd_clear_endpoint_stall_async(usc->tx_data_pipe);
		ifp->if_oerrors++;
		splx(s);
		/* XXX Why return? */
		return;
	}
	sc->sc_tx_timer = 0;

	/* We just released a Tx buffer, notify Tx. */
	if (ifq_is_oactive(&ifp->if_snd)) {
		ifq_clr_oactive(&ifp->if_snd);
		ifp->if_start(ifp);
	}
	splx(s);
}

int
athn_usb_tx(struct athn_softc *sc, struct mbuf *m, struct ieee80211_node *ni)
{
	struct athn_usb_softc *usc = (struct athn_usb_softc *)sc;
	struct athn_node *an = (struct athn_node *)ni;
	struct ieee80211com *ic = &sc->sc_ic;
	struct ieee80211_frame *wh;
	struct ieee80211_key *k = NULL;
	struct athn_usb_tx_data *data;
	struct ar_stream_hdr *hdr;
	struct ar_htc_frame_hdr *htc;
	struct ar_tx_frame *txf;
	struct ar_tx_mgmt *txm;
	uint8_t *frm;
	uint16_t qos;
	uint8_t qid, tid = 0;
	int hasqos, xferlen, error;

	wh = mtod(m, struct ieee80211_frame *);
	if (wh->i_fc[1] & IEEE80211_FC1_PROTECTED) {
		k = ieee80211_get_txkey(ic, wh, ni);
		if (k->k_cipher == IEEE80211_CIPHER_CCMP) {
			u_int hdrlen = ieee80211_get_hdrlen(wh);
			if (ar5008_ccmp_encap(m, hdrlen, k) != 0)
				return (ENOBUFS);
		} else {
			if ((m = ieee80211_encrypt(ic, m, k)) == NULL)
				return (ENOBUFS);
			k = NULL; /* skip hardware crypto further below */
		}
		wh = mtod(m, struct ieee80211_frame *);
	}
	if ((hasqos = ieee80211_has_qos(wh))) {
		qos = ieee80211_get_qos(wh);
		tid = qos & IEEE80211_QOS_TID;
		qid = ieee80211_up_to_ac(ic, tid);
	} else
		qid = EDCA_AC_BE;

	/* Grab a Tx buffer from our free list. */
	data = TAILQ_FIRST(&usc->tx_free_list);
	TAILQ_REMOVE(&usc->tx_free_list, data, next);

#if NBPFILTER > 0
	/* XXX Change radiotap Tx header for USB (no txrate). */
	if (__predict_false(sc->sc_drvbpf != NULL)) {
		struct athn_tx_radiotap_header *tap = &sc->sc_txtap;
		struct mbuf mb;

		tap->wt_flags = 0;
		tap->wt_chan_freq = htole16(ic->ic_bss->ni_chan->ic_freq);
		tap->wt_chan_flags = htole16(ic->ic_bss->ni_chan->ic_flags);
		mb.m_data = (caddr_t)tap;
		mb.m_len = sc->sc_txtap_len;
		mb.m_next = m;
		mb.m_nextpkt = NULL;
		mb.m_type = 0;
		mb.m_flags = 0;
		bpf_mtap(sc->sc_drvbpf, &mb, BPF_DIRECTION_OUT);
	}
#endif

	/* NB: We don't take advantage of USB Tx stream mode for now. */
	hdr = (struct ar_stream_hdr *)data->buf;
	hdr->tag = htole16(AR_USB_TX_STREAM_TAG);

	htc = (struct ar_htc_frame_hdr *)&hdr[1];
	memset(htc, 0, sizeof(*htc));
	if ((wh->i_fc[0] & IEEE80211_FC0_TYPE_MASK) ==
	    IEEE80211_FC0_TYPE_DATA) {
		htc->endpoint_id = usc->ep_data[qid];

		txf = (struct ar_tx_frame *)&htc[1];
		memset(txf, 0, sizeof(*txf));
		txf->data_type = AR_HTC_NORMAL;
		txf->node_idx = an->sta_index;
		txf->vif_idx = 0;
		txf->tid = tid;
		if (m->m_pkthdr.len + IEEE80211_CRC_LEN > ic->ic_rtsthreshold)
			txf->flags |= htobe32(AR_HTC_TX_RTSCTS);
		else if (ic->ic_flags & IEEE80211_F_USEPROT) {
			if (ic->ic_protmode == IEEE80211_PROT_CTSONLY)
				txf->flags |= htobe32(AR_HTC_TX_CTSONLY);
			else if (ic->ic_protmode == IEEE80211_PROT_RTSCTS)
				txf->flags |= htobe32(AR_HTC_TX_RTSCTS);
		}

		if (k != NULL) {
			/* Map 802.11 cipher to hardware encryption type. */
			if (k->k_cipher == IEEE80211_CIPHER_CCMP) {
				txf->key_type = AR_ENCR_TYPE_AES;
			} else
				panic("unsupported cipher");
			/*
			 * NB: The key cache entry index is stored in the key
			 * private field when the key is installed.
			 */
			txf->key_idx = (uintptr_t)k->k_priv;
		} else
			txf->key_idx = 0xff;

		txf->cookie = an->sta_index;
		frm = (uint8_t *)&txf[1];
	} else {
		htc->endpoint_id = usc->ep_mgmt;

		txm = (struct ar_tx_mgmt *)&htc[1];
		memset(txm, 0, sizeof(*txm));
		txm->node_idx = an->sta_index;
		txm->vif_idx = 0;
		txm->key_idx = 0xff;
		txm->cookie = an->sta_index;
		frm = (uint8_t *)&txm[1];
	}
	/* Copy payload. */
	m_copydata(m, 0, m->m_pkthdr.len, frm);
	frm += m->m_pkthdr.len;
	m_freem(m);

	/* Finalize headers. */
	htc->payload_len = htobe16(frm - (uint8_t *)&htc[1]);
	hdr->len = htole16(frm - (uint8_t *)&hdr[1]);
	xferlen = frm - data->buf;

	usbd_setup_xfer(data->xfer, usc->tx_data_pipe, data, data->buf,
	    xferlen, USBD_FORCE_SHORT_XFER | USBD_NO_COPY, ATHN_USB_TX_TIMEOUT,
	    athn_usb_txeof);
	error = usbd_transfer(data->xfer);
	if (__predict_false(error != USBD_IN_PROGRESS && error != 0)) {
		/* Put this Tx buffer back to our free list. */
		TAILQ_INSERT_TAIL(&usc->tx_free_list, data, next);
		return (error);
	}
	ieee80211_release_node(ic, ni);
	return (0);
}

void
athn_usb_start(struct ifnet *ifp)
{
	struct athn_softc *sc = ifp->if_softc;
	struct athn_usb_softc *usc = (struct athn_usb_softc *)sc;
	struct ieee80211com *ic = &sc->sc_ic;
	struct ieee80211_node *ni;
	struct mbuf *m;

	if (!(ifp->if_flags & IFF_RUNNING) || ifq_is_oactive(&ifp->if_snd))
		return;

	for (;;) {
		if (TAILQ_EMPTY(&usc->tx_free_list)) {
			ifq_set_oactive(&ifp->if_snd);
			break;
		}
		/* Send pending management frames first. */
		m = mq_dequeue(&ic->ic_mgtq);
		if (m != NULL) {
			ni = m->m_pkthdr.ph_cookie;
			goto sendit;
		}
		if (ic->ic_state != IEEE80211_S_RUN)
			break;

		/* Encapsulate and send data frames. */
		m = ifq_dequeue(&ifp->if_snd);
		if (m == NULL)
			break;
#if NBPFILTER > 0
		if (ifp->if_bpf != NULL)
			bpf_mtap(ifp->if_bpf, m, BPF_DIRECTION_OUT);
#endif
		if ((m = ieee80211_encap(ifp, m, &ni)) == NULL)
			continue;
 sendit:
#if NBPFILTER > 0
		if (ic->ic_rawbpf != NULL)
			bpf_mtap(ic->ic_rawbpf, m, BPF_DIRECTION_OUT);
#endif
		if (athn_usb_tx(sc, m, ni) != 0) {
			ieee80211_release_node(ic, ni);
			ifp->if_oerrors++;
			continue;
		}

		sc->sc_tx_timer = 5;
		ifp->if_timer = 1;
	}
}

void
athn_usb_watchdog(struct ifnet *ifp)
{
	struct athn_softc *sc = ifp->if_softc;

	ifp->if_timer = 0;

	if (sc->sc_tx_timer > 0) {
		if (--sc->sc_tx_timer == 0) {
			printf("%s: device timeout\n", sc->sc_dev.dv_xname);
			/* athn_usb_init(ifp); XXX needs a process context! */
			ifp->if_oerrors++;
			return;
		}
		ifp->if_timer = 1;
	}
	ieee80211_watchdog(ifp);
}

int
athn_usb_ioctl(struct ifnet *ifp, u_long cmd, caddr_t data)
{
	struct athn_softc *sc = ifp->if_softc;
	struct athn_usb_softc *usc = (struct athn_usb_softc *)sc;
	struct ieee80211com *ic = &sc->sc_ic;
	int s, error = 0;

	if (usbd_is_dying(usc->sc_udev))
		return ENXIO;

	usbd_ref_incr(usc->sc_udev);

	s = splnet();

	switch (cmd) {
	case SIOCSIFADDR:
		ifp->if_flags |= IFF_UP;
		/* FALLTHROUGH */
	case SIOCSIFFLAGS:
		if (ifp->if_flags & IFF_UP) {
			if (!(ifp->if_flags & IFF_RUNNING))
				error = athn_usb_init(ifp);
		} else {
			if (ifp->if_flags & IFF_RUNNING)
				athn_usb_stop(ifp);
		}
		break;
	case SIOCS80211CHANNEL:
		error = ieee80211_ioctl(ifp, cmd, data);
		if (error == ENETRESET &&
		    ic->ic_opmode == IEEE80211_M_MONITOR) {
			if ((ifp->if_flags & (IFF_UP | IFF_RUNNING)) ==
			    (IFF_UP | IFF_RUNNING)) {
				athn_usb_switch_chan(sc, ic->ic_ibss_chan,
				    NULL);
			}
			error = 0;
		}
		break;
	default:
		error = ieee80211_ioctl(ifp, cmd, data);
	}

	if (error == ENETRESET) {
		error = 0;
		if ((ifp->if_flags & (IFF_UP | IFF_RUNNING)) ==
		    (IFF_UP | IFF_RUNNING)) {
			athn_usb_stop(ifp);
			error = athn_usb_init(ifp);
		}
	}
	splx(s);

	usbd_ref_decr(usc->sc_udev);

	return (error);
}

int
athn_usb_init(struct ifnet *ifp)
{
	struct athn_softc *sc = ifp->if_softc;
	struct athn_usb_softc *usc = (struct athn_usb_softc *)sc;
	struct athn_ops *ops = &sc->ops;
	struct ieee80211com *ic = &sc->sc_ic;
	struct ieee80211_channel *c, *extc;
	struct athn_usb_rx_data *data;
	struct ar_htc_target_vif hvif;
	struct ar_htc_target_sta sta;
	struct ar_htc_cap_target hic;
	uint16_t mode;
	int i, error;

	/* Init host async commands ring. */
	usc->cmdq.cur = usc->cmdq.next = usc->cmdq.queued = 0;

	/* Allocate Tx/Rx buffers. */
	error = athn_usb_alloc_rx_list(usc);
	if (error != 0)
		goto fail;
	error = athn_usb_alloc_tx_list(usc);
	if (error != 0)
		goto fail;
	/* Steal one buffer for beacons. */
	usc->tx_bcn = TAILQ_FIRST(&usc->tx_free_list);
	TAILQ_REMOVE(&usc->tx_free_list, usc->tx_bcn, next);

	c = ic->ic_bss->ni_chan = ic->ic_ibss_chan;
	extc = NULL;

	/* In case a new MAC address has been configured. */
	IEEE80211_ADDR_COPY(ic->ic_myaddr, LLADDR(ifp->if_sadl));

	error = athn_set_power_awake(sc);
	if (error != 0)
		goto fail;

	error = athn_usb_wmi_cmd(usc, AR_WMI_CMD_FLUSH_RECV);
	if (error != 0)
		goto fail;

	error = athn_hw_reset(sc, c, extc, 1);
	if (error != 0)
		goto fail;

	ops->set_txpower(sc, c, extc);

	mode = htobe16(IEEE80211_IS_CHAN_2GHZ(c) ?
	    AR_HTC_MODE_11NG : AR_HTC_MODE_11NA);
	error = athn_usb_wmi_xcmd(usc, AR_WMI_CMD_SET_MODE,
	    &mode, sizeof(mode), NULL);
	if (error != 0)
		goto fail;

	error = athn_usb_wmi_cmd(usc, AR_WMI_CMD_ATH_INIT);
	if (error != 0)
		goto fail;

	error = athn_usb_wmi_cmd(usc, AR_WMI_CMD_START_RECV);
	if (error != 0)
		goto fail;

	athn_rx_start(sc);

	/* Create main interface on target. */
	memset(&hvif, 0, sizeof(hvif));
	hvif.index = 0;
	IEEE80211_ADDR_COPY(hvif.myaddr, ic->ic_myaddr);
	switch (ic->ic_opmode) {
	case IEEE80211_M_STA:
		hvif.opmode = htobe32(AR_HTC_M_STA);
		break;
	case IEEE80211_M_MONITOR:
		hvif.opmode = htobe32(AR_HTC_M_MONITOR);
		break;
#ifndef IEEE80211_STA_ONLY
	case IEEE80211_M_IBSS:
		hvif.opmode = htobe32(AR_HTC_M_IBSS);
		break;
	case IEEE80211_M_AHDEMO:
		hvif.opmode = htobe32(AR_HTC_M_AHDEMO);
		break;
	case IEEE80211_M_HOSTAP:
		hvif.opmode = htobe32(AR_HTC_M_HOSTAP);
		break;
#endif
	}
	hvif.rtsthreshold = htobe16(ic->ic_rtsthreshold);
	DPRINTF(("creating VAP\n"));
	error = athn_usb_wmi_xcmd(usc, AR_WMI_CMD_VAP_CREATE,
	    &hvif, sizeof(hvif), NULL);
	if (error != 0)
		goto fail;

	/* Create a fake node to send management frames before assoc. */
	memset(&sta, 0, sizeof(sta));
	IEEE80211_ADDR_COPY(sta.macaddr, ic->ic_myaddr);
	sta.sta_index = 0;
	sta.is_vif_sta = 1;
	sta.vif_index = hvif.index;
	sta.maxampdu = 0xffff;
	DPRINTF(("creating default node\n"));
	error = athn_usb_wmi_xcmd(usc, AR_WMI_CMD_NODE_CREATE,
	    &sta, sizeof(sta), NULL);
	if (error != 0)
		goto fail;
	usc->free_node_slots = ~(1 << sta.sta_index);

	/* Update target capabilities. */
	memset(&hic, 0, sizeof(hic));
	hic.ampdu_limit = htobe32(0x0000ffff);
	hic.ampdu_subframes = 20;
	hic.txchainmask = sc->txchainmask;
	DPRINTF(("updating target configuration\n"));
	error = athn_usb_wmi_xcmd(usc, AR_WMI_CMD_TARGET_IC_UPDATE,
	    &hic, sizeof(hic), NULL);
	if (error != 0)
		goto fail;

	/* Queue Rx xfers. */
	for (i = 0; i < ATHN_USB_RX_LIST_COUNT; i++) {
		data = &usc->rx_data[i];

		usbd_setup_xfer(data->xfer, usc->rx_data_pipe, data, data->buf,
		    ATHN_USB_RXBUFSZ, USBD_SHORT_XFER_OK | USBD_NO_COPY,
		    USBD_NO_TIMEOUT, athn_usb_rxeof);
		error = usbd_transfer(data->xfer);
		if (error != 0 && error != USBD_IN_PROGRESS)
			goto fail;
	}
	/* We're ready to go. */
	ifp->if_flags |= IFF_RUNNING;
	ifq_clr_oactive(&ifp->if_snd);

#ifdef notyet
	if (ic->ic_flags & IEEE80211_F_WEPON) {
		/* Install WEP keys. */
		for (i = 0; i < IEEE80211_WEP_NKID; i++)
			athn_usb_set_key(ic, NULL, &ic->ic_nw_keys[i]);
	}
#endif
	if (ic->ic_opmode == IEEE80211_M_MONITOR)
		ieee80211_new_state(ic, IEEE80211_S_RUN, -1);
	else
		ieee80211_new_state(ic, IEEE80211_S_SCAN, -1);
	athn_usb_wait_async(usc);
	return (0);
 fail:
	athn_usb_stop(ifp);
	return (error);
}

void
athn_usb_stop(struct ifnet *ifp)
{
	struct athn_softc *sc = ifp->if_softc;
	struct athn_usb_softc *usc = (struct athn_usb_softc *)sc;
	struct ieee80211com *ic = &sc->sc_ic;
	struct ar_htc_target_vif hvif;
	uint8_t sta_index;
	int s;

	sc->sc_tx_timer = 0;
	ifp->if_timer = 0;
	ifp->if_flags &= ~IFF_RUNNING;
	ifq_clr_oactive(&ifp->if_snd);

	s = splusb();
	ieee80211_new_state(ic, IEEE80211_S_INIT, -1);

	/* Wait for all async commands to complete. */
	athn_usb_wait_async(usc);

	timeout_del(&sc->scan_to);
	timeout_del(&sc->calib_to);

	/* Remove all non-default nodes. */
	for (sta_index = 1; sta_index < AR_USB_MAX_STA; sta_index++) {
		if (usc->free_node_slots & (1 << sta_index))
			continue;
		(void)athn_usb_wmi_xcmd(usc, AR_WMI_CMD_NODE_REMOVE,
		    &sta_index, sizeof(sta_index), NULL);
	}

	/* Remove main interface. This also invalidates our default node. */
	memset(&hvif, 0, sizeof(hvif));
	hvif.index = 0;
	IEEE80211_ADDR_COPY(hvif.myaddr, ic->ic_myaddr);
	(void)athn_usb_wmi_xcmd(usc, AR_WMI_CMD_VAP_REMOVE,
	    &hvif, sizeof(hvif), NULL);

	usc->free_node_slots = 0xff;

	(void)athn_usb_wmi_cmd(usc, AR_WMI_CMD_DISABLE_INTR);
	(void)athn_usb_wmi_cmd(usc, AR_WMI_CMD_DRAIN_TXQ_ALL);
	(void)athn_usb_wmi_cmd(usc, AR_WMI_CMD_STOP_RECV);

	athn_reset(sc, 0);
	athn_init_pll(sc, NULL);
	athn_set_power_awake(sc);
	athn_reset(sc, 1);
	athn_init_pll(sc, NULL);
	athn_set_power_sleep(sc);

	/* Abort Tx/Rx. */
	usbd_abort_pipe(usc->tx_data_pipe);
	usbd_abort_pipe(usc->rx_data_pipe);

	/* Free Tx/Rx buffers. */
	athn_usb_free_tx_list(usc);
	athn_usb_free_rx_list(usc);
	splx(s);

	/* Flush Rx stream. */
	m_freem(usc->rx_stream.m);
	usc->rx_stream.m = NULL;
	usc->rx_stream.left = 0;
}<|MERGE_RESOLUTION|>--- conflicted
+++ resolved
@@ -80,13 +80,11 @@
 #define betoh64 be64toh
 #define letoh16 le16toh
 
-<<<<<<< HEAD
+// map OpenBSD flag name to FreeBSD
+#define	IFF_RUNNING	IFF_DRV_RUNNING
+
 // map 3-argument OpenBSD free function to 2-argument FreeBSD one
 #define free(addr,type,size)	free(addr,type)
-=======
-// map OpenBSD flag name to FreeBSD
-#define	IFF_RUNNING	IFF_DRV_RUNNING
->>>>>>> 5c64d3a4
 
 static const struct athn_usb_type {
 	struct usb_devno	devno;
