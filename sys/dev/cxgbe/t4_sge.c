--- conflicted
+++ resolved
@@ -1747,13 +1747,8 @@
 	m0->m_len -= fl_pktshift;
 	m0->m_data += fl_pktshift;
 
-<<<<<<< HEAD
 	m0->m_pkthdr.rcvif = rxq->pi->ifp;
-	M_HASHTYPE_SET(m0, M_HASHTYPE_OPAQUE);
-=======
-	m0->m_pkthdr.rcvif = ifp;
 	M_HASHTYPE_SET(m0, sw_hashtype[rss->hash_type][rss->ipv6]);
->>>>>>> c7190189
 	m0->m_pkthdr.flowid = be32toh(rss->hash_val);
 
 	if (cpl->csum_calc && !cpl->err_vec) {
