/*-
 * Copyright (c) 2011, Bryan Venteicher <bryanv@FreeBSD.org>
 * All rights reserved.
 *
 * Redistribution and use in source and binary forms, with or without
 * modification, are permitted provided that the following conditions
 * are met:
 * 1. Redistributions of source code must retain the above copyright
 *    notice unmodified, this list of conditions, and the following
 *    disclaimer.
 * 2. Redistributions in binary form must reproduce the above copyright
 *    notice, this list of conditions and the following disclaimer in the
 *    documentation and/or other materials provided with the distribution.
 *
 * THIS SOFTWARE IS PROVIDED BY THE AUTHOR ``AS IS'' AND ANY EXPRESS OR
 * IMPLIED WARRANTIES, INCLUDING, BUT NOT LIMITED TO, THE IMPLIED WARRANTIES
 * OF MERCHANTABILITY AND FITNESS FOR A PARTICULAR PURPOSE ARE DISCLAIMED.
 * IN NO EVENT SHALL THE AUTHOR BE LIABLE FOR ANY DIRECT, INDIRECT,
 * INCIDENTAL, SPECIAL, EXEMPLARY, OR CONSEQUENTIAL DAMAGES (INCLUDING, BUT
 * NOT LIMITED TO, PROCUREMENT OF SUBSTITUTE GOODS OR SERVICES; LOSS OF USE,
 * DATA, OR PROFITS; OR BUSINESS INTERRUPTION) HOWEVER CAUSED AND ON ANY
 * THEORY OF LIABILITY, WHETHER IN CONTRACT, STRICT LIABILITY, OR TORT
 * (INCLUDING NEGLIGENCE OR OTHERWISE) ARISING IN ANY WAY OUT OF THE USE OF
 * THIS SOFTWARE, EVEN IF ADVISED OF THE POSSIBILITY OF SUCH DAMAGE.
 */

/* Driver for VirtIO network devices. */

#include <sys/cdefs.h>
__FBSDID("$FreeBSD$");

#include <sys/param.h>
#include <sys/eventhandler.h>
#include <sys/systm.h>
#include <sys/kernel.h>
#include <sys/sockio.h>
#include <sys/mbuf.h>
#include <sys/malloc.h>
#include <sys/module.h>
#include <sys/socket.h>
#include <sys/sysctl.h>
#include <sys/random.h>
#include <sys/sglist.h>
#include <sys/lock.h>
#include <sys/mutex.h>
#include <sys/taskqueue.h>
#include <sys/smp.h>
#include <machine/smp.h>

#include <vm/uma.h>

#include <net/ethernet.h>
#include <net/if.h>
#include <net/if_var.h>
#include <net/if_arp.h>
#include <net/if_dl.h>
#include <net/if_types.h>
#include <net/if_media.h>
#include <net/if_vlan_var.h>

#include <net/bpf.h>

#include <netinet/in_systm.h>
#include <netinet/in.h>
#include <netinet/ip.h>
#include <netinet/ip6.h>
#include <netinet6/ip6_var.h>
#include <netinet/udp.h>
#include <netinet/tcp.h>
#include <netinet/sctp.h>

#include <machine/bus.h>
#include <machine/resource.h>
#include <sys/bus.h>
#include <sys/rman.h>

#include <dev/virtio/virtio.h>
#include <dev/virtio/virtqueue.h>
#include <dev/virtio/network/virtio_net.h>
#include <dev/virtio/network/if_vtnetvar.h>

#include "virtio_if.h"

#include "opt_inet.h"
#include "opt_inet6.h"

static int	vtnet_modevent(module_t, int, void *);

static int	vtnet_probe(device_t);
static int	vtnet_attach(device_t);
static int	vtnet_detach(device_t);
static int	vtnet_suspend(device_t);
static int	vtnet_resume(device_t);
static int	vtnet_shutdown(device_t);
static int	vtnet_attach_completed(device_t);
static int	vtnet_config_change(device_t);

static void	vtnet_negotiate_features(struct vtnet_softc *);
static void	vtnet_setup_features(struct vtnet_softc *);
static int	vtnet_init_rxq(struct vtnet_softc *, int);
static int	vtnet_init_txq(struct vtnet_softc *, int);
static int	vtnet_alloc_rxtx_queues(struct vtnet_softc *);
static void	vtnet_free_rxtx_queues(struct vtnet_softc *);
static int	vtnet_alloc_rx_filters(struct vtnet_softc *);
static void	vtnet_free_rx_filters(struct vtnet_softc *);
static int	vtnet_alloc_virtqueues(struct vtnet_softc *);
static int	vtnet_setup_interface(struct vtnet_softc *);
static int	vtnet_change_mtu(struct vtnet_softc *, int);
static int	vtnet_ioctl(struct ifnet *, u_long, caddr_t);
static uint64_t	vtnet_get_counter(struct ifnet *, ift_counter);

static int	vtnet_rxq_populate(struct vtnet_rxq *);
static void	vtnet_rxq_free_mbufs(struct vtnet_rxq *);
static struct mbuf *
		vtnet_rx_alloc_buf(struct vtnet_softc *, int , struct mbuf **);
static int	vtnet_rxq_replace_lro_nomgr_buf(struct vtnet_rxq *,
		    struct mbuf *, int);
static int	vtnet_rxq_replace_buf(struct vtnet_rxq *, struct mbuf *, int);
static int	vtnet_rxq_enqueue_buf(struct vtnet_rxq *, struct mbuf *);
static int	vtnet_rxq_new_buf(struct vtnet_rxq *);
static int	vtnet_rxq_csum(struct vtnet_rxq *, struct mbuf *,
		     struct virtio_net_hdr *);
static void	vtnet_rxq_discard_merged_bufs(struct vtnet_rxq *, int);
static void	vtnet_rxq_discard_buf(struct vtnet_rxq *, struct mbuf *);
static int	vtnet_rxq_merged_eof(struct vtnet_rxq *, struct mbuf *, int);
static void	vtnet_rxq_input(struct vtnet_rxq *, struct mbuf *,
		    struct virtio_net_hdr *);
static int	vtnet_rxq_eof(struct vtnet_rxq *);
static void	vtnet_rx_vq_intr(void *);
static void	vtnet_rxq_tq_intr(void *, int);

static int	vtnet_txq_below_threshold(struct vtnet_txq *);
static int	vtnet_txq_notify(struct vtnet_txq *);
static void	vtnet_txq_free_mbufs(struct vtnet_txq *);
static int	vtnet_txq_offload_ctx(struct vtnet_txq *, struct mbuf *,
		    int *, int *, int *);
static int	vtnet_txq_offload_tso(struct vtnet_txq *, struct mbuf *, int,
		    int, struct virtio_net_hdr *);
static struct mbuf *
		vtnet_txq_offload(struct vtnet_txq *, struct mbuf *,
		    struct virtio_net_hdr *);
static int	vtnet_txq_enqueue_buf(struct vtnet_txq *, struct mbuf **,
		    struct vtnet_tx_header *);
static int	vtnet_txq_encap(struct vtnet_txq *, struct mbuf **);
#ifdef VTNET_LEGACY_TX
static void	vtnet_start_locked(struct vtnet_txq *, struct ifnet *);
static void	vtnet_start(struct ifnet *);
#else
static int	vtnet_txq_mq_start_locked(struct vtnet_txq *, struct mbuf *);
static int	vtnet_txq_mq_start(struct ifnet *, struct mbuf *);
static void	vtnet_txq_tq_deferred(void *, int);
#endif
static void	vtnet_txq_start(struct vtnet_txq *);
static void	vtnet_txq_tq_intr(void *, int);
static int	vtnet_txq_eof(struct vtnet_txq *);
static void	vtnet_tx_vq_intr(void *);
static void	vtnet_tx_start_all(struct vtnet_softc *);

#ifndef VTNET_LEGACY_TX
static void	vtnet_qflush(struct ifnet *);
#endif

static int	vtnet_watchdog(struct vtnet_txq *);
static void	vtnet_accum_stats(struct vtnet_softc *,
		    struct vtnet_rxq_stats *, struct vtnet_txq_stats *);
static void	vtnet_tick(void *);

static void	vtnet_start_taskqueues(struct vtnet_softc *);
static void	vtnet_free_taskqueues(struct vtnet_softc *);
static void	vtnet_drain_taskqueues(struct vtnet_softc *);

static void	vtnet_drain_rxtx_queues(struct vtnet_softc *);
static void	vtnet_stop_rendezvous(struct vtnet_softc *);
static void	vtnet_stop(struct vtnet_softc *);
static int	vtnet_virtio_reinit(struct vtnet_softc *);
static void	vtnet_init_rx_filters(struct vtnet_softc *);
static int	vtnet_init_rx_queues(struct vtnet_softc *);
static int	vtnet_init_tx_queues(struct vtnet_softc *);
static int	vtnet_init_rxtx_queues(struct vtnet_softc *);
static void	vtnet_set_active_vq_pairs(struct vtnet_softc *);
static int	vtnet_reinit(struct vtnet_softc *);
static void	vtnet_init_locked(struct vtnet_softc *);
static void	vtnet_init(void *);

static void	vtnet_free_ctrl_vq(struct vtnet_softc *);
static void	vtnet_exec_ctrl_cmd(struct vtnet_softc *, void *,
		    struct sglist *, int, int);
static int	vtnet_ctrl_mac_cmd(struct vtnet_softc *, uint8_t *);
static int	vtnet_ctrl_mq_cmd(struct vtnet_softc *, uint16_t);
static int	vtnet_ctrl_rx_cmd(struct vtnet_softc *, int, int);
static int	vtnet_set_promisc(struct vtnet_softc *, int);
static int	vtnet_set_allmulti(struct vtnet_softc *, int);
static void	vtnet_attach_disable_promisc(struct vtnet_softc *);
static void	vtnet_rx_filter(struct vtnet_softc *);
static void	vtnet_rx_filter_mac(struct vtnet_softc *);
static int	vtnet_exec_vlan_filter(struct vtnet_softc *, int, uint16_t);
static void	vtnet_rx_filter_vlan(struct vtnet_softc *);
static void	vtnet_update_vlan_filter(struct vtnet_softc *, int, uint16_t);
static void	vtnet_register_vlan(void *, struct ifnet *, uint16_t);
static void	vtnet_unregister_vlan(void *, struct ifnet *, uint16_t);

static int	vtnet_is_link_up(struct vtnet_softc *);
static void	vtnet_update_link_status(struct vtnet_softc *);
static int	vtnet_ifmedia_upd(struct ifnet *);
static void	vtnet_ifmedia_sts(struct ifnet *, struct ifmediareq *);
static void	vtnet_get_hwaddr(struct vtnet_softc *);
static void	vtnet_set_hwaddr(struct vtnet_softc *);
static void	vtnet_vlan_tag_remove(struct mbuf *);
static void	vtnet_set_rx_process_limit(struct vtnet_softc *);
static void	vtnet_set_tx_intr_threshold(struct vtnet_softc *);

static void	vtnet_setup_rxq_sysctl(struct sysctl_ctx_list *,
		    struct sysctl_oid_list *, struct vtnet_rxq *);
static void	vtnet_setup_txq_sysctl(struct sysctl_ctx_list *,
		    struct sysctl_oid_list *, struct vtnet_txq *);
static void	vtnet_setup_queue_sysctl(struct vtnet_softc *);
static void	vtnet_setup_sysctl(struct vtnet_softc *);

static int	vtnet_rxq_enable_intr(struct vtnet_rxq *);
static void	vtnet_rxq_disable_intr(struct vtnet_rxq *);
static int	vtnet_txq_enable_intr(struct vtnet_txq *);
static void	vtnet_txq_disable_intr(struct vtnet_txq *);
static void	vtnet_enable_rx_interrupts(struct vtnet_softc *);
static void	vtnet_enable_tx_interrupts(struct vtnet_softc *);
static void	vtnet_enable_interrupts(struct vtnet_softc *);
static void	vtnet_disable_rx_interrupts(struct vtnet_softc *);
static void	vtnet_disable_tx_interrupts(struct vtnet_softc *);
static void	vtnet_disable_interrupts(struct vtnet_softc *);

static int	vtnet_tunable_int(struct vtnet_softc *, const char *, int);

/* Tunables. */
static int vtnet_csum_disable = 0;
TUNABLE_INT("hw.vtnet.csum_disable", &vtnet_csum_disable);
static int vtnet_tso_disable = 0;
TUNABLE_INT("hw.vtnet.tso_disable", &vtnet_tso_disable);
static int vtnet_lro_disable = 0;
TUNABLE_INT("hw.vtnet.lro_disable", &vtnet_lro_disable);
static int vtnet_mq_disable = 0;
TUNABLE_INT("hw.vtnet.mq_disable", &vtnet_mq_disable);
static int vtnet_mq_max_pairs = 0;
TUNABLE_INT("hw.vtnet.mq_max_pairs", &vtnet_mq_max_pairs);
static int vtnet_rx_process_limit = 512;
TUNABLE_INT("hw.vtnet.rx_process_limit", &vtnet_rx_process_limit);

static uma_zone_t vtnet_tx_header_zone;

static struct virtio_feature_desc vtnet_feature_desc[] = {
	{ VIRTIO_NET_F_CSUM,		"TxChecksum"	},
	{ VIRTIO_NET_F_GUEST_CSUM,	"RxChecksum"	},
	{ VIRTIO_NET_F_MAC,		"MacAddress"	},
	{ VIRTIO_NET_F_GSO,		"TxAllGSO"	},
	{ VIRTIO_NET_F_GUEST_TSO4,	"RxTSOv4"	},
	{ VIRTIO_NET_F_GUEST_TSO6,	"RxTSOv6"	},
	{ VIRTIO_NET_F_GUEST_ECN,	"RxECN"		},
	{ VIRTIO_NET_F_GUEST_UFO,	"RxUFO"		},
	{ VIRTIO_NET_F_HOST_TSO4,	"TxTSOv4"	},
	{ VIRTIO_NET_F_HOST_TSO6,	"TxTSOv6"	},
	{ VIRTIO_NET_F_HOST_ECN,	"TxTSOECN"	},
	{ VIRTIO_NET_F_HOST_UFO,	"TxUFO"		},
	{ VIRTIO_NET_F_MRG_RXBUF,	"MrgRxBuf"	},
	{ VIRTIO_NET_F_STATUS,		"Status"	},
	{ VIRTIO_NET_F_CTRL_VQ,		"ControlVq"	},
	{ VIRTIO_NET_F_CTRL_RX,		"RxMode"	},
	{ VIRTIO_NET_F_CTRL_VLAN,	"VLanFilter"	},
	{ VIRTIO_NET_F_CTRL_RX_EXTRA,	"RxModeExtra"	},
	{ VIRTIO_NET_F_GUEST_ANNOUNCE,	"GuestAnnounce"	},
	{ VIRTIO_NET_F_MQ,		"Multiqueue"	},
	{ VIRTIO_NET_F_CTRL_MAC_ADDR,	"SetMacAddress"	},

	{ 0, NULL }
};

static device_method_t vtnet_methods[] = {
	/* Device methods. */
	DEVMETHOD(device_probe,			vtnet_probe),
	DEVMETHOD(device_attach,		vtnet_attach),
	DEVMETHOD(device_detach,		vtnet_detach),
	DEVMETHOD(device_suspend,		vtnet_suspend),
	DEVMETHOD(device_resume,		vtnet_resume),
	DEVMETHOD(device_shutdown,		vtnet_shutdown),

	/* VirtIO methods. */
	DEVMETHOD(virtio_attach_completed,	vtnet_attach_completed),
	DEVMETHOD(virtio_config_change,		vtnet_config_change),

	DEVMETHOD_END
};

#ifdef DEV_NETMAP
#include <dev/netmap/if_vtnet_netmap.h>
#endif /* DEV_NETMAP */

static driver_t vtnet_driver = {
	"vtnet",
	vtnet_methods,
	sizeof(struct vtnet_softc)
};
static devclass_t vtnet_devclass;

DRIVER_MODULE(vtnet, virtio_pci, vtnet_driver, vtnet_devclass,
    vtnet_modevent, 0);
MODULE_VERSION(vtnet, 1);
MODULE_DEPEND(vtnet, virtio, 1, 1, 1);

static int
vtnet_modevent(module_t mod, int type, void *unused)
{
	int error;

	error = 0;

	switch (type) {
	case MOD_LOAD:
		vtnet_tx_header_zone = uma_zcreate("vtnet_tx_hdr",
		    sizeof(struct vtnet_tx_header),
		    NULL, NULL, NULL, NULL, 0, 0);
		break;
	case MOD_QUIESCE:
	case MOD_UNLOAD:
		if (uma_zone_get_cur(vtnet_tx_header_zone) > 0)
			error = EBUSY;
		else if (type == MOD_UNLOAD) {
			uma_zdestroy(vtnet_tx_header_zone);
			vtnet_tx_header_zone = NULL;
		}
		break;
	case MOD_SHUTDOWN:
		break;
	default:
		error = EOPNOTSUPP;
		break;
	}

	return (error);
}

static int
vtnet_probe(device_t dev)
{

	if (virtio_get_device_type(dev) != VIRTIO_ID_NETWORK)
		return (ENXIO);

	device_set_desc(dev, "VirtIO Networking Adapter");

	return (BUS_PROBE_DEFAULT);
}

static int
vtnet_attach(device_t dev)
{
	struct vtnet_softc *sc;
	int error;

	sc = device_get_softc(dev);
	sc->vtnet_dev = dev;

	/* Register our feature descriptions. */
	virtio_set_feature_desc(dev, vtnet_feature_desc);

	VTNET_CORE_LOCK_INIT(sc);
	callout_init_mtx(&sc->vtnet_tick_ch, VTNET_CORE_MTX(sc), 0);

	vtnet_setup_sysctl(sc);
	vtnet_setup_features(sc);

	error = vtnet_alloc_rx_filters(sc);
	if (error) {
		device_printf(dev, "cannot allocate Rx filters\n");
		goto fail;
	}

	error = vtnet_alloc_rxtx_queues(sc);
	if (error) {
		device_printf(dev, "cannot allocate queues\n");
		goto fail;
	}

	error = vtnet_alloc_virtqueues(sc);
	if (error) {
		device_printf(dev, "cannot allocate virtqueues\n");
		goto fail;
	}

	error = vtnet_setup_interface(sc);
	if (error) {
		device_printf(dev, "cannot setup interface\n");
		goto fail;
	}

	error = virtio_setup_intr(dev, INTR_TYPE_NET);
	if (error) {
		device_printf(dev, "cannot setup virtqueue interrupts\n");
		/* BMV: This will crash if during boot! */
		ether_ifdetach(sc->vtnet_ifp);
		goto fail;
	}

#ifdef DEV_NETMAP
	vtnet_netmap_attach(sc);
#endif /* DEV_NETMAP */

	vtnet_start_taskqueues(sc);

fail:
	if (error)
		vtnet_detach(dev);

	return (error);
}

static int
vtnet_detach(device_t dev)
{
	struct vtnet_softc *sc;
	struct ifnet *ifp;

	sc = device_get_softc(dev);
	ifp = sc->vtnet_ifp;

	if (device_is_attached(dev)) {
		VTNET_CORE_LOCK(sc);
		vtnet_stop(sc);
		VTNET_CORE_UNLOCK(sc);

		callout_drain(&sc->vtnet_tick_ch);
		vtnet_drain_taskqueues(sc);

		ether_ifdetach(ifp);
	}

#ifdef DEV_NETMAP
	netmap_detach(ifp);
#endif /* DEV_NETMAP */

	vtnet_free_taskqueues(sc);

	if (sc->vtnet_vlan_attach != NULL) {
		EVENTHANDLER_DEREGISTER(vlan_config, sc->vtnet_vlan_attach);
		sc->vtnet_vlan_attach = NULL;
	}
	if (sc->vtnet_vlan_detach != NULL) {
		EVENTHANDLER_DEREGISTER(vlan_unconfg, sc->vtnet_vlan_detach);
		sc->vtnet_vlan_detach = NULL;
	}

	ifmedia_removeall(&sc->vtnet_media);

	if (ifp != NULL) {
		if_free(ifp);
		sc->vtnet_ifp = NULL;
	}

	vtnet_free_rxtx_queues(sc);
	vtnet_free_rx_filters(sc);

	if (sc->vtnet_ctrl_vq != NULL)
		vtnet_free_ctrl_vq(sc);

	VTNET_CORE_LOCK_DESTROY(sc);

	return (0);
}

static int
vtnet_suspend(device_t dev)
{
	struct vtnet_softc *sc;

	sc = device_get_softc(dev);

	VTNET_CORE_LOCK(sc);
	vtnet_stop(sc);
	sc->vtnet_flags |= VTNET_FLAG_SUSPENDED;
	VTNET_CORE_UNLOCK(sc);

	return (0);
}

static int
vtnet_resume(device_t dev)
{
	struct vtnet_softc *sc;
	struct ifnet *ifp;

	sc = device_get_softc(dev);
	ifp = sc->vtnet_ifp;

	VTNET_CORE_LOCK(sc);
	if (ifp->if_flags & IFF_UP)
		vtnet_init_locked(sc);
	sc->vtnet_flags &= ~VTNET_FLAG_SUSPENDED;
	VTNET_CORE_UNLOCK(sc);

	return (0);
}

static int
vtnet_shutdown(device_t dev)
{

	/*
	 * Suspend already does all of what we need to
	 * do here; we just never expect to be resumed.
	 */
	return (vtnet_suspend(dev));
}

static int
vtnet_attach_completed(device_t dev)
{

	vtnet_attach_disable_promisc(device_get_softc(dev));

	return (0);
}

static int
vtnet_config_change(device_t dev)
{
	struct vtnet_softc *sc;

	sc = device_get_softc(dev);

	VTNET_CORE_LOCK(sc);
	vtnet_update_link_status(sc);
	if (sc->vtnet_link_active != 0)
		vtnet_tx_start_all(sc);
	VTNET_CORE_UNLOCK(sc);

	return (0);
}

static void
vtnet_negotiate_features(struct vtnet_softc *sc)
{
	device_t dev;
	uint64_t mask, features;

	dev = sc->vtnet_dev;
	mask = 0;

	/*
	 * TSO and LRO are only available when their corresponding checksum
	 * offload feature is also negotiated.
	 */
	if (vtnet_tunable_int(sc, "csum_disable", vtnet_csum_disable)) {
		mask |= VIRTIO_NET_F_CSUM | VIRTIO_NET_F_GUEST_CSUM;
		mask |= VTNET_TSO_FEATURES | VTNET_LRO_FEATURES;
	}
	if (vtnet_tunable_int(sc, "tso_disable", vtnet_tso_disable))
		mask |= VTNET_TSO_FEATURES;
	if (vtnet_tunable_int(sc, "lro_disable", vtnet_lro_disable))
		mask |= VTNET_LRO_FEATURES;
#ifndef VTNET_LEGACY_TX
	if (vtnet_tunable_int(sc, "mq_disable", vtnet_mq_disable))
		mask |= VIRTIO_NET_F_MQ;
#else
	mask |= VIRTIO_NET_F_MQ;
#endif

	features = VTNET_FEATURES & ~mask;
	sc->vtnet_features = virtio_negotiate_features(dev, features);

	if (virtio_with_feature(dev, VTNET_LRO_FEATURES) &&
	    virtio_with_feature(dev, VIRTIO_NET_F_MRG_RXBUF) == 0) {
		/*
		 * LRO without mergeable buffers requires special care. This
		 * is not ideal because every receive buffer must be large
		 * enough to hold the maximum TCP packet, the Ethernet header,
		 * and the header. This requires up to 34 descriptors with
		 * MCLBYTES clusters. If we do not have indirect descriptors,
		 * LRO is disabled since the virtqueue will not contain very
		 * many receive buffers.
		 */
		if (!virtio_with_feature(dev, VIRTIO_RING_F_INDIRECT_DESC)) {
			device_printf(dev,
			    "LRO disabled due to both mergeable buffers and "
			    "indirect descriptors not negotiated\n");

			features &= ~VTNET_LRO_FEATURES;
			sc->vtnet_features =
			    virtio_negotiate_features(dev, features);
		} else
			sc->vtnet_flags |= VTNET_FLAG_LRO_NOMRG;
	}
}

static void
vtnet_setup_features(struct vtnet_softc *sc)
{
	device_t dev;
	int max_pairs, max;

	dev = sc->vtnet_dev;

	vtnet_negotiate_features(sc);

	if (virtio_with_feature(dev, VIRTIO_RING_F_EVENT_IDX))
		sc->vtnet_flags |= VTNET_FLAG_EVENT_IDX;

	if (virtio_with_feature(dev, VIRTIO_NET_F_MAC)) {
		/* This feature should always be negotiated. */
		sc->vtnet_flags |= VTNET_FLAG_MAC;
	}

	if (virtio_with_feature(dev, VIRTIO_NET_F_MRG_RXBUF)) {
		sc->vtnet_flags |= VTNET_FLAG_MRG_RXBUFS;
		sc->vtnet_hdr_size = sizeof(struct virtio_net_hdr_mrg_rxbuf);
	} else
		sc->vtnet_hdr_size = sizeof(struct virtio_net_hdr);

	if (sc->vtnet_flags & VTNET_FLAG_MRG_RXBUFS)
		sc->vtnet_rx_nsegs = VTNET_MRG_RX_SEGS;
	else if (sc->vtnet_flags & VTNET_FLAG_LRO_NOMRG)
		sc->vtnet_rx_nsegs = VTNET_MAX_RX_SEGS;
	else
		sc->vtnet_rx_nsegs = VTNET_MIN_RX_SEGS;

	if (virtio_with_feature(dev, VIRTIO_NET_F_GSO) ||
	    virtio_with_feature(dev, VIRTIO_NET_F_HOST_TSO4) ||
	    virtio_with_feature(dev, VIRTIO_NET_F_HOST_TSO6))
		sc->vtnet_tx_nsegs = VTNET_MAX_TX_SEGS;
	else
		sc->vtnet_tx_nsegs = VTNET_MIN_TX_SEGS;

	if (virtio_with_feature(dev, VIRTIO_NET_F_CTRL_VQ)) {
		sc->vtnet_flags |= VTNET_FLAG_CTRL_VQ;

		if (virtio_with_feature(dev, VIRTIO_NET_F_CTRL_RX))
			sc->vtnet_flags |= VTNET_FLAG_CTRL_RX;
		if (virtio_with_feature(dev, VIRTIO_NET_F_CTRL_VLAN))
			sc->vtnet_flags |= VTNET_FLAG_VLAN_FILTER;
		if (virtio_with_feature(dev, VIRTIO_NET_F_CTRL_MAC_ADDR))
			sc->vtnet_flags |= VTNET_FLAG_CTRL_MAC;
	}

	if (virtio_with_feature(dev, VIRTIO_NET_F_MQ) &&
	    sc->vtnet_flags & VTNET_FLAG_CTRL_VQ) {
		max_pairs = virtio_read_dev_config_2(dev,
		    offsetof(struct virtio_net_config, max_virtqueue_pairs));
		if (max_pairs < VIRTIO_NET_CTRL_MQ_VQ_PAIRS_MIN ||
		    max_pairs > VIRTIO_NET_CTRL_MQ_VQ_PAIRS_MAX)
			max_pairs = 1;
	} else
		max_pairs = 1;

	if (max_pairs > 1) {
		/*
		 * Limit the maximum number of queue pairs to the number of
		 * CPUs or the configured maximum. The actual number of
		 * queues that get used may be less.
		 */
		max = vtnet_tunable_int(sc, "mq_max_pairs", vtnet_mq_max_pairs);
		if (max > 0 && max_pairs > max)
			max_pairs = max;
		if (max_pairs > mp_ncpus)
			max_pairs = mp_ncpus;
		if (max_pairs > VTNET_MAX_QUEUE_PAIRS)
			max_pairs = VTNET_MAX_QUEUE_PAIRS;
		if (max_pairs > 1)
			sc->vtnet_flags |= VTNET_FLAG_MULTIQ;
	}

	sc->vtnet_max_vq_pairs = max_pairs;
}

static int
vtnet_init_rxq(struct vtnet_softc *sc, int id)
{
	struct vtnet_rxq *rxq;

	rxq = &sc->vtnet_rxqs[id];

	snprintf(rxq->vtnrx_name, sizeof(rxq->vtnrx_name), "%s-rx%d",
	    device_get_nameunit(sc->vtnet_dev), id);
	mtx_init(&rxq->vtnrx_mtx, rxq->vtnrx_name, NULL, MTX_DEF);

	rxq->vtnrx_sc = sc;
	rxq->vtnrx_id = id;

	rxq->vtnrx_sg = sglist_alloc(sc->vtnet_rx_nsegs, M_NOWAIT);
	if (rxq->vtnrx_sg == NULL)
		return (ENOMEM);

	TASK_INIT(&rxq->vtnrx_intrtask, 0, vtnet_rxq_tq_intr, rxq);
	rxq->vtnrx_tq = taskqueue_create(rxq->vtnrx_name, M_NOWAIT,
	    taskqueue_thread_enqueue, &rxq->vtnrx_tq);

	return (rxq->vtnrx_tq == NULL ? ENOMEM : 0);
}

static int
vtnet_init_txq(struct vtnet_softc *sc, int id)
{
	struct vtnet_txq *txq;

	txq = &sc->vtnet_txqs[id];

	snprintf(txq->vtntx_name, sizeof(txq->vtntx_name), "%s-tx%d",
	    device_get_nameunit(sc->vtnet_dev), id);
	mtx_init(&txq->vtntx_mtx, txq->vtntx_name, NULL, MTX_DEF);

	txq->vtntx_sc = sc;
	txq->vtntx_id = id;

	txq->vtntx_sg = sglist_alloc(sc->vtnet_tx_nsegs, M_NOWAIT);
	if (txq->vtntx_sg == NULL)
		return (ENOMEM);

#ifndef VTNET_LEGACY_TX
	txq->vtntx_br = buf_ring_alloc(VTNET_DEFAULT_BUFRING_SIZE, M_DEVBUF,
	    M_NOWAIT, &txq->vtntx_mtx);
	if (txq->vtntx_br == NULL)
		return (ENOMEM);

	TASK_INIT(&txq->vtntx_defrtask, 0, vtnet_txq_tq_deferred, txq);
#endif
	TASK_INIT(&txq->vtntx_intrtask, 0, vtnet_txq_tq_intr, txq);
	txq->vtntx_tq = taskqueue_create(txq->vtntx_name, M_NOWAIT,
	    taskqueue_thread_enqueue, &txq->vtntx_tq);
	if (txq->vtntx_tq == NULL)
		return (ENOMEM);

	return (0);
}

static int
vtnet_alloc_rxtx_queues(struct vtnet_softc *sc)
{
	int i, npairs, error;

	npairs = sc->vtnet_max_vq_pairs;

	sc->vtnet_rxqs = malloc(sizeof(struct vtnet_rxq) * npairs, M_DEVBUF,
	    M_NOWAIT | M_ZERO);
	sc->vtnet_txqs = malloc(sizeof(struct vtnet_txq) * npairs, M_DEVBUF,
	    M_NOWAIT | M_ZERO);
	if (sc->vtnet_rxqs == NULL || sc->vtnet_txqs == NULL)
		return (ENOMEM);

	for (i = 0; i < npairs; i++) {
		error = vtnet_init_rxq(sc, i);
		if (error)
			return (error);
		error = vtnet_init_txq(sc, i);
		if (error)
			return (error);
	}

	vtnet_setup_queue_sysctl(sc);

	return (0);
}

static void
vtnet_destroy_rxq(struct vtnet_rxq *rxq)
{

	rxq->vtnrx_sc = NULL;
	rxq->vtnrx_id = -1;

	if (rxq->vtnrx_sg != NULL) {
		sglist_free(rxq->vtnrx_sg);
		rxq->vtnrx_sg = NULL;
	}

	if (mtx_initialized(&rxq->vtnrx_mtx) != 0)
		mtx_destroy(&rxq->vtnrx_mtx);
}

static void
vtnet_destroy_txq(struct vtnet_txq *txq)
{

	txq->vtntx_sc = NULL;
	txq->vtntx_id = -1;

	if (txq->vtntx_sg != NULL) {
		sglist_free(txq->vtntx_sg);
		txq->vtntx_sg = NULL;
	}

#ifndef VTNET_LEGACY_TX
	if (txq->vtntx_br != NULL) {
		buf_ring_free(txq->vtntx_br, M_DEVBUF);
		txq->vtntx_br = NULL;
	}
#endif

	if (mtx_initialized(&txq->vtntx_mtx) != 0)
		mtx_destroy(&txq->vtntx_mtx);
}

static void
vtnet_free_rxtx_queues(struct vtnet_softc *sc)
{
	int i;

	if (sc->vtnet_rxqs != NULL) {
		for (i = 0; i < sc->vtnet_max_vq_pairs; i++)
			vtnet_destroy_rxq(&sc->vtnet_rxqs[i]);
		free(sc->vtnet_rxqs, M_DEVBUF);
		sc->vtnet_rxqs = NULL;
	}

	if (sc->vtnet_txqs != NULL) {
		for (i = 0; i < sc->vtnet_max_vq_pairs; i++)
			vtnet_destroy_txq(&sc->vtnet_txqs[i]);
		free(sc->vtnet_txqs, M_DEVBUF);
		sc->vtnet_txqs = NULL;
	}
}

static int
vtnet_alloc_rx_filters(struct vtnet_softc *sc)
{

	if (sc->vtnet_flags & VTNET_FLAG_CTRL_RX) {
		sc->vtnet_mac_filter = malloc(sizeof(struct vtnet_mac_filter),
		    M_DEVBUF, M_NOWAIT | M_ZERO);
		if (sc->vtnet_mac_filter == NULL)
			return (ENOMEM);
	}

	if (sc->vtnet_flags & VTNET_FLAG_VLAN_FILTER) {
		sc->vtnet_vlan_filter = malloc(sizeof(uint32_t) *
		    VTNET_VLAN_FILTER_NWORDS, M_DEVBUF, M_NOWAIT | M_ZERO);
		if (sc->vtnet_vlan_filter == NULL)
			return (ENOMEM);
	}

	return (0);
}

static void
vtnet_free_rx_filters(struct vtnet_softc *sc)
{

	if (sc->vtnet_mac_filter != NULL) {
		free(sc->vtnet_mac_filter, M_DEVBUF);
		sc->vtnet_mac_filter = NULL;
	}

	if (sc->vtnet_vlan_filter != NULL) {
		free(sc->vtnet_vlan_filter, M_DEVBUF);
		sc->vtnet_vlan_filter = NULL;
	}
}

static int
vtnet_alloc_virtqueues(struct vtnet_softc *sc)
{
	device_t dev;
	struct vq_alloc_info *info;
	struct vtnet_rxq *rxq;
	struct vtnet_txq *txq;
	int i, idx, flags, nvqs, error;

	dev = sc->vtnet_dev;
	flags = 0;

	nvqs = sc->vtnet_max_vq_pairs * 2;
	if (sc->vtnet_flags & VTNET_FLAG_CTRL_VQ)
		nvqs++;

	info = malloc(sizeof(struct vq_alloc_info) * nvqs, M_TEMP, M_NOWAIT);
	if (info == NULL)
		return (ENOMEM);

	for (i = 0, idx = 0; i < sc->vtnet_max_vq_pairs; i++, idx+=2) {
		rxq = &sc->vtnet_rxqs[i];
		VQ_ALLOC_INFO_INIT(&info[idx], sc->vtnet_rx_nsegs,
		    vtnet_rx_vq_intr, rxq, &rxq->vtnrx_vq,
		    "%s-%d rx", device_get_nameunit(dev), rxq->vtnrx_id);

		txq = &sc->vtnet_txqs[i];
		VQ_ALLOC_INFO_INIT(&info[idx+1], sc->vtnet_tx_nsegs,
		    vtnet_tx_vq_intr, txq, &txq->vtntx_vq,
		    "%s-%d tx", device_get_nameunit(dev), txq->vtntx_id);
	}

	if (sc->vtnet_flags & VTNET_FLAG_CTRL_VQ) {
		VQ_ALLOC_INFO_INIT(&info[idx], 0, NULL, NULL,
		    &sc->vtnet_ctrl_vq, "%s ctrl", device_get_nameunit(dev));
	}

	/*
	 * Enable interrupt binding if this is multiqueue. This only matters
	 * when per-vq MSIX is available.
	 */
	if (sc->vtnet_flags & VTNET_FLAG_MULTIQ)
		flags |= 0;

	error = virtio_alloc_virtqueues(dev, flags, nvqs, info);
	free(info, M_TEMP);

	return (error);
}

static int
vtnet_setup_interface(struct vtnet_softc *sc)
{
	device_t dev;
	struct ifnet *ifp;

	dev = sc->vtnet_dev;

	ifp = sc->vtnet_ifp = if_alloc(IFT_ETHER);
	if (ifp == NULL) {
		device_printf(dev, "cannot allocate ifnet structure\n");
		return (ENOSPC);
	}

	if_initname(ifp, device_get_name(dev), device_get_unit(dev));
	ifp->if_baudrate = IF_Gbps(10);	/* Approx. */
	ifp->if_softc = sc;
	ifp->if_flags = IFF_BROADCAST | IFF_SIMPLEX | IFF_MULTICAST;
	ifp->if_init = vtnet_init;
	ifp->if_ioctl = vtnet_ioctl;
	ifp->if_get_counter = vtnet_get_counter;
#ifndef VTNET_LEGACY_TX
	ifp->if_transmit = vtnet_txq_mq_start;
	ifp->if_qflush = vtnet_qflush;
#else
	struct virtqueue *vq = sc->vtnet_txqs[0].vtntx_vq;
	ifp->if_start = vtnet_start;
	IFQ_SET_MAXLEN(&ifp->if_snd, virtqueue_size(vq) - 1);
	ifp->if_snd.ifq_drv_maxlen = virtqueue_size(vq) - 1;
	IFQ_SET_READY(&ifp->if_snd);
#endif

	ifmedia_init(&sc->vtnet_media, IFM_IMASK, vtnet_ifmedia_upd,
	    vtnet_ifmedia_sts);
	ifmedia_add(&sc->vtnet_media, VTNET_MEDIATYPE, 0, NULL);
	ifmedia_set(&sc->vtnet_media, VTNET_MEDIATYPE);

	/* Read (or generate) the MAC address for the adapter. */
	vtnet_get_hwaddr(sc);

	ether_ifattach(ifp, sc->vtnet_hwaddr);

	if (virtio_with_feature(dev, VIRTIO_NET_F_STATUS))
		ifp->if_capabilities |= IFCAP_LINKSTATE;

	/* Tell the upper layer(s) we support long frames. */
	ifp->if_hdrlen = sizeof(struct ether_vlan_header);
	ifp->if_capabilities |= IFCAP_JUMBO_MTU | IFCAP_VLAN_MTU;

	if (virtio_with_feature(dev, VIRTIO_NET_F_CSUM)) {
		ifp->if_capabilities |= IFCAP_TXCSUM | IFCAP_TXCSUM_IPV6;

		if (virtio_with_feature(dev, VIRTIO_NET_F_GSO)) {
			ifp->if_capabilities |= IFCAP_TSO4 | IFCAP_TSO6;
			sc->vtnet_flags |= VTNET_FLAG_TSO_ECN;
		} else {
			if (virtio_with_feature(dev, VIRTIO_NET_F_HOST_TSO4))
				ifp->if_capabilities |= IFCAP_TSO4;
			if (virtio_with_feature(dev, VIRTIO_NET_F_HOST_TSO6))
				ifp->if_capabilities |= IFCAP_TSO6;
			if (virtio_with_feature(dev, VIRTIO_NET_F_HOST_ECN))
				sc->vtnet_flags |= VTNET_FLAG_TSO_ECN;
		}

		if (ifp->if_capabilities & IFCAP_TSO)
			ifp->if_capabilities |= IFCAP_VLAN_HWTSO;
	}

	if (virtio_with_feature(dev, VIRTIO_NET_F_GUEST_CSUM))
		ifp->if_capabilities |= IFCAP_RXCSUM | IFCAP_RXCSUM_IPV6;

	if (ifp->if_capabilities & IFCAP_HWCSUM) {
		/*
		 * VirtIO does not support VLAN tagging, but we can fake
		 * it by inserting and removing the 802.1Q header during
		 * transmit and receive. We are then able to do checksum
		 * offloading of VLAN frames.
		 */
		ifp->if_capabilities |=
		    IFCAP_VLAN_HWTAGGING | IFCAP_VLAN_HWCSUM;
	}

	ifp->if_capenable = ifp->if_capabilities;

	/*
	 * Capabilities after here are not enabled by default.
	 */

	if (ifp->if_capabilities & IFCAP_RXCSUM) {
		if (virtio_with_feature(dev, VIRTIO_NET_F_GUEST_TSO4) ||
		    virtio_with_feature(dev, VIRTIO_NET_F_GUEST_TSO6))
			ifp->if_capabilities |= IFCAP_LRO;
	}

	if (sc->vtnet_flags & VTNET_FLAG_VLAN_FILTER) {
		ifp->if_capabilities |= IFCAP_VLAN_HWFILTER;

		sc->vtnet_vlan_attach = EVENTHANDLER_REGISTER(vlan_config,
		    vtnet_register_vlan, sc, EVENTHANDLER_PRI_FIRST);
		sc->vtnet_vlan_detach = EVENTHANDLER_REGISTER(vlan_unconfig,
		    vtnet_unregister_vlan, sc, EVENTHANDLER_PRI_FIRST);
	}

	vtnet_set_rx_process_limit(sc);
	vtnet_set_tx_intr_threshold(sc);

	return (0);
}

static int
vtnet_change_mtu(struct vtnet_softc *sc, int new_mtu)
{
	struct ifnet *ifp;
	int frame_size, clsize;

	ifp = sc->vtnet_ifp;

	if (new_mtu < ETHERMIN || new_mtu > VTNET_MAX_MTU)
		return (EINVAL);

	frame_size = sc->vtnet_hdr_size + sizeof(struct ether_vlan_header) +
	    new_mtu;

	/*
	 * Based on the new MTU (and hence frame size) determine which
	 * cluster size is most appropriate for the receive queues.
	 */
	if (frame_size <= MCLBYTES) {
		clsize = MCLBYTES;
	} else if ((sc->vtnet_flags & VTNET_FLAG_MRG_RXBUFS) == 0) {
		/* Avoid going past 9K jumbos. */
		if (frame_size > MJUM9BYTES)
			return (EINVAL);
		clsize = MJUM9BYTES;
	} else
		clsize = MJUMPAGESIZE;

	ifp->if_mtu = new_mtu;
	sc->vtnet_rx_new_clsize = clsize;

	if (ifp->if_drv_flags & IFF_DRV_RUNNING) {
		ifp->if_drv_flags &= ~IFF_DRV_RUNNING;
		vtnet_init_locked(sc);
	}

	return (0);
}

static int
vtnet_ioctl(struct ifnet *ifp, u_long cmd, caddr_t data)
{
	struct vtnet_softc *sc;
	struct ifreq *ifr;
	int reinit, mask, error;

	sc = ifp->if_softc;
	ifr = (struct ifreq *) data;
	error = 0;

	switch (cmd) {
	case SIOCSIFMTU:
		if (ifp->if_mtu != ifr->ifr_mtu) {
			VTNET_CORE_LOCK(sc);
			error = vtnet_change_mtu(sc, ifr->ifr_mtu);
			VTNET_CORE_UNLOCK(sc);
		}
		break;

	case SIOCSIFFLAGS:
		VTNET_CORE_LOCK(sc);
		if ((ifp->if_flags & IFF_UP) == 0) {
			if (ifp->if_drv_flags & IFF_DRV_RUNNING)
				vtnet_stop(sc);
		} else if (ifp->if_drv_flags & IFF_DRV_RUNNING) {
			if ((ifp->if_flags ^ sc->vtnet_if_flags) &
			    (IFF_PROMISC | IFF_ALLMULTI)) {
				if (sc->vtnet_flags & VTNET_FLAG_CTRL_RX)
					vtnet_rx_filter(sc);
				else
					error = ENOTSUP;
			}
		} else
			vtnet_init_locked(sc);

		if (error == 0)
			sc->vtnet_if_flags = ifp->if_flags;
		VTNET_CORE_UNLOCK(sc);
		break;

	case SIOCADDMULTI:
	case SIOCDELMULTI:
		if ((sc->vtnet_flags & VTNET_FLAG_CTRL_RX) == 0)
			break;
		VTNET_CORE_LOCK(sc);
		if (ifp->if_drv_flags & IFF_DRV_RUNNING)
			vtnet_rx_filter_mac(sc);
		VTNET_CORE_UNLOCK(sc);
		break;

	case SIOCSIFMEDIA:
	case SIOCGIFMEDIA:
		error = ifmedia_ioctl(ifp, ifr, &sc->vtnet_media, cmd);
		break;

	case SIOCSIFCAP:
		VTNET_CORE_LOCK(sc);
		mask = ifr->ifr_reqcap ^ ifp->if_capenable;

		if (mask & IFCAP_TXCSUM)
			ifp->if_capenable ^= IFCAP_TXCSUM;
		if (mask & IFCAP_TXCSUM_IPV6)
			ifp->if_capenable ^= IFCAP_TXCSUM_IPV6;
		if (mask & IFCAP_TSO4)
			ifp->if_capenable ^= IFCAP_TSO4;
		if (mask & IFCAP_TSO6)
			ifp->if_capenable ^= IFCAP_TSO6;

		if (mask & (IFCAP_RXCSUM | IFCAP_RXCSUM_IPV6 | IFCAP_LRO |
		    IFCAP_VLAN_HWFILTER)) {
			/* These Rx features require us to renegotiate. */
			reinit = 1;

			if (mask & IFCAP_RXCSUM)
				ifp->if_capenable ^= IFCAP_RXCSUM;
			if (mask & IFCAP_RXCSUM_IPV6)
				ifp->if_capenable ^= IFCAP_RXCSUM_IPV6;
			if (mask & IFCAP_LRO)
				ifp->if_capenable ^= IFCAP_LRO;
			if (mask & IFCAP_VLAN_HWFILTER)
				ifp->if_capenable ^= IFCAP_VLAN_HWFILTER;
		} else
			reinit = 0;

		if (mask & IFCAP_VLAN_HWTSO)
			ifp->if_capenable ^= IFCAP_VLAN_HWTSO;
		if (mask & IFCAP_VLAN_HWTAGGING)
			ifp->if_capenable ^= IFCAP_VLAN_HWTAGGING;

		if (reinit && (ifp->if_drv_flags & IFF_DRV_RUNNING)) {
			ifp->if_drv_flags &= ~IFF_DRV_RUNNING;
			vtnet_init_locked(sc);
		}

		VTNET_CORE_UNLOCK(sc);
		VLAN_CAPABILITIES(ifp);

		break;

	default:
		error = ether_ioctl(ifp, cmd, data);
		break;
	}

	VTNET_CORE_LOCK_ASSERT_NOTOWNED(sc);

	return (error);
}

static int
vtnet_rxq_populate(struct vtnet_rxq *rxq)
{
	struct virtqueue *vq;
	int nbufs, error;

	vq = rxq->vtnrx_vq;
	error = ENOSPC;

	for (nbufs = 0; !virtqueue_full(vq); nbufs++) {
		error = vtnet_rxq_new_buf(rxq);
		if (error)
			break;
	}

	if (nbufs > 0) {
		virtqueue_notify(vq);
		/*
		 * EMSGSIZE signifies the virtqueue did not have enough
		 * entries available to hold the last mbuf. This is not
		 * an error.
		 */
		if (error == EMSGSIZE)
			error = 0;
	}

	return (error);
}

static void
vtnet_rxq_free_mbufs(struct vtnet_rxq *rxq)
{
	struct virtqueue *vq;
	struct mbuf *m;
	int last;

	vq = rxq->vtnrx_vq;
	last = 0;

	while ((m = virtqueue_drain(vq, &last)) != NULL)
		m_freem(m);

	KASSERT(virtqueue_empty(vq),
	    ("%s: mbufs remaining in rx queue %p", __func__, rxq));
}

static struct mbuf *
vtnet_rx_alloc_buf(struct vtnet_softc *sc, int nbufs, struct mbuf **m_tailp)
{
	struct mbuf *m_head, *m_tail, *m;
	int i, clsize;

	clsize = sc->vtnet_rx_clsize;

	KASSERT(nbufs == 1 || sc->vtnet_flags & VTNET_FLAG_LRO_NOMRG,
	    ("%s: chained mbuf %d request without LRO_NOMRG", __func__, nbufs));

	m_head = m_getjcl(M_NOWAIT, MT_DATA, M_PKTHDR, clsize);
	if (m_head == NULL)
		goto fail;

	m_head->m_len = clsize;
	m_tail = m_head;

	/* Allocate the rest of the chain. */
	for (i = 1; i < nbufs; i++) {
		m = m_getjcl(M_NOWAIT, MT_DATA, 0, clsize);
		if (m == NULL)
			goto fail;

		m->m_len = clsize;
		m_tail->m_next = m;
		m_tail = m;
	}

	if (m_tailp != NULL)
		*m_tailp = m_tail;

	return (m_head);

fail:
	sc->vtnet_stats.mbuf_alloc_failed++;
	m_freem(m_head);

	return (NULL);
}

/*
 * Slow path for when LRO without mergeable buffers is negotiated.
 */
static int
vtnet_rxq_replace_lro_nomgr_buf(struct vtnet_rxq *rxq, struct mbuf *m0,
    int len0)
{
	struct vtnet_softc *sc;
	struct mbuf *m, *m_prev;
	struct mbuf *m_new, *m_tail;
	int len, clsize, nreplace, error;

	sc = rxq->vtnrx_sc;
	clsize = sc->vtnet_rx_clsize;

	m_prev = NULL;
	m_tail = NULL;
	nreplace = 0;

	m = m0;
	len = len0;

	/*
	 * Since these mbuf chains are so large, we avoid allocating an
	 * entire replacement chain if possible. When the received frame
	 * did not consume the entire chain, the unused mbufs are moved
	 * to the replacement chain.
	 */
	while (len > 0) {
		/*
		 * Something is seriously wrong if we received a frame
		 * larger than the chain. Drop it.
		 */
		if (m == NULL) {
			sc->vtnet_stats.rx_frame_too_large++;
			return (EMSGSIZE);
		}

		/* We always allocate the same cluster size. */
		KASSERT(m->m_len == clsize,
		    ("%s: mbuf size %d is not the cluster size %d",
		    __func__, m->m_len, clsize));

		m->m_len = MIN(m->m_len, len);
		len -= m->m_len;

		m_prev = m;
		m = m->m_next;
		nreplace++;
	}

	KASSERT(nreplace <= sc->vtnet_rx_nmbufs,
	    ("%s: too many replacement mbufs %d max %d", __func__, nreplace,
	    sc->vtnet_rx_nmbufs));

	m_new = vtnet_rx_alloc_buf(sc, nreplace, &m_tail);
	if (m_new == NULL) {
		m_prev->m_len = clsize;
		return (ENOBUFS);
	}

	/*
	 * Move any unused mbufs from the received chain onto the end
	 * of the new chain.
	 */
	if (m_prev->m_next != NULL) {
		m_tail->m_next = m_prev->m_next;
		m_prev->m_next = NULL;
	}

	error = vtnet_rxq_enqueue_buf(rxq, m_new);
	if (error) {
		/*
		 * BAD! We could not enqueue the replacement mbuf chain. We
		 * must restore the m0 chain to the original state if it was
		 * modified so we can subsequently discard it.
		 *
		 * NOTE: The replacement is suppose to be an identical copy
		 * to the one just dequeued so this is an unexpected error.
		 */
		sc->vtnet_stats.rx_enq_replacement_failed++;

		if (m_tail->m_next != NULL) {
			m_prev->m_next = m_tail->m_next;
			m_tail->m_next = NULL;
		}

		m_prev->m_len = clsize;
		m_freem(m_new);
	}

	return (error);
}

static int
vtnet_rxq_replace_buf(struct vtnet_rxq *rxq, struct mbuf *m, int len)
{
	struct vtnet_softc *sc;
	struct mbuf *m_new;
	int error;

	sc = rxq->vtnrx_sc;

	KASSERT(sc->vtnet_flags & VTNET_FLAG_LRO_NOMRG || m->m_next == NULL,
	    ("%s: chained mbuf without LRO_NOMRG", __func__));

	if (m->m_next == NULL) {
		/* Fast-path for the common case of just one mbuf. */
		if (m->m_len < len)
			return (EINVAL);

		m_new = vtnet_rx_alloc_buf(sc, 1, NULL);
		if (m_new == NULL)
			return (ENOBUFS);

		error = vtnet_rxq_enqueue_buf(rxq, m_new);
		if (error) {
			/*
			 * The new mbuf is suppose to be an identical
			 * copy of the one just dequeued so this is an
			 * unexpected error.
			 */
			m_freem(m_new);
			sc->vtnet_stats.rx_enq_replacement_failed++;
		} else
			m->m_len = len;
	} else
		error = vtnet_rxq_replace_lro_nomgr_buf(rxq, m, len);

	return (error);
}

static int
vtnet_rxq_enqueue_buf(struct vtnet_rxq *rxq, struct mbuf *m)
{
	struct vtnet_softc *sc;
	struct sglist *sg;
	struct vtnet_rx_header *rxhdr;
	uint8_t *mdata;
	int offset, error;

	sc = rxq->vtnrx_sc;
	sg = rxq->vtnrx_sg;
	mdata = mtod(m, uint8_t *);

	VTNET_RXQ_LOCK_ASSERT(rxq);
	KASSERT(sc->vtnet_flags & VTNET_FLAG_LRO_NOMRG || m->m_next == NULL,
	    ("%s: chained mbuf without LRO_NOMRG", __func__));
	KASSERT(m->m_len == sc->vtnet_rx_clsize,
	    ("%s: unexpected cluster size %d/%d", __func__, m->m_len,
	     sc->vtnet_rx_clsize));

	sglist_reset(sg);
	if ((sc->vtnet_flags & VTNET_FLAG_MRG_RXBUFS) == 0) {
		MPASS(sc->vtnet_hdr_size == sizeof(struct virtio_net_hdr));
		rxhdr = (struct vtnet_rx_header *) mdata;
		sglist_append(sg, &rxhdr->vrh_hdr, sc->vtnet_hdr_size);
		offset = sizeof(struct vtnet_rx_header);
	} else
		offset = 0;

	sglist_append(sg, mdata + offset, m->m_len - offset);
	if (m->m_next != NULL) {
		error = sglist_append_mbuf(sg, m->m_next);
		MPASS(error == 0);
	}

	error = virtqueue_enqueue(rxq->vtnrx_vq, m, sg, 0, sg->sg_nseg);

	return (error);
}

static int
vtnet_rxq_new_buf(struct vtnet_rxq *rxq)
{
	struct vtnet_softc *sc;
	struct mbuf *m;
	int error;

	sc = rxq->vtnrx_sc;

	m = vtnet_rx_alloc_buf(sc, sc->vtnet_rx_nmbufs, NULL);
	if (m == NULL)
		return (ENOBUFS);

	error = vtnet_rxq_enqueue_buf(rxq, m);
	if (error)
		m_freem(m);

	return (error);
}

/*
 * Use the checksum offset in the VirtIO header to set the
 * correct CSUM_* flags.
 */
static int
vtnet_rxq_csum_by_offset(struct vtnet_rxq *rxq, struct mbuf *m,
    uint16_t eth_type, int ip_start, struct virtio_net_hdr *hdr)
{
	struct vtnet_softc *sc;
#if defined(INET) || defined(INET6)
	int offset = hdr->csum_start + hdr->csum_offset;
#endif

	sc = rxq->vtnrx_sc;

	/* Only do a basic sanity check on the offset. */
	switch (eth_type) {
#if defined(INET)
	case ETHERTYPE_IP:
		if (__predict_false(offset < ip_start + sizeof(struct ip)))
			return (1);
		break;
#endif
#if defined(INET6)
	case ETHERTYPE_IPV6:
		if (__predict_false(offset < ip_start + sizeof(struct ip6_hdr)))
			return (1);
		break;
#endif
	default:
		sc->vtnet_stats.rx_csum_bad_ethtype++;
		return (1);
	}

	/*
	 * Use the offset to determine the appropriate CSUM_* flags. This is
	 * a bit dirty, but we can get by with it since the checksum offsets
	 * happen to be different. We assume the host host does not do IPv4
	 * header checksum offloading.
	 */
	switch (hdr->csum_offset) {
	case offsetof(struct udphdr, uh_sum):
	case offsetof(struct tcphdr, th_sum):
		m->m_pkthdr.csum_flags |= CSUM_DATA_VALID | CSUM_PSEUDO_HDR;
		m->m_pkthdr.csum_data = 0xFFFF;
		break;
	case offsetof(struct sctphdr, checksum):
		m->m_pkthdr.csum_flags |= CSUM_SCTP_VALID;
		break;
	default:
		sc->vtnet_stats.rx_csum_bad_offset++;
		return (1);
	}

	return (0);
}

static int
vtnet_rxq_csum_by_parse(struct vtnet_rxq *rxq, struct mbuf *m,
    uint16_t eth_type, int ip_start, struct virtio_net_hdr *hdr)
{
	struct vtnet_softc *sc;
	int offset, proto;

	sc = rxq->vtnrx_sc;

	switch (eth_type) {
#if defined(INET)
	case ETHERTYPE_IP: {
		struct ip *ip;
		if (__predict_false(m->m_len < ip_start + sizeof(struct ip)))
			return (1);
		ip = (struct ip *)(m->m_data + ip_start);
		proto = ip->ip_p;
		offset = ip_start + (ip->ip_hl << 2);
		break;
	}
#endif
#if defined(INET6)
	case ETHERTYPE_IPV6:
		if (__predict_false(m->m_len < ip_start +
		    sizeof(struct ip6_hdr)))
			return (1);
		offset = ip6_lasthdr(m, ip_start, IPPROTO_IPV6, &proto);
		if (__predict_false(offset < 0))
			return (1);
		break;
#endif
	default:
		sc->vtnet_stats.rx_csum_bad_ethtype++;
		return (1);
	}

	switch (proto) {
	case IPPROTO_TCP:
		if (__predict_false(m->m_len < offset + sizeof(struct tcphdr)))
			return (1);
		m->m_pkthdr.csum_flags |= CSUM_DATA_VALID | CSUM_PSEUDO_HDR;
		m->m_pkthdr.csum_data = 0xFFFF;
		break;
	case IPPROTO_UDP:
		if (__predict_false(m->m_len < offset + sizeof(struct udphdr)))
			return (1);
		m->m_pkthdr.csum_flags |= CSUM_DATA_VALID | CSUM_PSEUDO_HDR;
		m->m_pkthdr.csum_data = 0xFFFF;
		break;
	case IPPROTO_SCTP:
		if (__predict_false(m->m_len < offset + sizeof(struct sctphdr)))
			return (1);
		m->m_pkthdr.csum_flags |= CSUM_SCTP_VALID;
		break;
	default:
		/*
		 * For the remaining protocols, FreeBSD does not support
		 * checksum offloading, so the checksum will be recomputed.
		 */
#if 0
		if_printf(sc->vtnet_ifp, "cksum offload of unsupported "
		    "protocol eth_type=%#x proto=%d csum_start=%d "
		    "csum_offset=%d\n", __func__, eth_type, proto,
		    hdr->csum_start, hdr->csum_offset);
#endif
		break;
	}

	return (0);
}

/*
 * Set the appropriate CSUM_* flags. Unfortunately, the information
 * provided is not directly useful to us. The VirtIO header gives the
 * offset of the checksum, which is all Linux needs, but this is not
 * how FreeBSD does things. We are forced to peek inside the packet
 * a bit.
 *
 * It would be nice if VirtIO gave us the L4 protocol or if FreeBSD
 * could accept the offsets and let the stack figure it out.
 */
static int
vtnet_rxq_csum(struct vtnet_rxq *rxq, struct mbuf *m,
    struct virtio_net_hdr *hdr)
{
	struct ether_header *eh;
	struct ether_vlan_header *evh;
	uint16_t eth_type;
	int offset, error;

	eh = mtod(m, struct ether_header *);
	eth_type = ntohs(eh->ether_type);
	if (eth_type == ETHERTYPE_VLAN) {
		/* BMV: We should handle nested VLAN tags too. */
		evh = mtod(m, struct ether_vlan_header *);
		eth_type = ntohs(evh->evl_proto);
		offset = sizeof(struct ether_vlan_header);
	} else
		offset = sizeof(struct ether_header);

	if (hdr->flags & VIRTIO_NET_HDR_F_NEEDS_CSUM)
		error = vtnet_rxq_csum_by_offset(rxq, m, eth_type, offset, hdr);
	else
		error = vtnet_rxq_csum_by_parse(rxq, m, eth_type, offset, hdr);

	return (error);
}

static void
vtnet_rxq_discard_merged_bufs(struct vtnet_rxq *rxq, int nbufs)
{
	struct mbuf *m;

	while (--nbufs > 0) {
		m = virtqueue_dequeue(rxq->vtnrx_vq, NULL);
		if (m == NULL)
			break;
		vtnet_rxq_discard_buf(rxq, m);
	}
}

static void
vtnet_rxq_discard_buf(struct vtnet_rxq *rxq, struct mbuf *m)
{
	int error;

	/*
	 * Requeue the discarded mbuf. This should always be successful
	 * since it was just dequeued.
	 */
	error = vtnet_rxq_enqueue_buf(rxq, m);
	KASSERT(error == 0,
	    ("%s: cannot requeue discarded mbuf %d", __func__, error));
}

static int
vtnet_rxq_merged_eof(struct vtnet_rxq *rxq, struct mbuf *m_head, int nbufs)
{
	struct vtnet_softc *sc;
	struct ifnet *ifp;
	struct virtqueue *vq;
	struct mbuf *m, *m_tail;
	int len;

	sc = rxq->vtnrx_sc;
	vq = rxq->vtnrx_vq;
	ifp = sc->vtnet_ifp;
	m_tail = m_head;

	while (--nbufs > 0) {
		m = virtqueue_dequeue(vq, &len);
		if (m == NULL) {
			rxq->vtnrx_stats.vrxs_ierrors++;
			goto fail;
		}

		if (vtnet_rxq_new_buf(rxq) != 0) {
			rxq->vtnrx_stats.vrxs_iqdrops++;
			vtnet_rxq_discard_buf(rxq, m);
			if (nbufs > 1)
				vtnet_rxq_discard_merged_bufs(rxq, nbufs);
			goto fail;
		}

		if (m->m_len < len)
			len = m->m_len;

		m->m_len = len;
		m->m_flags &= ~M_PKTHDR;

		m_head->m_pkthdr.len += len;
		m_tail->m_next = m;
		m_tail = m;
	}

	return (0);

fail:
	sc->vtnet_stats.rx_mergeable_failed++;
	m_freem(m_head);

	return (1);
}

static void
vtnet_rxq_input(struct vtnet_rxq *rxq, struct mbuf *m,
    struct virtio_net_hdr *hdr)
{
	struct vtnet_softc *sc;
	struct ifnet *ifp;
	struct ether_header *eh;

	sc = rxq->vtnrx_sc;
	ifp = sc->vtnet_ifp;

	if (ifp->if_capenable & IFCAP_VLAN_HWTAGGING) {
		eh = mtod(m, struct ether_header *);
		if (eh->ether_type == htons(ETHERTYPE_VLAN)) {
			vtnet_vlan_tag_remove(m);
			/*
			 * With the 802.1Q header removed, update the
			 * checksum starting location accordingly.
			 */
			if (hdr->flags & VIRTIO_NET_HDR_F_NEEDS_CSUM)
				hdr->csum_start -= ETHER_VLAN_ENCAP_LEN;
		}
	}

	m->m_pkthdr.flowid = rxq->vtnrx_id;
	m->m_flags |= M_FLOWID;

	/*
	 * BMV: FreeBSD does not have the UNNECESSARY and PARTIAL checksum
	 * distinction that Linux does. Need to reevaluate if performing
	 * offloading for the NEEDS_CSUM case is really appropriate.
	 */
	if (hdr->flags & (VIRTIO_NET_HDR_F_NEEDS_CSUM |
	    VIRTIO_NET_HDR_F_DATA_VALID)) {
		if (vtnet_rxq_csum(rxq, m, hdr) == 0)
			rxq->vtnrx_stats.vrxs_csum++;
		else
			rxq->vtnrx_stats.vrxs_csum_failed++;
	}

	rxq->vtnrx_stats.vrxs_ipackets++;
	rxq->vtnrx_stats.vrxs_ibytes += m->m_pkthdr.len;

	VTNET_RXQ_UNLOCK(rxq);
	(*ifp->if_input)(ifp, m);
	VTNET_RXQ_LOCK(rxq);
}

static int
vtnet_rxq_eof(struct vtnet_rxq *rxq)
{
	struct virtio_net_hdr lhdr, *hdr;
	struct vtnet_softc *sc;
	struct ifnet *ifp;
	struct virtqueue *vq;
	struct mbuf *m;
	struct virtio_net_hdr_mrg_rxbuf *mhdr;
	int len, deq, nbufs, adjsz, count;

	sc = rxq->vtnrx_sc;
	vq = rxq->vtnrx_vq;
	ifp = sc->vtnet_ifp;
	hdr = &lhdr;
	deq = 0;
	count = sc->vtnet_rx_process_limit;

	VTNET_RXQ_LOCK_ASSERT(rxq);

#ifdef DEV_NETMAP
	if (netmap_rx_irq(ifp, 0, &deq)) {
		return (FALSE);
	}
#endif /* DEV_NETMAP */

	while (count-- > 0) {
		m = virtqueue_dequeue(vq, &len);
		if (m == NULL)
			break;
		deq++;

		if (len < sc->vtnet_hdr_size + ETHER_HDR_LEN) {
			rxq->vtnrx_stats.vrxs_ierrors++;
			vtnet_rxq_discard_buf(rxq, m);
			continue;
		}

		if ((sc->vtnet_flags & VTNET_FLAG_MRG_RXBUFS) == 0) {
			nbufs = 1;
			adjsz = sizeof(struct vtnet_rx_header);
			/*
			 * Account for our pad inserted between the header
			 * and the actual start of the frame.
			 */
			len += VTNET_RX_HEADER_PAD;
		} else {
			mhdr = mtod(m, struct virtio_net_hdr_mrg_rxbuf *);
			nbufs = mhdr->num_buffers;
			adjsz = sizeof(struct virtio_net_hdr_mrg_rxbuf);
		}

		if (vtnet_rxq_replace_buf(rxq, m, len) != 0) {
			rxq->vtnrx_stats.vrxs_iqdrops++;
			vtnet_rxq_discard_buf(rxq, m);
			if (nbufs > 1)
				vtnet_rxq_discard_merged_bufs(rxq, nbufs);
			continue;
		}

		m->m_pkthdr.len = len;
		m->m_pkthdr.rcvif = ifp;
		m->m_pkthdr.csum_flags = 0;

		if (nbufs > 1) {
			/* Dequeue the rest of chain. */
			if (vtnet_rxq_merged_eof(rxq, m, nbufs) != 0)
				continue;
		}

		/*
		 * Save copy of header before we strip it. For both mergeable
		 * and non-mergeable, the header is at the beginning of the
		 * mbuf data. We no longer need num_buffers, so always use a
		 * regular header.
		 *
		 * BMV: Is this memcpy() expensive? We know the mbuf data is
		 * still valid even after the m_adj().
		 */
		memcpy(hdr, mtod(m, void *), sizeof(struct virtio_net_hdr));
		m_adj(m, adjsz);

		vtnet_rxq_input(rxq, m, hdr);

		/* Must recheck after dropping the Rx lock. */
		if ((ifp->if_drv_flags & IFF_DRV_RUNNING) == 0)
			break;
	}

	if (deq > 0)
		virtqueue_notify(vq);

	return (count > 0 ? 0 : EAGAIN);
}

static void
vtnet_rx_vq_intr(void *xrxq)
{
	struct vtnet_softc *sc;
	struct vtnet_rxq *rxq;
	struct ifnet *ifp;
	int tries, more;

	rxq = xrxq;
	sc = rxq->vtnrx_sc;
	ifp = sc->vtnet_ifp;
	tries = 0;

	if (__predict_false(rxq->vtnrx_id >= sc->vtnet_act_vq_pairs)) {
		/*
		 * Ignore this interrupt. Either this is a spurious interrupt
		 * or multiqueue without per-VQ MSIX so every queue needs to
		 * be polled (a brain dead configuration we could try harder
		 * to avoid).
		 */
		vtnet_rxq_disable_intr(rxq);
		return;
	}

	VTNET_RXQ_LOCK(rxq);

again:
	if ((ifp->if_drv_flags & IFF_DRV_RUNNING) == 0) {
		VTNET_RXQ_UNLOCK(rxq);
		return;
	}

	more = vtnet_rxq_eof(rxq);
	if (more || vtnet_rxq_enable_intr(rxq) != 0) {
		if (!more)
			vtnet_rxq_disable_intr(rxq);
		/*
		 * This is an occasional condition or race (when !more),
		 * so retry a few times before scheduling the taskqueue.
		 */
		if (tries++ < VTNET_INTR_DISABLE_RETRIES)
			goto again;

		VTNET_RXQ_UNLOCK(rxq);
		rxq->vtnrx_stats.vrxs_rescheduled++;
		taskqueue_enqueue(rxq->vtnrx_tq, &rxq->vtnrx_intrtask);
	} else
		VTNET_RXQ_UNLOCK(rxq);
}

static void
vtnet_rxq_tq_intr(void *xrxq, int pending)
{
	struct vtnet_softc *sc;
	struct vtnet_rxq *rxq;
	struct ifnet *ifp;
	int more;

	rxq = xrxq;
	sc = rxq->vtnrx_sc;
	ifp = sc->vtnet_ifp;

	VTNET_RXQ_LOCK(rxq);

	if ((ifp->if_drv_flags & IFF_DRV_RUNNING) == 0) {
		VTNET_RXQ_UNLOCK(rxq);
		return;
	}

	more = vtnet_rxq_eof(rxq);
	if (more || vtnet_rxq_enable_intr(rxq) != 0) {
		if (!more)
			vtnet_rxq_disable_intr(rxq);
		rxq->vtnrx_stats.vrxs_rescheduled++;
		taskqueue_enqueue(rxq->vtnrx_tq, &rxq->vtnrx_intrtask);
	}

	VTNET_RXQ_UNLOCK(rxq);
}

static int
vtnet_txq_below_threshold(struct vtnet_txq *txq)
{
	struct vtnet_softc *sc;
	struct virtqueue *vq;

	sc = txq->vtntx_sc;
	vq = txq->vtntx_vq;

	return (virtqueue_nfree(vq) <= sc->vtnet_tx_intr_thresh);
}

static int
vtnet_txq_notify(struct vtnet_txq *txq)
{
	struct virtqueue *vq;

	vq = txq->vtntx_vq;

	txq->vtntx_watchdog = VTNET_TX_TIMEOUT;
	virtqueue_notify(vq);

	if (vtnet_txq_enable_intr(txq) == 0)
		return (0);

	/*
	 * Drain frames that were completed since last checked. If this
	 * causes the queue to go above the threshold, the caller should
	 * continue transmitting.
	 */
	if (vtnet_txq_eof(txq) != 0 && vtnet_txq_below_threshold(txq) == 0) {
		virtqueue_disable_intr(vq);
		return (1);
	}

	return (0);
}

static void
vtnet_txq_free_mbufs(struct vtnet_txq *txq)
{
	struct virtqueue *vq;
	struct vtnet_tx_header *txhdr;
	int last;

	vq = txq->vtntx_vq;
	last = 0;

	while ((txhdr = virtqueue_drain(vq, &last)) != NULL) {
		m_freem(txhdr->vth_mbuf);
		uma_zfree(vtnet_tx_header_zone, txhdr);
	}

	KASSERT(virtqueue_empty(vq),
	    ("%s: mbufs remaining in tx queue %p", __func__, txq));
}

/*
 * BMV: Much of this can go away once we finally have offsets in
 * the mbuf packet header. Bug andre@.
 */
static int
vtnet_txq_offload_ctx(struct vtnet_txq *txq, struct mbuf *m,
    int *etype, int *proto, int *start)
{
	struct vtnet_softc *sc;
	struct ether_vlan_header *evh;
	int offset;

	sc = txq->vtntx_sc;

	evh = mtod(m, struct ether_vlan_header *);
	if (evh->evl_encap_proto == htons(ETHERTYPE_VLAN)) {
		/* BMV: We should handle nested VLAN tags too. */
		*etype = ntohs(evh->evl_proto);
		offset = sizeof(struct ether_vlan_header);
	} else {
		*etype = ntohs(evh->evl_encap_proto);
		offset = sizeof(struct ether_header);
	}

	switch (*etype) {
#if defined(INET)
	case ETHERTYPE_IP: {
		struct ip *ip, iphdr;
		if (__predict_false(m->m_len < offset + sizeof(struct ip))) {
			m_copydata(m, offset, sizeof(struct ip),
			    (caddr_t) &iphdr);
			ip = &iphdr;
		} else
			ip = (struct ip *)(m->m_data + offset);
		*proto = ip->ip_p;
		*start = offset + (ip->ip_hl << 2);
		break;
	}
#endif
#if defined(INET6)
	case ETHERTYPE_IPV6:
		*proto = -1;
		*start = ip6_lasthdr(m, offset, IPPROTO_IPV6, proto);
		/* Assert the network stack sent us a valid packet. */
		KASSERT(*start > offset,
		    ("%s: mbuf %p start %d offset %d proto %d", __func__, m,
		    *start, offset, *proto));
		break;
#endif
	default:
		sc->vtnet_stats.tx_csum_bad_ethtype++;
		return (EINVAL);
	}

	return (0);
}

static int
vtnet_txq_offload_tso(struct vtnet_txq *txq, struct mbuf *m, int eth_type,
    int offset, struct virtio_net_hdr *hdr)
{
	static struct timeval lastecn;
	static int curecn;
	struct vtnet_softc *sc;
	struct tcphdr *tcp, tcphdr;

	sc = txq->vtntx_sc;

	if (__predict_false(m->m_len < offset + sizeof(struct tcphdr))) {
		m_copydata(m, offset, sizeof(struct tcphdr), (caddr_t) &tcphdr);
		tcp = &tcphdr;
	} else
		tcp = (struct tcphdr *)(m->m_data + offset);

	hdr->hdr_len = offset + (tcp->th_off << 2);
	hdr->gso_size = m->m_pkthdr.tso_segsz;
	hdr->gso_type = eth_type == ETHERTYPE_IP ? VIRTIO_NET_HDR_GSO_TCPV4 :
	    VIRTIO_NET_HDR_GSO_TCPV6;

	if (tcp->th_flags & TH_CWR) {
		/*
		 * Drop if VIRTIO_NET_F_HOST_ECN was not negotiated. In FreeBSD,
		 * ECN support is not on a per-interface basis, but globally via
		 * the net.inet.tcp.ecn.enable sysctl knob. The default is off.
		 */
		if ((sc->vtnet_flags & VTNET_FLAG_TSO_ECN) == 0) {
			if (ppsratecheck(&lastecn, &curecn, 1))
				if_printf(sc->vtnet_ifp,
				    "TSO with ECN not negotiated with host\n");
			return (ENOTSUP);
		}
		hdr->gso_type |= VIRTIO_NET_HDR_GSO_ECN;
	}

	txq->vtntx_stats.vtxs_tso++;

	return (0);
}

static struct mbuf *
vtnet_txq_offload(struct vtnet_txq *txq, struct mbuf *m,
    struct virtio_net_hdr *hdr)
{
	struct vtnet_softc *sc;
	int flags, etype, csum_start, proto, error;

	sc = txq->vtntx_sc;
	flags = m->m_pkthdr.csum_flags;

	error = vtnet_txq_offload_ctx(txq, m, &etype, &proto, &csum_start);
	if (error)
		goto drop;

	if ((etype == ETHERTYPE_IP && flags & VTNET_CSUM_OFFLOAD) ||
	    (etype == ETHERTYPE_IPV6 && flags & VTNET_CSUM_OFFLOAD_IPV6)) {
		/*
		 * We could compare the IP protocol vs the CSUM_ flag too,
		 * but that really should not be necessary.
		 */
		hdr->flags |= VIRTIO_NET_HDR_F_NEEDS_CSUM;
		hdr->csum_start = csum_start;
		hdr->csum_offset = m->m_pkthdr.csum_data;
		txq->vtntx_stats.vtxs_csum++;
	}

	if (flags & CSUM_TSO) {
		if (__predict_false(proto != IPPROTO_TCP)) {
			/* Likely failed to correctly parse the mbuf. */
			sc->vtnet_stats.tx_tso_not_tcp++;
			goto drop;
		}

		KASSERT(hdr->flags & VIRTIO_NET_HDR_F_NEEDS_CSUM,
		    ("%s: mbuf %p TSO without checksum offload %#x",
		    __func__, m, flags));

		error = vtnet_txq_offload_tso(txq, m, etype, csum_start, hdr);
		if (error)
			goto drop;
	}

	return (m);

drop:
	m_freem(m);
	return (NULL);
}

static int
vtnet_txq_enqueue_buf(struct vtnet_txq *txq, struct mbuf **m_head,
    struct vtnet_tx_header *txhdr)
{
	struct vtnet_softc *sc;
	struct virtqueue *vq;
	struct sglist *sg;
	struct mbuf *m;
	int error;

	sc = txq->vtntx_sc;
	vq = txq->vtntx_vq;
	sg = txq->vtntx_sg;
	m = *m_head;

	sglist_reset(sg);
	error = sglist_append(sg, &txhdr->vth_uhdr, sc->vtnet_hdr_size);
	KASSERT(error == 0 && sg->sg_nseg == 1,
	    ("%s: error %d adding header to sglist", __func__, error));

	error = sglist_append_mbuf(sg, m);
	if (error) {
		m = m_defrag(m, M_NOWAIT);
		if (m == NULL)
			goto fail;

		*m_head = m;
		sc->vtnet_stats.tx_defragged++;

		error = sglist_append_mbuf(sg, m);
		if (error)
			goto fail;
	}

	txhdr->vth_mbuf = m;
	error = virtqueue_enqueue(vq, txhdr, sg, sg->sg_nseg, 0);

	return (error);

fail:
	sc->vtnet_stats.tx_defrag_failed++;
	m_freem(*m_head);
	*m_head = NULL;

	return (ENOBUFS);
}

static int
vtnet_txq_encap(struct vtnet_txq *txq, struct mbuf **m_head)
{
	struct vtnet_tx_header *txhdr;
	struct virtio_net_hdr *hdr;
	struct mbuf *m;
	int error;

	m = *m_head;
	M_ASSERTPKTHDR(m);

	txhdr = uma_zalloc(vtnet_tx_header_zone, M_NOWAIT | M_ZERO);
	if (txhdr == NULL) {
		m_freem(m);
		*m_head = NULL;
		return (ENOMEM);
	}

	/*
	 * Always use the non-mergeable header, regardless if the feature
	 * was negotiated. For transmit, num_buffers is always zero. The
	 * vtnet_hdr_size is used to enqueue the correct header size.
	 */
	hdr = &txhdr->vth_uhdr.hdr;

	if (m->m_flags & M_VLANTAG) {
		m = ether_vlanencap(m, m->m_pkthdr.ether_vtag);
		if ((*m_head = m) == NULL) {
			error = ENOBUFS;
			goto fail;
		}
		m->m_flags &= ~M_VLANTAG;
	}

	if (m->m_pkthdr.csum_flags & VTNET_CSUM_ALL_OFFLOAD) {
		m = vtnet_txq_offload(txq, m, hdr);
		if ((*m_head = m) == NULL) {
			error = ENOBUFS;
			goto fail;
		}
	}

	error = vtnet_txq_enqueue_buf(txq, m_head, txhdr);
	if (error == 0)
		return (0);

fail:
	uma_zfree(vtnet_tx_header_zone, txhdr);

	return (error);
}

#ifdef VTNET_LEGACY_TX

static void
vtnet_start_locked(struct vtnet_txq *txq, struct ifnet *ifp)
{
	struct vtnet_softc *sc;
	struct virtqueue *vq;
	struct mbuf *m0;
	int tries, enq;

	sc = txq->vtntx_sc;
	vq = txq->vtntx_vq;
	tries = 0;

	VTNET_TXQ_LOCK_ASSERT(txq);

	if ((ifp->if_drv_flags & IFF_DRV_RUNNING) == 0 ||
	    sc->vtnet_link_active == 0)
		return;

	vtnet_txq_eof(txq);

again:
	enq = 0;

	while (!IFQ_DRV_IS_EMPTY(&ifp->if_snd)) {
		if (virtqueue_full(vq))
			break;

		IFQ_DRV_DEQUEUE(&ifp->if_snd, m0);
		if (m0 == NULL)
			break;

		if (vtnet_txq_encap(txq, &m0) != 0) {
			if (m0 != NULL)
				IFQ_DRV_PREPEND(&ifp->if_snd, m0);
			break;
		}

		enq++;
		ETHER_BPF_MTAP(ifp, m0);
	}

	if (enq > 0 && vtnet_txq_notify(txq) != 0) {
		if (tries++ < VTNET_NOTIFY_RETRIES)
			goto again;

		txq->vtntx_stats.vtxs_rescheduled++;
		taskqueue_enqueue(txq->vtntx_tq, &txq->vtntx_intrtask);
	}
}

static void
vtnet_start(struct ifnet *ifp)
{
	struct vtnet_softc *sc;
	struct vtnet_txq *txq;

	sc = ifp->if_softc;
	txq = &sc->vtnet_txqs[0];

	VTNET_TXQ_LOCK(txq);
	vtnet_start_locked(txq, ifp);
	VTNET_TXQ_UNLOCK(txq);
}

#else /* !VTNET_LEGACY_TX */

static int
vtnet_txq_mq_start_locked(struct vtnet_txq *txq, struct mbuf *m)
{
	struct vtnet_softc *sc;
	struct virtqueue *vq;
	struct buf_ring *br;
	struct ifnet *ifp;
	int enq, tries, error;

	sc = txq->vtntx_sc;
	vq = txq->vtntx_vq;
	br = txq->vtntx_br;
	ifp = sc->vtnet_ifp;
	tries = 0;
	error = 0;

	VTNET_TXQ_LOCK_ASSERT(txq);

	if ((ifp->if_drv_flags & IFF_DRV_RUNNING) == 0 ||
	    sc->vtnet_link_active == 0) {
		if (m != NULL)
			error = drbr_enqueue(ifp, br, m);
		return (error);
	}

	if (m != NULL) {
		error = drbr_enqueue(ifp, br, m);
		if (error)
			return (error);
	}

	vtnet_txq_eof(txq);

again:
	enq = 0;

	while ((m = drbr_peek(ifp, br)) != NULL) {
		if (virtqueue_full(vq)) {
			drbr_putback(ifp, br, m);
			break;
		}

		if (vtnet_txq_encap(txq, &m) != 0) {
			if (m != NULL)
				drbr_putback(ifp, br, m);
			else
				drbr_advance(ifp, br);
			break;
		}
		drbr_advance(ifp, br);

		enq++;
		ETHER_BPF_MTAP(ifp, m);
	}

	if (enq > 0 && vtnet_txq_notify(txq) != 0) {
		if (tries++ < VTNET_NOTIFY_RETRIES)
			goto again;

		txq->vtntx_stats.vtxs_rescheduled++;
		taskqueue_enqueue(txq->vtntx_tq, &txq->vtntx_intrtask);
	}

	return (0);
}

static int
vtnet_txq_mq_start(struct ifnet *ifp, struct mbuf *m)
{
	struct vtnet_softc *sc;
	struct vtnet_txq *txq;
	int i, npairs, error;

	sc = ifp->if_softc;
	npairs = sc->vtnet_act_vq_pairs;

	if (m->m_flags & M_FLOWID)
		i = m->m_pkthdr.flowid % npairs;
	else
		i = curcpu % npairs;

	txq = &sc->vtnet_txqs[i];

	if (VTNET_TXQ_TRYLOCK(txq) != 0) {
		error = vtnet_txq_mq_start_locked(txq, m);
		VTNET_TXQ_UNLOCK(txq);
	} else {
		error = drbr_enqueue(ifp, txq->vtntx_br, m);
		taskqueue_enqueue(txq->vtntx_tq, &txq->vtntx_defrtask);
	}

	return (error);
}

static void
vtnet_txq_tq_deferred(void *xtxq, int pending)
{
	struct vtnet_softc *sc;
	struct vtnet_txq *txq;

	txq = xtxq;
	sc = txq->vtntx_sc;

	VTNET_TXQ_LOCK(txq);
	if (!drbr_empty(sc->vtnet_ifp, txq->vtntx_br))
		vtnet_txq_mq_start_locked(txq, NULL);
	VTNET_TXQ_UNLOCK(txq);
}

#endif /* VTNET_LEGACY_TX */

static void
vtnet_txq_start(struct vtnet_txq *txq)
{
	struct vtnet_softc *sc;
	struct ifnet *ifp;

	sc = txq->vtntx_sc;
	ifp = sc->vtnet_ifp;

#ifdef VTNET_LEGACY_TX
	if (!IFQ_DRV_IS_EMPTY(&ifp->if_snd))
		vtnet_start_locked(txq, ifp);
#else
	if (!drbr_empty(ifp, txq->vtntx_br))
		vtnet_txq_mq_start_locked(txq, NULL);
#endif
}

static void
vtnet_txq_tq_intr(void *xtxq, int pending)
{
	struct vtnet_softc *sc;
	struct vtnet_txq *txq;
	struct ifnet *ifp;

	txq = xtxq;
	sc = txq->vtntx_sc;
	ifp = sc->vtnet_ifp;

	VTNET_TXQ_LOCK(txq);

	if ((ifp->if_drv_flags & IFF_DRV_RUNNING) == 0) {
		VTNET_TXQ_UNLOCK(txq);
		return;
	}

	vtnet_txq_eof(txq);
	vtnet_txq_start(txq);

	VTNET_TXQ_UNLOCK(txq);
}

static int
vtnet_txq_eof(struct vtnet_txq *txq)
{
	struct virtqueue *vq;
	struct vtnet_tx_header *txhdr;
	struct mbuf *m;
	int deq;

	vq = txq->vtntx_vq;
	deq = 0;
	VTNET_TXQ_LOCK_ASSERT(txq);

#ifdef DEV_NETMAP
	if (netmap_tx_irq(txq->vtntx_sc->vtnet_ifp, txq->vtntx_id)) {
		virtqueue_disable_intr(vq); // XXX luigi
		return 0; // XXX or 1 ?
	}
#endif /* DEV_NETMAP */

	while ((txhdr = virtqueue_dequeue(vq, NULL)) != NULL) {
		m = txhdr->vth_mbuf;
		deq++;

		txq->vtntx_stats.vtxs_opackets++;
		txq->vtntx_stats.vtxs_obytes += m->m_pkthdr.len;
		if (m->m_flags & M_MCAST)
			txq->vtntx_stats.vtxs_omcasts++;

		m_freem(m);
		uma_zfree(vtnet_tx_header_zone, txhdr);
	}

	if (virtqueue_empty(vq))
		txq->vtntx_watchdog = 0;

	return (deq);
}

static void
vtnet_tx_vq_intr(void *xtxq)
{
	struct vtnet_softc *sc;
	struct vtnet_txq *txq;
	struct ifnet *ifp;

	txq = xtxq;
	sc = txq->vtntx_sc;
	ifp = sc->vtnet_ifp;

	if (__predict_false(txq->vtntx_id >= sc->vtnet_act_vq_pairs)) {
		/*
		 * Ignore this interrupt. Either this is a spurious interrupt
		 * or multiqueue without per-VQ MSIX so every queue needs to
		 * be polled (a brain dead configuration we could try harder
		 * to avoid).
		 */
		vtnet_txq_disable_intr(txq);
		return;
	}

	VTNET_TXQ_LOCK(txq);

	if ((ifp->if_drv_flags & IFF_DRV_RUNNING) == 0) {
		VTNET_TXQ_UNLOCK(txq);
		return;
	}

	vtnet_txq_eof(txq);
	vtnet_txq_start(txq);

	VTNET_TXQ_UNLOCK(txq);
}

static void
vtnet_tx_start_all(struct vtnet_softc *sc)
{
	struct vtnet_txq *txq;
	int i;

	VTNET_CORE_LOCK_ASSERT(sc);

	for (i = 0; i < sc->vtnet_act_vq_pairs; i++) {
		txq = &sc->vtnet_txqs[i];

		VTNET_TXQ_LOCK(txq);
		vtnet_txq_start(txq);
		VTNET_TXQ_UNLOCK(txq);
	}
}

#ifndef VTNET_LEGACY_TX
static void
vtnet_qflush(struct ifnet *ifp)
{
	struct vtnet_softc *sc;
	struct vtnet_txq *txq;
	struct mbuf *m;
	int i;

	sc = ifp->if_softc;

	for (i = 0; i < sc->vtnet_act_vq_pairs; i++) {
		txq = &sc->vtnet_txqs[i];

		VTNET_TXQ_LOCK(txq);
		while ((m = buf_ring_dequeue_sc(txq->vtntx_br)) != NULL)
			m_freem(m);
		VTNET_TXQ_UNLOCK(txq);
	}

	if_qflush(ifp);
}
#endif

static int
vtnet_watchdog(struct vtnet_txq *txq)
{
	struct ifnet *ifp;

	ifp = txq->vtntx_sc->vtnet_ifp;

	VTNET_TXQ_LOCK(txq);
	if (txq->vtntx_watchdog == 1) {
		/*
		 * Only drain completed frames if the watchdog is about to
		 * expire. If any frames were drained, there may be enough
		 * free descriptors now available to transmit queued frames.
		 * In that case, the timer will immediately be decremented
		 * below, but the timeout is generous enough that should not
		 * be a problem.
		 */
		if (vtnet_txq_eof(txq) != 0)
			vtnet_txq_start(txq);
	}

	if (txq->vtntx_watchdog == 0 || --txq->vtntx_watchdog) {
		VTNET_TXQ_UNLOCK(txq);
		return (0);
	}
	VTNET_TXQ_UNLOCK(txq);

	if_printf(ifp, "watchdog timeout on queue %d\n", txq->vtntx_id);
	return (1);
}

static void
vtnet_accum_stats(struct vtnet_softc *sc, struct vtnet_rxq_stats *rxacc,
    struct vtnet_txq_stats *txacc)
{

	bzero(rxacc, sizeof(struct vtnet_rxq_stats));
	bzero(txacc, sizeof(struct vtnet_txq_stats));

	for (int i = 0; i < sc->vtnet_max_vq_pairs; i++) {
		struct vtnet_rxq_stats *rxst;
		struct vtnet_txq_stats *txst;

		rxst = &sc->vtnet_rxqs[i].vtnrx_stats;
		rxacc->vrxs_ipackets += rxst->vrxs_ipackets;
		rxacc->vrxs_ibytes += rxst->vrxs_ibytes;
		rxacc->vrxs_iqdrops += rxst->vrxs_iqdrops;
		rxacc->vrxs_csum += rxst->vrxs_csum;
		rxacc->vrxs_csum_failed += rxst->vrxs_csum_failed;
		rxacc->vrxs_rescheduled += rxst->vrxs_rescheduled;

		txst = &sc->vtnet_txqs[i].vtntx_stats;
		txacc->vtxs_opackets += txst->vtxs_opackets;
		txacc->vtxs_obytes += txst->vtxs_obytes;
		txacc->vtxs_csum += txst->vtxs_csum;
		txacc->vtxs_tso += txst->vtxs_tso;
		txacc->vtxs_rescheduled += txst->vtxs_rescheduled;
	}
}

static uint64_t
vtnet_get_counter(if_t ifp, ift_counter cnt)
{
	struct vtnet_softc *sc;
	struct vtnet_rxq_stats rxaccum;
	struct vtnet_txq_stats txaccum;

	sc = if_getsoftc(ifp);
	vtnet_accum_stats(sc, &rxaccum, &txaccum);

	switch (cnt) {
	case IFCOUNTER_IPACKETS:
		return (rxaccum.vrxs_ipackets);
	case IFCOUNTER_IQDROPS:
		return (rxaccum.vrxs_iqdrops);
	case IFCOUNTER_IERRORS:
		return (rxaccum.vrxs_ierrors);
	case IFCOUNTER_OPACKETS:
		return (txaccum.vtxs_opackets);
#ifndef VTNET_LEGACY_TX
	case IFCOUNTER_OBYTES:
		return (txaccum.vtxs_obytes);
	case IFCOUNTER_OMCASTS:
		return (txaccum.vtxs_omcasts);
#endif
	default:
		return (if_get_counter_default(ifp, cnt));
	}
}

static void
vtnet_tick(void *xsc)
{
	struct vtnet_softc *sc;
	struct ifnet *ifp;
	int i, timedout;

	sc = xsc;
	ifp = sc->vtnet_ifp;
	timedout = 0;

	VTNET_CORE_LOCK_ASSERT(sc);

	for (i = 0; i < sc->vtnet_act_vq_pairs; i++)
		timedout |= vtnet_watchdog(&sc->vtnet_txqs[i]);

	if (timedout != 0) {
		ifp->if_drv_flags &= ~IFF_DRV_RUNNING;
		vtnet_init_locked(sc);
	} else
		callout_schedule(&sc->vtnet_tick_ch, hz);
}

static void
vtnet_start_taskqueues(struct vtnet_softc *sc)
{
	device_t dev;
	struct vtnet_rxq *rxq;
	struct vtnet_txq *txq;
	int i, error;

	dev = sc->vtnet_dev;

	/*
	 * Errors here are very difficult to recover from - we cannot
	 * easily fail because, if this is during boot, we will hang
	 * when freeing any successfully started taskqueues because
	 * the scheduler isn't up yet.
	 *
	 * Most drivers just ignore the return value - it only fails
	 * with ENOMEM so an error is not likely.
	 */
	for (i = 0; i < sc->vtnet_max_vq_pairs; i++) {
		rxq = &sc->vtnet_rxqs[i];
		error = taskqueue_start_threads(&rxq->vtnrx_tq, 1, PI_NET,
		    "%s rxq %d", device_get_nameunit(dev), rxq->vtnrx_id);
		if (error) {
			device_printf(dev, "failed to start rx taskq %d\n",
			    rxq->vtnrx_id);
		}

		txq = &sc->vtnet_txqs[i];
		error = taskqueue_start_threads(&txq->vtntx_tq, 1, PI_NET,
		    "%s txq %d", device_get_nameunit(dev), txq->vtntx_id);
		if (error) {
			device_printf(dev, "failed to start tx taskq %d\n",
			    txq->vtntx_id);
		}
	}
}

static void
vtnet_free_taskqueues(struct vtnet_softc *sc)
{
	struct vtnet_rxq *rxq;
	struct vtnet_txq *txq;
	int i;

	for (i = 0; i < sc->vtnet_max_vq_pairs; i++) {
		rxq = &sc->vtnet_rxqs[i];
		if (rxq->vtnrx_tq != NULL) {
			taskqueue_free(rxq->vtnrx_tq);
			rxq->vtnrx_vq = NULL;
		}

		txq = &sc->vtnet_txqs[i];
		if (txq->vtntx_tq != NULL) {
			taskqueue_free(txq->vtntx_tq);
			txq->vtntx_tq = NULL;
		}
	}
}

static void
vtnet_drain_taskqueues(struct vtnet_softc *sc)
{
	struct vtnet_rxq *rxq;
	struct vtnet_txq *txq;
	int i;

	for (i = 0; i < sc->vtnet_max_vq_pairs; i++) {
		rxq = &sc->vtnet_rxqs[i];
		if (rxq->vtnrx_tq != NULL)
			taskqueue_drain(rxq->vtnrx_tq, &rxq->vtnrx_intrtask);

		txq = &sc->vtnet_txqs[i];
		if (txq->vtntx_tq != NULL) {
			taskqueue_drain(txq->vtntx_tq, &txq->vtntx_intrtask);
#ifndef VTNET_LEGACY_TX
			taskqueue_drain(txq->vtntx_tq, &txq->vtntx_defrtask);
#endif
		}
	}
}

static void
vtnet_drain_rxtx_queues(struct vtnet_softc *sc)
{
	struct vtnet_rxq *rxq;
	struct vtnet_txq *txq;
	int i;

	for (i = 0; i < sc->vtnet_act_vq_pairs; i++) {
		rxq = &sc->vtnet_rxqs[i];
		vtnet_rxq_free_mbufs(rxq);

		txq = &sc->vtnet_txqs[i];
		vtnet_txq_free_mbufs(txq);
	}
}

static void
vtnet_stop_rendezvous(struct vtnet_softc *sc)
{
	struct vtnet_rxq *rxq;
	struct vtnet_txq *txq;
	int i;

	/*
	 * Lock and unlock the per-queue mutex so we known the stop
	 * state is visible. Doing only the active queues should be
	 * sufficient, but it does not cost much extra to do all the
	 * queues. Note we hold the core mutex here too.
	 */
	for (i = 0; i < sc->vtnet_max_vq_pairs; i++) {
		rxq = &sc->vtnet_rxqs[i];
		VTNET_RXQ_LOCK(rxq);
		VTNET_RXQ_UNLOCK(rxq);

		txq = &sc->vtnet_txqs[i];
		VTNET_TXQ_LOCK(txq);
		VTNET_TXQ_UNLOCK(txq);
	}
}

static void
vtnet_stop(struct vtnet_softc *sc)
{
	device_t dev;
	struct ifnet *ifp;

	dev = sc->vtnet_dev;
	ifp = sc->vtnet_ifp;

	VTNET_CORE_LOCK_ASSERT(sc);

	ifp->if_drv_flags &= ~IFF_DRV_RUNNING;
	sc->vtnet_link_active = 0;
	callout_stop(&sc->vtnet_tick_ch);

	/* Only advisory. */
	vtnet_disable_interrupts(sc);

	/*
	 * Stop the host adapter. This resets it to the pre-initialized
	 * state. It will not generate any interrupts until after it is
	 * reinitialized.
	 */
	virtio_stop(dev);
	vtnet_stop_rendezvous(sc);

	/* Free any mbufs left in the virtqueues. */
	vtnet_drain_rxtx_queues(sc);
}

static int
vtnet_virtio_reinit(struct vtnet_softc *sc)
{
	device_t dev;
	struct ifnet *ifp;
	uint64_t features;
	int mask, error;

	dev = sc->vtnet_dev;
	ifp = sc->vtnet_ifp;
	features = sc->vtnet_features;

	mask = 0;
#if defined(INET)
	mask |= IFCAP_RXCSUM;
#endif
#if defined (INET6)
	mask |= IFCAP_RXCSUM_IPV6;
#endif

	/*
	 * Re-negotiate with the host, removing any disabled receive
	 * features. Transmit features are disabled only on our side
	 * via if_capenable and if_hwassist.
	 */

	if (ifp->if_capabilities & mask) {
		/*
		 * We require both IPv4 and IPv6 offloading to be enabled
		 * in order to negotiated it: VirtIO does not distinguish
		 * between the two.
		 */
		if ((ifp->if_capenable & mask) != mask)
			features &= ~VIRTIO_NET_F_GUEST_CSUM;
	}

	if (ifp->if_capabilities & IFCAP_LRO) {
		if ((ifp->if_capenable & IFCAP_LRO) == 0)
			features &= ~VTNET_LRO_FEATURES;
	}

	if (ifp->if_capabilities & IFCAP_VLAN_HWFILTER) {
		if ((ifp->if_capenable & IFCAP_VLAN_HWFILTER) == 0)
			features &= ~VIRTIO_NET_F_CTRL_VLAN;
	}

	error = virtio_reinit(dev, features);
	if (error)
		device_printf(dev, "virtio reinit error %d\n", error);

	return (error);
}

static void
vtnet_init_rx_filters(struct vtnet_softc *sc)
{
	struct ifnet *ifp;

	ifp = sc->vtnet_ifp;

	if (sc->vtnet_flags & VTNET_FLAG_CTRL_RX) {
		/* Restore promiscuous and all-multicast modes. */
		vtnet_rx_filter(sc);
		/* Restore filtered MAC addresses. */
		vtnet_rx_filter_mac(sc);
	}

	if (ifp->if_capenable & IFCAP_VLAN_HWFILTER)
		vtnet_rx_filter_vlan(sc);
}

static int
vtnet_init_rx_queues(struct vtnet_softc *sc)
{
	device_t dev;
	struct vtnet_rxq *rxq;
	int i, clsize, error;

	dev = sc->vtnet_dev;

	/*
	 * Use the new cluster size if one has been set (via a MTU
	 * change). Otherwise, use the standard 2K clusters.
	 *
	 * BMV: It might make sense to use page sized clusters as
	 * the default (depending on the features negotiated).
	 */
	if (sc->vtnet_rx_new_clsize != 0) {
		clsize = sc->vtnet_rx_new_clsize;
		sc->vtnet_rx_new_clsize = 0;
	} else
		clsize = MCLBYTES;

	sc->vtnet_rx_clsize = clsize;
	sc->vtnet_rx_nmbufs = VTNET_NEEDED_RX_MBUFS(sc, clsize);

	KASSERT(sc->vtnet_flags & VTNET_FLAG_MRG_RXBUFS ||
	    sc->vtnet_rx_nmbufs < sc->vtnet_rx_nsegs,
	    ("%s: too many rx mbufs %d for %d segments", __func__,
	    sc->vtnet_rx_nmbufs, sc->vtnet_rx_nsegs));

#ifdef DEV_NETMAP
	if (vtnet_netmap_init_rx_buffers(sc))
		return 0;
#endif /* DEV_NETMAP */

	for (i = 0; i < sc->vtnet_act_vq_pairs; i++) {
		rxq = &sc->vtnet_rxqs[i];

		/* Hold the lock to satisfy asserts. */
		VTNET_RXQ_LOCK(rxq);
		error = vtnet_rxq_populate(rxq);
		VTNET_RXQ_UNLOCK(rxq);

		if (error) {
			device_printf(dev,
			    "cannot allocate mbufs for Rx queue %d\n", i);
			return (error);
		}
	}

	return (0);
}

static int
vtnet_init_tx_queues(struct vtnet_softc *sc)
{
	struct vtnet_txq *txq;
	int i;

	for (i = 0; i < sc->vtnet_act_vq_pairs; i++) {
		txq = &sc->vtnet_txqs[i];
		txq->vtntx_watchdog = 0;
	}

	return (0);
}

static int
vtnet_init_rxtx_queues(struct vtnet_softc *sc)
{
	int error;

	error = vtnet_init_rx_queues(sc);
	if (error)
		return (error);

	error = vtnet_init_tx_queues(sc);
	if (error)
		return (error);

	return (0);
}

static void
vtnet_set_active_vq_pairs(struct vtnet_softc *sc)
{
	device_t dev;
	int npairs;

	dev = sc->vtnet_dev;

	if ((sc->vtnet_flags & VTNET_FLAG_MULTIQ) == 0) {
		MPASS(sc->vtnet_max_vq_pairs == 1);
		sc->vtnet_act_vq_pairs = 1;
		return;
	}

	/* BMV: Just use the maximum configured for now. */
	npairs = sc->vtnet_max_vq_pairs;

	if (vtnet_ctrl_mq_cmd(sc, npairs) != 0) {
		device_printf(dev,
		    "cannot set active queue pairs to %d\n", npairs);
		npairs = 1;
	}

	sc->vtnet_act_vq_pairs = npairs;
}

static int
vtnet_reinit(struct vtnet_softc *sc)
{
	struct ifnet *ifp;
	int error;

	ifp = sc->vtnet_ifp;

	/* Use the current MAC address. */
	bcopy(IF_LLADDR(ifp), sc->vtnet_hwaddr, ETHER_ADDR_LEN);
	vtnet_set_hwaddr(sc);

	vtnet_set_active_vq_pairs(sc);

	ifp->if_hwassist = 0;
	if (ifp->if_capenable & IFCAP_TXCSUM)
		ifp->if_hwassist |= VTNET_CSUM_OFFLOAD;
	if (ifp->if_capenable & IFCAP_TXCSUM_IPV6)
		ifp->if_hwassist |= VTNET_CSUM_OFFLOAD_IPV6;
	if (ifp->if_capenable & IFCAP_TSO4)
		ifp->if_hwassist |= CSUM_TSO;
	if (ifp->if_capenable & IFCAP_TSO6)
		ifp->if_hwassist |= CSUM_TSO; /* No CSUM_TSO_IPV6. */

	if (sc->vtnet_flags & VTNET_FLAG_CTRL_VQ)
		vtnet_init_rx_filters(sc);

	error = vtnet_init_rxtx_queues(sc);
	if (error)
		return (error);

	vtnet_enable_interrupts(sc);
	ifp->if_drv_flags |= IFF_DRV_RUNNING;

	return (0);
}

static void
vtnet_init_locked(struct vtnet_softc *sc)
{
	device_t dev;
	struct ifnet *ifp;

	dev = sc->vtnet_dev;
	ifp = sc->vtnet_ifp;

	VTNET_CORE_LOCK_ASSERT(sc);

	if (ifp->if_drv_flags & IFF_DRV_RUNNING)
		return;

	vtnet_stop(sc);

	/* Reinitialize with the host. */
	if (vtnet_virtio_reinit(sc) != 0)
		goto fail;

	if (vtnet_reinit(sc) != 0)
		goto fail;

	virtio_reinit_complete(dev);

	vtnet_update_link_status(sc);
	callout_reset(&sc->vtnet_tick_ch, hz, vtnet_tick, sc);

	return;

fail:
	vtnet_stop(sc);
}

static void
vtnet_init(void *xsc)
{
	struct vtnet_softc *sc;

	sc = xsc;

#ifdef DEV_NETMAP
	if (!NA(sc->vtnet_ifp)) {
		D("try to attach again");
		vtnet_netmap_attach(sc);
	}
#endif /* DEV_NETMAP */

	VTNET_CORE_LOCK(sc);
	vtnet_init_locked(sc);
	VTNET_CORE_UNLOCK(sc);
}

static void
vtnet_free_ctrl_vq(struct vtnet_softc *sc)
{
	struct virtqueue *vq;

	vq = sc->vtnet_ctrl_vq;

	/*
	 * The control virtqueue is only polled and therefore it should
	 * already be empty.
	 */
	KASSERT(virtqueue_empty(vq),
	    ("%s: ctrl vq %p not empty", __func__, vq));
}

static void
vtnet_exec_ctrl_cmd(struct vtnet_softc *sc, void *cookie,
    struct sglist *sg, int readable, int writable)
{
	struct virtqueue *vq;

	vq = sc->vtnet_ctrl_vq;

	VTNET_CORE_LOCK_ASSERT(sc);
	KASSERT(sc->vtnet_flags & VTNET_FLAG_CTRL_VQ,
	    ("%s: CTRL_VQ feature not negotiated", __func__));

	if (!virtqueue_empty(vq))
		return;
	if (virtqueue_enqueue(vq, cookie, sg, readable, writable) != 0)
		return;

	/*
	 * Poll for the response, but the command is likely already
	 * done when we return from the notify.
	 */
	virtqueue_notify(vq);
	virtqueue_poll(vq, NULL);
}

static int
vtnet_ctrl_mac_cmd(struct vtnet_softc *sc, uint8_t *hwaddr)
{
	struct virtio_net_ctrl_hdr hdr __aligned(2);
	struct sglist_seg segs[3];
	struct sglist sg;
	uint8_t ack;
	int error;

	hdr.class = VIRTIO_NET_CTRL_MAC;
	hdr.cmd = VIRTIO_NET_CTRL_MAC_ADDR_SET;
	ack = VIRTIO_NET_ERR;

	sglist_init(&sg, 3, segs);
	error = 0;
	error |= sglist_append(&sg, &hdr, sizeof(struct virtio_net_ctrl_hdr));
	error |= sglist_append(&sg, hwaddr, ETHER_ADDR_LEN);
	error |= sglist_append(&sg, &ack, sizeof(uint8_t));
	KASSERT(error == 0 && sg.sg_nseg == 3,
	    ("%s: error %d adding set MAC msg to sglist", __func__, error));

	vtnet_exec_ctrl_cmd(sc, &ack, &sg, sg.sg_nseg - 1, 1);

	return (ack == VIRTIO_NET_OK ? 0 : EIO);
}

static int
vtnet_ctrl_mq_cmd(struct vtnet_softc *sc, uint16_t npairs)
{
	struct sglist_seg segs[3];
	struct sglist sg;
	struct {
		struct virtio_net_ctrl_hdr hdr;
		uint8_t pad1;
		struct virtio_net_ctrl_mq mq;
		uint8_t pad2;
		uint8_t ack;
	} s __aligned(2);
	int error;

	s.hdr.class = VIRTIO_NET_CTRL_MQ;
	s.hdr.cmd = VIRTIO_NET_CTRL_MQ_VQ_PAIRS_SET;
	s.mq.virtqueue_pairs = npairs;
	s.ack = VIRTIO_NET_ERR;

	sglist_init(&sg, 3, segs);
	error = 0;
	error |= sglist_append(&sg, &s.hdr, sizeof(struct virtio_net_ctrl_hdr));
	error |= sglist_append(&sg, &s.mq, sizeof(struct virtio_net_ctrl_mq));
	error |= sglist_append(&sg, &s.ack, sizeof(uint8_t));
	KASSERT(error == 0 && sg.sg_nseg == 3,
	    ("%s: error %d adding MQ message to sglist", __func__, error));

	vtnet_exec_ctrl_cmd(sc, &s.ack, &sg, sg.sg_nseg - 1, 1);

	return (s.ack == VIRTIO_NET_OK ? 0 : EIO);
}

static int
vtnet_ctrl_rx_cmd(struct vtnet_softc *sc, int cmd, int on)
{
	struct sglist_seg segs[3];
	struct sglist sg;
	struct {
		struct virtio_net_ctrl_hdr hdr;
		uint8_t pad1;
		uint8_t onoff;
		uint8_t pad2;
		uint8_t ack;
	} s __aligned(2);
	int error;

	KASSERT(sc->vtnet_flags & VTNET_FLAG_CTRL_RX,
	    ("%s: CTRL_RX feature not negotiated", __func__));

	s.hdr.class = VIRTIO_NET_CTRL_RX;
	s.hdr.cmd = cmd;
	s.onoff = !!on;
	s.ack = VIRTIO_NET_ERR;

	sglist_init(&sg, 3, segs);
	error = 0;
	error |= sglist_append(&sg, &s.hdr, sizeof(struct virtio_net_ctrl_hdr));
	error |= sglist_append(&sg, &s.onoff, sizeof(uint8_t));
	error |= sglist_append(&sg, &s.ack, sizeof(uint8_t));
	KASSERT(error == 0 && sg.sg_nseg == 3,
	    ("%s: error %d adding Rx message to sglist", __func__, error));

	vtnet_exec_ctrl_cmd(sc, &s.ack, &sg, sg.sg_nseg - 1, 1);

	return (s.ack == VIRTIO_NET_OK ? 0 : EIO);
}

static int
vtnet_set_promisc(struct vtnet_softc *sc, int on)
{

	return (vtnet_ctrl_rx_cmd(sc, VIRTIO_NET_CTRL_RX_PROMISC, on));
}

static int
vtnet_set_allmulti(struct vtnet_softc *sc, int on)
{

	return (vtnet_ctrl_rx_cmd(sc, VIRTIO_NET_CTRL_RX_ALLMULTI, on));
}

/*
 * The device defaults to promiscuous mode for backwards compatibility.
 * Turn it off at attach time if possible.
 */
static void
vtnet_attach_disable_promisc(struct vtnet_softc *sc)
{
	struct ifnet *ifp;

	ifp = sc->vtnet_ifp;

	VTNET_CORE_LOCK(sc);
	if ((sc->vtnet_flags & VTNET_FLAG_CTRL_RX) == 0) {
		ifp->if_flags |= IFF_PROMISC;
	} else if (vtnet_set_promisc(sc, 0) != 0) {
		ifp->if_flags |= IFF_PROMISC;
		device_printf(sc->vtnet_dev,
		    "cannot disable default promiscuous mode\n");
	}
	VTNET_CORE_UNLOCK(sc);
}

static void
vtnet_rx_filter(struct vtnet_softc *sc)
{
	device_t dev;
	struct ifnet *ifp;

	dev = sc->vtnet_dev;
	ifp = sc->vtnet_ifp;

	VTNET_CORE_LOCK_ASSERT(sc);

	if (vtnet_set_promisc(sc, ifp->if_flags & IFF_PROMISC) != 0)
		device_printf(dev, "cannot %s promiscuous mode\n",
		    ifp->if_flags & IFF_PROMISC ? "enable" : "disable");

	if (vtnet_set_allmulti(sc, ifp->if_flags & IFF_ALLMULTI) != 0)
		device_printf(dev, "cannot %s all-multicast mode\n",
		    ifp->if_flags & IFF_ALLMULTI ? "enable" : "disable");
}

static void
vtnet_rx_filter_mac(struct vtnet_softc *sc)
{
	struct virtio_net_ctrl_hdr hdr __aligned(2);
	struct vtnet_mac_filter *filter;
	struct sglist_seg segs[4];
	struct sglist sg;
	struct ifnet *ifp;
	struct ifaddr *ifa;
	struct ifmultiaddr *ifma;
	int ucnt, mcnt, promisc, allmulti, error;
	uint8_t ack;

	ifp = sc->vtnet_ifp;
	filter = sc->vtnet_mac_filter;
	ucnt = 0;
	mcnt = 0;
	promisc = 0;
	allmulti = 0;

	VTNET_CORE_LOCK_ASSERT(sc);
	KASSERT(sc->vtnet_flags & VTNET_FLAG_CTRL_RX,
	    ("%s: CTRL_RX feature not negotiated", __func__));

	/* Unicast MAC addresses: */
	if_addr_rlock(ifp);
	TAILQ_FOREACH(ifa, &ifp->if_addrhead, ifa_link) {
		if (ifa->ifa_addr->sa_family != AF_LINK)
			continue;
		else if (memcmp(LLADDR((struct sockaddr_dl *)ifa->ifa_addr),
		    sc->vtnet_hwaddr, ETHER_ADDR_LEN) == 0)
			continue;
		else if (ucnt == VTNET_MAX_MAC_ENTRIES) {
			promisc = 1;
			break;
		}

		bcopy(LLADDR((struct sockaddr_dl *)ifa->ifa_addr),
		    &filter->vmf_unicast.macs[ucnt], ETHER_ADDR_LEN);
		ucnt++;
	}
	if_addr_runlock(ifp);

	if (promisc != 0) {
		filter->vmf_unicast.nentries = 0;
		if_printf(ifp, "more than %d MAC addresses assigned, "
		    "falling back to promiscuous mode\n",
		    VTNET_MAX_MAC_ENTRIES);
	} else
		filter->vmf_unicast.nentries = ucnt;

	/* Multicast MAC addresses: */
	if_maddr_rlock(ifp);
	TAILQ_FOREACH(ifma, &ifp->if_multiaddrs, ifma_link) {
		if (ifma->ifma_addr->sa_family != AF_LINK)
			continue;
		else if (mcnt == VTNET_MAX_MAC_ENTRIES) {
			allmulti = 1;
			break;
		}

		bcopy(LLADDR((struct sockaddr_dl *)ifma->ifma_addr),
		    &filter->vmf_multicast.macs[mcnt], ETHER_ADDR_LEN);
		mcnt++;
	}
	if_maddr_runlock(ifp);

	if (allmulti != 0) {
		filter->vmf_multicast.nentries = 0;
		if_printf(ifp, "more than %d multicast MAC addresses "
		    "assigned, falling back to all-multicast mode\n",
		    VTNET_MAX_MAC_ENTRIES);
	} else
		filter->vmf_multicast.nentries = mcnt;

	if (promisc != 0 && allmulti != 0)
		goto out;

	hdr.class = VIRTIO_NET_CTRL_MAC;
	hdr.cmd = VIRTIO_NET_CTRL_MAC_TABLE_SET;
	ack = VIRTIO_NET_ERR;

	sglist_init(&sg, 4, segs);
	error = 0;
	error |= sglist_append(&sg, &hdr, sizeof(struct virtio_net_ctrl_hdr));
	error |= sglist_append(&sg, &filter->vmf_unicast,
	    sizeof(uint32_t) + filter->vmf_unicast.nentries * ETHER_ADDR_LEN);
	error |= sglist_append(&sg, &filter->vmf_multicast,
	    sizeof(uint32_t) + filter->vmf_multicast.nentries * ETHER_ADDR_LEN);
	error |= sglist_append(&sg, &ack, sizeof(uint8_t));
	KASSERT(error == 0 && sg.sg_nseg == 4,
	    ("%s: error %d adding MAC filter msg to sglist", __func__, error));

	vtnet_exec_ctrl_cmd(sc, &ack, &sg, sg.sg_nseg - 1, 1);

	if (ack != VIRTIO_NET_OK)
		if_printf(ifp, "error setting host MAC filter table\n");

out:
	if (promisc != 0 && vtnet_set_promisc(sc, 1) != 0)
		if_printf(ifp, "cannot enable promiscuous mode\n");
	if (allmulti != 0 && vtnet_set_allmulti(sc, 1) != 0)
		if_printf(ifp, "cannot enable all-multicast mode\n");
}

static int
vtnet_exec_vlan_filter(struct vtnet_softc *sc, int add, uint16_t tag)
{
	struct sglist_seg segs[3];
	struct sglist sg;
	struct {
		struct virtio_net_ctrl_hdr hdr;
		uint8_t pad1;
		uint16_t tag;
		uint8_t pad2;
		uint8_t ack;
	} s __aligned(2);
	int error;

	s.hdr.class = VIRTIO_NET_CTRL_VLAN;
	s.hdr.cmd = add ? VIRTIO_NET_CTRL_VLAN_ADD : VIRTIO_NET_CTRL_VLAN_DEL;
	s.tag = tag;
	s.ack = VIRTIO_NET_ERR;

	sglist_init(&sg, 3, segs);
	error = 0;
	error |= sglist_append(&sg, &s.hdr, sizeof(struct virtio_net_ctrl_hdr));
	error |= sglist_append(&sg, &s.tag, sizeof(uint16_t));
	error |= sglist_append(&sg, &s.ack, sizeof(uint8_t));
	KASSERT(error == 0 && sg.sg_nseg == 3,
	    ("%s: error %d adding VLAN message to sglist", __func__, error));

	vtnet_exec_ctrl_cmd(sc, &s.ack, &sg, sg.sg_nseg - 1, 1);

	return (s.ack == VIRTIO_NET_OK ? 0 : EIO);
}

static void
vtnet_rx_filter_vlan(struct vtnet_softc *sc)
{
	uint32_t w;
	uint16_t tag;
	int i, bit;

	VTNET_CORE_LOCK_ASSERT(sc);
	KASSERT(sc->vtnet_flags & VTNET_FLAG_VLAN_FILTER,
	    ("%s: VLAN_FILTER feature not negotiated", __func__));

	/* Enable the filter for each configured VLAN. */
	for (i = 0; i < VTNET_VLAN_FILTER_NWORDS; i++) {
		w = sc->vtnet_vlan_filter[i];

		while ((bit = ffs(w) - 1) != -1) {
			w &= ~(1 << bit);
			tag = sizeof(w) * CHAR_BIT * i + bit;

			if (vtnet_exec_vlan_filter(sc, 1, tag) != 0) {
				device_printf(sc->vtnet_dev,
				    "cannot enable VLAN %d filter\n", tag);
			}
		}
	}
}

static void
vtnet_update_vlan_filter(struct vtnet_softc *sc, int add, uint16_t tag)
{
	struct ifnet *ifp;
	int idx, bit;

	ifp = sc->vtnet_ifp;
	idx = (tag >> 5) & 0x7F;
	bit = tag & 0x1F;

	if (tag == 0 || tag > 4095)
		return;

	VTNET_CORE_LOCK(sc);

	if (add)
		sc->vtnet_vlan_filter[idx] |= (1 << bit);
	else
		sc->vtnet_vlan_filter[idx] &= ~(1 << bit);

	if (ifp->if_capenable & IFCAP_VLAN_HWFILTER &&
	    vtnet_exec_vlan_filter(sc, add, tag) != 0) {
		device_printf(sc->vtnet_dev,
		    "cannot %s VLAN %d %s the host filter table\n",
		    add ? "add" : "remove", tag, add ? "to" : "from");
	}

	VTNET_CORE_UNLOCK(sc);
}

static void
vtnet_register_vlan(void *arg, struct ifnet *ifp, uint16_t tag)
{

	if (ifp->if_softc != arg)
		return;

	vtnet_update_vlan_filter(arg, 1, tag);
}

static void
vtnet_unregister_vlan(void *arg, struct ifnet *ifp, uint16_t tag)
{

	if (ifp->if_softc != arg)
		return;

	vtnet_update_vlan_filter(arg, 0, tag);
}

static int
vtnet_is_link_up(struct vtnet_softc *sc)
{
	device_t dev;
	struct ifnet *ifp;
	uint16_t status;

	dev = sc->vtnet_dev;
	ifp = sc->vtnet_ifp;

	if ((ifp->if_capabilities & IFCAP_LINKSTATE) == 0)
		status = VIRTIO_NET_S_LINK_UP;
	else
		status = virtio_read_dev_config_2(dev,
		    offsetof(struct virtio_net_config, status));

	return ((status & VIRTIO_NET_S_LINK_UP) != 0);
}

static void
vtnet_update_link_status(struct vtnet_softc *sc)
{
	struct ifnet *ifp;
	int link;

	ifp = sc->vtnet_ifp;

	VTNET_CORE_LOCK_ASSERT(sc);
	link = vtnet_is_link_up(sc);

	/* Notify if the link status has changed. */
	if (link != 0 && sc->vtnet_link_active == 0) {
		sc->vtnet_link_active = 1;
		if_link_state_change(ifp, LINK_STATE_UP);
	} else if (link == 0 && sc->vtnet_link_active != 0) {
		sc->vtnet_link_active = 0;
		if_link_state_change(ifp, LINK_STATE_DOWN);
	}
}

static int
vtnet_ifmedia_upd(struct ifnet *ifp)
{
	struct vtnet_softc *sc;
	struct ifmedia *ifm;

	sc = ifp->if_softc;
	ifm = &sc->vtnet_media;

	if (IFM_TYPE(ifm->ifm_media) != IFM_ETHER)
		return (EINVAL);

	return (0);
}

static void
vtnet_ifmedia_sts(struct ifnet *ifp, struct ifmediareq *ifmr)
{
	struct vtnet_softc *sc;

	sc = ifp->if_softc;

	ifmr->ifm_status = IFM_AVALID;
	ifmr->ifm_active = IFM_ETHER;

	VTNET_CORE_LOCK(sc);
	if (vtnet_is_link_up(sc) != 0) {
		ifmr->ifm_status |= IFM_ACTIVE;
		ifmr->ifm_active |= VTNET_MEDIATYPE;
	} else
		ifmr->ifm_active |= IFM_NONE;
	VTNET_CORE_UNLOCK(sc);
}

static void
vtnet_set_hwaddr(struct vtnet_softc *sc)
{
	device_t dev;
	int i;

	dev = sc->vtnet_dev;

	if (sc->vtnet_flags & VTNET_FLAG_CTRL_MAC) {
		if (vtnet_ctrl_mac_cmd(sc, sc->vtnet_hwaddr) != 0)
			device_printf(dev, "unable to set MAC address\n");
	} else if (sc->vtnet_flags & VTNET_FLAG_MAC) {
		for (i = 0; i < ETHER_ADDR_LEN; i++) {
			virtio_write_dev_config_1(dev,
			    offsetof(struct virtio_net_config, mac) + i,
			    sc->vtnet_hwaddr[i]);
		}
	}
}

static void
vtnet_get_hwaddr(struct vtnet_softc *sc)
{
	device_t dev;
	int i;

	dev = sc->vtnet_dev;

	if ((sc->vtnet_flags & VTNET_FLAG_MAC) == 0) {
		/*
		 * Generate a random locally administered unicast address.
		 *
		 * It would be nice to generate the same MAC address across
		 * reboots, but it seems all the hosts currently available
		 * support the MAC feature, so this isn't too important.
		 */
		sc->vtnet_hwaddr[0] = 0xB2;
		arc4rand(&sc->vtnet_hwaddr[1], ETHER_ADDR_LEN - 1, 0);
		vtnet_set_hwaddr(sc);
		return;
	}

	for (i = 0; i < ETHER_ADDR_LEN; i++) {
		sc->vtnet_hwaddr[i] = virtio_read_dev_config_1(dev,
		    offsetof(struct virtio_net_config, mac) + i);
	}
}

static void
vtnet_vlan_tag_remove(struct mbuf *m)
{
	struct ether_vlan_header *evh;

	evh = mtod(m, struct ether_vlan_header *);
	m->m_pkthdr.ether_vtag = ntohs(evh->evl_tag);
	m->m_flags |= M_VLANTAG;

	/* Strip the 802.1Q header. */
	bcopy((char *) evh, (char *) evh + ETHER_VLAN_ENCAP_LEN,
	    ETHER_HDR_LEN - ETHER_TYPE_LEN);
	m_adj(m, ETHER_VLAN_ENCAP_LEN);
}

static void
vtnet_set_rx_process_limit(struct vtnet_softc *sc)
{
	int limit;

	limit = vtnet_tunable_int(sc, "rx_process_limit",
	    vtnet_rx_process_limit);
	if (limit < 0)
		limit = INT_MAX;
	sc->vtnet_rx_process_limit = limit;
}

static void
vtnet_set_tx_intr_threshold(struct vtnet_softc *sc)
{
	device_t dev;
	int size, thresh;

	dev = sc->vtnet_dev;
	size = virtqueue_size(sc->vtnet_txqs[0].vtntx_vq);

	/*
	 * The Tx interrupt is disabled until the queue free count falls
	 * below our threshold. Completed frames are drained from the Tx
	 * virtqueue before transmitting new frames and in the watchdog
	 * callout, so the frequency of Tx interrupts is greatly reduced,
	 * at the cost of not freeing mbufs as quickly as they otherwise
	 * would be.
	 *
	 * N.B. We assume all the Tx queues are the same size.
	 */
	thresh = size / 4;

	/*
	 * Without indirect descriptors, leave enough room for the most
	 * segments we handle.
	 */
	if (virtio_with_feature(dev, VIRTIO_RING_F_INDIRECT_DESC) == 0 &&
	    thresh < sc->vtnet_tx_nsegs)
		thresh = sc->vtnet_tx_nsegs;

	sc->vtnet_tx_intr_thresh = thresh;
}

static void
vtnet_setup_rxq_sysctl(struct sysctl_ctx_list *ctx,
    struct sysctl_oid_list *child, struct vtnet_rxq *rxq)
{
	struct sysctl_oid *node;
	struct sysctl_oid_list *list;
	struct vtnet_rxq_stats *stats;
	char namebuf[16];

	snprintf(namebuf, sizeof(namebuf), "rxq%d", rxq->vtnrx_id);
	node = SYSCTL_ADD_NODE(ctx, child, OID_AUTO, namebuf,
	    CTLFLAG_RD, NULL, "Receive Queue");
	list = SYSCTL_CHILDREN(node);

	stats = &rxq->vtnrx_stats;

	SYSCTL_ADD_UQUAD(ctx, list, OID_AUTO, "ipackets", CTLFLAG_RD,
	    &stats->vrxs_ipackets, "Receive packets");
	SYSCTL_ADD_UQUAD(ctx, list, OID_AUTO, "ibytes", CTLFLAG_RD,
	    &stats->vrxs_ibytes, "Receive bytes");
	SYSCTL_ADD_UQUAD(ctx, list, OID_AUTO, "iqdrops", CTLFLAG_RD,
	    &stats->vrxs_iqdrops, "Receive drops");
	SYSCTL_ADD_UQUAD(ctx, list, OID_AUTO, "ierrors", CTLFLAG_RD,
	    &stats->vrxs_ierrors, "Receive errors");
	SYSCTL_ADD_UQUAD(ctx, list, OID_AUTO, "csum", CTLFLAG_RD,
	    &stats->vrxs_csum, "Receive checksum offloaded");
	SYSCTL_ADD_UQUAD(ctx, list, OID_AUTO, "csum_failed", CTLFLAG_RD,
	    &stats->vrxs_csum_failed, "Receive checksum offload failed");
	SYSCTL_ADD_UQUAD(ctx, list, OID_AUTO, "rescheduled", CTLFLAG_RD,
	    &stats->vrxs_rescheduled,
	    "Receive interrupt handler rescheduled");
}

static void
vtnet_setup_txq_sysctl(struct sysctl_ctx_list *ctx,
    struct sysctl_oid_list *child, struct vtnet_txq *txq)
{
	struct sysctl_oid *node;
	struct sysctl_oid_list *list;
	struct vtnet_txq_stats *stats;
	char namebuf[16];

	snprintf(namebuf, sizeof(namebuf), "txq%d", txq->vtntx_id);
	node = SYSCTL_ADD_NODE(ctx, child, OID_AUTO, namebuf,
	    CTLFLAG_RD, NULL, "Transmit Queue");
	list = SYSCTL_CHILDREN(node);

	stats = &txq->vtntx_stats;

	SYSCTL_ADD_UQUAD(ctx, list, OID_AUTO, "opackets", CTLFLAG_RD,
	    &stats->vtxs_opackets, "Transmit packets");
	SYSCTL_ADD_UQUAD(ctx, list, OID_AUTO, "obytes", CTLFLAG_RD,
	    &stats->vtxs_obytes, "Transmit bytes");
	SYSCTL_ADD_UQUAD(ctx, list, OID_AUTO, "omcasts", CTLFLAG_RD,
	    &stats->vtxs_omcasts, "Transmit multicasts");
	SYSCTL_ADD_UQUAD(ctx, list, OID_AUTO, "csum", CTLFLAG_RD,
	    &stats->vtxs_csum, "Transmit checksum offloaded");
	SYSCTL_ADD_UQUAD(ctx, list, OID_AUTO, "tso", CTLFLAG_RD,
	    &stats->vtxs_tso, "Transmit segmentation offloaded");
	SYSCTL_ADD_UQUAD(ctx, list, OID_AUTO, "rescheduled", CTLFLAG_RD,
	    &stats->vtxs_rescheduled,
	    "Transmit interrupt handler rescheduled");
}

static void
vtnet_setup_queue_sysctl(struct vtnet_softc *sc)
{
	device_t dev;
	struct sysctl_ctx_list *ctx;
	struct sysctl_oid *tree;
	struct sysctl_oid_list *child;
	int i;

	dev = sc->vtnet_dev;
	ctx = device_get_sysctl_ctx(dev);
	tree = device_get_sysctl_tree(dev);
	child = SYSCTL_CHILDREN(tree);

	for (i = 0; i < sc->vtnet_max_vq_pairs; i++) {
		vtnet_setup_rxq_sysctl(ctx, child, &sc->vtnet_rxqs[i]);
		vtnet_setup_txq_sysctl(ctx, child, &sc->vtnet_txqs[i]);
	}
}

static void
vtnet_setup_stat_sysctl(struct sysctl_ctx_list *ctx,
    struct sysctl_oid_list *child, struct vtnet_softc *sc)
{
	struct vtnet_statistics *stats;
	struct vtnet_rxq_stats rxaccum;
	struct vtnet_txq_stats txaccum;

	vtnet_accum_stats(sc, &rxaccum, &txaccum);

	stats = &sc->vtnet_stats;
	stats->rx_csum_offloaded = rxaccum.vrxs_csum;
	stats->rx_csum_failed = rxaccum.vrxs_csum_failed;
	stats->rx_task_rescheduled = rxaccum.vrxs_rescheduled;
	stats->tx_csum_offloaded = txaccum.vtxs_csum;
	stats->tx_tso_offloaded = txaccum.vtxs_tso;
	stats->tx_task_rescheduled = txaccum.vtxs_rescheduled;

	SYSCTL_ADD_UQUAD(ctx, child, OID_AUTO, "mbuf_alloc_failed",
	    CTLFLAG_RD, &stats->mbuf_alloc_failed,
	    "Mbuf cluster allocation failures");

	SYSCTL_ADD_UQUAD(ctx, child, OID_AUTO, "rx_frame_too_large",
	    CTLFLAG_RD, &stats->rx_frame_too_large,
	    "Received frame larger than the mbuf chain");
	SYSCTL_ADD_UQUAD(ctx, child, OID_AUTO, "rx_enq_replacement_failed",
	    CTLFLAG_RD, &stats->rx_enq_replacement_failed,
	    "Enqueuing the replacement receive mbuf failed");
	SYSCTL_ADD_UQUAD(ctx, child, OID_AUTO, "rx_mergeable_failed",
	    CTLFLAG_RD, &stats->rx_mergeable_failed,
	    "Mergeable buffers receive failures");
	SYSCTL_ADD_UQUAD(ctx, child, OID_AUTO, "rx_csum_bad_ethtype",
	    CTLFLAG_RD, &stats->rx_csum_bad_ethtype,
	    "Received checksum offloaded buffer with unsupported "
	    "Ethernet type");
	SYSCTL_ADD_UQUAD(ctx, child, OID_AUTO, "rx_csum_bad_ipproto",
	    CTLFLAG_RD, &stats->rx_csum_bad_ipproto,
	    "Received checksum offloaded buffer with incorrect IP protocol");
	SYSCTL_ADD_UQUAD(ctx, child, OID_AUTO, "rx_csum_bad_offset",
	    CTLFLAG_RD, &stats->rx_csum_bad_offset,
	    "Received checksum offloaded buffer with incorrect offset");
	SYSCTL_ADD_UQUAD(ctx, child, OID_AUTO, "rx_csum_bad_proto",
	    CTLFLAG_RD, &stats->rx_csum_bad_proto,
	    "Received checksum offloaded buffer with incorrect protocol");
	SYSCTL_ADD_UQUAD(ctx, child, OID_AUTO, "rx_csum_failed",
	    CTLFLAG_RD, &stats->rx_csum_failed,
	    "Received buffer checksum offload failed");
	SYSCTL_ADD_UQUAD(ctx, child, OID_AUTO, "rx_csum_offloaded",
	    CTLFLAG_RD, &stats->rx_csum_offloaded,
	    "Received buffer checksum offload succeeded");
	SYSCTL_ADD_UQUAD(ctx, child, OID_AUTO, "rx_task_rescheduled",
	    CTLFLAG_RD, &stats->rx_task_rescheduled,
	    "Times the receive interrupt task rescheduled itself");

	SYSCTL_ADD_UQUAD(ctx, child, OID_AUTO, "tx_csum_bad_ethtype",
	    CTLFLAG_RD, &stats->tx_csum_bad_ethtype,
	    "Aborted transmit of checksum offloaded buffer with unknown "
	    "Ethernet type");
	SYSCTL_ADD_UQUAD(ctx, child, OID_AUTO, "tx_tso_bad_ethtype",
	    CTLFLAG_RD, &stats->tx_tso_bad_ethtype,
	    "Aborted transmit of TSO buffer with unknown Ethernet type");
	SYSCTL_ADD_UQUAD(ctx, child, OID_AUTO, "tx_tso_not_tcp",
	    CTLFLAG_RD, &stats->tx_tso_not_tcp,
	    "Aborted transmit of TSO buffer with non TCP protocol");
	SYSCTL_ADD_UQUAD(ctx, child, OID_AUTO, "tx_defragged",
	    CTLFLAG_RD, &stats->tx_defragged,
	    "Transmit mbufs defragged");
	SYSCTL_ADD_UQUAD(ctx, child, OID_AUTO, "tx_defrag_failed",
	    CTLFLAG_RD, &stats->tx_defrag_failed,
	    "Aborted transmit of buffer because defrag failed");
	SYSCTL_ADD_UQUAD(ctx, child, OID_AUTO, "tx_csum_offloaded",
	    CTLFLAG_RD, &stats->tx_csum_offloaded,
	    "Offloaded checksum of transmitted buffer");
	SYSCTL_ADD_UQUAD(ctx, child, OID_AUTO, "tx_tso_offloaded",
	    CTLFLAG_RD, &stats->tx_tso_offloaded,
	    "Segmentation offload of transmitted buffer");
	SYSCTL_ADD_UQUAD(ctx, child, OID_AUTO, "tx_task_rescheduled",
	    CTLFLAG_RD, &stats->tx_task_rescheduled,
	    "Times the transmit interrupt task rescheduled itself");
}

static void
vtnet_setup_sysctl(struct vtnet_softc *sc)
{
	device_t dev;
	struct sysctl_ctx_list *ctx;
	struct sysctl_oid *tree;
	struct sysctl_oid_list *child;

	dev = sc->vtnet_dev;
	ctx = device_get_sysctl_ctx(dev);
	tree = device_get_sysctl_tree(dev);
	child = SYSCTL_CHILDREN(tree);

	SYSCTL_ADD_INT(ctx, child, OID_AUTO, "max_vq_pairs",
	    CTLFLAG_RD, &sc->vtnet_max_vq_pairs, 0,
	    "Maximum number of supported virtqueue pairs");
	SYSCTL_ADD_INT(ctx, child, OID_AUTO, "act_vq_pairs",
	    CTLFLAG_RD, &sc->vtnet_act_vq_pairs, 0,
	    "Number of active virtqueue pairs");

	vtnet_setup_stat_sysctl(ctx, child, sc);
}

static int
vtnet_rxq_enable_intr(struct vtnet_rxq *rxq)
{

	return (virtqueue_enable_intr(rxq->vtnrx_vq));
}

static void
vtnet_rxq_disable_intr(struct vtnet_rxq *rxq)
{

	virtqueue_disable_intr(rxq->vtnrx_vq);
}

static int
vtnet_txq_enable_intr(struct vtnet_txq *txq)
{
	struct virtqueue *vq;

	vq = txq->vtntx_vq;
<<<<<<< HEAD

	if (vtnet_txq_below_threshold(txq) != 0)
		return (virtqueue_postpone_intr(vq, VQ_POSTPONE_LONG));

=======

	if (vtnet_txq_below_threshold(txq) != 0)
		return (virtqueue_postpone_intr(vq, VQ_POSTPONE_LONG));

>>>>>>> 1db3c5c0
	/*
	 * The free count is above our threshold. Keep the Tx interrupt
	 * disabled until the queue is fuller.
	 */
	return (0);
}

static void
vtnet_txq_disable_intr(struct vtnet_txq *txq)
{

	virtqueue_disable_intr(txq->vtntx_vq);
}

static void
vtnet_enable_rx_interrupts(struct vtnet_softc *sc)
{
	int i;

	for (i = 0; i < sc->vtnet_act_vq_pairs; i++)
		vtnet_rxq_enable_intr(&sc->vtnet_rxqs[i]);
}

static void
vtnet_enable_tx_interrupts(struct vtnet_softc *sc)
{
	int i;

	for (i = 0; i < sc->vtnet_act_vq_pairs; i++)
		vtnet_txq_enable_intr(&sc->vtnet_txqs[i]);
}

static void
vtnet_enable_interrupts(struct vtnet_softc *sc)
{

	vtnet_enable_rx_interrupts(sc);
	vtnet_enable_tx_interrupts(sc);
}

static void
vtnet_disable_rx_interrupts(struct vtnet_softc *sc)
{
	int i;

	for (i = 0; i < sc->vtnet_act_vq_pairs; i++)
		vtnet_rxq_disable_intr(&sc->vtnet_rxqs[i]);
}

static void
vtnet_disable_tx_interrupts(struct vtnet_softc *sc)
{
	int i;

	for (i = 0; i < sc->vtnet_act_vq_pairs; i++)
		vtnet_txq_disable_intr(&sc->vtnet_txqs[i]);
}

static void
vtnet_disable_interrupts(struct vtnet_softc *sc)
{

	vtnet_disable_rx_interrupts(sc);
	vtnet_disable_tx_interrupts(sc);
}

static int
vtnet_tunable_int(struct vtnet_softc *sc, const char *knob, int def)
{
	char path[64];

	snprintf(path, sizeof(path),
	    "hw.vtnet.%d.%s", device_get_unit(sc->vtnet_dev), knob);
	TUNABLE_INT_FETCH(path, &def);

	return (def);
}<|MERGE_RESOLUTION|>--- conflicted
+++ resolved
@@ -3866,17 +3866,10 @@
 	struct virtqueue *vq;
 
 	vq = txq->vtntx_vq;
-<<<<<<< HEAD
 
 	if (vtnet_txq_below_threshold(txq) != 0)
 		return (virtqueue_postpone_intr(vq, VQ_POSTPONE_LONG));
 
-=======
-
-	if (vtnet_txq_below_threshold(txq) != 0)
-		return (virtqueue_postpone_intr(vq, VQ_POSTPONE_LONG));
-
->>>>>>> 1db3c5c0
 	/*
 	 * The free count is above our threshold. Keep the Tx interrupt
 	 * disabled until the queue is fuller.
