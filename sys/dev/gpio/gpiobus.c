--- conflicted
+++ resolved
@@ -242,11 +242,7 @@
 		return (-1);
 	}
 	/* Mark pin as mapped and give warning if it's already mapped. */
-<<<<<<< HEAD
-	if (sc->sc_pins_mapped[pin]) {
-=======
 	if (sc->sc_pins[pin].mapped) {
->>>>>>> 834671c3
 		device_printf(bus, "warning: pin %d is already mapped\n", pin);
 		return (-1);
 	}
