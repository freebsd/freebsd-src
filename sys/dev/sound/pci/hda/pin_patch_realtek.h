/*-
 * SPDX-License-Identifier: BSD-2-Clause-FreeBSD
 *
 * Copyright (c) 2018 Khamba Staring <k.staring@quickdecay.com>
 * All rights reserved.
 *
 * Redistribution and use in source and binary forms, with or without
 * modification, are permitted provided that the following conditions
 * are met:
 * 1. Redistributions of source code must retain the above copyright
 *    notice, this list of conditions and the following disclaimer.
 * 2. Redistributions in binary form must reproduce the above copyright
 *    notice, this list of conditions and the following disclaimer in the
 *    documentation and/or other materials provided with the distribution.
 *
 * THIS SOFTWARE IS PROVIDED BY THE AUTHOR AND CONTRIBUTORS ``AS IS'' AND
 * ANY EXPRESS OR IMPLIED WARRANTIES, INCLUDING, BUT NOT LIMITED TO, THE
 * IMPLIED WARRANTIES OF MERCHANTABILITY AND FITNESS FOR A PARTICULAR PURPOSE
 * ARE DISCLAIMED.  IN NO EVENT SHALL THE AUTHOR OR CONTRIBUTORS BE LIABLE
 * FOR ANY DIRECT, INDIRECT, INCIDENTAL, SPECIAL, EXEMPLARY, OR CONSEQUENTIAL
 * DAMAGES (INCLUDING, BUT NOT LIMITED TO, PROCUREMENT OF SUBSTITUTE GOODS
 * OR SERVICES; LOSS OF USE, DATA, OR PROFITS; OR BUSINESS INTERRUPTION)
 * HOWEVER CAUSED AND ON ANY THEORY OF LIABILITY, WHETHER IN CONTRACT, STRICT
 * LIABILITY, OR TORT (INCLUDING NEGLIGENCE OR OTHERWISE) ARISING IN ANY WAY
 * OUT OF THE USE OF THIS SOFTWARE, EVEN IF ADVISED OF THE POSSIBILITY OF
 * SUCH DAMAGE.
 *
 * $FreeBSD$
 */

#ifndef PIN_PATCH_REALTEK_H
#define PIN_PATCH_REALTEK_H

#include "hdac.h"
#include "pin_patch.h"

/*
 * Pin patches
 */
static struct pin_patch_t pin_patches_lg_lw20[] = {
	{
		.nid = 26,
		.type = PIN_PATCH_TYPE_MASK,
		.patch.mask = {	HDA_CONFIG_DEFAULTCONF_DEVICE_MASK,
					HDA_CONFIG_DEFAULTCONF_DEVICE_LINE_IN }
	}, {
		.nid = 27,
		.type = PIN_PATCH_TYPE_MASK,
		.patch.mask = {	HDA_CONFIG_DEFAULTCONF_DEVICE_MASK,
					HDA_CONFIG_DEFAULTCONF_DEVICE_HP_OUT }
	}, { }
};

static struct pin_patch_t pin_patches_clevo_d900t_asus_m5200[] = {
	{
		.nid = 24,
		.type = PIN_PATCH_TYPE_MASK,
		.patch.mask = {	HDA_CONFIG_DEFAULTCONF_DEVICE_MASK,
					HDA_CONFIG_DEFAULTCONF_DEVICE_LINE_IN }
	}, {
		.nid = 25,
		.type = PIN_PATCH_TYPE_MASK,
		.patch.mask = {	HDA_CONFIG_DEFAULTCONF_DEVICE_MASK,
					HDA_CONFIG_DEFAULTCONF_DEVICE_MIC_IN }
	}, {
		.nid = 26,
		.type = PIN_PATCH_TYPE_MASK,
		.patch.mask = {	HDA_CONFIG_DEFAULTCONF_DEVICE_MASK,
					HDA_CONFIG_DEFAULTCONF_DEVICE_LINE_IN }
	}, {
		.nid = 27,
		.type = PIN_PATCH_TYPE_MASK,
		.patch.mask = {	HDA_CONFIG_DEFAULTCONF_DEVICE_MASK,
					HDA_CONFIG_DEFAULTCONF_DEVICE_LINE_IN }
	}, {
		.nid = 28,
		.type = PIN_PATCH_TYPE_MASK,
		.patch.mask = {	HDA_CONFIG_DEFAULTCONF_DEVICE_MASK,
					HDA_CONFIG_DEFAULTCONF_DEVICE_CD }
	}, { }
};

static struct pin_patch_t pin_patches_msi_ms034a[] = {
	{
		.nid = 25,
		.type = PIN_PATCH_TYPE_MASK,
		.patch.mask = {
			HDA_CONFIG_DEFAULTCONF_DEVICE_MASK |
                        HDA_CONFIG_DEFAULTCONF_CONNECTIVITY_MASK,
			HDA_CONFIG_DEFAULTCONF_DEVICE_MIC_IN |
                        HDA_CONFIG_DEFAULTCONF_CONNECTIVITY_FIXED }
	}, {
		.nid = 28,
		.type = PIN_PATCH_TYPE_MASK,
		.patch.mask = {
			HDA_CONFIG_DEFAULTCONF_DEVICE_MASK |
                        HDA_CONFIG_DEFAULTCONF_CONNECTIVITY_MASK,
			HDA_CONFIG_DEFAULTCONF_DEVICE_CD |
                        HDA_CONFIG_DEFAULTCONF_CONNECTIVITY_FIXED }
	}, { }
};

static struct pin_patch_t pin_patches_asus_w6f[] = {
	{
		.nid = 11,
		.type = PIN_PATCH_TYPE_MASK,
		.patch.mask = {
			HDA_CONFIG_DEFAULTCONF_DEVICE_MASK |
                        HDA_CONFIG_DEFAULTCONF_CONNECTIVITY_MASK,
			HDA_CONFIG_DEFAULTCONF_DEVICE_MIC_IN |
                        HDA_CONFIG_DEFAULTCONF_CONNECTIVITY_FIXED }
	}, {
		.nid = 12,
		.type = PIN_PATCH_TYPE_MASK,
		.patch.mask = {
			HDA_CONFIG_DEFAULTCONF_DEVICE_MASK |
                        HDA_CONFIG_DEFAULTCONF_CONNECTIVITY_MASK,
			HDA_CONFIG_DEFAULTCONF_DEVICE_MIC_IN |
                        HDA_CONFIG_DEFAULTCONF_CONNECTIVITY_FIXED }
	}, {
		.nid = 14,
		.type = PIN_PATCH_TYPE_MASK,
		.patch.mask = {
			HDA_CONFIG_DEFAULTCONF_DEVICE_MASK |
                        HDA_CONFIG_DEFAULTCONF_CONNECTIVITY_MASK,
			HDA_CONFIG_DEFAULTCONF_DEVICE_MIC_IN |
                        HDA_CONFIG_DEFAULTCONF_CONNECTIVITY_FIXED }
	}, {
		.nid = 15,
		.type = PIN_PATCH_TYPE_MASK,
		.patch.mask = {
			HDA_CONFIG_DEFAULTCONF_DEVICE_MASK |
                        HDA_CONFIG_DEFAULTCONF_CONNECTIVITY_MASK,
			HDA_CONFIG_DEFAULTCONF_DEVICE_HP_OUT |
                        HDA_CONFIG_DEFAULTCONF_CONNECTIVITY_JACK }
	}, {
		.nid = 16,
		.type = PIN_PATCH_TYPE_MASK,
		.patch.mask = {
			HDA_CONFIG_DEFAULTCONF_DEVICE_MASK |
                        HDA_CONFIG_DEFAULTCONF_CONNECTIVITY_MASK,
			HDA_CONFIG_DEFAULTCONF_DEVICE_MIC_IN |
                        HDA_CONFIG_DEFAULTCONF_CONNECTIVITY_FIXED }
	}, {
		.nid = 31,
		.type = PIN_PATCH_TYPE_MASK,
		.patch.mask = {
			HDA_CONFIG_DEFAULTCONF_DEVICE_MASK |
                        HDA_CONFIG_DEFAULTCONF_CONNECTIVITY_MASK,
			HDA_CONFIG_DEFAULTCONF_DEVICE_MIC_IN |
                        HDA_CONFIG_DEFAULTCONF_CONNECTIVITY_FIXED }
	}, {
		.nid = 32,
		.type = PIN_PATCH_TYPE_MASK,
		.patch.mask = {
			HDA_CONFIG_DEFAULTCONF_DEVICE_MASK |
                        HDA_CONFIG_DEFAULTCONF_CONNECTIVITY_MASK,
			HDA_CONFIG_DEFAULTCONF_DEVICE_MIC_IN |
                        HDA_CONFIG_DEFAULTCONF_CONNECTIVITY_FIXED }
	}, { }
};

static struct pin_patch_t pin_patches_uniwill_9075[] = {
	{
		.nid = 15,
		.type = PIN_PATCH_TYPE_MASK,
		.patch.mask = {
			HDA_CONFIG_DEFAULTCONF_DEVICE_MASK |
                        HDA_CONFIG_DEFAULTCONF_CONNECTIVITY_MASK,
			HDA_CONFIG_DEFAULTCONF_DEVICE_HP_OUT |
                        HDA_CONFIG_DEFAULTCONF_CONNECTIVITY_JACK }
	}, { }
};

static struct pin_patch_t pin_patches_dell_xps_jack[] = {
	PIN_PATCH_JACK_WO_DETECT(24),
	PIN_PATCH_HPMIC_WO_DETECT(26),
	{ }
};

/*
 * List of models and patches
 */
static struct hdaa_model_pin_patch_t realtek_model_pin_patches[] = {
	{ /**** CODEC: HDA_CODEC_ALC255 ****/
		.id = HDA_CODEC_ALC255,
		.patches = (struct model_pin_patch_t[]){
			{
				.models = (struct pin_machine_model_t[]){
					PIN_SUBVENDOR(ASUS_X556UR_SUBVENDOR),
					PIN_SUBVENDOR(ASUS_X540LA_SUBVENDOR),
					PIN_SUBVENDOR(ASUS_Z550MA_SUBVENDOR),
					{ }
				},
				.pin_patches = (struct pin_patch_t[]){
					PIN_PATCH_JACK_WO_DETECT(25),
        				{ }
				}
			}, {
				.models = (struct pin_machine_model_t[]){
					PIN_SUBVENDOR(DELL_9020M_SUBVENDOR),
					{ }
				},
				.pin_patches = (struct pin_patch_t[]){
					PIN_PATCH_JACK_WO_DETECT(25),
					PIN_PATCH_HPMIC_WO_DETECT(26),
        				{ }
				}
			}, { }
		}
	}, { /**** CODEC: HDA_CODEC_ALC256 ****/
		.id = HDA_CODEC_ALC256,
		.patches = (struct model_pin_patch_t[]){
			{
				.models = (struct pin_machine_model_t[]){
					PIN_SUBVENDOR(DELL_9020M_SUBVENDOR),
					PIN_SUBVENDOR(DELL_7000_SUBVENDOR),
					{ }
				},
				.pin_patches = (struct pin_patch_t[]){
					PIN_PATCH_STRING(27, "seq=1 as=5 misc=1 ctype=Analog device=Speaker loc=Internal conn=Fixed"),
        				{ }
				}
			}, {
				.models = (struct pin_machine_model_t[]){
					PIN_SUBVENDOR(ASUS_X540A_SUBVENDOR),
					PIN_SUBVENDOR(ASUS_X540SA_SUBVENDOR),
					PIN_SUBVENDOR(ASUS_X541SA_SUBVENDOR),
					PIN_SUBVENDOR(ASUS_X541UV_SUBVENDOR),
					PIN_SUBVENDOR(ASUS_Z550SA_SUBVENDOR),
					PIN_SUBVENDOR(ASUS_X705UD_SUBVENDOR),
					PIN_SUBVENDOR(ASUS_X555UB_SUBVENDOR),
					{ }
				},
				.pin_patches = (struct pin_patch_t[]){
					PIN_PATCH_MIC_INTERNAL(19),
					PIN_PATCH_STRING(25, "as=2 misc=1 color=Black ctype=1/8 device=Mic loc=Right"),
        				{ }
				}
			}, { }
		}
	}, { /**** CODEC: HDA_CODEC_ALC260 ****/
		.id = HDA_CODEC_ALC260,
		.patches = (struct model_pin_patch_t[]){
			{
				.models = (struct pin_machine_model_t[]){
					PIN_SUBVENDOR(SONY_S5_SUBVENDOR),
					{ }
				},
				.pin_patches = (struct pin_patch_t[]){
					PIN_PATCH_STRING(16, "seq=15 device=Headphones"),
        				{ }
				}
			}, {
				.models = (struct pin_machine_model_t[]){
					PIN_SUBVENDOR(HP_DC5750_SUBVENDOR),
					{ }
				},
				.pin_patches = (struct pin_patch_t[]){
					PIN_PATCH_STRING(17, "as=1 misc=1 ctype=ATAPI device=Speaker loc=Internal conn=Fixed"),
        				{ }
				}
			}, {
				.models = (struct pin_machine_model_t[]){
					PIN_SUBVENDOR(SONY_VAIO_TX_SUBVENDOR),
					{ }
				},
				.pin_patches = (struct pin_patch_t[]){
					PIN_PATCH_STRING(15, "color=Green ctype=1/8 device=Headphones loc=Rear"),
        				{ }
				}
			}, {
				.models = (struct pin_machine_model_t[]){
					PIN_SUBVENDOR(SONY_81BBID_SUBVENDOR),
					{ }
				},
				.pin_patches = (struct pin_patch_t[]){
					PIN_PATCH_STRING(15,  "as=2 color=Black ctype=1/8 device=Headphones loc=Rear"),
					PIN_PATCH_STRING(16, "seq=15 as=3 ctype=1/8"),
					PIN_PATCH_NOT_APPLICABLE(17),
					PIN_PATCH_STRING(18, "as=3 misc=9 color=Red ctype=1/8 device=Mic loc=Rear"),
					PIN_PATCH_NOT_APPLICABLE(19),
					PIN_PATCH_NOT_APPLICABLE(20),
					PIN_PATCH_NOT_APPLICABLE(21),
					PIN_PATCH_NOT_APPLICABLE(22),
					PIN_PATCH_NOT_APPLICABLE(23),
					PIN_PATCH_NOT_APPLICABLE(24),
					PIN_PATCH_NOT_APPLICABLE(25),
        				{ }
				}
			}, { }
		}
	}, { /**** CODEC: HDA_CODEC_ALC262 ****/
		.id = HDA_CODEC_ALC262,
		.patches = (struct model_pin_patch_t[]){
			{
				.models = (struct pin_machine_model_t[]){
					PIN_SUBVENDOR(FS_H270_SUBVENDOR),
					{ }
				},
				.pin_patches = (struct pin_patch_t[]){
					PIN_PATCH_STRING(20, "as=1 misc=1 ctype=ATAPI device=Speaker loc=Onboard conn=Fixed"),
					PIN_PATCH_STRING(21, "seq=15 as=2 misc=4 color=Black ctype=1/8 device=Headphones loc=Front"),
					PIN_PATCH_STRING(22, "seq=15 as=1 misc=4 color=Black ctype=1/8 device=Headphones loc=Rear"),
        				{ }
				}
			}, {
				.models = (struct pin_machine_model_t[]){
					PIN_SUBVENDOR(FL_LB_S7110_SUBVENDOR),
					{ }
				},
				.pin_patches = (struct pin_patch_t[]){
					PIN_PATCH_STRING(21, "as=1 misc=1 ctype=Analog device=Speaker loc=Internal conn=Fixed"),
        				{ }
				}
			}, {
				.models = (struct pin_machine_model_t[]){
					PIN_SUBVENDOR(HP_Z200_SUBVENDOR),
					{ }
				},
				.pin_patches = (struct pin_patch_t[]){
					PIN_PATCH_STRING(22, "as=2 misc=1 ctype=ATAPI device=Speaker loc=Onboard conn=Fixed"),
        				{ }
				}
			}, {
				.models = (struct pin_machine_model_t[]){
					PIN_SUBVENDOR(TYAN_N6650W_SUBVENDOR),
					{ }
				},
				.pin_patches = (struct pin_patch_t[]){
					PIN_PATCH_STRING(22, "as=15 misc=1 color=White ctype=ATAPI device=AUX loc=Onboard"),
        				{ }
				}
			}, {
				.models = (struct pin_machine_model_t[]){
					PIN_SUBVENDOR(LENOVO_3000_SUBVENDOR),
					{ }
				},
				.pin_patches = (struct pin_patch_t[]){
					PIN_PATCH_STRING(22, "seq=1 as=2"),
        				{ }
				}
			}, { }
		}
	}, { /**** CODEC: HDA_CODEC_ALC268 ****/
		.id = HDA_CODEC_ALC268,
		.patches = (struct model_pin_patch_t[]){
			{
				.models = (struct pin_machine_model_t[]){
					PIN_SUBVENDOR(ACER_T5320_SUBVENDOR),
					{ }
				},
				.pin_patches = (struct pin_patch_t[]){
					PIN_PATCH_STRING(20, "as=1 seq=15"),
        				{ }
				}
			}, {
				.models = (struct pin_machine_model_t[]){
					PIN_SUBVENDOR(ACER_TM_6293_SUBVENDOR),
					{ }
				},
				.pin_patches = (struct pin_patch_t[]){
					PIN_PATCH_STRING(30, "as=8 misc=1 color=Black ctype=Combo device=SPDIF-out loc=Rear"),
        				{ }
				}
			}, { }
		}
	}, { /**** CODEC: HDA_CODEC_ALC269 ****/
		.id = HDA_CODEC_ALC269,
		.patches = (struct model_pin_patch_t[]){
			{
				.models = (struct pin_machine_model_t[]){
					PIN_SUBVENDOR(LENOVO_X1CRBN_SUBVENDOR),
					{ }
				},
				.pin_patches = (struct pin_patch_t[]){
					PIN_PATCH_STRING(21, "as=1 seq=15"),
        				{ }
				}
			}, {
				.models = (struct pin_machine_model_t[]){
					PIN_SUBVENDOR(LENOVO_T430_SUBVENDOR),
					PIN_SUBVENDOR(LENOVO_T430S_SUBVENDOR),
					PIN_SUBVENDOR(LENOVO_X230_SUBVENDOR),
					PIN_SUBVENDOR(LENOVO_X230T_SUBVENDOR),
					PIN_SUBVENDOR(LENOVO_T431S_SUBVENDOR),
					{ }
				},
				.pin_patches = (struct pin_patch_t[]){
					PIN_PATCH_DOCK_MIC_IN(25),
					PIN_PATCH_DOCK_HP(27),
        				{ }
				}
			}, {
				.models = (struct pin_machine_model_t[]){
					PIN_SUBVENDOR(ASUS_UX31A_SUBVENDOR),
					{ }
				},
				.pin_patches = (struct pin_patch_t[]){
					PIN_PATCH_STRING(33, "as=1 seq=15"),
        				{ }
				}
			}, {
				.models = (struct pin_machine_model_t[]){
					PIN_SUBVENDOR(ASUS_G73JW_SUBVENDOR),
					{ }
				},
				.pin_patches = (struct pin_patch_t[]){
					PIN_PATCH_SUBWOOFER(23),
        				{ }
				}
			}, {
				.models = (struct pin_machine_model_t[]){
					PIN_SUBVENDOR(FL_1475ID_SUBVENDOR),
					{ }
				},
				.pin_patches = (struct pin_patch_t[]){
					PIN_PATCH_DOCK_LINE_OUT(26),
					PIN_PATCH_DOCK_MIC_IN(27),
        				{ }
				}
			}, {
				.models = (struct pin_machine_model_t[]){
					PIN_SUBVENDOR(FL_LB_U904_SUBVENDOR),
					{ }
				},
				.pin_patches = (struct pin_patch_t[]){
					PIN_PATCH_HPMIC_WITH_DETECT(25),
        				{ }
				}
			}, {
				.models = (struct pin_machine_model_t[]){
					PIN_SUBVENDOR(FL_LB_T731_SUBVENDOR),
					PIN_SUBVENDOR(FL_LB_E725_SUBVENDOR),
					{ }
				},
				.pin_patches = (struct pin_patch_t[]){
					PIN_PATCH_STRING(33, "seq=15 as=2 color=Black ctype=1/8 device=Headphones loc=Front"),
        				{ }
				}
			}, {
				.models = (struct pin_machine_model_t[]){
					PIN_SUBVENDOR(DELL_05F4ID_SUBVENDOR),
					PIN_SUBVENDOR(DELL_05F5ID_SUBVENDOR),
					PIN_SUBVENDOR(DELL_05F6ID_SUBVENDOR),
					{ }
				},
				.pin_patches = (struct pin_patch_t[]){
					PIN_PATCH_JACK_WO_DETECT(25),
					PIN_PATCH_HPMIC_WO_DETECT(26),
        				{ }
				}
			}, {
				.models = (struct pin_machine_model_t[]){
					PIN_SUBVENDOR(ACER_V5_571G_SUBVENDOR),
					PIN_SUBVENDOR(ACER_V5_122P_SUBVENDOR),
					{ }
				},
				.pin_patches = (struct pin_patch_t[]){
					PIN_PATCH_JACK_WO_DETECT(25),
        				{ }
				}
			}, {
				.models = (struct pin_machine_model_t[]){
<<<<<<< HEAD
=======
					PIN_SUBVENDOR(SONY_VAIO_P11_SUBVENDOR),
					PIN_SUBVENDOR(SONY_VAIO_P13_SUBVENDOR),
					{ }
				},
				.pin_patches = (struct pin_patch_t[]){
					PIN_PATCH_JACK_WO_DETECT(25),
        				{ }
				}
			}, {
				.models = (struct pin_machine_model_t[]){
>>>>>>> 4cb5f321
					PIN_SUBVENDOR(ASUS_X101CH_SUBVENDOR),
					{ }
				},
				.pin_patches = (struct pin_patch_t[]){
					PIN_PATCH_STRING(24, "seq=12 as=2 misc=8 color=Black ctype=1/8 device=Mic loc=Right"),
        				{ }
				}
			}, {
				.models = (struct pin_machine_model_t[]){
					PIN_SUBVENDOR(ACER_AC700_SUBVENDOR),
					{ }
				},
				.pin_patches = (struct pin_patch_t[]){
					PIN_PATCH_STRING(18, "seq=15 as=2 misc=9 ctype=ATAPI device=Mic loc=Onboard conn=Fixed"),
					PIN_PATCH_STRING(20,  "as=1 misc=1 ctype=ATAPI device=Speaker loc=Onboard conn=Fixed"),
					PIN_PATCH_STRING(24, "as=1 misc=1 ctype=ATAPI device=Speaker loc=Onboard conn=Fixed"),
					PIN_PATCH_STRING(30, "seq=14 as=1 color=Black ctype=Digital device=SPDIF-out loc=Left"),
					PIN_PATCH_STRING(33, "seq=15 as=1 color=Black ctype=1/8 device=Headphones loc=Left"),
        				{ }
				}
			}, {
				.models = (struct pin_machine_model_t[]){
					PIN_SUBVENDOR(HP_225AID_SUBVENDOR),
					{ }
				},
				.pin_patches = (struct pin_patch_t[]){
					PIN_PATCH_STRING(24, "seq=15 as=3 color=Black ctype=1/8 device=Line-in loc=Ext-Rear"),
					PIN_PATCH_STRING(27, "as=2 color=Black ctype=1/8 loc=Ext-Rear"),
        				{ }
				}
			}, { }
		}
	}, { /**** CODEC: HDA_CODEC_ALC271 ****/
		.id = HDA_CODEC_ALC271,
		.patches = (struct model_pin_patch_t[]){
			{
				.models = (struct pin_machine_model_t[]){
					PIN_SUBVENDOR(ACER_AO725_SUBVENDOR),
					PIN_SUBVENDOR(ACER_AO756_SUBVENDOR),
					PIN_SUBVENDOR(ACER_E1_472_SUBVENDOR),
					PIN_SUBVENDOR(ACER_E1_572_SUBVENDOR),
					{ }
				},
				.pin_patches = (struct pin_patch_t[]){
					PIN_PATCH_STRING(20, "as=1 misc=1 ctype=ATAPI device=Speaker loc=Onboard conn=Fixed"),
					PIN_PATCH_STRING(25, "as=2 misc=12 color=Pink ctype=1/8 device=Mic loc=Rear"),
					PIN_PATCH_STRING(27, "seq=15 as=2 misc=1 ctype=Analog device=Mic loc=Onboard conn=Fixed"),
					PIN_PATCH_HP_OUT(33),
        				{ }
				}
			}, { }
		}
	}, { /**** CODEC: HDA_CODEC_ALC280 ****/
		.id = HDA_CODEC_ALC280,
		.patches = (struct model_pin_patch_t[]){
			{
				.models = (struct pin_machine_model_t[]){
					PIN_SUBVENDOR(HP_2272ID_SUBVENDOR),
					PIN_SUBVENDOR(HP_2273ID_SUBVENDOR),
					{ }
				},
				.pin_patches = (struct pin_patch_t[]){
					PIN_PATCH_STRING(27, "as=2 color=Black ctype=1/8 loc=Ext-Rear"),
					PIN_PATCH_HPMIC_WITH_DETECT(26),
					PIN_PATCH_STRING(24, "seq=15 as=3 color=Black ctype=1/8 device=Line-in loc=Ext-Rear"),
        				{ }
				}
			}, { }
		}
	}, { /**** CODEC: HDA_CODEC_ALC282 ****/
		.id = HDA_CODEC_ALC282,
		.patches = (struct model_pin_patch_t[]){
			{
				.models = (struct pin_machine_model_t[]){
					PIN_SUBVENDOR(ACER_V5_573G_SUBVENDOR),
					{ }
				},
				.pin_patches = (struct pin_patch_t[]){
					PIN_PATCH_STRING(18, "as=3 misc=1 ctype=Digital device=Mic loc=Internal conn=Fixed"),
					PIN_PATCH_STRING(20, "as=1 misc=1 ctype=Analog device=Speaker loc=Internal conn=Fixed"),
					PIN_PATCH_STRING(23, "seq=8 conn=None"),
					PIN_PATCH_NOT_APPLICABLE(24),
					PIN_PATCH_JACK_WO_DETECT(25),
					PIN_PATCH_NOT_APPLICABLE(26),
					PIN_PATCH_NOT_APPLICABLE(27),
					PIN_PATCH_STRING(29, "seq=13 as=2 misc=11 color=Pink ctype=DIN device=Other conn=None"),
					PIN_PATCH_NOT_APPLICABLE(30),
					PIN_PATCH_STRING(33, "seq=15 as=1 color=Black ctype=1/8 device=Headphones loc=Left"),
        				{ }
				}
			}, { }
		}
	}, { /**** CODEC: HDA_CODEC_ALC286 ****/
		.id = HDA_CODEC_ALC286,
		.patches = (struct model_pin_patch_t[]){
			{
				.models = (struct pin_machine_model_t[]){
					PIN_SUBVENDOR(SONY_VAIO_P11_SUBVENDOR),
					PIN_SUBVENDOR(SONY_VAIO_P13_SUBVENDOR),
					{ }
				},
				.pin_patches = (struct pin_patch_t[]){
					PIN_PATCH_JACK_WO_DETECT(0x19),
        				{ }
				}
			}, { }
		}
	}, { /**** CODEC: HDA_CODEC_ALC288 ****/
		.id = HDA_CODEC_ALC288,
		.patches = (struct model_pin_patch_t[]){
			{
				.models = (struct pin_machine_model_t[]){
					PIN_SUBVENDOR(DELL_E7240_SUBVENDOR),
					{ }
				},
				.pin_patches = pin_patches_dell_xps_jack
			}, { }
		}
	}, { /**** CODEC: HDA_CODEC_ALC292 ****/
		.id = HDA_CODEC_ALC292,
		.patches = (struct model_pin_patch_t[]){
			{
				.models = (struct pin_machine_model_t[]){
					PIN_SUBVENDOR(LENOVO_X120BS_SUBVENDOR),
					{ }
				},
				.pin_patches = (struct pin_patch_t[]){
					PIN_PATCH_STRING(21, "as=1 seq=15"),
        				{ }
				}
			}, { }
		}
	}, { /**** CODEC: HDA_CODEC_ALC298 ****/
		.id = HDA_CODEC_ALC298,
		.patches = (struct model_pin_patch_t[]){
			{
				.models = (struct pin_machine_model_t[]){
					PIN_SUBVENDOR(DELL_XPS9560_SUBVENDOR),
					{ }
				},
				.pin_patches = pin_patches_dell_xps_jack
			}, { }
		}
	}, { /**** CODEC: HDA_CODEC_ALC861 ****/
		.id = HDA_CODEC_ALC861,
		.patches = (struct model_pin_patch_t[]){
			{
				.models = (struct pin_machine_model_t[]){
					PIN_SUBVENDOR(ASUS_W6F_SUBVENDOR),
					{ }
				},
				.pin_patches = pin_patches_asus_w6f
			}, {
				.models = (struct pin_machine_model_t[]){
					PIN_SUBVENDOR(UNIWILL_9075_SUBVENDOR),
					{ }
				},
				.pin_patches = pin_patches_uniwill_9075
			}, { }
		}
	}, { /**** CODEC: HDA_CODEC_ALC880 ****/
		.id = HDA_CODEC_ALC880,
		.patches = (struct model_pin_patch_t[]){
			{ // old patch
				.models = (struct pin_machine_model_t[]){
					PIN_SUBVENDOR(LG_LW20_SUBVENDOR),
					{ }
				},
				.pin_patches = pin_patches_lg_lw20
			}, { // old patch
				.models = (struct pin_machine_model_t[]){
					PIN_SUBVENDOR(CLEVO_D900T_SUBVENDOR),
					PIN_SUBVENDOR(ASUS_M5200_SUBVENDOR),
					{ }
				},
				.pin_patches = pin_patches_clevo_d900t_asus_m5200
			}, {
				.models = (struct pin_machine_model_t[]){
					PIN_SUBVENDOR(LG_M1_SUBVENDOR),
					PIN_SUBVENDOR(LG_P1_SUBVENDOR),
					PIN_SUBVENDOR(LG_W1_SUBVENDOR),
					{ }
				},
				.pin_patches = (struct pin_patch_t[]){
					PIN_PATCH_NOT_APPLICABLE(22),
					PIN_PATCH_NOT_APPLICABLE(24),
					PIN_PATCH_NOT_APPLICABLE(26),
					{ }
				}
			}, {
				.models = (struct pin_machine_model_t[]){
					PIN_SUBVENDOR(COEUS_G610P_SUBVENDOR),
					PIN_SUBVENDOR(ARIMA_W810_SUBVENDOR),
					{ }
				},
				.pin_patches = (struct pin_patch_t[]){
					PIN_PATCH_NOT_APPLICABLE(23),
					{ }
				}
			}, {
				.models = (struct pin_machine_model_t[]){
					PIN_SUBVENDOR(FS_AMILO_M1437_SUBVENDOR),
					PIN_SUBVENDOR(FS_AMILO_M1451G_SUBVENDOR),
					PIN_SUBVENDOR(FS_AMILO_PI1556_SUBVENDOR),
					{ }
				},
				.pin_patches = (struct pin_patch_t[]){
					PIN_PATCH_HP_OUT(20),
					PIN_PATCH_SPEAKER(21),
					PIN_PATCH_BASS_SPEAKER(22),
					PIN_PATCH_NOT_APPLICABLE(23),
					PIN_PATCH_NOT_APPLICABLE(24),
					PIN_PATCH_MIC_IN(25),
					PIN_PATCH_NOT_APPLICABLE(26),
					PIN_PATCH_NOT_APPLICABLE(27),
					PIN_PATCH_NOT_APPLICABLE(28),
					PIN_PATCH_NOT_APPLICABLE(29),
					PIN_PATCH_NOT_APPLICABLE(30),
					{ }
				}
			}, {
				.models = (struct pin_machine_model_t[]){
					PIN_SUBVENDOR(UNIWILL_9054_SUBVENDOR),
					PIN_SUBVENDOR(FS_AMILO_XI1526_SUBVENDOR),
					{ }
				},
				.pin_patches = (struct pin_patch_t[]){
					PIN_PATCH_HP_OUT(20),
					PIN_PATCH_SPEAKER(21),
					PIN_PATCH_NOT_APPLICABLE(22),
					PIN_PATCH_NOT_APPLICABLE(23),
					PIN_PATCH_NOT_APPLICABLE(24),
					PIN_PATCH_MIC_IN(25),
					PIN_PATCH_NOT_APPLICABLE(26),
					PIN_PATCH_NOT_APPLICABLE(27),
					PIN_PATCH_NOT_APPLICABLE(28),
					PIN_PATCH_NOT_APPLICABLE(29),
					PIN_PATCH_SPDIF_OUT(30),
					{ }
				}
			}, {
				.models = (struct pin_machine_model_t[]){
					PIN_SUBVENDOR(LG_LW25_SUBVENDOR),
					{ }
				},
				.pin_patches = (struct pin_patch_t[]){
					PIN_PATCH_STRING(26, "seq=15 as=4 misc=4 color=Blue ctype=1/8 device=Line-in loc=Rear"),
					PIN_PATCH_STRING(27, "seq=15 as=3 color=Green ctype=1/8 device=Headphones loc=Left"),
					{ }
				}
			}, {
				.models = (struct pin_machine_model_t[]){
					PIN_SUBVENDOR(UNIWILL_9070_SUBVENDOR),
					{ }
				},
				.pin_patches = (struct pin_patch_t[]){
					PIN_PATCH_HP(20),
					PIN_PATCH_SPEAKER(21),
					PIN_PATCH_BASS_SPEAKER(22),
					{ }
				}
			}, {
				.models = (struct pin_machine_model_t[]){
					PIN_SUBVENDOR(UNIWILL_9050_SUBVENDOR),
					{ }
				},
				.pin_patches = (struct pin_patch_t[]){
					PIN_PATCH_NOT_APPLICABLE(23),
					PIN_PATCH_NOT_APPLICABLE(25),
					PIN_PATCH_NOT_APPLICABLE(27),
					PIN_PATCH_NOT_APPLICABLE(31),
					{ }
				}
			}, {
				.models = (struct pin_machine_model_t[]){
					PIN_SUBVENDOR(ASUS_Z71V_SUBVENDOR),
					{ }
				},
				.pin_patches = (struct pin_patch_t[]){
					PIN_PATCH_SPEAKER(20),
					PIN_PATCH_HP(21),
					PIN_PATCH_NOT_APPLICABLE(22),
					PIN_PATCH_NOT_APPLICABLE(23),
					PIN_PATCH_MIC_IN(24),
					PIN_PATCH_NOT_APPLICABLE(25),
					PIN_PATCH_LINE_IN(26),
					{ }
				}
			}, {
				.models = (struct pin_machine_model_t[]){
					PIN_SUBVENDOR(ASUS_W5A_SUBVENDOR),
					{ }
				},
				.pin_patches = (struct pin_patch_t[]){
					PIN_PATCH_HP(20),
					PIN_PATCH_NOT_APPLICABLE(21),
					PIN_PATCH_NOT_APPLICABLE(22),
					PIN_PATCH_NOT_APPLICABLE(23),
					PIN_PATCH_MIC_INTERNAL(24),
					PIN_PATCH_NOT_APPLICABLE(25),
					PIN_PATCH_NOT_APPLICABLE(26),
					PIN_PATCH_NOT_APPLICABLE(27),
					PIN_PATCH_NOT_APPLICABLE(28),
					PIN_PATCH_NOT_APPLICABLE(29),
					PIN_PATCH_STRING(30, "seq=14 as=1 misc=1 color=Black ctype=ATAPI device=SPDIF-out loc=Lid-In conn=Fixed"),
					{ }
				}
			}, {
				.models = (struct pin_machine_model_t[]){
					PIN_SUBVENDOR(ACER_E310ID_SUBVENDOR),
					PIN_SUBVENDOR(SONY_81A0ID_SUBVENDOR),
					PIN_SUBVENDOR(SONY_81D6ID_SUBVENDOR),
					{ }
				},
				.pin_patches = (struct pin_patch_t[]){
					PIN_PATCH_LINE_OUT(20),
					PIN_PATCH_NOT_APPLICABLE(21),
					PIN_PATCH_NOT_APPLICABLE(22),
					PIN_PATCH_NOT_APPLICABLE(23),
					PIN_PATCH_STRING(24, "as=3 misc=12 color=Pink ctype=1/8 device=Mic loc=Rear"),
					PIN_PATCH_HP(25),
					PIN_PATCH_LINE_IN(26),
					PIN_PATCH_MIC_FRONT(27),
					PIN_PATCH_NOT_APPLICABLE(28),
					PIN_PATCH_NOT_APPLICABLE(29),
					PIN_PATCH_NOT_APPLICABLE(30),
					PIN_PATCH_NOT_APPLICABLE(31),
					{ }
				}
			}, {
				.models = (struct pin_machine_model_t[]){
					PIN_SUBVENDOR(ACER_0070ID_SUBVENDOR),
					PIN_SUBVENDOR(ACER_E309ID_SUBVENDOR),
					PIN_SUBVENDOR(INTEL_D402ID_SUBVENDOR),
					PIN_SUBVENDOR(INTEL_E305ID_SUBVENDOR),
					PIN_SUBVENDOR(INTEL_E308ID_SUBVENDOR),
					{ }
				},
				.pin_patches = (struct pin_patch_t[]){
					PIN_PATCH_LINE_OUT(20),
					PIN_PATCH_NOT_APPLICABLE(21),
					PIN_PATCH_NOT_APPLICABLE(22),
					PIN_PATCH_NOT_APPLICABLE(23),
					PIN_PATCH_STRING(24, "as=3 misc=12 color=Pink ctype=1/8 device=Mic loc=Rear"),
					PIN_PATCH_HP(25),
					PIN_PATCH_LINE_IN(26),
					PIN_PATCH_MIC_FRONT(27),
					PIN_PATCH_NOT_APPLICABLE(28),
					PIN_PATCH_NOT_APPLICABLE(29),
					PIN_PATCH_STRING(30, "seq=14 as=1 misc=1 color=Black ctype=RCA device=SPDIF-out loc=Rear"),
					PIN_PATCH_NOT_APPLICABLE(31),
					{ }
				}
			}, {
				.models = (struct pin_machine_model_t[]){
					PIN_SUBVENDOR(GATEWAY_3032ID_SUBVENDOR),
					PIN_SUBVENDOR(GATEWAY_3033ID_SUBVENDOR),
					PIN_SUBVENDOR(GATEWAY_4039ID_SUBVENDOR),
					{ }
				},
				.pin_patches = (struct pin_patch_t[]){
					PIN_PATCH_LINE_OUT(20),
					PIN_PATCH_NOT_APPLICABLE(21),
					PIN_PATCH_CLFE(22),
					PIN_PATCH_SURROUND(23),
					PIN_PATCH_STRING(24, "as=3 misc=12 color=Pink ctype=1/8 device=Mic loc=Rear"),
					PIN_PATCH_HP(25),
					PIN_PATCH_LINE_IN(26),
					PIN_PATCH_MIC_FRONT(27),
					PIN_PATCH_NOT_APPLICABLE(28),
					PIN_PATCH_NOT_APPLICABLE(29),
					PIN_PATCH_NOT_APPLICABLE(30),
					PIN_PATCH_NOT_APPLICABLE(31),
					{ }
				}
			}, {
				.models = (struct pin_machine_model_t[]){
					PIN_SUBVENDOR(COEUS_A880ID_SUBVENDOR),
					PIN_SUBVENDOR(BIOSTAR_8202ID_SUBVENDOR),
					PIN_SUBVENDOR(EPOX_400DID_SUBVENDOR),
					PIN_SUBVENDOR(EPOX_EP5LDA_SUBVENDOR),
					PIN_SUBVENDOR(INTEL_A100ID_SUBVENDOR),
					PIN_SUBVENDOR(INTEL_D400ID_SUBVENDOR),
					PIN_SUBVENDOR(INTEL_D401ID_SUBVENDOR),
					PIN_SUBVENDOR(INTEL_E224ID_SUBVENDOR),
					PIN_SUBVENDOR(INTEL_E400ID_SUBVENDOR),
					PIN_SUBVENDOR(INTEL_E401ID_SUBVENDOR),
					PIN_SUBVENDOR(INTEL_E402ID_SUBVENDOR),
					PIN_SUBVENDOR(AOPEN_I915GMMHFS_SUBVENDOR),
					{ }
				},
				.pin_patches = (struct pin_patch_t[]){
					PIN_PATCH_LINE_OUT(20),
					PIN_PATCH_NOT_APPLICABLE(21),
					PIN_PATCH_CLFE(22),
					PIN_PATCH_SURROUND(23),
					PIN_PATCH_STRING(24, "as=3 misc=12 color=Pink ctype=1/8 device=Mic loc=Rear"),
					PIN_PATCH_HP(25),
					PIN_PATCH_LINE_IN(26),
					PIN_PATCH_MIC_FRONT(27),
					PIN_PATCH_NOT_APPLICABLE(28),
					PIN_PATCH_NOT_APPLICABLE(29),
					PIN_PATCH_STRING(30, "seq=14 as=1 misc=1 color=Black ctype=RCA device=SPDIF-out loc=Rear"),
					PIN_PATCH_NOT_APPLICABLE(31),
					{ }
				}
			}, {
				.models = (struct pin_machine_model_t[]){
					PIN_SUBVENDOR(ACER_APFV_SUBVENDOR),
					{ }
				},
				.pin_patches = (struct pin_patch_t[]){
					PIN_PATCH_LINE_OUT(20),
					PIN_PATCH_SURROUND(21),
					PIN_PATCH_CLFE(22),
					PIN_PATCH_STRING(23, "seq=4 as=1 misc=4 color=Grey ctype=1/8 loc=Rear"),
					PIN_PATCH_STRING(24, "as=3 misc=12 color=Pink ctype=1/8 device=Mic loc=Rear"),
					PIN_PATCH_MIC_FRONT(25),
					PIN_PATCH_LINE_IN(26),
					PIN_PATCH_HP(27),
					PIN_PATCH_NOT_APPLICABLE(28),
					PIN_PATCH_NOT_APPLICABLE(29),
					PIN_PATCH_NOT_APPLICABLE(30),
					PIN_PATCH_NOT_APPLICABLE(31),
					{ }
				}
			}, {
				.models = (struct pin_machine_model_t[]){
					PIN_SUBVENDOR(ACER_0077ID_SUBVENDOR),
					PIN_SUBVENDOR(ACER_0078ID_SUBVENDOR),
					PIN_SUBVENDOR(ACER_0087ID_SUBVENDOR),
					PIN_SUBVENDOR(SHUTTLE_ST20G5_SUBVENDOR),
					PIN_SUBVENDOR(GB_K8_SUBVENDOR),
					PIN_SUBVENDOR(MSI_1150ID_SUBVENDOR),
					PIN_SUBVENDOR(FIC_P4M_SUBVENDOR),
					{ }
				},
				.pin_patches = (struct pin_patch_t[]){
					PIN_PATCH_LINE_OUT(20),
					PIN_PATCH_SURROUND(21),
					PIN_PATCH_CLFE(22),
					PIN_PATCH_STRING(23, "seq=4 as=1 misc=4 color=Grey ctype=1/8 loc=Rear"),
					PIN_PATCH_STRING(24, "as=3 misc=12 color=Pink ctype=1/8 device=Mic loc=Rear"),
					PIN_PATCH_MIC_FRONT(25),
					PIN_PATCH_LINE_IN(26),
					PIN_PATCH_HP(27),
					PIN_PATCH_NOT_APPLICABLE(28),
					PIN_PATCH_NOT_APPLICABLE(29),
					PIN_PATCH_STRING(30, "seq=14 as=1 misc=1 color=Black ctype=RCA device=SPDIF-out loc=Rear"),
					PIN_PATCH_NOT_APPLICABLE(31),
					{ }
				}
			}, { }
		}
	}, { /**** CODEC: HDA_CODEC_ALC883 ****/
		.id = HDA_CODEC_ALC883,
		.patches = (struct model_pin_patch_t[]){
			{
				.models = (struct pin_machine_model_t[]){
					PIN_SUBVENDOR(MSI_MS034A_SUBVENDOR),
					{ }
				},
				.pin_patches = pin_patches_msi_ms034a
			}, { }
		}
	}, { /**** CODEC: HDA_CODEC_ALC892 ****/
		.id = HDA_CODEC_ALC892,
		.patches = (struct model_pin_patch_t[]){
			{
				.models = (struct pin_machine_model_t[]){
					PIN_SUBVENDOR(INTEL_DH87RL_SUBVENDOR),
					{ }
				},
				.pin_patches = (struct pin_patch_t[]){
					PIN_PATCH_STRING(27, "as=1 seq=15"),
        				{ }
				}
			}, { }
		}
	} 
};

#endif /* PIN_PATCH_REALTEK_H */<|MERGE_RESOLUTION|>--- conflicted
+++ resolved
@@ -462,19 +462,6 @@
 				}
 			}, {
 				.models = (struct pin_machine_model_t[]){
-<<<<<<< HEAD
-=======
-					PIN_SUBVENDOR(SONY_VAIO_P11_SUBVENDOR),
-					PIN_SUBVENDOR(SONY_VAIO_P13_SUBVENDOR),
-					{ }
-				},
-				.pin_patches = (struct pin_patch_t[]){
-					PIN_PATCH_JACK_WO_DETECT(25),
-        				{ }
-				}
-			}, {
-				.models = (struct pin_machine_model_t[]){
->>>>>>> 4cb5f321
 					PIN_SUBVENDOR(ASUS_X101CH_SUBVENDOR),
 					{ }
 				},
@@ -577,7 +564,7 @@
 					{ }
 				},
 				.pin_patches = (struct pin_patch_t[]){
-					PIN_PATCH_JACK_WO_DETECT(0x19),
+					PIN_PATCH_JACK_WO_DETECT(25),
         				{ }
 				}
 			}, { }
