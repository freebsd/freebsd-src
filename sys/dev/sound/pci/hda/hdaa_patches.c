--- conflicted
+++ resolved
@@ -311,22 +311,6 @@
 
 		pin_patches = match_pin_patches(id, subid);
 
-<<<<<<< HEAD
-		for (struct pin_patch_t *p = pin_patches; p->type; p++) {
-			if (nid == p->nid) {
-				switch (p->type) {
-				case PIN_PATCH_TYPE_STRING:
-					patch_str = p->patch.string;
-				case PIN_PATCH_TYPE_MASK:
-					config &= ~p->patch.mask[0];
-					config |= p->patch.mask[1];
-					break;
-				case PIN_PATCH_TYPE_OVERRIDE:
-					config = p->patch.override;
-					break;
-				default:
-					/* should panic hard */
-=======
 		if (pin_patches != NULL) {
 			for (struct pin_patch_t *patch = pin_patches; patch->type; patch++) {
 				if (nid == patch->nid) {
@@ -344,7 +328,6 @@
 						/* should panic hard */
 						break;
 					}
->>>>>>> 31eede35
 					break;
 				}
 			}
