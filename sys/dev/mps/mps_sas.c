/*-
 * Copyright (c) 2009 Yahoo! Inc.
 * All rights reserved.
 *
 * Redistribution and use in source and binary forms, with or without
 * modification, are permitted provided that the following conditions
 * are met:
 * 1. Redistributions of source code must retain the above copyright
 *    notice, this list of conditions and the following disclaimer.
 * 2. Redistributions in binary form must reproduce the above copyright
 *    notice, this list of conditions and the following disclaimer in the
 *    documentation and/or other materials provided with the distribution.
 *
 * THIS SOFTWARE IS PROVIDED BY THE AUTHOR AND CONTRIBUTORS ``AS IS'' AND
 * ANY EXPRESS OR IMPLIED WARRANTIES, INCLUDING, BUT NOT LIMITED TO, THE
 * IMPLIED WARRANTIES OF MERCHANTABILITY AND FITNESS FOR A PARTICULAR PURPOSE
 * ARE DISCLAIMED.  IN NO EVENT SHALL THE AUTHOR OR CONTRIBUTORS BE LIABLE
 * FOR ANY DIRECT, INDIRECT, INCIDENTAL, SPECIAL, EXEMPLARY, OR CONSEQUENTIAL
 * DAMAGES (INCLUDING, BUT NOT LIMITED TO, PROCUREMENT OF SUBSTITUTE GOODS
 * OR SERVICES; LOSS OF USE, DATA, OR PROFITS; OR BUSINESS INTERRUPTION)
 * HOWEVER CAUSED AND ON ANY THEORY OF LIABILITY, WHETHER IN CONTRACT, STRICT
 * LIABILITY, OR TORT (INCLUDING NEGLIGENCE OR OTHERWISE) ARISING IN ANY WAY
 * OUT OF THE USE OF THIS SOFTWARE, EVEN IF ADVISED OF THE POSSIBILITY OF
 * SUCH DAMAGE.
 */
/*-
 * Copyright (c) 2011 LSI Corp.
 * All rights reserved.
 *
 * Redistribution and use in source and binary forms, with or without
 * modification, are permitted provided that the following conditions
 * are met:
 * 1. Redistributions of source code must retain the above copyright
 *    notice, this list of conditions and the following disclaimer.
 * 2. Redistributions in binary form must reproduce the above copyright
 *    notice, this list of conditions and the following disclaimer in the
 *    documentation and/or other materials provided with the distribution.
 *
 * THIS SOFTWARE IS PROVIDED BY THE AUTHOR AND CONTRIBUTORS ``AS IS'' AND
 * ANY EXPRESS OR IMPLIED WARRANTIES, INCLUDING, BUT NOT LIMITED TO, THE
 * IMPLIED WARRANTIES OF MERCHANTABILITY AND FITNESS FOR A PARTICULAR PURPOSE
 * ARE DISCLAIMED.  IN NO EVENT SHALL THE AUTHOR OR CONTRIBUTORS BE LIABLE
 * FOR ANY DIRECT, INDIRECT, INCIDENTAL, SPECIAL, EXEMPLARY, OR CONSEQUENTIAL
 * DAMAGES (INCLUDING, BUT NOT LIMITED TO, PROCUREMENT OF SUBSTITUTE GOODS
 * OR SERVICES; LOSS OF USE, DATA, OR PROFITS; OR BUSINESS INTERRUPTION)
 * HOWEVER CAUSED AND ON ANY THEORY OF LIABILITY, WHETHER IN CONTRACT, STRICT
 * LIABILITY, OR TORT (INCLUDING NEGLIGENCE OR OTHERWISE) ARISING IN ANY WAY
 * OUT OF THE USE OF THIS SOFTWARE, EVEN IF ADVISED OF THE POSSIBILITY OF
 * SUCH DAMAGE.
 *
 * LSI MPT-Fusion Host Adapter FreeBSD
 *
 * $FreeBSD$
 */

#include <sys/cdefs.h>
__FBSDID("$FreeBSD$");

/* Communications core for LSI MPT2 */

/* TODO Move headers to mpsvar */
#include <sys/types.h>
#include <sys/param.h>
#include <sys/systm.h>
#include <sys/kernel.h>
#include <sys/selinfo.h>
#include <sys/module.h>
#include <sys/bus.h>
#include <sys/conf.h>
#include <sys/bio.h>
#include <sys/malloc.h>
#include <sys/uio.h>
#include <sys/sysctl.h>
#include <sys/endian.h>
#include <sys/queue.h>
#include <sys/kthread.h>
#include <sys/taskqueue.h>
#include <sys/sbuf.h>

#include <machine/bus.h>
#include <machine/resource.h>
#include <sys/rman.h>

#include <machine/stdarg.h>

#include <cam/cam.h>
#include <cam/cam_ccb.h>
#include <cam/cam_xpt.h>
#include <cam/cam_debug.h>
#include <cam/cam_sim.h>
#include <cam/cam_xpt_sim.h>
#include <cam/cam_xpt_periph.h>
#include <cam/cam_periph.h>
#include <cam/scsi/scsi_all.h>
#include <cam/scsi/scsi_message.h>
#if __FreeBSD_version >= 900026
#include <cam/scsi/smp_all.h>
#endif

#include <dev/mps/mpi/mpi2_type.h>
#include <dev/mps/mpi/mpi2.h>
#include <dev/mps/mpi/mpi2_ioc.h>
#include <dev/mps/mpi/mpi2_sas.h>
#include <dev/mps/mpi/mpi2_cnfg.h>
#include <dev/mps/mpi/mpi2_init.h>
#include <dev/mps/mpi/mpi2_tool.h>
#include <dev/mps/mps_ioctl.h>
#include <dev/mps/mpsvar.h>
#include <dev/mps/mps_table.h>
#include <dev/mps/mps_sas.h>

#define MPSSAS_DISCOVERY_TIMEOUT	20
#define MPSSAS_MAX_DISCOVERY_TIMEOUTS	10 /* 200 seconds */

/*
 * static array to check SCSI OpCode for EEDP protection bits
 */
#define	PRO_R MPI2_SCSIIO_EEDPFLAGS_CHECK_REMOVE_OP
#define	PRO_W MPI2_SCSIIO_EEDPFLAGS_INSERT_OP
#define	PRO_V MPI2_SCSIIO_EEDPFLAGS_INSERT_OP
static uint8_t op_code_prot[256] = {
	0, 0, 0, 0, 0, 0, 0, 0, 0, 0, 0, 0, 0, 0, 0, 0,
	0, 0, 0, 0, 0, 0, 0, 0, 0, 0, 0, 0, 0, 0, 0, 0,
	0, 0, 0, 0, 0, 0, 0, 0, PRO_R, 0, PRO_W, 0, 0, 0, PRO_W, PRO_V,
	0, 0, 0, 0, 0, 0, 0, 0, 0, 0, 0, 0, 0, 0, 0, 0,
	0, PRO_W, 0, 0, 0, 0, 0, 0, 0, 0, 0, 0, 0, 0, 0, 0,
	0, 0, 0, 0, 0, 0, 0, 0, 0, 0, 0, 0, 0, 0, 0, 0,
	0, 0, 0, 0, 0, 0, 0, 0, 0, 0, 0, 0, 0, 0, 0, 0,
	0, 0, 0, 0, 0, 0, 0, 0, 0, 0, 0, 0, 0, 0, 0, 0,
	0, 0, 0, 0, 0, 0, 0, 0, PRO_R, 0, PRO_W, 0, 0, 0, PRO_W, PRO_V,
	0, 0, 0, PRO_W, 0, 0, 0, 0, 0, 0, 0, 0, 0, 0, 0, 0,
	0, 0, 0, 0, 0, 0, 0, 0, PRO_R, 0, PRO_W, 0, 0, 0, PRO_W, PRO_V,
	0, 0, 0, 0, 0, 0, 0, 0, 0, 0, 0, 0, 0, 0, 0, 0,
	0, 0, 0, 0, 0, 0, 0, 0, 0, 0, 0, 0, 0, 0, 0, 0,
	0, 0, 0, 0, 0, 0, 0, 0, 0, 0, 0, 0, 0, 0, 0, 0,
	0, 0, 0, 0, 0, 0, 0, 0, 0, 0, 0, 0, 0, 0, 0, 0,
	0, 0, 0, 0, 0, 0, 0, 0, 0, 0, 0, 0, 0, 0, 0, 0
};

MALLOC_DEFINE(M_MPSSAS, "MPSSAS", "MPS SAS memory");

<<<<<<< HEAD
MALLOC_DEFINE(M_MPSSAS, "MPSSAS", "MPS SAS memory");

static __inline int mpssas_set_lun(uint8_t *lun, u_int ccblun);
static struct mpssas_target * mpssas_alloc_target(struct mpssas_softc *,
    struct mpssas_target *);
static struct mpssas_target * mpssas_find_target(struct mpssas_softc *, int,
     uint16_t);
static void mpssas_announce_device(struct mpssas_softc *,
     struct mpssas_target *);
static void mpssas_startup(void *data);
static void mpssas_discovery_end(struct mpssas_softc *sassc);
=======
static struct mpssas_target * mpssas_find_target_by_handle(struct mpssas_softc *, int, uint16_t);
>>>>>>> a1723a84
static void mpssas_discovery_timeout(void *data);
static void mpssas_remove_device(struct mps_softc *, struct mps_command *);
static void mpssas_remove_complete(struct mps_softc *, struct mps_command *);
static void mpssas_action(struct cam_sim *sim, union ccb *ccb);
static void mpssas_poll(struct cam_sim *sim);
static void mpssas_scsiio_timeout(void *data);
static void mpssas_abort_complete(struct mps_softc *sc, struct mps_command *cm);
static void mpssas_direct_drive_io(struct mpssas_softc *sassc,
    struct mps_command *cm, union ccb *ccb);
static void mpssas_action_scsiio(struct mpssas_softc *, union ccb *);
static void mpssas_scsiio_complete(struct mps_softc *, struct mps_command *);
static void mpssas_action_resetdev(struct mpssas_softc *, union ccb *);
#if __FreeBSD_version >= 900026
static void mpssas_smpio_complete(struct mps_softc *sc, struct mps_command *cm);
static void mpssas_send_smpcmd(struct mpssas_softc *sassc, union ccb *ccb,
			       uint64_t sasaddr);
static void mpssas_action_smpio(struct mpssas_softc *sassc, union ccb *ccb);
#endif //FreeBSD_version >= 900026
static void mpssas_resetdev_complete(struct mps_softc *, struct mps_command *);
static int  mpssas_send_abort(struct mps_softc *sc, struct mps_command *tm, struct mps_command *cm);
static int  mpssas_send_reset(struct mps_softc *sc, struct mps_command *tm, uint8_t type);
static void mpssas_rescan(struct mpssas_softc *sassc, union ccb *ccb);
static void mpssas_rescan_done(struct cam_periph *periph, union ccb *done_ccb);
static void mpssas_scanner_thread(void *arg);
#if __FreeBSD_version >= 1000006
static void mpssas_async(void *callback_arg, uint32_t code,
			 struct cam_path *path, void *arg);
#else
static void mpssas_check_eedp(struct mpssas_softc *sassc);
static void mpssas_read_cap_done(struct cam_periph *periph, union ccb *done_ccb);
#endif
static int mpssas_send_portenable(struct mps_softc *sc);
static void mpssas_portenable_complete(struct mps_softc *sc,
    struct mps_command *cm);

static struct mpssas_target *
mpssas_find_target_by_handle(struct mpssas_softc *sassc, int start, uint16_t handle)
{
	struct mpssas_target *target;
	int i;

	for (i = start; i < sassc->sc->facts->MaxTargets; i++) {
		target = &sassc->targets[i];
		if (target->handle == handle)
			return (target);
	}

	return (NULL);
}

/* we need to freeze the simq during attach and diag reset, to avoid failing
 * commands before device handles have been found by discovery.  Since
 * discovery involves reading config pages and possibly sending commands,
 * discovery actions may continue even after we receive the end of discovery
 * event, so refcount discovery actions instead of assuming we can unfreeze
 * the simq when we get the event.
 */
void
mpssas_startup_increment(struct mpssas_softc *sassc)
{
	if ((sassc->flags & MPSSAS_IN_STARTUP) != 0) {
		if (sassc->startup_refcount++ == 0) {
			/* just starting, freeze the simq */
			mps_dprint(sassc->sc, MPS_INFO,
			    "%s freezing simq\n", __func__);
			xpt_freeze_simq(sassc->sim, 1);
		}
		mps_dprint(sassc->sc, MPS_TRACE, "%s refcount %u\n", __func__,
		    sassc->startup_refcount);
	}
}

void
mpssas_startup_decrement(struct mpssas_softc *sassc)
{
	if ((sassc->flags & MPSSAS_IN_STARTUP) != 0) {
		if (--sassc->startup_refcount == 0) {
			/* finished all discovery-related actions, release
			 * the simq and rescan for the latest topology.
			 */
			mps_dprint(sassc->sc, MPS_INFO,
			    "%s releasing simq\n", __func__);
			sassc->flags &= ~MPSSAS_IN_STARTUP;
			xpt_release_simq(sassc->sim, 1);
			mpssas_rescan_target(sassc->sc, NULL);
		}
		mps_dprint(sassc->sc, MPS_TRACE, "%s refcount %u\n", __func__,
		    sassc->startup_refcount);
	}
}

/* LSI's firmware requires us to stop sending commands when we're doing task
 * management, so refcount the TMs and keep the simq frozen when any are in
 * use.
 */
struct mps_command *
mpssas_alloc_tm(struct mps_softc *sc)
{
	struct mps_command *tm;

	tm = mps_alloc_high_priority_command(sc);
	if (tm != NULL) {
		if (sc->sassc->tm_count++ == 0) {
			mps_printf(sc, "%s freezing simq\n", __func__);
			xpt_freeze_simq(sc->sassc->sim, 1);
		}
		mps_dprint(sc, MPS_TRACE, "%s tm_count %u\n", __func__,
		    sc->sassc->tm_count);
	}
	return tm;
}

void
mpssas_free_tm(struct mps_softc *sc, struct mps_command *tm)
{
	if (tm == NULL)
		return;

	/* if there are no TMs in use, we can release the simq.  We use our
	 * own refcount so that it's easier for a diag reset to cleanup and
	 * release the simq.
	 */
	if (--sc->sassc->tm_count == 0) {
		mps_printf(sc, "%s releasing simq\n", __func__);
		xpt_release_simq(sc->sassc->sim, 1);
	}
	mps_dprint(sc, MPS_TRACE, "%s tm_count %u\n", __func__,
	    sc->sassc->tm_count);

	mps_free_high_priority_command(sc, tm);
}


void
mpssas_rescan_target(struct mps_softc *sc, struct mpssas_target *targ)
{
	struct mpssas_softc *sassc = sc->sassc;
	path_id_t pathid;
	target_id_t targetid;
	union ccb *ccb;

	pathid = cam_sim_path(sassc->sim);
	if (targ == NULL)
		targetid = CAM_TARGET_WILDCARD;
	else
		targetid = targ - sassc->targets;

	/*
	 * Allocate a CCB and schedule a rescan.
	 */
	ccb = xpt_alloc_ccb_nowait();
	if (ccb == NULL) {
		mps_dprint(sc, MPS_FAULT, "unable to alloc CCB for rescan\n");
		return;
	}

	if (xpt_create_path(&ccb->ccb_h.path, xpt_periph, pathid,
		            targetid, CAM_LUN_WILDCARD) != CAM_REQ_CMP) {
		mps_dprint(sc, MPS_FAULT, "unable to create path for rescan\n");
		xpt_free_ccb(ccb);
		return;
	}

	/* XXX Hardwired to scan the bus for now */
	ccb->ccb_h.func_code = XPT_SCAN_BUS;
	mps_dprint(sc, MPS_TRACE, "%s targetid %u\n", __func__, targetid);
	mpssas_rescan(sassc, ccb);
}

static void
mpssas_log_command(struct mps_command *cm, const char *fmt, ...)
{
	struct sbuf sb;
	va_list ap;
	char str[192];
	char path_str[64];

	if (cm == NULL)
		return;

	sbuf_new(&sb, str, sizeof(str), 0);

	va_start(ap, fmt);

	if (cm->cm_ccb != NULL) {
		xpt_path_string(cm->cm_ccb->csio.ccb_h.path, path_str,
				sizeof(path_str));
		sbuf_cat(&sb, path_str);
		if (cm->cm_ccb->ccb_h.func_code == XPT_SCSI_IO) {
			scsi_command_string(&cm->cm_ccb->csio, &sb);
			sbuf_printf(&sb, "length %d ",
				    cm->cm_ccb->csio.dxfer_len);
		}
	}
	else {
		sbuf_printf(&sb, "(noperiph:%s%d:%u:%u:%u): ",
		    cam_sim_name(cm->cm_sc->sassc->sim),
		    cam_sim_unit(cm->cm_sc->sassc->sim),
		    cam_sim_bus(cm->cm_sc->sassc->sim),
		    cm->cm_targ ? cm->cm_targ->tid : 0xFFFFFFFF,
		    cm->cm_lun);
	}

	sbuf_printf(&sb, "SMID %u ", cm->cm_desc.Default.SMID);
	sbuf_vprintf(&sb, fmt, ap);
	sbuf_finish(&sb);
	printf("%s", sbuf_data(&sb));

	va_end(ap);
}

static void
mpssas_lost_target(struct mps_softc *sc, struct mpssas_target *targ)
{
	struct mpssas_softc *sassc = sc->sassc;
	path_id_t pathid = cam_sim_path(sassc->sim);
	struct cam_path *path;

	mps_printf(sc, "%s targetid %u\n", __func__, targ->tid);
	if (xpt_create_path(&path, NULL, pathid, targ->tid, 0) != CAM_REQ_CMP) {
		mps_printf(sc, "unable to create path for lost target %d\n", 
		    targ->tid);
		return;
	}

	xpt_async(AC_LOST_DEVICE, path, NULL);
	xpt_free_path(path);
}

/*
 * The MPT2 firmware performs debounce on the link to avoid transient link
 * errors and false removals.  When it does decide that link has been lost
 * and a device need to go away, it expects that the host will perform a
 * target reset and then an op remove.  The reset has the side-effect of
 * aborting any outstanding requests for the device, which is required for
 * the op-remove to succeed.  It's not clear if the host should check for
 * the device coming back alive after the reset.
 */
void
mpssas_prepare_remove(struct mpssas_softc *sassc, uint16_t handle)
{
	MPI2_SCSI_TASK_MANAGE_REQUEST *req;
	struct mps_softc *sc;
	struct mps_command *cm;
	struct mpssas_target *targ = NULL;

	mps_dprint(sassc->sc, MPS_TRACE, "%s\n", __func__);

	/*
	 * If this is a WD controller, determine if the disk should be exposed
	 * to the OS or not.  If disk should be exposed, return from this
	 * function without doing anything.
	 */
	sc = sassc->sc;
	if ((sc->mps_flags & MPS_FLAGS_WD_AVAILABLE) && (sc->WD_hide_expose ==
	    MPS_WD_EXPOSE_ALWAYS)) {
		return;
	}

	targ = mpssas_find_target_by_handle(sassc, 0, handle);
	if (targ == NULL) {
		/* FIXME: what is the action? */
		/* We don't know about this device? */
		printf("%s: invalid handle 0x%x \n", __func__, handle);
		return;
	}

	targ->flags |= MPSSAS_TARGET_INREMOVAL;

	cm = mpssas_alloc_tm(sc);
	if (cm == NULL) {
		mps_printf(sc, "%s: command alloc failure\n", __func__);
		return;
	}

	mpssas_lost_target(sc, targ);

	req = (MPI2_SCSI_TASK_MANAGE_REQUEST *)cm->cm_req;
	memset(req, 0, sizeof(*req));
	req->DevHandle = targ->handle;
	req->Function = MPI2_FUNCTION_SCSI_TASK_MGMT;
	req->TaskType = MPI2_SCSITASKMGMT_TASKTYPE_TARGET_RESET;

	/* SAS Hard Link Reset / SATA Link Reset */
	req->MsgFlags = MPI2_SCSITASKMGMT_MSGFLAGS_LINK_RESET;

	cm->cm_targ = targ;
	cm->cm_data = NULL;
	cm->cm_desc.HighPriority.RequestFlags = MPI2_REQ_DESCRIPT_FLAGS_HIGH_PRIORITY;
	cm->cm_complete = mpssas_remove_device;
	cm->cm_complete_data = (void *)(uintptr_t)handle;
	mps_map_command(sc, cm);
}

static void
mpssas_remove_device(struct mps_softc *sc, struct mps_command *tm)
{
	MPI2_SCSI_TASK_MANAGE_REPLY *reply;
	MPI2_SAS_IOUNIT_CONTROL_REQUEST *req;
	struct mpssas_target *targ;
	struct mps_command *next_cm;
	uint16_t handle;

	mps_dprint(sc, MPS_TRACE, "%s\n", __func__);

	reply = (MPI2_SCSI_TASK_MANAGE_REPLY *)tm->cm_reply;
	handle = (uint16_t)(uintptr_t)tm->cm_complete_data;
	targ = tm->cm_targ;

	/*
	 * Currently there should be no way we can hit this case.  It only
	 * happens when we have a failure to allocate chain frames, and
	 * task management commands don't have S/G lists.
	 */
	if ((tm->cm_flags & MPS_CM_FLAGS_ERROR_MASK) != 0) {
		mps_printf(sc, "%s: cm_flags = %#x for remove of handle %#04x! "
			   "This should not happen!\n", __func__, tm->cm_flags,
			   handle);
		mpssas_free_tm(sc, tm);
		return;
	}

	if (reply == NULL) {
		/* XXX retry the remove after the diag reset completes? */
		mps_printf(sc, "%s NULL reply reseting device 0x%04x\n", 
		    __func__, handle);
		mpssas_free_tm(sc, tm);
		return;
	}

	if (reply->IOCStatus != MPI2_IOCSTATUS_SUCCESS) {
		mps_printf(sc, "IOCStatus = 0x%x while resetting device 0x%x\n",
		   reply->IOCStatus, handle);
		mpssas_free_tm(sc, tm);
		return;
	}

	mps_dprint(sc, MPS_INFO, "Reset aborted %u commands\n",
	    reply->TerminationCount);
	mps_free_reply(sc, tm->cm_reply_data);
	tm->cm_reply = NULL;	/* Ensures the the reply won't get re-freed */

	/* Reuse the existing command */
	req = (MPI2_SAS_IOUNIT_CONTROL_REQUEST *)tm->cm_req;
	memset(req, 0, sizeof(*req));
	req->Function = MPI2_FUNCTION_SAS_IO_UNIT_CONTROL;
	req->Operation = MPI2_SAS_OP_REMOVE_DEVICE;
	req->DevHandle = handle;
	tm->cm_data = NULL;
	tm->cm_desc.Default.RequestFlags = MPI2_REQ_DESCRIPT_FLAGS_DEFAULT_TYPE;
	tm->cm_complete = mpssas_remove_complete;
	tm->cm_complete_data = (void *)(uintptr_t)handle;

	mps_map_command(sc, tm);

	mps_dprint(sc, MPS_INFO, "clearing target %u handle 0x%04x\n",
		   targ->tid, handle);
	TAILQ_FOREACH_SAFE(tm, &targ->commands, cm_link, next_cm) {
		union ccb *ccb;

		mps_dprint(sc, MPS_INFO, "Completing missed command %p\n", tm);
		ccb = tm->cm_complete_data;
		ccb->ccb_h.status = CAM_DEV_NOT_THERE;
		mpssas_scsiio_complete(sc, tm);
	}
}

static void
mpssas_remove_complete(struct mps_softc *sc, struct mps_command *tm)
{
	MPI2_SAS_IOUNIT_CONTROL_REPLY *reply;
	uint16_t handle;
	struct mpssas_target *targ;

	mps_dprint(sc, MPS_TRACE, "%s\n", __func__);

	reply = (MPI2_SAS_IOUNIT_CONTROL_REPLY *)tm->cm_reply;
	handle = (uint16_t)(uintptr_t)tm->cm_complete_data;

	/*
	 * Currently there should be no way we can hit this case.  It only
	 * happens when we have a failure to allocate chain frames, and
	 * task management commands don't have S/G lists.
	 */
	if ((tm->cm_flags & MPS_CM_FLAGS_ERROR_MASK) != 0) {
		mps_printf(sc, "%s: cm_flags = %#x for remove of handle %#04x! "
			   "This should not happen!\n", __func__, tm->cm_flags,
			   handle);
		mpssas_free_tm(sc, tm);
		return;
	}

	if (reply == NULL) {
		/* most likely a chip reset */
		mps_printf(sc, "%s NULL reply removing device 0x%04x\n",
		    __func__, handle);
		mpssas_free_tm(sc, tm);
		return;
	}

	mps_printf(sc, "%s on handle 0x%04x, IOCStatus= 0x%x\n", __func__, 
	    handle, reply->IOCStatus);

	/*
	 * Don't clear target if remove fails because things will get confusing.
	 * Leave the devname and sasaddr intact so that we know to avoid reusing
	 * this target id if possible, and so we can assign the same target id
	 * to this device if it comes back in the future.
	 */
	if (reply->IOCStatus == MPI2_IOCSTATUS_SUCCESS) {
		targ = tm->cm_targ;
		targ->handle = 0x0;
		targ->encl_handle = 0x0;
		targ->encl_slot = 0x0;
		targ->exp_dev_handle = 0x0;
		targ->phy_num = 0x0;
		targ->linkrate = 0x0;
		targ->devinfo = 0x0;
	}

	mpssas_free_tm(sc, tm);
}

static int
mpssas_register_events(struct mps_softc *sc)
{
	uint8_t events[16];

	bzero(events, 16);
	setbit(events, MPI2_EVENT_SAS_DEVICE_STATUS_CHANGE);
	setbit(events, MPI2_EVENT_SAS_DISCOVERY);
	setbit(events, MPI2_EVENT_SAS_BROADCAST_PRIMITIVE);
	setbit(events, MPI2_EVENT_SAS_INIT_DEVICE_STATUS_CHANGE);
	setbit(events, MPI2_EVENT_SAS_INIT_TABLE_OVERFLOW);
	setbit(events, MPI2_EVENT_SAS_TOPOLOGY_CHANGE_LIST);
	setbit(events, MPI2_EVENT_SAS_ENCL_DEVICE_STATUS_CHANGE);
	setbit(events, MPI2_EVENT_IR_CONFIGURATION_CHANGE_LIST);
	setbit(events, MPI2_EVENT_IR_VOLUME);
	setbit(events, MPI2_EVENT_IR_PHYSICAL_DISK);
	setbit(events, MPI2_EVENT_IR_OPERATION_STATUS);
	setbit(events, MPI2_EVENT_LOG_ENTRY_ADDED);

	mps_register_events(sc, events, mpssas_evt_handler, NULL,
	    &sc->sassc->mpssas_eh);

	return (0);
}

int
mps_attach_sas(struct mps_softc *sc)
{
	struct mpssas_softc *sassc;
#if __FreeBSD_version >= 1000006
	cam_status status;
#endif
	int unit, error = 0;

	mps_dprint(sc, MPS_TRACE, "%s\n", __func__);

	sassc = malloc(sizeof(struct mpssas_softc), M_MPT2, M_WAITOK|M_ZERO);
	sassc->targets = malloc(sizeof(struct mpssas_target) *
	    sc->facts->MaxTargets, M_MPT2, M_WAITOK|M_ZERO);
	sc->sassc = sassc;
	sassc->sc = sc;

	if ((sassc->devq = cam_simq_alloc(sc->num_reqs)) == NULL) {
		mps_dprint(sc, MPS_FAULT, "Cannot allocate SIMQ\n");
		error = ENOMEM;
		goto out;
	}

	unit = device_get_unit(sc->mps_dev);
	sassc->sim = cam_sim_alloc(mpssas_action, mpssas_poll, "mps", sassc,
	    unit, &sc->mps_mtx, sc->num_reqs, sc->num_reqs, sassc->devq);
	if (sassc->sim == NULL) {
		mps_dprint(sc, MPS_FAULT, "Cannot allocate SIM\n");
		error = EINVAL;
		goto out;
	}

	TAILQ_INIT(&sassc->ev_queue);

	/* Initialize taskqueue for Event Handling */
	TASK_INIT(&sassc->ev_task, 0, mpssas_firmware_event_work, sc);
	sassc->ev_tq = taskqueue_create("mps_taskq", M_NOWAIT | M_ZERO,
	    taskqueue_thread_enqueue, &sassc->ev_tq);

	/* Run the task queue with lowest priority */
	taskqueue_start_threads(&sassc->ev_tq, 1, 255, "%s taskq", 
	    device_get_nameunit(sc->mps_dev));

	TAILQ_INIT(&sassc->ccb_scanq);
	error = mps_kproc_create(mpssas_scanner_thread, sassc,
	    &sassc->rescan_thread, 0, 0, "mps_scan%d", unit);
	if (error) {
		mps_printf(sc, "Error %d starting rescan thread\n", error);
		goto out;
	}

	mps_lock(sc);
	sassc->flags |= MPSSAS_SCANTHREAD;

	/*
	 * XXX There should be a bus for every port on the adapter, but since
	 * we're just going to fake the topology for now, we'll pretend that
	 * everything is just a target on a single bus.
	 */
	if ((error = xpt_bus_register(sassc->sim, sc->mps_dev, 0)) != 0) {
		mps_dprint(sc, MPS_FAULT, "Error %d registering SCSI bus\n",
		    error);
		mps_unlock(sc);
		goto out;
	}

	/*
	 * Assume that discovery events will start right away.  Freezing
	 * the simq will prevent the CAM boottime scanner from running
	 * before discovery is complete.
	 */
	sassc->flags |= MPSSAS_IN_STARTUP | MPSSAS_IN_DISCOVERY;
	xpt_freeze_simq(sassc->sim, 1);
	sc->sassc->startup_refcount = 0;

	callout_init(&sassc->discovery_callout, 1 /*mpsafe*/);
	sassc->discovery_timeouts = 0;

	sassc->tm_count = 0;

#if __FreeBSD_version >= 1000006
	status = xpt_register_async(AC_ADVINFO_CHANGED, mpssas_async, sc, NULL);
	if (status != CAM_REQ_CMP) {
		mps_printf(sc, "Error %#x registering async handler for "
			   "AC_ADVINFO_CHANGED events\n", status);
	}
#endif

	mps_unlock(sc);

	mpssas_register_events(sc);
out:
	if (error)
		mps_detach_sas(sc);
	return (error);
}

int
mps_detach_sas(struct mps_softc *sc)
{
	struct mpssas_softc *sassc;

	mps_dprint(sc, MPS_TRACE, "%s\n", __func__);

	if (sc->sassc == NULL)
		return (0);

	sassc = sc->sassc;
	mps_deregister_events(sc, sassc->mpssas_eh);

	/*
	 * Drain and free the event handling taskqueue with the lock
	 * unheld so that any parallel processing tasks drain properly
	 * without deadlocking.
	 */
	if (sassc->ev_tq != NULL)
		taskqueue_free(sassc->ev_tq);

	/* Make sure CAM doesn't wedge if we had to bail out early. */
	mps_lock(sc);

	/* Deregister our async handler */
#if __FreeBSD_version >= 1000006
	xpt_register_async(0, mpssas_async, sc, NULL);
#endif

	if (sassc->flags & MPSSAS_IN_STARTUP)
		xpt_release_simq(sassc->sim, 1);

	if (sassc->sim != NULL) {
		xpt_bus_deregister(cam_sim_path(sassc->sim));
		cam_sim_free(sassc->sim, FALSE);
	}

	if (sassc->flags & MPSSAS_SCANTHREAD) {
		sassc->flags |= MPSSAS_SHUTDOWN;
		wakeup(&sassc->ccb_scanq);
		
		if (sassc->flags & MPSSAS_SCANTHREAD) {
			msleep(&sassc->flags, &sc->mps_mtx, PRIBIO,
			       "mps_shutdown", 30 * hz);
		}
	}
	mps_unlock(sc);

	if (sassc->devq != NULL)
		cam_simq_free(sassc->devq);

	free(sassc->targets, M_MPT2);
	free(sassc, M_MPT2);
	sc->sassc = NULL;

	return (0);
}

void
mpssas_discovery_end(struct mpssas_softc *sassc)
{
	struct mps_softc *sc = sassc->sc;

	mps_dprint(sc, MPS_TRACE, "%s\n", __func__);

	if (sassc->flags & MPSSAS_DISCOVERY_TIMEOUT_PENDING)
		callout_stop(&sassc->discovery_callout);

}

static void
mpssas_discovery_timeout(void *data)
{
	struct mpssas_softc *sassc = data;
	struct mps_softc *sc;

	sc = sassc->sc;
	mps_dprint(sc, MPS_TRACE, "%s\n", __func__);

	mps_lock(sc);
	mps_printf(sc,
	    "Timeout waiting for discovery, interrupts may not be working!\n");
	sassc->flags &= ~MPSSAS_DISCOVERY_TIMEOUT_PENDING;

	/* Poll the hardware for events in case interrupts aren't working */
	mps_intr_locked(sc);

	mps_printf(sassc->sc,
	    "Finished polling after discovery timeout at %d\n", ticks);

	if ((sassc->flags & MPSSAS_IN_DISCOVERY) == 0) {
		mpssas_discovery_end(sassc);
	} else {
		if (sassc->discovery_timeouts < MPSSAS_MAX_DISCOVERY_TIMEOUTS) {
			sassc->flags |= MPSSAS_DISCOVERY_TIMEOUT_PENDING;
			callout_reset(&sassc->discovery_callout,
			    MPSSAS_DISCOVERY_TIMEOUT * hz,
			    mpssas_discovery_timeout, sassc);
			sassc->discovery_timeouts++;
		} else {
			mps_dprint(sassc->sc, MPS_FAULT,
			    "Discovery timed out, continuing.\n");
			sassc->flags &= ~MPSSAS_IN_DISCOVERY;
			mpssas_discovery_end(sassc);
		}
	}

	mps_unlock(sc);
}

static void
mpssas_action(struct cam_sim *sim, union ccb *ccb)
{
	struct mpssas_softc *sassc;

	sassc = cam_sim_softc(sim);

	mps_dprint(sassc->sc, MPS_TRACE, "%s func 0x%x\n", __func__, 
	    ccb->ccb_h.func_code);
	mtx_assert(&sassc->sc->mps_mtx, MA_OWNED);

	switch (ccb->ccb_h.func_code) {
	case XPT_PATH_INQ:
	{
		struct ccb_pathinq *cpi = &ccb->cpi;

		cpi->version_num = 1;
		cpi->hba_inquiry = PI_SDTR_ABLE|PI_TAG_ABLE|PI_WIDE_16;
		cpi->target_sprt = 0;
		cpi->hba_misc = PIM_NOBUSRESET;
		cpi->hba_eng_cnt = 0;
		cpi->max_target = sassc->sc->facts->MaxTargets - 1;
		cpi->max_lun = 0;
		cpi->initiator_id = 255;
		strncpy(cpi->sim_vid, "FreeBSD", SIM_IDLEN);
		strncpy(cpi->hba_vid, "LSILogic", HBA_IDLEN);
		strncpy(cpi->dev_name, cam_sim_name(sim), DEV_IDLEN);
		cpi->unit_number = cam_sim_unit(sim);
		cpi->bus_id = cam_sim_bus(sim);
		cpi->base_transfer_speed = 150000;
		cpi->transport = XPORT_SAS;
		cpi->transport_version = 0;
		cpi->protocol = PROTO_SCSI;
		cpi->protocol_version = SCSI_REV_SPC;
<<<<<<< HEAD
=======
#if __FreeBSD_version >= 800001
		/*
		 * XXX KDM where does this number come from?
		 */
		cpi->maxio = 256 * 1024;
#endif
>>>>>>> a1723a84
		cpi->ccb_h.status = CAM_REQ_CMP;
		break;
	}
	case XPT_GET_TRAN_SETTINGS:
	{
		struct ccb_trans_settings	*cts;
		struct ccb_trans_settings_sas	*sas;
		struct ccb_trans_settings_scsi	*scsi;
		struct mpssas_target *targ;

		cts = &ccb->cts;
		sas = &cts->xport_specific.sas;
		scsi = &cts->proto_specific.scsi;

		targ = &sassc->targets[cts->ccb_h.target_id];
		if (targ->handle == 0x0) {
			cts->ccb_h.status = CAM_TID_INVALID;
			break;
		}

		cts->protocol_version = SCSI_REV_SPC2;
		cts->transport = XPORT_SAS;
		cts->transport_version = 0;

		sas->valid = CTS_SAS_VALID_SPEED;
		switch (targ->linkrate) {
		case 0x08:
			sas->bitrate = 150000;
			break;
		case 0x09:
			sas->bitrate = 300000;
			break;
		case 0x0a:
			sas->bitrate = 600000;
			break;
		default:
			sas->valid = 0;
		}

		cts->protocol = PROTO_SCSI;
		scsi->valid = CTS_SCSI_VALID_TQ;
		scsi->flags = CTS_SCSI_FLAGS_TAG_ENB;

		cts->ccb_h.status = CAM_REQ_CMP;
		break;
	}
	case XPT_CALC_GEOMETRY:
		cam_calc_geometry(&ccb->ccg, /*extended*/1);
		ccb->ccb_h.status = CAM_REQ_CMP;
		break;
	case XPT_RESET_DEV:
		mps_printf(sassc->sc, "mpssas_action XPT_RESET_DEV\n");
		mpssas_action_resetdev(sassc, ccb);
		return;
	case XPT_RESET_BUS:
	case XPT_ABORT:
	case XPT_TERM_IO:
		mps_printf(sassc->sc, "mpssas_action faking success for "
			   "abort or reset\n");
		ccb->ccb_h.status = CAM_REQ_CMP;
		break;
	case XPT_SCSI_IO:
		mpssas_action_scsiio(sassc, ccb);
		return;
#if __FreeBSD_version >= 900026
	case XPT_SMP_IO:
		mpssas_action_smpio(sassc, ccb);
		return;
#endif
	default:
		ccb->ccb_h.status = CAM_FUNC_NOTAVAIL;
		break;
	}
	xpt_done(ccb);

}

static void
mpssas_announce_reset(struct mps_softc *sc, uint32_t ac_code,
    target_id_t target_id, lun_id_t lun_id)
{
	path_id_t path_id = cam_sim_path(sc->sassc->sim);
	struct cam_path *path;

	mps_printf(sc, "%s code %x target %d lun %d\n", __func__,
	    ac_code, target_id, lun_id);

	if (xpt_create_path(&path, NULL, 
		path_id, target_id, lun_id) != CAM_REQ_CMP) {
		mps_printf(sc, "unable to create path for reset "
			   "notification\n");
		return;
	}

	xpt_async(ac_code, path, NULL);
	xpt_free_path(path);
}

static void 
mpssas_complete_all_commands(struct mps_softc *sc)
{
	struct mps_command *cm;
	int i;
	int completed;

	mps_printf(sc, "%s\n", __func__);
	mtx_assert(&sc->mps_mtx, MA_OWNED);

	/* complete all commands with a NULL reply */
	for (i = 1; i < sc->num_reqs; i++) {
		cm = &sc->commands[i];
		cm->cm_reply = NULL;
		completed = 0;

		if (cm->cm_flags & MPS_CM_FLAGS_POLLED)
			cm->cm_flags |= MPS_CM_FLAGS_COMPLETE;

		if (cm->cm_complete != NULL) {
			mpssas_log_command(cm, 
			    "completing cm %p state %x ccb %p for diag reset\n", 
			    cm, cm->cm_state, cm->cm_ccb);

			cm->cm_complete(sc, cm);
			completed = 1;
		}

		if (cm->cm_flags & MPS_CM_FLAGS_WAKEUP) {
			mpssas_log_command(cm, 
			    "waking up cm %p state %x ccb %p for diag reset\n", 
			    cm, cm->cm_state, cm->cm_ccb);
			wakeup(cm);
			completed = 1;
		}
		
		if ((completed == 0) && (cm->cm_state != MPS_CM_STATE_FREE)) {
			/* this should never happen, but if it does, log */
			mpssas_log_command(cm, 
			    "cm %p state %x flags 0x%x ccb %p during diag "
			    "reset\n", cm, cm->cm_state, cm->cm_flags,
			    cm->cm_ccb);
		}
	}
}

void
mpssas_handle_reinit(struct mps_softc *sc)
{
	int i;

	/* Go back into startup mode and freeze the simq, so that CAM
	 * doesn't send any commands until after we've rediscovered all
	 * targets and found the proper device handles for them.
	 *
	 * After the reset, portenable will trigger discovery, and after all
	 * discovery-related activities have finished, the simq will be
	 * released.
	 */
	mps_printf(sc, "%s startup\n", __func__);
	sc->sassc->flags |= MPSSAS_IN_STARTUP;
	sc->sassc->flags |= MPSSAS_IN_DISCOVERY;
	xpt_freeze_simq(sc->sassc->sim, 1);

	/* notify CAM of a bus reset */
	mpssas_announce_reset(sc, AC_BUS_RESET, CAM_TARGET_WILDCARD, 
	    CAM_LUN_WILDCARD);

	/* complete and cleanup after all outstanding commands */
	mpssas_complete_all_commands(sc);

	mps_printf(sc, "%s startup %u tm %u after command completion\n",
	    __func__, sc->sassc->startup_refcount, sc->sassc->tm_count);

	/*
	 * The simq was explicitly frozen above, so set the refcount to 0.
	 * The simq will be explicitly released after port enable completes.
	 */
	sc->sassc->startup_refcount = 0;

	/* zero all the target handles, since they may change after the
	 * reset, and we have to rediscover all the targets and use the new
	 * handles.  
	 */
	for (i = 0; i < sc->facts->MaxTargets; i++) {
		if (sc->sassc->targets[i].outstanding != 0)
			mps_printf(sc, "target %u outstanding %u\n", 
			    i, sc->sassc->targets[i].outstanding);
		sc->sassc->targets[i].handle = 0x0;
		sc->sassc->targets[i].exp_dev_handle = 0x0;
		sc->sassc->targets[i].outstanding = 0;
		sc->sassc->targets[i].flags = MPSSAS_TARGET_INDIAGRESET;
	}
}
static void
mpssas_tm_timeout(void *data)
{
	struct mps_command *tm = data;
	struct mps_softc *sc = tm->cm_sc;

	mtx_assert(&sc->mps_mtx, MA_OWNED);

	mpssas_log_command(tm, "task mgmt %p timed out\n", tm);
	mps_reinit(sc);
}

static void
mpssas_logical_unit_reset_complete(struct mps_softc *sc, struct mps_command *tm)
{
	MPI2_SCSI_TASK_MANAGE_REPLY *reply;
	MPI2_SCSI_TASK_MANAGE_REQUEST *req;
	unsigned int cm_count = 0;
	struct mps_command *cm;
	struct mpssas_target *targ;

	callout_stop(&tm->cm_callout);

	req = (MPI2_SCSI_TASK_MANAGE_REQUEST *)tm->cm_req;
	reply = (MPI2_SCSI_TASK_MANAGE_REPLY *)tm->cm_reply;
	targ = tm->cm_targ;

	/*
	 * Currently there should be no way we can hit this case.  It only
	 * happens when we have a failure to allocate chain frames, and
	 * task management commands don't have S/G lists.
	 */
	if ((tm->cm_flags & MPS_CM_FLAGS_ERROR_MASK) != 0) {
		mps_printf(sc, "%s: cm_flags = %#x for LUN reset! "
			   "This should not happen!\n", __func__, tm->cm_flags);
		mpssas_free_tm(sc, tm);
		return;
	}

	if (reply == NULL) {
		mpssas_log_command(tm, "NULL reset reply for tm %p\n", tm);
		if ((sc->mps_flags & MPS_FLAGS_DIAGRESET) != 0) {
			/* this completion was due to a reset, just cleanup */
			targ->flags &= ~MPSSAS_TARGET_INRESET;
			targ->tm = NULL;
			mpssas_free_tm(sc, tm);
		}
		else {
			/* we should have gotten a reply. */
			mps_reinit(sc);
		}
		return;
	}

	mpssas_log_command(tm, 
	    "logical unit reset status 0x%x code 0x%x count %u\n",
	    reply->IOCStatus, reply->ResponseCode,
	    reply->TerminationCount);
		
	/* See if there are any outstanding commands for this LUN.
	 * This could be made more efficient by using a per-LU data
	 * structure of some sort.
	 */
	TAILQ_FOREACH(cm, &targ->commands, cm_link) {
		if (cm->cm_lun == tm->cm_lun)
			cm_count++;
	}

	if (cm_count == 0) {
		mpssas_log_command(tm, 
		    "logical unit %u finished recovery after reset\n",
		    tm->cm_lun, tm);

		mpssas_announce_reset(sc, AC_SENT_BDR, tm->cm_targ->tid, 
		    tm->cm_lun);

		/* we've finished recovery for this logical unit.  check and
		 * see if some other logical unit has a timedout command
		 * that needs to be processed.
		 */
		cm = TAILQ_FIRST(&targ->timedout_commands);
		if (cm) {
			mpssas_send_abort(sc, tm, cm);
		}
		else {
			targ->tm = NULL;
			mpssas_free_tm(sc, tm);
		}
	}
	else {
		/* if we still have commands for this LUN, the reset
		 * effectively failed, regardless of the status reported.
		 * Escalate to a target reset.
		 */
		mpssas_log_command(tm, 
		    "logical unit reset complete for tm %p, but still have %u command(s)\n",
		    tm, cm_count);
		mpssas_send_reset(sc, tm,
		    MPI2_SCSITASKMGMT_TASKTYPE_TARGET_RESET);
	}
}

static void
mpssas_target_reset_complete(struct mps_softc *sc, struct mps_command *tm)
{
	MPI2_SCSI_TASK_MANAGE_REPLY *reply;
	MPI2_SCSI_TASK_MANAGE_REQUEST *req;
	struct mpssas_target *targ;

	callout_stop(&tm->cm_callout);

	req = (MPI2_SCSI_TASK_MANAGE_REQUEST *)tm->cm_req;
	reply = (MPI2_SCSI_TASK_MANAGE_REPLY *)tm->cm_reply;
	targ = tm->cm_targ;

	/*
	 * Currently there should be no way we can hit this case.  It only
	 * happens when we have a failure to allocate chain frames, and
	 * task management commands don't have S/G lists.
	 */
	if ((tm->cm_flags & MPS_CM_FLAGS_ERROR_MASK) != 0) {
		mps_printf(sc, "%s: cm_flags = %#x for target reset! "
			   "This should not happen!\n", __func__, tm->cm_flags);
		mpssas_free_tm(sc, tm);
		return;
	}

	if (reply == NULL) {
		mpssas_log_command(tm, "NULL reset reply for tm %p\n", tm);
		if ((sc->mps_flags & MPS_FLAGS_DIAGRESET) != 0) {
			/* this completion was due to a reset, just cleanup */
			targ->flags &= ~MPSSAS_TARGET_INRESET;
			targ->tm = NULL;
			mpssas_free_tm(sc, tm);
		}
		else {
			/* we should have gotten a reply. */
			mps_reinit(sc);
		}
		return;
	}

	mpssas_log_command(tm, 
	    "target reset status 0x%x code 0x%x count %u\n",
	    reply->IOCStatus, reply->ResponseCode,
	    reply->TerminationCount);

	targ->flags &= ~MPSSAS_TARGET_INRESET;

	if (targ->outstanding == 0) {
		/* we've finished recovery for this target and all
		 * of its logical units.
		 */
		mpssas_log_command(tm, 
		    "recovery finished after target reset\n");

		mpssas_announce_reset(sc, AC_SENT_BDR, tm->cm_targ->tid,
		    CAM_LUN_WILDCARD);

		targ->tm = NULL;
		mpssas_free_tm(sc, tm);
	}
	else {
		/* after a target reset, if this target still has
		 * outstanding commands, the reset effectively failed,
		 * regardless of the status reported.  escalate.
		 */
		mpssas_log_command(tm, 
		    "target reset complete for tm %p, but still have %u command(s)\n", 
		    tm, targ->outstanding);
		mps_reinit(sc);
	}
}

#define MPS_RESET_TIMEOUT 30

static int
mpssas_send_reset(struct mps_softc *sc, struct mps_command *tm, uint8_t type)
{
	MPI2_SCSI_TASK_MANAGE_REQUEST *req;
	struct mpssas_target *target;
	int err;

	target = tm->cm_targ;
	if (target->handle == 0) {
		mps_printf(sc, "%s null devhandle for target_id %d\n",
		    __func__, target->tid);
		return -1;
	}

	req = (MPI2_SCSI_TASK_MANAGE_REQUEST *)tm->cm_req;
	req->DevHandle = target->handle;
	req->Function = MPI2_FUNCTION_SCSI_TASK_MGMT;
	req->TaskType = type;

	if (type == MPI2_SCSITASKMGMT_TASKTYPE_LOGICAL_UNIT_RESET) {
		/* XXX Need to handle invalid LUNs */
		MPS_SET_LUN(req->LUN, tm->cm_lun);
		tm->cm_targ->logical_unit_resets++;
		mpssas_log_command(tm, "sending logical unit reset\n");
		tm->cm_complete = mpssas_logical_unit_reset_complete;
	}
	else if (type == MPI2_SCSITASKMGMT_TASKTYPE_TARGET_RESET) {
		/* Target reset method =  SAS Hard Link Reset / SATA Link Reset */
		req->MsgFlags = MPI2_SCSITASKMGMT_MSGFLAGS_LINK_RESET;
		tm->cm_targ->target_resets++;
		tm->cm_targ->flags |= MPSSAS_TARGET_INRESET;
		mpssas_log_command(tm, "sending target reset\n");
		tm->cm_complete = mpssas_target_reset_complete;
	}
	else {
		mps_printf(sc, "unexpected reset type 0x%x\n", type);
		return -1;
	}

	tm->cm_data = NULL;
	tm->cm_desc.HighPriority.RequestFlags = MPI2_REQ_DESCRIPT_FLAGS_HIGH_PRIORITY;
	tm->cm_complete_data = (void *)tm;

	callout_reset(&tm->cm_callout, MPS_RESET_TIMEOUT * hz,
	    mpssas_tm_timeout, tm);

	err = mps_map_command(sc, tm);
	if (err)
		mpssas_log_command(tm,
		    "error %d sending reset type %u\n",
		    err, type);

	return err;
}


static void
mpssas_abort_complete(struct mps_softc *sc, struct mps_command *tm)
{
	struct mps_command *cm;
	MPI2_SCSI_TASK_MANAGE_REPLY *reply;
	MPI2_SCSI_TASK_MANAGE_REQUEST *req;
	struct mpssas_target *targ;

	callout_stop(&tm->cm_callout);

	req = (MPI2_SCSI_TASK_MANAGE_REQUEST *)tm->cm_req;
	reply = (MPI2_SCSI_TASK_MANAGE_REPLY *)tm->cm_reply;
	targ = tm->cm_targ;

	/*
	 * Currently there should be no way we can hit this case.  It only
	 * happens when we have a failure to allocate chain frames, and
	 * task management commands don't have S/G lists.
	 */
	if ((tm->cm_flags & MPS_CM_FLAGS_ERROR_MASK) != 0) {
		mpssas_log_command(tm,
		    "cm_flags = %#x for abort %p TaskMID %u!\n", 
		    tm->cm_flags, tm, req->TaskMID);
		mpssas_free_tm(sc, tm);
		return;
	}

	if (reply == NULL) {
		mpssas_log_command(tm,
		    "NULL abort reply for tm %p TaskMID %u\n", 
		    tm, req->TaskMID);
		if ((sc->mps_flags & MPS_FLAGS_DIAGRESET) != 0) {
			/* this completion was due to a reset, just cleanup */
			targ->tm = NULL;
			mpssas_free_tm(sc, tm);
		}
		else {
			/* we should have gotten a reply. */
			mps_reinit(sc);
		}
		return;
	}

	mpssas_log_command(tm,
	    "abort TaskMID %u status 0x%x code 0x%x count %u\n",
	    req->TaskMID,
	    reply->IOCStatus, reply->ResponseCode,
	    reply->TerminationCount);

	cm = TAILQ_FIRST(&tm->cm_targ->timedout_commands);
	if (cm == NULL) {
		/* if there are no more timedout commands, we're done with
		 * error recovery for this target.
		 */
		mpssas_log_command(tm, 
		    "finished recovery after aborting TaskMID %u\n",
		    req->TaskMID);

		targ->tm = NULL;
		mpssas_free_tm(sc, tm);
	}
	else if (req->TaskMID != cm->cm_desc.Default.SMID) {
		/* abort success, but we have more timedout commands to abort */
		mpssas_log_command(tm, 
		    "continuing recovery after aborting TaskMID %u\n",
		    req->TaskMID);
		
		mpssas_send_abort(sc, tm, cm);
	}
	else {
		/* we didn't get a command completion, so the abort
		 * failed as far as we're concerned.  escalate.
		 */
		mpssas_log_command(tm, 
		    "abort failed for TaskMID %u tm %p\n",
		    req->TaskMID, tm);

		mpssas_send_reset(sc, tm, 
		    MPI2_SCSITASKMGMT_TASKTYPE_LOGICAL_UNIT_RESET);
	}
}

#define MPS_ABORT_TIMEOUT 5

static int
mpssas_send_abort(struct mps_softc *sc, struct mps_command *tm, struct mps_command *cm)
{
	MPI2_SCSI_TASK_MANAGE_REQUEST *req;
	struct mpssas_target *targ;
	int err;

	targ = cm->cm_targ;
	if (targ->handle == 0) {
		mps_printf(sc, "%s null devhandle for target_id %d\n",
		    __func__, cm->cm_ccb->ccb_h.target_id);
		return -1;
	}

	req = (MPI2_SCSI_TASK_MANAGE_REQUEST *)tm->cm_req;
	req->DevHandle = targ->handle;
	req->Function = MPI2_FUNCTION_SCSI_TASK_MGMT;
	req->TaskType = MPI2_SCSITASKMGMT_TASKTYPE_ABORT_TASK;

	/* XXX Need to handle invalid LUNs */
	MPS_SET_LUN(req->LUN, cm->cm_ccb->ccb_h.target_lun);

	req->TaskMID = cm->cm_desc.Default.SMID;

	tm->cm_data = NULL;
	tm->cm_desc.HighPriority.RequestFlags = MPI2_REQ_DESCRIPT_FLAGS_HIGH_PRIORITY;
	tm->cm_complete = mpssas_abort_complete;
	tm->cm_complete_data = (void *)tm;
	tm->cm_targ = cm->cm_targ;
	tm->cm_lun = cm->cm_lun;

	callout_reset(&tm->cm_callout, MPS_ABORT_TIMEOUT * hz,
	    mpssas_tm_timeout, tm);

	targ->aborts++;

	err = mps_map_command(sc, tm);
	if (err)
		mpssas_log_command(tm,
		    "error %d sending abort for cm %p SMID %u\n",
		    err, cm, req->TaskMID);
	return err;
}


static void
mpssas_scsiio_timeout(void *data)
{
	struct mps_softc *sc;
	struct mps_command *cm;
	struct mpssas_target *targ;

	cm = (struct mps_command *)data;
	sc = cm->cm_sc;

	mtx_assert(&sc->mps_mtx, MA_OWNED);

	mps_printf(sc, "%s checking sc %p cm %p\n", __func__, sc, cm);

	/*
	 * Run the interrupt handler to make sure it's not pending.  This
	 * isn't perfect because the command could have already completed
	 * and been re-used, though this is unlikely.
	 */
	mps_intr_locked(sc);
	if (cm->cm_state == MPS_CM_STATE_FREE) {
		mps_printf(sc, "SCSI command %p sc %p almost timed out\n", cm, sc);
		return;
	}

	if (cm->cm_ccb == NULL) {
		mps_printf(sc, "command timeout with NULL ccb\n");
		return;
	}

	mpssas_log_command(cm, "command timeout cm %p ccb %p\n", 
	    cm, cm->cm_ccb);

	targ = cm->cm_targ;
	targ->timeouts++;

	/* XXX first, check the firmware state, to see if it's still
	 * operational.  if not, do a diag reset.
	 */

	cm->cm_ccb->ccb_h.status = CAM_CMD_TIMEOUT;
	cm->cm_state = MPS_CM_STATE_TIMEDOUT;
	TAILQ_INSERT_TAIL(&targ->timedout_commands, cm, cm_recovery);

	if (targ->tm != NULL) {
		/* target already in recovery, just queue up another
		 * timedout command to be processed later.
		 */
		mps_printf(sc, "queued timedout cm %p for processing by tm %p\n",
		    cm, targ->tm);
	}
	else if ((targ->tm = mpssas_alloc_tm(sc)) != NULL) {
		mps_printf(sc, "timedout cm %p allocated tm %p\n",
		    cm, targ->tm);

		/* start recovery by aborting the first timedout command */
		mpssas_send_abort(sc, targ->tm, cm);
	}
	else {
		/* XXX queue this target up for recovery once a TM becomes
		 * available.  The firmware only has a limited number of
		 * HighPriority credits for the high priority requests used
		 * for task management, and we ran out.
		 * 
		 * Isilon: don't worry about this for now, since we have
		 * more credits than disks in an enclosure, and limit
		 * ourselves to one TM per target for recovery.
		 */
		mps_printf(sc, "timedout cm %p failed to allocate a tm\n",
		    cm);
	}

}

static void
mpssas_action_scsiio(struct mpssas_softc *sassc, union ccb *ccb)
{
	MPI2_SCSI_IO_REQUEST *req;
	struct ccb_scsiio *csio;
	struct mps_softc *sc;
	struct mpssas_target *targ;
	struct mpssas_lun *lun;
	struct mps_command *cm;
	uint8_t i, lba_byte, *ref_tag_addr;
	uint16_t eedp_flags;

	sc = sassc->sc;
	mps_dprint(sc, MPS_TRACE, "%s ccb %p\n", __func__, ccb);
	mtx_assert(&sc->mps_mtx, MA_OWNED);

	csio = &ccb->csio;
	targ = &sassc->targets[csio->ccb_h.target_id];
	if (targ->handle == 0x0) {
		mps_dprint(sc, MPS_TRACE, "%s NULL handle for target %u\n", 
		    __func__, csio->ccb_h.target_id);
		csio->ccb_h.status = CAM_TID_INVALID;
		xpt_done(ccb);
		return;
	}
	/*
	 * If devinfo is 0 this will be a volume.  In that case don't tell CAM
	 * that the volume has timed out.  We want volumes to be enumerated
	 * until they are deleted/removed, not just failed.
	 */
	if (targ->flags & MPSSAS_TARGET_INREMOVAL) {
		if (targ->devinfo == 0)
			csio->ccb_h.status = CAM_REQ_CMP;
		else
			csio->ccb_h.status = CAM_SEL_TIMEOUT;
		xpt_done(ccb);
		return;
	}

	if ((sc->mps_flags & MPS_FLAGS_SHUTDOWN) != 0) {
		mps_dprint(sc, MPS_TRACE, "%s shutting down\n", __func__);
		csio->ccb_h.status = CAM_TID_INVALID;
		xpt_done(ccb);
		return;
	}

	cm = mps_alloc_command(sc);
	if (cm == NULL) {
		if ((sassc->flags & MPSSAS_QUEUE_FROZEN) == 0) {
			xpt_freeze_simq(sassc->sim, 1);
			sassc->flags |= MPSSAS_QUEUE_FROZEN;
		}
		ccb->ccb_h.status &= ~CAM_SIM_QUEUED;
		ccb->ccb_h.status |= CAM_REQUEUE_REQ;
		xpt_done(ccb);
		return;
	}

	req = (MPI2_SCSI_IO_REQUEST *)cm->cm_req;
	bzero(req, sizeof(*req));
	req->DevHandle = targ->handle;
	req->Function = MPI2_FUNCTION_SCSI_IO_REQUEST;
	req->MsgFlags = 0;
	req->SenseBufferLowAddress = cm->cm_sense_busaddr;
	req->SenseBufferLength = MPS_SENSE_LEN;
	req->SGLFlags = 0;
	req->ChainOffset = 0;
	req->SGLOffset0 = 24;	/* 32bit word offset to the SGL */
	req->SGLOffset1= 0;
	req->SGLOffset2= 0;
	req->SGLOffset3= 0;
	req->SkipCount = 0;
	req->DataLength = csio->dxfer_len;
	req->BidirectionalDataLength = 0;
	req->IoFlags = csio->cdb_len;
	req->EEDPFlags = 0;

	/* Note: BiDirectional transfers are not supported */
	switch (csio->ccb_h.flags & CAM_DIR_MASK) {
	case CAM_DIR_IN:
		req->Control = MPI2_SCSIIO_CONTROL_READ;
		cm->cm_flags |= MPS_CM_FLAGS_DATAIN;
		break;
	case CAM_DIR_OUT:
		req->Control = MPI2_SCSIIO_CONTROL_WRITE;
		cm->cm_flags |= MPS_CM_FLAGS_DATAOUT;
		break;
	case CAM_DIR_NONE:
	default:
		req->Control = MPI2_SCSIIO_CONTROL_NODATATRANSFER;
		break;
	}

	/*
	 * It looks like the hardware doesn't require an explicit tag
	 * number for each transaction.  SAM Task Management not supported
	 * at the moment.
	 */
	switch (csio->tag_action) {
	case MSG_HEAD_OF_Q_TAG:
		req->Control |= MPI2_SCSIIO_CONTROL_HEADOFQ;
		break;
	case MSG_ORDERED_Q_TAG:
		req->Control |= MPI2_SCSIIO_CONTROL_ORDEREDQ;
		break;
	case MSG_ACA_TASK:
		req->Control |= MPI2_SCSIIO_CONTROL_ACAQ;
		break;
	case CAM_TAG_ACTION_NONE:
	case MSG_SIMPLE_Q_TAG:
	default:
		req->Control |= MPI2_SCSIIO_CONTROL_SIMPLEQ;
		break;
	}
	req->Control |= sc->mapping_table[csio->ccb_h.target_id].TLR_bits;

	if (MPS_SET_LUN(req->LUN, csio->ccb_h.target_lun) != 0) {
		mps_free_command(sc, cm);
		ccb->ccb_h.status = CAM_LUN_INVALID;
		xpt_done(ccb);
		return;
	}

	if (csio->ccb_h.flags & CAM_CDB_POINTER)
		bcopy(csio->cdb_io.cdb_ptr, &req->CDB.CDB32[0], csio->cdb_len);
	else
		bcopy(csio->cdb_io.cdb_bytes, &req->CDB.CDB32[0],csio->cdb_len);
	req->IoFlags = csio->cdb_len;

	/*
	 * Check if EEDP is supported and enabled.  If it is then check if the
	 * SCSI opcode could be using EEDP.  If so, make sure the LUN exists and
	 * is formatted for EEDP support.  If all of this is true, set CDB up
	 * for EEDP transfer.
	 */
	eedp_flags = op_code_prot[req->CDB.CDB32[0]];
	if (sc->eedp_enabled && eedp_flags) {
		SLIST_FOREACH(lun, &targ->luns, lun_link) {
			if (lun->lun_id == csio->ccb_h.target_lun) {
				break;
			}
		}

		if ((lun != NULL) && (lun->eedp_formatted)) {
			req->EEDPBlockSize = lun->eedp_block_size;
			eedp_flags |= (MPI2_SCSIIO_EEDPFLAGS_INC_PRI_REFTAG |
			    MPI2_SCSIIO_EEDPFLAGS_CHECK_REFTAG |
			    MPI2_SCSIIO_EEDPFLAGS_CHECK_GUARD);
			req->EEDPFlags = eedp_flags;

			/*
			 * If CDB less than 32, fill in Primary Ref Tag with
			 * low 4 bytes of LBA.  If CDB is 32, tag stuff is
			 * already there.  Also, set protection bit.  FreeBSD
			 * currently does not support CDBs bigger than 16, but
			 * the code doesn't hurt, and will be here for the
			 * future.
			 */
			if (csio->cdb_len != 32) {
				lba_byte = (csio->cdb_len == 16) ? 6 : 2;
				ref_tag_addr = (uint8_t *)&req->CDB.EEDP32.
				    PrimaryReferenceTag;
				for (i = 0; i < 4; i++) {
					*ref_tag_addr =
					    req->CDB.CDB32[lba_byte + i];
					ref_tag_addr++;
				}
				req->CDB.EEDP32.PrimaryApplicationTagMask =
				    0xFFFF;
				req->CDB.CDB32[1] = (req->CDB.CDB32[1] & 0x1F) |
				    0x20;
			} else {
				eedp_flags |=
				    MPI2_SCSIIO_EEDPFLAGS_INC_PRI_APPTAG;
				req->EEDPFlags = eedp_flags;
				req->CDB.CDB32[10] = (req->CDB.CDB32[10] &
				    0x1F) | 0x20;
			}
		}
	}

	cm->cm_data = csio->data_ptr;
	cm->cm_length = csio->dxfer_len;
	cm->cm_sge = &req->SGL;
	cm->cm_sglsize = (32 - 24) * 4;
	cm->cm_desc.SCSIIO.RequestFlags = MPI2_REQ_DESCRIPT_FLAGS_SCSI_IO;
	cm->cm_desc.SCSIIO.DevHandle = targ->handle;
	cm->cm_complete = mpssas_scsiio_complete;
	cm->cm_complete_data = ccb;
	cm->cm_targ = targ;
	cm->cm_lun = csio->ccb_h.target_lun;
	cm->cm_ccb = ccb;

	/*
	 * If HBA is a WD and the command is not for a retry, try to build a
	 * direct I/O message. If failed, or the command is for a retry, send
	 * the I/O to the IR volume itself.
	 */
	if (sc->WD_valid_config) {
		if (ccb->ccb_h.status != MPS_WD_RETRY) {
			mpssas_direct_drive_io(sassc, cm, ccb);
		} else {
			ccb->ccb_h.status = CAM_REQ_INPROG;
		}
	}

	callout_reset(&cm->cm_callout, (ccb->ccb_h.timeout * hz) / 1000,
	   mpssas_scsiio_timeout, cm);

	targ->issued++;
	targ->outstanding++;
	TAILQ_INSERT_TAIL(&targ->commands, cm, cm_link);

	if ((sc->mps_debug & MPS_TRACE) != 0)
		mpssas_log_command(cm, "%s cm %p ccb %p outstanding %u\n",
		    __func__, cm, ccb, targ->outstanding);

	mps_map_command(sc, cm);
	return;
}

static void
mpssas_scsiio_complete(struct mps_softc *sc, struct mps_command *cm)
{
	MPI2_SCSI_IO_REPLY *rep;
	union ccb *ccb;
	struct ccb_scsiio *csio;
	struct mpssas_softc *sassc;
	struct scsi_vpd_supported_page_list *vpd_list = NULL;
	u8 *TLR_bits, TLR_on;
	int dir = 0, i;
	u16 alloc_len;

	mps_dprint(sc, MPS_TRACE,
	    "%s cm %p SMID %u ccb %p reply %p outstanding %u\n",
	    __func__, cm, cm->cm_desc.Default.SMID, cm->cm_ccb, cm->cm_reply,
	    cm->cm_targ->outstanding);

	callout_stop(&cm->cm_callout);
	mtx_assert(&sc->mps_mtx, MA_OWNED);

	sassc = sc->sassc;
	ccb = cm->cm_complete_data;
	csio = &ccb->csio;
	rep = (MPI2_SCSI_IO_REPLY *)cm->cm_reply;
	/*
	 * XXX KDM if the chain allocation fails, does it matter if we do
	 * the sync and unload here?  It is simpler to do it in every case,
	 * assuming it doesn't cause problems.
	 */
	if (cm->cm_data != NULL) {
		if (cm->cm_flags & MPS_CM_FLAGS_DATAIN)
			dir = BUS_DMASYNC_POSTREAD;
		else if (cm->cm_flags & MPS_CM_FLAGS_DATAOUT)
			dir = BUS_DMASYNC_POSTWRITE;;
		bus_dmamap_sync(sc->buffer_dmat, cm->cm_dmamap, dir);
		bus_dmamap_unload(sc->buffer_dmat, cm->cm_dmamap);
	}

	cm->cm_targ->completed++;
	cm->cm_targ->outstanding--;
	TAILQ_REMOVE(&cm->cm_targ->commands, cm, cm_link);

	if (cm->cm_state == MPS_CM_STATE_TIMEDOUT) {
		TAILQ_REMOVE(&cm->cm_targ->timedout_commands, cm, cm_recovery);
		if (cm->cm_reply != NULL)
			mpssas_log_command(cm, 
			    "completed timedout cm %p ccb %p during recovery "
			    "ioc %x scsi %x state %x xfer %u\n",
			    cm, cm->cm_ccb,
			    rep->IOCStatus, rep->SCSIStatus, rep->SCSIState,
			    rep->TransferCount);
		else
			mpssas_log_command(cm, 
			    "completed timedout cm %p ccb %p during recovery\n",
			    cm, cm->cm_ccb);
	} else if (cm->cm_targ->tm != NULL) {
		if (cm->cm_reply != NULL)
			mpssas_log_command(cm, 
			    "completed cm %p ccb %p during recovery "
			    "ioc %x scsi %x state %x xfer %u\n",
			    cm, cm->cm_ccb,
			    rep->IOCStatus, rep->SCSIStatus, rep->SCSIState,
			    rep->TransferCount);
		else
			mpssas_log_command(cm, 
			    "completed cm %p ccb %p during recovery\n",
			    cm, cm->cm_ccb);
	} else if ((sc->mps_flags & MPS_FLAGS_DIAGRESET) != 0) {
		mpssas_log_command(cm, 
		    "reset completed cm %p ccb %p\n",
		    cm, cm->cm_ccb);
	}

	if ((cm->cm_flags & MPS_CM_FLAGS_ERROR_MASK) != 0) {
		/*
		 * We ran into an error after we tried to map the command,
		 * so we're getting a callback without queueing the command
		 * to the hardware.  So we set the status here, and it will
		 * be retained below.  We'll go through the "fast path",
		 * because there can be no reply when we haven't actually
		 * gone out to the hardware.
		 */
		ccb->ccb_h.status |= CAM_REQUEUE_REQ;

		/*
		 * Currently the only error included in the mask is
		 * MPS_CM_FLAGS_CHAIN_FAILED, which means we're out of
		 * chain frames.  We need to freeze the queue until we get
		 * a command that completed without this error, which will
		 * hopefully have some chain frames attached that we can
		 * use.  If we wanted to get smarter about it, we would
		 * only unfreeze the queue in this condition when we're
		 * sure that we're getting some chain frames back.  That's
		 * probably unnecessary.
		 */
		if ((sassc->flags & MPSSAS_QUEUE_FROZEN) == 0) {
			xpt_freeze_simq(sassc->sim, 1);
			sassc->flags |= MPSSAS_QUEUE_FROZEN;
			mps_dprint(sc, MPS_INFO, "Error sending command, "
				   "freezing SIM queue\n");
		}
	}

	/* Take the fast path to completion */
	if (cm->cm_reply == NULL) {
		if ((ccb->ccb_h.status & CAM_STATUS_MASK) == CAM_REQ_INPROG) {
			if ((sc->mps_flags & MPS_FLAGS_DIAGRESET) != 0)
				ccb->ccb_h.status = CAM_SCSI_BUS_RESET;
			else {
				ccb->ccb_h.status = CAM_REQ_CMP;
				ccb->csio.scsi_status = SCSI_STATUS_OK;
			}
			if (sassc->flags & MPSSAS_QUEUE_FROZEN) {
				ccb->ccb_h.status |= CAM_RELEASE_SIMQ;
				sassc->flags &= ~MPSSAS_QUEUE_FROZEN;
				mps_dprint(sc, MPS_INFO,
					   "Unfreezing SIM queue\n");
			}
		} 

		/*
		 * There are two scenarios where the status won't be
		 * CAM_REQ_CMP.  The first is if MPS_CM_FLAGS_ERROR_MASK is
		 * set, the second is in the MPS_FLAGS_DIAGRESET above.
		 */
		if ((ccb->ccb_h.status & CAM_STATUS_MASK) != CAM_REQ_CMP) {
			/*
			 * Freeze the dev queue so that commands are
			 * executed in the correct order with after error
			 * recovery.
			 */
			ccb->ccb_h.status |= CAM_DEV_QFRZN;
			xpt_freeze_devq(ccb->ccb_h.path, /*count*/ 1);
		}
		mps_free_command(sc, cm);
		xpt_done(ccb);
		return;
	}

	if (sc->mps_debug & MPS_TRACE)
		mpssas_log_command(cm, 
		    "ioc %x scsi %x state %x xfer %u\n",
		    rep->IOCStatus, rep->SCSIStatus, 
		    rep->SCSIState, rep->TransferCount);

	/*
	 * If this is a Direct Drive I/O, reissue the I/O to the original IR
	 * Volume if an error occurred (normal I/O retry).  Use the original
	 * CCB, but set a flag that this will be a retry so that it's sent to
	 * the original volume.  Free the command but reuse the CCB.
	 */
	if (cm->cm_flags & MPS_CM_FLAGS_DD_IO) {
		mps_free_command(sc, cm);
		ccb->ccb_h.status = MPS_WD_RETRY;
		mpssas_action_scsiio(sassc, ccb);
		return;
	}

	switch (rep->IOCStatus & MPI2_IOCSTATUS_MASK) {
	case MPI2_IOCSTATUS_SCSI_DATA_UNDERRUN:
		csio->resid = cm->cm_length - rep->TransferCount;
		/* FALLTHROUGH */
	case MPI2_IOCSTATUS_SUCCESS:
	case MPI2_IOCSTATUS_SCSI_RECOVERED_ERROR:

		if ((rep->IOCStatus & MPI2_IOCSTATUS_MASK) ==
		    MPI2_IOCSTATUS_SCSI_RECOVERED_ERROR)
			mpssas_log_command(cm, "recovered error\n");

		/* Completion failed at the transport level. */
		if (rep->SCSIState & (MPI2_SCSI_STATE_NO_SCSI_STATUS |
		    MPI2_SCSI_STATE_TERMINATED)) {
			ccb->ccb_h.status = CAM_REQ_CMP_ERR;
			break;
		}

		/* In a modern packetized environment, an autosense failure
		 * implies that there's not much else that can be done to
		 * recover the command.
		 */
		if (rep->SCSIState & MPI2_SCSI_STATE_AUTOSENSE_FAILED) {
			ccb->ccb_h.status = CAM_AUTOSENSE_FAIL;
			break;
		}

		/*
		 * CAM doesn't care about SAS Response Info data, but if this is
		 * the state check if TLR should be done.  If not, clear the
		 * TLR_bits for the target.
		 */
		if ((rep->SCSIState & MPI2_SCSI_STATE_RESPONSE_INFO_VALID) &&
		    ((rep->ResponseInfo & MPI2_SCSI_RI_MASK_REASONCODE) ==
		    MPS_SCSI_RI_INVALID_FRAME)) {
			sc->mapping_table[csio->ccb_h.target_id].TLR_bits =
			    (u8)MPI2_SCSIIO_CONTROL_NO_TLR;
		}

		/*
		 * Intentionally override the normal SCSI status reporting
		 * for these two cases.  These are likely to happen in a
		 * multi-initiator environment, and we want to make sure that
		 * CAM retries these commands rather than fail them.
		 */
		if ((rep->SCSIStatus == MPI2_SCSI_STATUS_COMMAND_TERMINATED) ||
		    (rep->SCSIStatus == MPI2_SCSI_STATUS_TASK_ABORTED)) {
			ccb->ccb_h.status = CAM_REQ_ABORTED;
			break;
		}

		/* Handle normal status and sense */
		csio->scsi_status = rep->SCSIStatus;
		if (rep->SCSIStatus == MPI2_SCSI_STATUS_GOOD)
			ccb->ccb_h.status = CAM_REQ_CMP;
		else
			ccb->ccb_h.status = CAM_SCSI_STATUS_ERROR;

		if (rep->SCSIState & MPI2_SCSI_STATE_AUTOSENSE_VALID) {
			int sense_len, returned_sense_len;

			returned_sense_len = min(rep->SenseCount,
			    sizeof(struct scsi_sense_data));
			if (returned_sense_len < ccb->csio.sense_len)
				ccb->csio.sense_resid = ccb->csio.sense_len -
					returned_sense_len;
			else
				ccb->csio.sense_resid = 0;

			sense_len = min(returned_sense_len,
			    ccb->csio.sense_len - ccb->csio.sense_resid);
			bzero(&ccb->csio.sense_data,
			      sizeof(&ccb->csio.sense_data));
			bcopy(cm->cm_sense, &ccb->csio.sense_data, sense_len);
			ccb->ccb_h.status |= CAM_AUTOSNS_VALID;
		}

		/*
		 * Check if this is an INQUIRY command.  If it's a VPD inquiry,
		 * and it's page code 0 (Supported Page List), and there is
		 * inquiry data, and this is for a sequential access device, and
		 * the device is an SSP target, and TLR is supported by the
		 * controller, turn the TLR_bits value ON if page 0x90 is
		 * supported.
		 */
		if ((csio->cdb_io.cdb_bytes[0] == INQUIRY) &&
		    (csio->cdb_io.cdb_bytes[1] & SI_EVPD) &&
		    (csio->cdb_io.cdb_bytes[2] == SVPD_SUPPORTED_PAGE_LIST) &&
		    (csio->data_ptr != NULL) && (((uint8_t *)cm->cm_data)[0] ==
		    T_SEQUENTIAL) && (sc->control_TLR) &&
		    (sc->mapping_table[csio->ccb_h.target_id].device_info &
		    MPI2_SAS_DEVICE_INFO_SSP_TARGET)) {
			vpd_list = (struct scsi_vpd_supported_page_list *)
			    csio->data_ptr;
			TLR_bits = &sc->mapping_table[csio->ccb_h.target_id].
			    TLR_bits;
			*TLR_bits = (u8)MPI2_SCSIIO_CONTROL_NO_TLR;
			TLR_on = (u8)MPI2_SCSIIO_CONTROL_TLR_ON;
			alloc_len = ((u16)csio->cdb_io.cdb_bytes[3] << 8) +
			    csio->cdb_io.cdb_bytes[4];
			for (i = 0; i < MIN(vpd_list->length, alloc_len); i++) {
				if (vpd_list->list[i] == 0x90) {
					*TLR_bits = TLR_on;
					break;
				}
			}
		}
		break;
	case MPI2_IOCSTATUS_SCSI_INVALID_DEVHANDLE:
	case MPI2_IOCSTATUS_SCSI_DEVICE_NOT_THERE:
		/*
		 * If devinfo is 0 this will be a volume.  In that case don't
		 * tell CAM that the volume is not there.  We want volumes to
		 * be enumerated until they are deleted/removed, not just
		 * failed.
		 */
		if (cm->cm_targ->devinfo == 0)
			ccb->ccb_h.status = CAM_REQ_CMP;
		else
			ccb->ccb_h.status = CAM_DEV_NOT_THERE;
		break;
	case MPI2_IOCSTATUS_INVALID_SGL:
		mps_print_scsiio_cmd(sc, cm);
		ccb->ccb_h.status = CAM_UNREC_HBA_ERROR;
		break;
	case MPI2_IOCSTATUS_SCSI_TASK_TERMINATED:
		/*
		 * This is one of the responses that comes back when an I/O
		 * has been aborted.  If it is because of a timeout that we
		 * initiated, just set the status to CAM_CMD_TIMEOUT.
		 * Otherwise set it to CAM_REQ_ABORTED.  The effect on the
		 * command is the same (it gets retried, subject to the
		 * retry counter), the only difference is what gets printed
		 * on the console.
		 */
		if (cm->cm_state == MPS_CM_STATE_TIMEDOUT)
			ccb->ccb_h.status = CAM_CMD_TIMEOUT;
		else
			ccb->ccb_h.status = CAM_REQ_ABORTED;
		break;
	case MPI2_IOCSTATUS_SCSI_DATA_OVERRUN:
		/* resid is ignored for this condition */
		csio->resid = 0;
		ccb->ccb_h.status = CAM_DATA_RUN_ERR;
		break;
	case MPI2_IOCSTATUS_SCSI_IOC_TERMINATED:
	case MPI2_IOCSTATUS_SCSI_EXT_TERMINATED:
		/*
		 * Since these are generally external (i.e. hopefully
		 * transient transport-related) errors, retry these without
		 * decrementing the retry count.
		 */
		ccb->ccb_h.status = CAM_REQUEUE_REQ;
		mpssas_log_command(cm, 
		    "terminated ioc %x scsi %x state %x xfer %u\n",
		    rep->IOCStatus, rep->SCSIStatus, rep->SCSIState,
		    rep->TransferCount);
		break;
	case MPI2_IOCSTATUS_INVALID_FUNCTION:
	case MPI2_IOCSTATUS_INTERNAL_ERROR:
	case MPI2_IOCSTATUS_INVALID_VPID:
	case MPI2_IOCSTATUS_INVALID_FIELD:
	case MPI2_IOCSTATUS_INVALID_STATE:
	case MPI2_IOCSTATUS_OP_STATE_NOT_SUPPORTED:
	case MPI2_IOCSTATUS_SCSI_IO_DATA_ERROR:
	case MPI2_IOCSTATUS_SCSI_PROTOCOL_ERROR:
	case MPI2_IOCSTATUS_SCSI_RESIDUAL_MISMATCH:
	case MPI2_IOCSTATUS_SCSI_TASK_MGMT_FAILED:
	default:
		mpssas_log_command(cm, 
		    "completed ioc %x scsi %x state %x xfer %u\n",
		    rep->IOCStatus, rep->SCSIStatus, rep->SCSIState,
		    rep->TransferCount);
		csio->resid = cm->cm_length;
		ccb->ccb_h.status = CAM_REQ_CMP_ERR;
		break;
	}

	if (sassc->flags & MPSSAS_QUEUE_FROZEN) {
		ccb->ccb_h.status |= CAM_RELEASE_SIMQ;
		sassc->flags &= ~MPSSAS_QUEUE_FROZEN;
		mps_dprint(sc, MPS_INFO, "Command completed, "
			   "unfreezing SIM queue\n");
	}

	if ((ccb->ccb_h.status & CAM_STATUS_MASK) != CAM_REQ_CMP) {
		ccb->ccb_h.status |= CAM_DEV_QFRZN;
		xpt_freeze_devq(ccb->ccb_h.path, /*count*/ 1);
	}

	mps_free_command(sc, cm);
	xpt_done(ccb);
}

static void
mpssas_direct_drive_io(struct mpssas_softc *sassc, struct mps_command *cm,
    union ccb *ccb) {
	pMpi2SCSIIORequest_t	pIO_req;
	struct mps_softc	*sc = sassc->sc;
	uint64_t		virtLBA;
	uint32_t		physLBA, stripe_offset, stripe_unit;
	uint32_t		io_size, column;
	uint8_t			*ptrLBA, lba_idx, physLBA_byte, *CDB;

	/*
	 * If this is a valid SCSI command (Read6, Read10, Read16, Write6,
	 * Write10, or Write16), build a direct I/O message.  Otherwise, the I/O
	 * will be sent to the IR volume itself.  Since Read6 and Write6 are a
	 * bit different than the 10/16 CDBs, handle them separately.
	 */
	pIO_req = (pMpi2SCSIIORequest_t)cm->cm_req;
	CDB = pIO_req->CDB.CDB32;

	/*
	 * Handle 6 byte CDBs.
	 */
	if ((pIO_req->DevHandle == sc->DD_dev_handle) && ((CDB[0] == READ_6) ||
	    (CDB[0] == WRITE_6))) {
		/*
		 * Get the transfer size in blocks.
		 */
		io_size = (cm->cm_length >> sc->DD_block_exponent);

		/*
		 * Get virtual LBA given in the CDB.
		 */
		virtLBA = ((uint64_t)(CDB[1] & 0x1F) << 16) |
		    ((uint64_t)CDB[2] << 8) | (uint64_t)CDB[3];

		/*
		 * Check that LBA range for I/O does not exceed volume's
		 * MaxLBA.
		 */
		if ((virtLBA + (uint64_t)io_size - 1) <=
		    sc->DD_max_lba) {
			/*
			 * Check if the I/O crosses a stripe boundary.  If not,
			 * translate the virtual LBA to a physical LBA and set
			 * the DevHandle for the PhysDisk to be used.  If it
			 * does cross a boundry, do normal I/O.  To get the
			 * right DevHandle to use, get the map number for the
			 * column, then use that map number to look up the
			 * DevHandle of the PhysDisk.
			 */
			stripe_offset = (uint32_t)virtLBA &
			    (sc->DD_stripe_size - 1);
			if ((stripe_offset + io_size) <= sc->DD_stripe_size) {
				physLBA = (uint32_t)virtLBA >>
				    sc->DD_stripe_exponent;
				stripe_unit = physLBA / sc->DD_num_phys_disks;
				column = physLBA % sc->DD_num_phys_disks;
				pIO_req->DevHandle =
				    sc->DD_column_map[column].dev_handle;
				cm->cm_desc.SCSIIO.DevHandle =
				    pIO_req->DevHandle;

				physLBA = (stripe_unit <<
				    sc->DD_stripe_exponent) + stripe_offset;
				ptrLBA = &pIO_req->CDB.CDB32[1];
				physLBA_byte = (uint8_t)(physLBA >> 16);
				*ptrLBA = physLBA_byte;
				ptrLBA = &pIO_req->CDB.CDB32[2];
				physLBA_byte = (uint8_t)(physLBA >> 8);
				*ptrLBA = physLBA_byte;
				ptrLBA = &pIO_req->CDB.CDB32[3];
				physLBA_byte = (uint8_t)physLBA;
				*ptrLBA = physLBA_byte;

				/*
				 * Set flag that Direct Drive I/O is
				 * being done.
				 */
				cm->cm_flags |= MPS_CM_FLAGS_DD_IO;
			}
		}
		return;
	}

	/*
	 * Handle 10 or 16 byte CDBs.
	 */
	if ((pIO_req->DevHandle == sc->DD_dev_handle) && ((CDB[0] == READ_10) ||
	    (CDB[0] == WRITE_10) || (CDB[0] == READ_16) ||
	    (CDB[0] == WRITE_16))) {
		/*
		 * For 16-byte CDB's, verify that the upper 4 bytes of the CDB
		 * are 0.  If not, this is accessing beyond 2TB so handle it in
		 * the else section.  10-byte CDB's are OK.
		 */
		if ((CDB[0] < READ_16) ||
		    !(CDB[2] | CDB[3] | CDB[4] | CDB[5])) {
			/*
			 * Get the transfer size in blocks.
			 */
			io_size = (cm->cm_length >> sc->DD_block_exponent);

			/*
			 * Get virtual LBA.  Point to correct lower 4 bytes of
			 * LBA in the CDB depending on command.
			 */
			lba_idx = (CDB[0] < READ_16) ? 2 : 6;
			virtLBA = ((uint64_t)CDB[lba_idx] << 24) |
			    ((uint64_t)CDB[lba_idx + 1] << 16) |
			    ((uint64_t)CDB[lba_idx + 2] << 8) |
			    (uint64_t)CDB[lba_idx + 3];

			/*
			 * Check that LBA range for I/O does not exceed volume's
			 * MaxLBA.
			 */
			if ((virtLBA + (uint64_t)io_size - 1) <=
			    sc->DD_max_lba) {
				/*
				 * Check if the I/O crosses a stripe boundary.
				 * If not, translate the virtual LBA to a
				 * physical LBA and set the DevHandle for the
				 * PhysDisk to be used.  If it does cross a
				 * boundry, do normal I/O.  To get the right
				 * DevHandle to use, get the map number for the
				 * column, then use that map number to look up
				 * the DevHandle of the PhysDisk.
				 */
				stripe_offset = (uint32_t)virtLBA &
				    (sc->DD_stripe_size - 1);
				if ((stripe_offset + io_size) <=
				    sc->DD_stripe_size) {
					physLBA = (uint32_t)virtLBA >>
					    sc->DD_stripe_exponent;
					stripe_unit = physLBA /
					    sc->DD_num_phys_disks;
					column = physLBA %
					    sc->DD_num_phys_disks;
					pIO_req->DevHandle =
					    sc->DD_column_map[column].
					    dev_handle;
					cm->cm_desc.SCSIIO.DevHandle =
					    pIO_req->DevHandle;

					physLBA = (stripe_unit <<
					    sc->DD_stripe_exponent) +
					    stripe_offset;
					ptrLBA =
					    &pIO_req->CDB.CDB32[lba_idx];
					physLBA_byte = (uint8_t)(physLBA >> 24);
					*ptrLBA = physLBA_byte;
					ptrLBA =
					    &pIO_req->CDB.CDB32[lba_idx + 1];
					physLBA_byte = (uint8_t)(physLBA >> 16);
					*ptrLBA = physLBA_byte;
					ptrLBA =
					    &pIO_req->CDB.CDB32[lba_idx + 2];
					physLBA_byte = (uint8_t)(physLBA >> 8);
					*ptrLBA = physLBA_byte;
					ptrLBA =
					    &pIO_req->CDB.CDB32[lba_idx + 3];
					physLBA_byte = (uint8_t)physLBA;
					*ptrLBA = physLBA_byte;

					/*
					 * Set flag that Direct Drive I/O is
					 * being done.
					 */
					cm->cm_flags |= MPS_CM_FLAGS_DD_IO;
				}
			}
		} else {
			/*
			 * 16-byte CDB and the upper 4 bytes of the CDB are not
			 * 0.  Get the transfer size in blocks.
			 */
			io_size = (cm->cm_length >> sc->DD_block_exponent);

			/*
			 * Get virtual LBA.
			 */
			virtLBA = ((uint64_t)CDB[2] << 54) |
			    ((uint64_t)CDB[3] << 48) |
			    ((uint64_t)CDB[4] << 40) |
			    ((uint64_t)CDB[5] << 32) |
			    ((uint64_t)CDB[6] << 24) |
			    ((uint64_t)CDB[7] << 16) |
			    ((uint64_t)CDB[8] << 8) |
			    (uint64_t)CDB[9]; 

			/*
			 * Check that LBA range for I/O does not exceed volume's
			 * MaxLBA.
			 */
			if ((virtLBA + (uint64_t)io_size - 1) <=
			    sc->DD_max_lba) {
				/*
				 * Check if the I/O crosses a stripe boundary.
				 * If not, translate the virtual LBA to a
				 * physical LBA and set the DevHandle for the
				 * PhysDisk to be used.  If it does cross a
				 * boundry, do normal I/O.  To get the right
				 * DevHandle to use, get the map number for the
				 * column, then use that map number to look up
				 * the DevHandle of the PhysDisk.
				 */
				stripe_offset = (uint32_t)virtLBA &
				    (sc->DD_stripe_size - 1);
				if ((stripe_offset + io_size) <=
				    sc->DD_stripe_size) {
					physLBA = (uint32_t)(virtLBA >>
					    sc->DD_stripe_exponent);
					stripe_unit = physLBA /
					    sc->DD_num_phys_disks;
					column = physLBA %
					    sc->DD_num_phys_disks;
					pIO_req->DevHandle =
					    sc->DD_column_map[column].
					    dev_handle;
					cm->cm_desc.SCSIIO.DevHandle =
					    pIO_req->DevHandle;

					physLBA = (stripe_unit <<
					    sc->DD_stripe_exponent) +
					    stripe_offset;

					/*
					 * Set upper 4 bytes of LBA to 0.  We
					 * assume that the phys disks are less
					 * than 2 TB's in size.  Then, set the
					 * lower 4 bytes.
					 */
					pIO_req->CDB.CDB32[2] = 0;
					pIO_req->CDB.CDB32[3] = 0;
					pIO_req->CDB.CDB32[4] = 0;
					pIO_req->CDB.CDB32[5] = 0;
					ptrLBA = &pIO_req->CDB.CDB32[6];
					physLBA_byte = (uint8_t)(physLBA >> 24);
					*ptrLBA = physLBA_byte;
					ptrLBA = &pIO_req->CDB.CDB32[7];
					physLBA_byte = (uint8_t)(physLBA >> 16);
					*ptrLBA = physLBA_byte;
					ptrLBA = &pIO_req->CDB.CDB32[8];
					physLBA_byte = (uint8_t)(physLBA >> 8);
					*ptrLBA = physLBA_byte;
					ptrLBA = &pIO_req->CDB.CDB32[9];
					physLBA_byte = (uint8_t)physLBA;
					*ptrLBA = physLBA_byte;

					/*
					 * Set flag that Direct Drive I/O is
					 * being done.
					 */
					cm->cm_flags |= MPS_CM_FLAGS_DD_IO;
				}
			}
		}
	}
}

#if __FreeBSD_version >= 900026
static void
mpssas_smpio_complete(struct mps_softc *sc, struct mps_command *cm)
{
	MPI2_SMP_PASSTHROUGH_REPLY *rpl;
	MPI2_SMP_PASSTHROUGH_REQUEST *req;
	uint64_t sasaddr;
	union ccb *ccb;

	ccb = cm->cm_complete_data;

	/*
	 * Currently there should be no way we can hit this case.  It only
	 * happens when we have a failure to allocate chain frames, and SMP
	 * commands require two S/G elements only.  That should be handled
	 * in the standard request size.
	 */
	if ((cm->cm_flags & MPS_CM_FLAGS_ERROR_MASK) != 0) {
		mps_printf(sc, "%s: cm_flags = %#x on SMP request!\n",
			   __func__, cm->cm_flags);
		ccb->ccb_h.status = CAM_REQ_CMP_ERR;
		goto bailout;
        }

	rpl = (MPI2_SMP_PASSTHROUGH_REPLY *)cm->cm_reply;
	if (rpl == NULL) {
		mps_dprint(sc, MPS_INFO, "%s: NULL cm_reply!\n", __func__);
		ccb->ccb_h.status = CAM_REQ_CMP_ERR;
		goto bailout;
	}

	req = (MPI2_SMP_PASSTHROUGH_REQUEST *)cm->cm_req;
	sasaddr = le32toh(req->SASAddress.Low);
	sasaddr |= ((uint64_t)(le32toh(req->SASAddress.High))) << 32;

	if ((rpl->IOCStatus & MPI2_IOCSTATUS_MASK) != MPI2_IOCSTATUS_SUCCESS ||
	    rpl->SASStatus != MPI2_SASSTATUS_SUCCESS) {
		mps_dprint(sc, MPS_INFO, "%s: IOCStatus %04x SASStatus %02x\n",
		    __func__, rpl->IOCStatus, rpl->SASStatus);
		ccb->ccb_h.status = CAM_REQ_CMP_ERR;
		goto bailout;
	}

	mps_dprint(sc, MPS_INFO, "%s: SMP request to SAS address "
		   "%#jx completed successfully\n", __func__,
		   (uintmax_t)sasaddr);

	if (ccb->smpio.smp_response[2] == SMP_FR_ACCEPTED)
		ccb->ccb_h.status = CAM_REQ_CMP;
	else
		ccb->ccb_h.status = CAM_SMP_STATUS_ERROR;

bailout:
	/*
	 * We sync in both directions because we had DMAs in the S/G list
	 * in both directions.
	 */
	bus_dmamap_sync(sc->buffer_dmat, cm->cm_dmamap,
			BUS_DMASYNC_POSTREAD | BUS_DMASYNC_POSTWRITE);
	bus_dmamap_unload(sc->buffer_dmat, cm->cm_dmamap);
	mps_free_command(sc, cm);
	xpt_done(ccb);
}

static void
mpssas_send_smpcmd(struct mpssas_softc *sassc, union ccb *ccb, uint64_t sasaddr)
{
	struct mps_command *cm;
	uint8_t *request, *response;
	MPI2_SMP_PASSTHROUGH_REQUEST *req;
	struct mps_softc *sc;
	struct sglist *sg;
	int error;

	sc = sassc->sc;
	sg = NULL;
	error = 0;

	/*
	 * XXX We don't yet support physical addresses here.
	 */
	if (ccb->ccb_h.flags & (CAM_DATA_PHYS|CAM_SG_LIST_PHYS)) {
		mps_printf(sc, "%s: physical addresses not supported\n",
			   __func__);
		ccb->ccb_h.status = CAM_REQ_INVALID;
		xpt_done(ccb);
		return;
	}

	/*
	 * If the user wants to send an S/G list, check to make sure they
	 * have single buffers.
	 */
	if (ccb->ccb_h.flags & CAM_SCATTER_VALID) {
		/*
		 * The chip does not support more than one buffer for the
		 * request or response.
		 */
	 	if ((ccb->smpio.smp_request_sglist_cnt > 1)
		  || (ccb->smpio.smp_response_sglist_cnt > 1)) {
			mps_printf(sc, "%s: multiple request or response "
				   "buffer segments not supported for SMP\n",
				   __func__);
			ccb->ccb_h.status = CAM_REQ_INVALID;
			xpt_done(ccb);
			return;
		}

		/*
		 * The CAM_SCATTER_VALID flag was originally implemented
		 * for the XPT_SCSI_IO CCB, which only has one data pointer.
		 * We have two.  So, just take that flag to mean that we
		 * might have S/G lists, and look at the S/G segment count
		 * to figure out whether that is the case for each individual
		 * buffer.
		 */
		if (ccb->smpio.smp_request_sglist_cnt != 0) {
			bus_dma_segment_t *req_sg;

			req_sg = (bus_dma_segment_t *)ccb->smpio.smp_request;
			request = (uint8_t *)req_sg[0].ds_addr;
		} else
			request = ccb->smpio.smp_request;

		if (ccb->smpio.smp_response_sglist_cnt != 0) {
			bus_dma_segment_t *rsp_sg;

			rsp_sg = (bus_dma_segment_t *)ccb->smpio.smp_response;
			response = (uint8_t *)rsp_sg[0].ds_addr;
		} else
			response = ccb->smpio.smp_response;
	} else {
		request = ccb->smpio.smp_request;
		response = ccb->smpio.smp_response;
	}

	cm = mps_alloc_command(sc);
	if (cm == NULL) {
		mps_printf(sc, "%s: cannot allocate command\n", __func__);
		ccb->ccb_h.status = CAM_RESRC_UNAVAIL;
		xpt_done(ccb);
		return;
	}

	req = (MPI2_SMP_PASSTHROUGH_REQUEST *)cm->cm_req;
	bzero(req, sizeof(*req));
	req->Function = MPI2_FUNCTION_SMP_PASSTHROUGH;

	/* Allow the chip to use any route to this SAS address. */
	req->PhysicalPort = 0xff;

	req->RequestDataLength = ccb->smpio.smp_request_len;
	req->SGLFlags = 
	    MPI2_SGLFLAGS_SYSTEM_ADDRESS_SPACE | MPI2_SGLFLAGS_SGL_TYPE_MPI;

	mps_dprint(sc, MPS_INFO, "%s: sending SMP request to SAS "
		   "address %#jx\n", __func__, (uintmax_t)sasaddr);

	mpi_init_sge(cm, req, &req->SGL);

	/*
	 * Set up a uio to pass into mps_map_command().  This allows us to
	 * do one map command, and one busdma call in there.
	 */
	cm->cm_uio.uio_iov = cm->cm_iovec;
	cm->cm_uio.uio_iovcnt = 2;
	cm->cm_uio.uio_segflg = UIO_SYSSPACE;

	/*
	 * The read/write flag isn't used by busdma, but set it just in
	 * case.  This isn't exactly accurate, either, since we're going in
	 * both directions.
	 */
	cm->cm_uio.uio_rw = UIO_WRITE;

	cm->cm_iovec[0].iov_base = request;
	cm->cm_iovec[0].iov_len = req->RequestDataLength;
	cm->cm_iovec[1].iov_base = response;
	cm->cm_iovec[1].iov_len = ccb->smpio.smp_response_len;

	cm->cm_uio.uio_resid = cm->cm_iovec[0].iov_len +
			       cm->cm_iovec[1].iov_len;

	/*
	 * Trigger a warning message in mps_data_cb() for the user if we
	 * wind up exceeding two S/G segments.  The chip expects one
	 * segment for the request and another for the response.
	 */
	cm->cm_max_segs = 2;

	cm->cm_desc.Default.RequestFlags = MPI2_REQ_DESCRIPT_FLAGS_DEFAULT_TYPE;
	cm->cm_complete = mpssas_smpio_complete;
	cm->cm_complete_data = ccb;

	/*
	 * Tell the mapping code that we're using a uio, and that this is
	 * an SMP passthrough request.  There is a little special-case
	 * logic there (in mps_data_cb()) to handle the bidirectional
	 * transfer.  
	 */
	cm->cm_flags |= MPS_CM_FLAGS_USE_UIO | MPS_CM_FLAGS_SMP_PASS |
			MPS_CM_FLAGS_DATAIN | MPS_CM_FLAGS_DATAOUT;

	/* The chip data format is little endian. */
	req->SASAddress.High = htole32(sasaddr >> 32);
	req->SASAddress.Low = htole32(sasaddr);

	/*
	 * XXX Note that we don't have a timeout/abort mechanism here.
	 * From the manual, it looks like task management requests only
	 * work for SCSI IO and SATA passthrough requests.  We may need to
	 * have a mechanism to retry requests in the event of a chip reset
	 * at least.  Hopefully the chip will insure that any errors short
	 * of that are relayed back to the driver.
	 */
	error = mps_map_command(sc, cm);
	if ((error != 0) && (error != EINPROGRESS)) {
		mps_printf(sc, "%s: error %d returned from mps_map_command()\n",
			   __func__, error);
		goto bailout_error;
	}

	return;

bailout_error:
	mps_free_command(sc, cm);
	ccb->ccb_h.status = CAM_RESRC_UNAVAIL;
	xpt_done(ccb);
	return;

}

static void
mpssas_action_smpio(struct mpssas_softc *sassc, union ccb *ccb)
{
	struct mps_softc *sc;
	struct mpssas_target *targ;
	uint64_t sasaddr = 0;

	sc = sassc->sc;

	/*
	 * Make sure the target exists.
	 */
	targ = &sassc->targets[ccb->ccb_h.target_id];
	if (targ->handle == 0x0) {
		mps_printf(sc, "%s: target %d does not exist!\n", __func__,
			   ccb->ccb_h.target_id);
		ccb->ccb_h.status = CAM_SEL_TIMEOUT;
		xpt_done(ccb);
		return;
	}

	/*
	 * If this device has an embedded SMP target, we'll talk to it
	 * directly.
	 * figure out what the expander's address is.
	 */
	if ((targ->devinfo & MPI2_SAS_DEVICE_INFO_SMP_TARGET) != 0)
		sasaddr = targ->sasaddr;

	/*
	 * If we don't have a SAS address for the expander yet, try
	 * grabbing it from the page 0x83 information cached in the
	 * transport layer for this target.  LSI expanders report the
	 * expander SAS address as the port-associated SAS address in
	 * Inquiry VPD page 0x83.  Maxim expanders don't report it in page
	 * 0x83.
	 *
	 * XXX KDM disable this for now, but leave it commented out so that
	 * it is obvious that this is another possible way to get the SAS
	 * address.
	 *
	 * The parent handle method below is a little more reliable, and
	 * the other benefit is that it works for devices other than SES
	 * devices.  So you can send a SMP request to a da(4) device and it
	 * will get routed to the expander that device is attached to.
	 * (Assuming the da(4) device doesn't contain an SMP target...)
	 */
#if 0
	if (sasaddr == 0)
		sasaddr = xpt_path_sas_addr(ccb->ccb_h.path);
#endif

	/*
	 * If we still don't have a SAS address for the expander, look for
	 * the parent device of this device, which is probably the expander.
	 */
	if (sasaddr == 0) {
#ifdef OLD_MPS_PROBE
		struct mpssas_target *parent_target;
#endif

		if (targ->parent_handle == 0x0) {
			mps_printf(sc, "%s: handle %d does not have a valid "
				   "parent handle!\n", __func__, targ->handle);
			ccb->ccb_h.status = CAM_REQ_INVALID;
			goto bailout;
		}
#ifdef OLD_MPS_PROBE
		parent_target = mpssas_find_target_by_handle(sassc, 0,
			targ->parent_handle);

		if (parent_target == NULL) {
			mps_printf(sc, "%s: handle %d does not have a valid "
				   "parent target!\n", __func__, targ->handle);
			ccb->ccb_h.status = CAM_REQ_INVALID;
			goto bailout;
		}

		if ((parent_target->devinfo &
		     MPI2_SAS_DEVICE_INFO_SMP_TARGET) == 0) {
			mps_printf(sc, "%s: handle %d parent %d does not "
				   "have an SMP target!\n", __func__,
				   targ->handle, parent_target->handle);
			ccb->ccb_h.status = CAM_REQ_INVALID;
			goto bailout;

		}

		sasaddr = parent_target->sasaddr;
#else /* OLD_MPS_PROBE */
		if ((targ->parent_devinfo &
		     MPI2_SAS_DEVICE_INFO_SMP_TARGET) == 0) {
			mps_printf(sc, "%s: handle %d parent %d does not "
				   "have an SMP target!\n", __func__,
				   targ->handle, targ->parent_handle);
			ccb->ccb_h.status = CAM_REQ_INVALID;
			goto bailout;

		}
		if (targ->parent_sasaddr == 0x0) {
			mps_printf(sc, "%s: handle %d parent handle %d does "
				   "not have a valid SAS address!\n",
				   __func__, targ->handle, targ->parent_handle);
			ccb->ccb_h.status = CAM_REQ_INVALID;
			goto bailout;
		}

		sasaddr = targ->parent_sasaddr;
#endif /* OLD_MPS_PROBE */

	}

	if (sasaddr == 0) {
		mps_printf(sc, "%s: unable to find SAS address for handle %d\n",
			   __func__, targ->handle);
		ccb->ccb_h.status = CAM_REQ_INVALID;
		goto bailout;
	}
	mpssas_send_smpcmd(sassc, ccb, sasaddr);

	return;

bailout:
	xpt_done(ccb);

}
#endif //__FreeBSD_version >= 900026

static void
mpssas_action_resetdev(struct mpssas_softc *sassc, union ccb *ccb)
{
	MPI2_SCSI_TASK_MANAGE_REQUEST *req;
	struct mps_softc *sc;
	struct mps_command *tm;
	struct mpssas_target *targ;

	mps_dprint(sassc->sc, MPS_TRACE, __func__);
	mtx_assert(&sassc->sc->mps_mtx, MA_OWNED);

	sc = sassc->sc;
	tm = mps_alloc_command(sc);
	if (tm == NULL) {
		mps_printf(sc, "comand alloc failure in mpssas_action_resetdev\n");
		ccb->ccb_h.status = CAM_RESRC_UNAVAIL;
		xpt_done(ccb);
		return;
	}

	targ = &sassc->targets[ccb->ccb_h.target_id];
	req = (MPI2_SCSI_TASK_MANAGE_REQUEST *)tm->cm_req;
	req->DevHandle = targ->handle;
	req->Function = MPI2_FUNCTION_SCSI_TASK_MGMT;
	req->TaskType = MPI2_SCSITASKMGMT_TASKTYPE_TARGET_RESET;

	/* SAS Hard Link Reset / SATA Link Reset */
	req->MsgFlags = MPI2_SCSITASKMGMT_MSGFLAGS_LINK_RESET;

	tm->cm_data = NULL;
	tm->cm_desc.HighPriority.RequestFlags = MPI2_REQ_DESCRIPT_FLAGS_HIGH_PRIORITY;
	tm->cm_complete = mpssas_resetdev_complete;
	tm->cm_complete_data = ccb;
	mps_map_command(sc, tm);
}

static void
mpssas_resetdev_complete(struct mps_softc *sc, struct mps_command *tm)
{
	MPI2_SCSI_TASK_MANAGE_REPLY *resp;
	union ccb *ccb;

	mps_dprint(sc, MPS_TRACE, __func__);
	mtx_assert(&sc->mps_mtx, MA_OWNED);

	resp = (MPI2_SCSI_TASK_MANAGE_REPLY *)tm->cm_reply;
	ccb = tm->cm_complete_data;

	/*
	 * Currently there should be no way we can hit this case.  It only
	 * happens when we have a failure to allocate chain frames, and
	 * task management commands don't have S/G lists.
	 */
	if ((tm->cm_flags & MPS_CM_FLAGS_ERROR_MASK) != 0) {
		MPI2_SCSI_TASK_MANAGE_REQUEST *req;

		req = (MPI2_SCSI_TASK_MANAGE_REQUEST *)tm->cm_req;

		mps_printf(sc, "%s: cm_flags = %#x for reset of handle %#04x! "
			   "This should not happen!\n", __func__, tm->cm_flags,
			   req->DevHandle);
		ccb->ccb_h.status = CAM_REQ_CMP_ERR;
		goto bailout;
	}

	printf("%s: IOCStatus = 0x%x ResponseCode = 0x%x\n", __func__,
	    resp->IOCStatus, resp->ResponseCode);

	if (resp->ResponseCode == MPI2_SCSITASKMGMT_RSP_TM_COMPLETE) {
		ccb->ccb_h.status = CAM_REQ_CMP;
		mpssas_announce_reset(sc, AC_SENT_BDR, tm->cm_targ->tid,
		    CAM_LUN_WILDCARD);
	}
	else
		ccb->ccb_h.status = CAM_REQ_CMP_ERR;

bailout:

	mpssas_free_tm(sc, tm);
	xpt_done(ccb);
}

static void
mpssas_poll(struct cam_sim *sim)
{
	struct mpssas_softc *sassc;

	sassc = cam_sim_softc(sim);

	if (sassc->sc->mps_debug & MPS_TRACE) {
		/* frequent debug messages during a panic just slow
		 * everything down too much.
		 */
		mps_printf(sassc->sc, "%s clearing MPS_TRACE\n", __func__);
		sassc->sc->mps_debug &= ~MPS_TRACE;
	}

	mps_intr_locked(sassc->sc);
}

static void
mpssas_rescan_done(struct cam_periph *periph, union ccb *done_ccb)
{
	struct mpssas_softc *sassc;
	char path_str[64];

	if (done_ccb == NULL)
		return;

	sassc = (struct mpssas_softc *)done_ccb->ccb_h.ppriv_ptr1;

	mtx_assert(&sassc->sc->mps_mtx, MA_OWNED);

	xpt_path_string(done_ccb->ccb_h.path, path_str, sizeof(path_str));
	mps_dprint(sassc->sc, MPS_INFO, "Completing rescan for %s\n", path_str);

	xpt_free_path(done_ccb->ccb_h.path);
	xpt_free_ccb(done_ccb);

#if __FreeBSD_version < 1000006
	/*
	 * Before completing scan, get EEDP stuff for all of the existing
	 * targets.
	 */
	mpssas_check_eedp(sassc);
#endif

}

/* thread to handle bus rescans */
static void
mpssas_scanner_thread(void *arg)
{
	struct mpssas_softc *sassc;
	struct mps_softc *sc;
	union ccb	*ccb;

	sassc = (struct mpssas_softc *)arg;
	sc = sassc->sc;

	mps_dprint(sc, MPS_TRACE, "%s\n", __func__);

	mps_lock(sc);
	for (;;) {
		msleep(&sassc->ccb_scanq, &sc->mps_mtx, PRIBIO,
		       "mps_scanq", 0);
		if (sassc->flags & MPSSAS_SHUTDOWN) {
			mps_dprint(sc, MPS_TRACE, "Scanner shutting down\n");
			break;
		}
		ccb = (union ccb *)TAILQ_FIRST(&sassc->ccb_scanq);
		if (ccb == NULL)
			continue;
		TAILQ_REMOVE(&sassc->ccb_scanq, &ccb->ccb_h, sim_links.tqe);
		xpt_action(ccb);
	}

	sassc->flags &= ~MPSSAS_SCANTHREAD;
	wakeup(&sassc->flags);
	mps_unlock(sc);
	mps_dprint(sc, MPS_TRACE, "Scanner exiting\n");
	mps_kproc_exit(0);
}

static void
mpssas_rescan(struct mpssas_softc *sassc, union ccb *ccb)
{
	char path_str[64];

	mps_dprint(sassc->sc, MPS_TRACE, "%s\n", __func__);

	mtx_assert(&sassc->sc->mps_mtx, MA_OWNED);

	if (ccb == NULL)
		return;

	xpt_path_string(ccb->ccb_h.path, path_str, sizeof(path_str));
	mps_dprint(sassc->sc, MPS_INFO, "Queueing rescan for %s\n", path_str);

	/* Prepare request */
	ccb->ccb_h.ppriv_ptr1 = sassc;
	ccb->ccb_h.cbfcnp = mpssas_rescan_done;
	xpt_setup_ccb(&ccb->ccb_h, ccb->ccb_h.path, MPS_PRIORITY_XPT);
	TAILQ_INSERT_TAIL(&sassc->ccb_scanq, &ccb->ccb_h, sim_links.tqe);
	wakeup(&sassc->ccb_scanq);
}

#if __FreeBSD_version >= 1000006
static void
mpssas_async(void *callback_arg, uint32_t code, struct cam_path *path,
	     void *arg)
{
	struct mps_softc *sc;

	sc = (struct mps_softc *)callback_arg;

	switch (code) {
	case AC_ADVINFO_CHANGED: {
		struct mpssas_target *target;
		struct mpssas_softc *sassc;
		struct scsi_read_capacity_data_long rcap_buf;
		struct ccb_dev_advinfo cdai;
		struct mpssas_lun *lun;
		lun_id_t lunid;
		int found_lun;
		uintptr_t buftype;

		buftype = (uintptr_t)arg;

		found_lun = 0;
		sassc = sc->sassc;

		/*
		 * We're only interested in read capacity data changes.
		 */
		if (buftype != CDAI_TYPE_RCAPLONG)
			break;

		/*
		 * We're only interested in devices that are attached to
		 * this controller.
		 */
		if (xpt_path_path_id(path) != sassc->sim->path_id)
			break;

		/*
		 * We should have a handle for this, but check to make sure.
		 */
		target = &sassc->targets[xpt_path_target_id(path)];
		if (target->handle == 0)
			break;

		lunid = xpt_path_lun_id(path);

		SLIST_FOREACH(lun, &target->luns, lun_link) {
			if (lun->lun_id == lunid) {
				found_lun = 1;
				break;
			}
		}

		if (found_lun == 0) {
			lun = malloc(sizeof(struct mpssas_lun), M_MPT2,
				     M_NOWAIT | M_ZERO);
			if (lun == NULL) {
				mps_dprint(sc, MPS_FAULT, "Unable to alloc "
					   "LUN for EEDP support.\n");
				break;
			}
			lun->lun_id = lunid;
			SLIST_INSERT_HEAD(&target->luns, lun, lun_link);
		}

		bzero(&rcap_buf, sizeof(rcap_buf));
		xpt_setup_ccb(&cdai.ccb_h, path, CAM_PRIORITY_NORMAL);
		cdai.ccb_h.func_code = XPT_DEV_ADVINFO;
		cdai.ccb_h.flags = CAM_DIR_IN;
		cdai.buftype = CDAI_TYPE_RCAPLONG;
		cdai.flags = 0;
		cdai.bufsiz = sizeof(rcap_buf);
		cdai.buf = (uint8_t *)&rcap_buf;
		xpt_action((union ccb *)&cdai);
		if ((cdai.ccb_h.status & CAM_DEV_QFRZN) != 0)
			cam_release_devq(cdai.ccb_h.path,
					 0, 0, 0, FALSE);

		if (((cdai.ccb_h.status & CAM_STATUS_MASK) == CAM_REQ_CMP)
		 && (rcap_buf.prot & SRC16_PROT_EN)) {
			lun->eedp_formatted = TRUE;
			lun->eedp_block_size = scsi_4btoul(rcap_buf.length);
		} else {
			lun->eedp_formatted = FALSE;
			lun->eedp_block_size = 0;
		}
		break;
	}
	default:
		break;
	}
}
#else /* __FreeBSD_version >= 1000006 */

static void
mpssas_check_eedp(struct mpssas_softc *sassc)
{
	struct mps_softc *sc = sassc->sc;
	struct ccb_scsiio *csio;
	struct scsi_read_capacity_16 *scsi_cmd;
	struct scsi_read_capacity_eedp *rcap_buf;
	union ccb *ccb;
	path_id_t pathid = cam_sim_path(sassc->sim);
	target_id_t targetid;
	lun_id_t lunid;
	struct cam_periph *found_periph;
	struct mpssas_target *target;
	struct mpssas_lun *lun;
	uint8_t	found_lun;

	/*
	 * Issue a READ CAPACITY 16 command to each LUN of each target.  This
	 * info is used to determine if the LUN is formatted for EEDP support.
	 */
	for (targetid = 0; targetid < sc->facts->MaxTargets; targetid++) {
		target = &sassc->targets[targetid];
		if (target->handle == 0x0) {
			continue;
		}

		lunid = 0;
		do {
			rcap_buf =
			    malloc(sizeof(struct scsi_read_capacity_eedp),
			    M_MPT2, M_NOWAIT | M_ZERO);
			if (rcap_buf == NULL) {
				mps_dprint(sc, MPS_FAULT, "Unable to alloc read "
				    "capacity buffer for EEDP support.\n");
				return;
			}
			ccb = xpt_alloc_ccb_nowait();
			if (ccb == NULL) {
				mps_dprint(sc, MPS_FAULT, "Unable to alloc CCB "
				    "for EEDP support.\n");
				free(rcap_buf, M_MPT2);
				return;
			}

			if (xpt_create_path(&ccb->ccb_h.path, xpt_periph,
			    pathid, targetid, lunid) != CAM_REQ_CMP) {
				mps_dprint(sc, MPS_FAULT, "Unable to create "
				    "path for EEDP support\n");
				free(rcap_buf, M_MPT2);
				xpt_free_ccb(ccb);
				return;
			}

			/*
			 * If a periph is returned, the LUN exists.  Create an
			 * entry in the target's LUN list.
			 */
			if ((found_periph = cam_periph_find(ccb->ccb_h.path,
			    NULL)) != NULL) {
				/*
				 * If LUN is already in list, don't create a new
				 * one.
				 */
				found_lun = FALSE;
				SLIST_FOREACH(lun, &target->luns, lun_link) {
					if (lun->lun_id == lunid) {
						found_lun = TRUE;
						break;
					}
				}
				if (!found_lun) {
					lun = malloc(sizeof(struct mpssas_lun),
					    M_MPT2, M_WAITOK | M_ZERO);
					if (lun == NULL) {
						mps_dprint(sc, MPS_FAULT,
						    "Unable to alloc LUN for "
						    "EEDP support.\n");
						free(rcap_buf, M_MPT2);
						xpt_free_path(ccb->ccb_h.path);
						xpt_free_ccb(ccb);
						return;
					}
					lun->lun_id = lunid;
					SLIST_INSERT_HEAD(&target->luns, lun,
					    lun_link);
				}
				lunid++;

				/*
				 * Issue a READ CAPACITY 16 command for the LUN.
				 * The mpssas_read_cap_done function will load
				 * the read cap info into the LUN struct.
				 */
				csio = &ccb->csio;
				csio->ccb_h.func_code = XPT_SCSI_IO;
				csio->ccb_h.flags = CAM_DIR_IN;
				csio->ccb_h.retry_count = 4;	
				csio->ccb_h.cbfcnp = mpssas_read_cap_done;
				csio->ccb_h.timeout = 60000;
				csio->data_ptr = (uint8_t *)rcap_buf;
				csio->dxfer_len = sizeof(struct
				    scsi_read_capacity_eedp);
				csio->sense_len = MPS_SENSE_LEN;
				csio->cdb_len = sizeof(*scsi_cmd);
				csio->tag_action = MSG_SIMPLE_Q_TAG;

				scsi_cmd = (struct scsi_read_capacity_16 *)
				    &csio->cdb_io.cdb_bytes;
				bzero(scsi_cmd, sizeof(*scsi_cmd));
				scsi_cmd->opcode = 0x9E;
				scsi_cmd->service_action = SRC16_SERVICE_ACTION;
				((uint8_t *)scsi_cmd)[13] = sizeof(struct
				    scsi_read_capacity_eedp);

				/*
				 * Set the path, target and lun IDs for the READ
				 * CAPACITY request.
				 */
				ccb->ccb_h.path_id =
				    xpt_path_path_id(ccb->ccb_h.path);
				ccb->ccb_h.target_id =
				    xpt_path_target_id(ccb->ccb_h.path);
				ccb->ccb_h.target_lun =
				    xpt_path_lun_id(ccb->ccb_h.path);

				ccb->ccb_h.ppriv_ptr1 = sassc;
				xpt_action(ccb);
			} else {
				free(rcap_buf, M_MPT2);
				xpt_free_path(ccb->ccb_h.path);
				xpt_free_ccb(ccb);
			}
		} while (found_periph);
	}
}


static void
mpssas_read_cap_done(struct cam_periph *periph, union ccb *done_ccb)
{
	struct mpssas_softc *sassc;
	struct mpssas_target *target;
	struct mpssas_lun *lun;
	struct scsi_read_capacity_eedp *rcap_buf;

	if (done_ccb == NULL)
		return;

	rcap_buf = (struct scsi_read_capacity_eedp *)done_ccb->csio.data_ptr;

	/*
	 * Get the LUN ID for the path and look it up in the LUN list for the
	 * target.
	 */
	sassc = (struct mpssas_softc *)done_ccb->ccb_h.ppriv_ptr1;
	target = &sassc->targets[done_ccb->ccb_h.target_id];
	SLIST_FOREACH(lun, &target->luns, lun_link) {
		if (lun->lun_id != done_ccb->ccb_h.target_lun)
			continue;

		/*
		 * Got the LUN in the target's LUN list.  Fill it in
		 * with EEDP info.  If the READ CAP 16 command had some
		 * SCSI error (common if command is not supported), mark
		 * the lun as not supporting EEDP and set the block size
		 * to 0.
		 */
		if (((done_ccb->ccb_h.status & CAM_STATUS_MASK) != CAM_REQ_CMP)
		 || (done_ccb->csio.scsi_status != SCSI_STATUS_OK)) {
			lun->eedp_formatted = FALSE;
			lun->eedp_block_size = 0;
			break;
		}

		if (rcap_buf->protect & 0x01) {
			lun->eedp_formatted = TRUE;
			lun->eedp_block_size = scsi_4btoul(rcap_buf->length);
		}
		break;
	}

	// Finished with this CCB and path.
	free(rcap_buf, M_MPT2);
	xpt_free_path(done_ccb->ccb_h.path);
	xpt_free_ccb(done_ccb);
}
#endif /* __FreeBSD_version >= 1000006 */

int
mpssas_startup(struct mps_softc *sc)
{
	struct mpssas_softc *sassc;

	/*
	 * Send the port enable message and set the wait_for_port_enable flag.
	 * This flag helps to keep the simq frozen until all discovery events
	 * are processed.
	 */
	sassc = sc->sassc;
	mpssas_startup_increment(sassc);
	sc->wait_for_port_enable = 1;
	mpssas_send_portenable(sc);
	return (0);
}

static int
mpssas_send_portenable(struct mps_softc *sc)
{
	MPI2_PORT_ENABLE_REQUEST *request;
	struct mps_command *cm;

	mps_dprint(sc, MPS_TRACE, "%s\n", __func__);

	if ((cm = mps_alloc_command(sc)) == NULL)
		return (EBUSY);
	request = (MPI2_PORT_ENABLE_REQUEST *)cm->cm_req;
	request->Function = MPI2_FUNCTION_PORT_ENABLE;
	request->MsgFlags = 0;
	request->VP_ID = 0;
	cm->cm_desc.Default.RequestFlags = MPI2_REQ_DESCRIPT_FLAGS_DEFAULT_TYPE;
	cm->cm_complete = mpssas_portenable_complete;
	cm->cm_data = NULL;
	cm->cm_sge = NULL;

	mps_map_command(sc, cm);
	mps_dprint(sc, MPS_TRACE, 
	    "mps_send_portenable finished cm %p req %p complete %p\n",
	    cm, cm->cm_req, cm->cm_complete);
	return (0);
}

static void
mpssas_portenable_complete(struct mps_softc *sc, struct mps_command *cm)
{
	MPI2_PORT_ENABLE_REPLY *reply;
	struct mpssas_softc *sassc;
	struct mpssas_target *target;
	int i;

	mps_dprint(sc, MPS_TRACE, "%s\n", __func__);
	sassc = sc->sassc;

	/*
	 * Currently there should be no way we can hit this case.  It only
	 * happens when we have a failure to allocate chain frames, and
	 * port enable commands don't have S/G lists.
	 */
	if ((cm->cm_flags & MPS_CM_FLAGS_ERROR_MASK) != 0) {
		mps_printf(sc, "%s: cm_flags = %#x for port enable! "
			   "This should not happen!\n", __func__, cm->cm_flags);
	}

	reply = (MPI2_PORT_ENABLE_REPLY *)cm->cm_reply;
	if (reply == NULL)
		mps_dprint(sc, MPS_FAULT, "Portenable NULL reply\n");
	else if ((reply->IOCStatus & MPI2_IOCSTATUS_MASK) !=
	    MPI2_IOCSTATUS_SUCCESS)
		mps_dprint(sc, MPS_FAULT, "Portenable failed\n");

	mps_free_command(sc, cm);
	if (sc->mps_ich.ich_arg != NULL) {
		mps_dprint(sc, MPS_INFO, "disestablish config intrhook\n");
		config_intrhook_disestablish(&sc->mps_ich);
		sc->mps_ich.ich_arg = NULL;
	}

	/*
	 * Get WarpDrive info after discovery is complete but before the scan
	 * starts.  At this point, all devices are ready to be exposed to the
	 * OS.  If devices should be hidden instead, take them out of the
	 * 'targets' array before the scan.  The devinfo for a disk will have
	 * some info and a volume's will be 0.  Use that to remove disks.
	 */
	mps_wd_config_pages(sc);
	if (((sc->mps_flags & MPS_FLAGS_WD_AVAILABLE)
	  && (sc->WD_hide_expose == MPS_WD_HIDE_ALWAYS))
	 || (sc->WD_valid_config && (sc->WD_hide_expose ==
	    MPS_WD_HIDE_IF_VOLUME))) {
		for (i = 0; i < sassc->sc->facts->MaxTargets; i++) {
			target = &sassc->targets[i];
			if (target->devinfo) {
				target->devinfo = 0x0;
				target->encl_handle = 0x0;
				target->encl_slot = 0x0;
				target->handle = 0x0;
				target->tid = 0x0;
				target->linkrate = 0x0;
				target->flags = 0x0;
			}
		}
	}

	/*
	 * Done waiting for port enable to complete.  Decrement the refcount.
	 * If refcount is 0, discovery is complete and a rescan of the bus can
	 * take place.  Since the simq was explicitly frozen before port
	 * enable, it must be explicitly released here to keep the
	 * freeze/release count in sync.
	 */
	sc->wait_for_port_enable = 0;
	sc->port_enable_complete = 1;
	mpssas_startup_decrement(sassc);
	xpt_release_simq(sassc->sim, 1);
}
<|MERGE_RESOLUTION|>--- conflicted
+++ resolved
@@ -139,21 +139,7 @@
 
 MALLOC_DEFINE(M_MPSSAS, "MPSSAS", "MPS SAS memory");
 
-<<<<<<< HEAD
-MALLOC_DEFINE(M_MPSSAS, "MPSSAS", "MPS SAS memory");
-
-static __inline int mpssas_set_lun(uint8_t *lun, u_int ccblun);
-static struct mpssas_target * mpssas_alloc_target(struct mpssas_softc *,
-    struct mpssas_target *);
-static struct mpssas_target * mpssas_find_target(struct mpssas_softc *, int,
-     uint16_t);
-static void mpssas_announce_device(struct mpssas_softc *,
-     struct mpssas_target *);
-static void mpssas_startup(void *data);
-static void mpssas_discovery_end(struct mpssas_softc *sassc);
-=======
 static struct mpssas_target * mpssas_find_target_by_handle(struct mpssas_softc *, int, uint16_t);
->>>>>>> a1723a84
 static void mpssas_discovery_timeout(void *data);
 static void mpssas_remove_device(struct mps_softc *, struct mps_command *);
 static void mpssas_remove_complete(struct mps_softc *, struct mps_command *);
@@ -843,15 +829,12 @@
 		cpi->transport_version = 0;
 		cpi->protocol = PROTO_SCSI;
 		cpi->protocol_version = SCSI_REV_SPC;
-<<<<<<< HEAD
-=======
 #if __FreeBSD_version >= 800001
 		/*
 		 * XXX KDM where does this number come from?
 		 */
 		cpi->maxio = 256 * 1024;
 #endif
->>>>>>> a1723a84
 		cpi->ccb_h.status = CAM_REQ_CMP;
 		break;
 	}
