/*-
 * Copyright (c) 2001 Atsushi Onoe
 * Copyright (c) 2002-2008 Sam Leffler, Errno Consulting
 * All rights reserved.
 *
 * Redistribution and use in source and binary forms, with or without
 * modification, are permitted provided that the following conditions
 * are met:
 * 1. Redistributions of source code must retain the above copyright
 *    notice, this list of conditions and the following disclaimer.
 * 2. Redistributions in binary form must reproduce the above copyright
 *    notice, this list of conditions and the following disclaimer in the
 *    documentation and/or other materials provided with the distribution.
 *
 * THIS SOFTWARE IS PROVIDED BY THE AUTHOR ``AS IS'' AND ANY EXPRESS OR
 * IMPLIED WARRANTIES, INCLUDING, BUT NOT LIMITED TO, THE IMPLIED WARRANTIES
 * OF MERCHANTABILITY AND FITNESS FOR A PARTICULAR PURPOSE ARE DISCLAIMED.
 * IN NO EVENT SHALL THE AUTHOR BE LIABLE FOR ANY DIRECT, INDIRECT,
 * INCIDENTAL, SPECIAL, EXEMPLARY, OR CONSEQUENTIAL DAMAGES (INCLUDING, BUT
 * NOT LIMITED TO, PROCUREMENT OF SUBSTITUTE GOODS OR SERVICES; LOSS OF USE,
 * DATA, OR PROFITS; OR BUSINESS INTERRUPTION) HOWEVER CAUSED AND ON ANY
 * THEORY OF LIABILITY, WHETHER IN CONTRACT, STRICT LIABILITY, OR TORT
 * (INCLUDING NEGLIGENCE OR OTHERWISE) ARISING IN ANY WAY OUT OF THE USE OF
 * THIS SOFTWARE, EVEN IF ADVISED OF THE POSSIBILITY OF SUCH DAMAGE.
 */

#include <sys/cdefs.h>
__FBSDID("$FreeBSD$");

#include "opt_inet.h"
#include "opt_wlan.h"

#include <sys/param.h>
#include <sys/systm.h> 
#include <sys/mbuf.h>   
#include <sys/kernel.h>
#include <sys/endian.h>

#include <sys/socket.h>
 
#include <net/bpf.h>
#include <net/ethernet.h>
#include <net/if.h>
#include <net/if_llc.h>
#include <net/if_media.h>
#include <net/if_vlan_var.h>

#include <net80211/ieee80211_var.h>
#include <net80211/ieee80211_regdomain.h>
#include <net80211/ieee80211_wds.h>

#ifdef INET
#include <netinet/in.h> 
#include <netinet/if_ether.h>
#include <netinet/in_systm.h>
#include <netinet/ip.h>
#endif

#define	ETHER_HEADER_COPY(dst, src) \
	memcpy(dst, src, sizeof(struct ether_header))

static struct mbuf *ieee80211_encap_fastframe(struct ieee80211vap *,
	struct mbuf *m1, const struct ether_header *eh1,
	struct mbuf *m2, const struct ether_header *eh2);
static int ieee80211_fragment(struct ieee80211vap *, struct mbuf *,
	u_int hdrsize, u_int ciphdrsize, u_int mtu);
static	void ieee80211_tx_mgt_cb(struct ieee80211_node *, void *, int);

#ifdef IEEE80211_DEBUG
/*
 * Decide if an outbound management frame should be
 * printed when debugging is enabled.  This filters some
 * of the less interesting frames that come frequently
 * (e.g. beacons).
 */
static __inline int
doprint(struct ieee80211vap *vap, int subtype)
{
	switch (subtype) {
	case IEEE80211_FC0_SUBTYPE_PROBE_RESP:
		return (vap->iv_opmode == IEEE80211_M_IBSS);
	}
	return 1;
}
#endif

/*
 * Start method for vap's.  All packets from the stack come
 * through here.  We handle common processing of the packets
 * before dispatching them to the underlying device.
 */
void
ieee80211_start(struct ifnet *ifp)
{
#define	IS_DWDS(vap) \
	(vap->iv_opmode == IEEE80211_M_WDS && \
	 (vap->iv_flags_ext & IEEE80211_FEXT_WDSLEGACY) == 0)
	struct ieee80211vap *vap = ifp->if_softc;
	struct ieee80211com *ic = vap->iv_ic;
	struct ifnet *parent = ic->ic_ifp;
	struct ieee80211_node *ni;
	struct mbuf *m;
	struct ether_header *eh;
	int error;

	/* NB: parent must be up and running */
	if (!IFNET_IS_UP_RUNNING(parent)) {
		IEEE80211_DPRINTF(vap, IEEE80211_MSG_OUTPUT,
		    "%s: ignore queue, parent %s not up+running\n",
		    __func__, parent->if_xname);
		/* XXX stat */
		return;
	}
	if (vap->iv_state == IEEE80211_S_SLEEP) {
		/*
		 * In power save, wakeup device for transmit.
		 */
		ieee80211_new_state(vap, IEEE80211_S_RUN, 0);
		return;
	}
	/*
	 * No data frames go out unless we're running.
	 * Note in particular this covers CAC and CSA
	 * states (though maybe we should check muting
	 * for CSA).
	 */
	if (vap->iv_state != IEEE80211_S_RUN) {
		IEEE80211_LOCK(ic);
		/* re-check under the com lock to avoid races */
		if (vap->iv_state != IEEE80211_S_RUN) {
			IEEE80211_DPRINTF(vap, IEEE80211_MSG_OUTPUT,
			    "%s: ignore queue, in %s state\n",
			    __func__, ieee80211_state_name[vap->iv_state]);
			vap->iv_stats.is_tx_badstate++;
			ifp->if_drv_flags |= IFF_DRV_OACTIVE;
			IEEE80211_UNLOCK(ic);
			return;
		}
		IEEE80211_UNLOCK(ic);
	}
	for (;;) {
		IFQ_DEQUEUE(&ifp->if_snd, m);
		if (m == NULL)
			break;
		/*
		 * Sanitize mbuf flags for net80211 use.  We cannot
		 * clear M_PWR_SAV because this may be set for frames
		 * that are re-submitted from the power save queue.
		 *
		 * NB: This must be done before ieee80211_classify as
		 *     it marks EAPOL in frames with M_EAPOL.
		 */
		m->m_flags &= ~(M_80211_TX - M_PWR_SAV);
		/*
		 * Cancel any background scan.
		 */
		if (ic->ic_flags & IEEE80211_F_SCAN)
			ieee80211_cancel_anyscan(vap);
		/* 
		 * Find the node for the destination so we can do
		 * things like power save and fast frames aggregation.
		 *
		 * NB: past this point various code assumes the first
		 *     mbuf has the 802.3 header present (and contiguous).
		 */
		ni = NULL;
		if (m->m_len < sizeof(struct ether_header) &&
		   (m = m_pullup(m, sizeof(struct ether_header))) == NULL) {
			IEEE80211_DPRINTF(vap, IEEE80211_MSG_OUTPUT,
			    "discard frame, %s\n", "m_pullup failed");
			vap->iv_stats.is_tx_nobuf++;	/* XXX */
			ifp->if_oerrors++;
			continue;
		}
		eh = mtod(m, struct ether_header *);
		if (ETHER_IS_MULTICAST(eh->ether_dhost)) {
			if (IS_DWDS(vap)) {
				/*
				 * Only unicast frames from the above go out
				 * DWDS vaps; multicast frames are handled by
				 * dispatching the frame as it comes through
				 * the AP vap (see below).
				 */
				IEEE80211_DISCARD_MAC(vap, IEEE80211_MSG_WDS,
				    eh->ether_dhost, "mcast", "%s", "on DWDS");
				vap->iv_stats.is_dwds_mcast++;
				m_freem(m);
				continue;
			}
			if (vap->iv_opmode == IEEE80211_M_HOSTAP) {
				/*
				 * Spam DWDS vap's w/ multicast traffic.
				 */
				/* XXX only if dwds in use? */
				ieee80211_dwds_mcast(vap, m);
			}
		}
		ni = ieee80211_find_txnode(vap, eh->ether_dhost);
		if (ni == NULL) {
			/* NB: ieee80211_find_txnode does stat+msg */
			ifp->if_oerrors++;
			m_freem(m);
			continue;
		}
		/* XXX AUTH'd */
		if (ni->ni_associd == 0) {
			/*
			 * Destination is not associated; must special
			 * case DWDS where we point iv_bss at the node
			 * for the associated station.
			 * XXX adhoc mode?
			 */
			if (ni != vap->iv_bss || IS_DWDS(vap)) {
				IEEE80211_DISCARD_MAC(vap, IEEE80211_MSG_OUTPUT,
				    eh->ether_dhost, NULL,
				    "sta not associated (type 0x%04x)",
				    htons(eh->ether_type));
				vap->iv_stats.is_tx_notassoc++;
				ifp->if_oerrors++;
				m_freem(m);
				ieee80211_free_node(ni);
				continue;
			}
		}
		if ((ni->ni_flags & IEEE80211_NODE_PWR_MGT) &&
		    (m->m_flags & M_PWR_SAV) == 0) {
			/*
			 * Station in power save mode; pass the frame
			 * to the 802.11 layer and continue.  We'll get
			 * the frame back when the time is right.
			 * XXX lose WDS vap linkage?
			 */
			ieee80211_pwrsave(ni, m);
			ieee80211_free_node(ni);
			continue;
		}
		/* calculate priority so drivers can find the tx queue */
		if (ieee80211_classify(ni, m)) {
			IEEE80211_DISCARD_MAC(vap, IEEE80211_MSG_OUTPUT,
			    eh->ether_dhost, NULL,
			    "%s", "classification failure");
			vap->iv_stats.is_tx_classify++;
			ifp->if_oerrors++;
			m_freem(m);
			ieee80211_free_node(ni);
			continue;
		}

		BPF_MTAP(ifp, m);		/* 802.11 tx path */

		/*
		 * XXX When ni is associated with a WDS link then
		 * the vap will be the WDS vap but ni_vap will point
		 * to the ap vap the station associated to.  Once
		 * we handoff the packet to the driver the callback
		 * to ieee80211_encap won't be able to tell if the
		 * packet should be encapsulated for WDS or not (e.g.
		 * multicast frames will not be handled correctly).
		 * We hack this by marking the mbuf so ieee80211_encap
		 * can do the right thing.
		 */
		if (vap->iv_opmode == IEEE80211_M_WDS)
			m->m_flags |= M_WDS;
		else
			m->m_flags &= ~M_WDS;

		/*
		 * Stash the node pointer and hand the frame off to
		 * the underlying device.  Note that we do this after
		 * any call to ieee80211_dwds_mcast because that code
		 * uses any existing value for rcvif.
		 */
		m->m_pkthdr.rcvif = (void *)ni;

		/* XXX defer if_start calls? */
		IFQ_HANDOFF(parent, m, error);
		if (error != 0) {
			/* NB: IFQ_HANDOFF reclaims mbuf */
			ieee80211_free_node(ni);
		} else {
			ifp->if_opackets++;
		}
		ic->ic_lastdata = ticks;
	}
#undef IS_DWDS
}

/*
 * 802.11 output routine. This is (currently) used only to
 * connect bpf write calls to the 802.11 layer for injecting
 * raw 802.11 frames.  Note we locate the ieee80211com from
 * the ifnet using a spare field setup at attach time.  This
 * will go away when the virtual ap support comes in.
 */
int
ieee80211_output(struct ifnet *ifp, struct mbuf *m,
	struct sockaddr *dst, struct rtentry *rt0)
{
#define senderr(e) do { error = (e); goto bad;} while (0)
	struct ieee80211_node *ni = NULL;
	struct ieee80211vap *vap;
	struct ieee80211_frame *wh;
	int error;

	if (ifp->if_drv_flags & IFF_DRV_OACTIVE) {
		/*
		 * Short-circuit requests if the vap is marked OACTIVE
		 * as this is used when tearing down state to indicate
		 * the vap may be gone.  This can also happen because a
		 * packet came down through ieee80211_start before the
		 * vap entered RUN state in which case it's also ok to
		 * just drop the frame.  This should not be necessary
		 * but callers of if_output don't check OACTIVE.
		 */
		senderr(ENETDOWN);
	}
	vap = ifp->if_softc;
	/*
	 * Hand to the 802.3 code if not tagged as
	 * a raw 802.11 frame.
	 */
	if (dst->sa_family != AF_IEEE80211)
		return vap->iv_output(ifp, m, dst, rt0);
#ifdef MAC
	error = mac_check_ifnet_transmit(ifp, m);
	if (error)
		senderr(error);
#endif
	if (ifp->if_flags & IFF_MONITOR)
		senderr(ENETDOWN);
	if (!IFNET_IS_UP_RUNNING(ifp))
		senderr(ENETDOWN);
	if (vap->iv_state == IEEE80211_S_CAC) {
		IEEE80211_DPRINTF(vap,
		    IEEE80211_MSG_OUTPUT | IEEE80211_MSG_DOTH,
		    "block %s frame in CAC state\n", "raw data");
		vap->iv_stats.is_tx_badstate++;
		senderr(EIO);		/* XXX */
	}
	/* XXX bypass bridge, pfil, carp, etc. */

	if (m->m_pkthdr.len < sizeof(struct ieee80211_frame_ack))
		senderr(EIO);	/* XXX */
	wh = mtod(m, struct ieee80211_frame *);
	if ((wh->i_fc[0] & IEEE80211_FC0_VERSION_MASK) !=
	    IEEE80211_FC0_VERSION_0)
		senderr(EIO);	/* XXX */

	/* locate destination node */
	switch (wh->i_fc[1] & IEEE80211_FC1_DIR_MASK) {
	case IEEE80211_FC1_DIR_NODS:
	case IEEE80211_FC1_DIR_FROMDS:
		ni = ieee80211_find_txnode(vap, wh->i_addr1);
		break;
	case IEEE80211_FC1_DIR_TODS:
	case IEEE80211_FC1_DIR_DSTODS:
		if (m->m_pkthdr.len < sizeof(struct ieee80211_frame))
			senderr(EIO);	/* XXX */
		ni = ieee80211_find_txnode(vap, wh->i_addr3);
		break;
	default:
		senderr(EIO);	/* XXX */
	}
	if (ni == NULL) {
		/*
		 * Permit packets w/ bpf params through regardless
		 * (see below about sa_len).
		 */
		if (dst->sa_len == 0)
			senderr(EHOSTUNREACH);
		ni = ieee80211_ref_node(vap->iv_bss);
	}

	/*
	 * Sanitize mbuf for net80211 flags leaked from above.
	 *
	 * NB: This must be done before ieee80211_classify as
	 *     it marks EAPOL in frames with M_EAPOL.
	 */
	m->m_flags &= ~M_80211_TX;

	/* calculate priority so drivers can find the tx queue */
	/* XXX assumes an 802.3 frame */
	if (ieee80211_classify(ni, m))
		senderr(EIO);		/* XXX */

	BPF_MTAP(ifp, m);

	/*
	 * NB: DLT_IEEE802_11_RADIO identifies the parameters are
	 * present by setting the sa_len field of the sockaddr (yes,
	 * this is a hack).
	 * NB: we assume sa_data is suitably aligned to cast.
	 */
	return vap->iv_ic->ic_raw_xmit(ni, m,
	    (const struct ieee80211_bpf_params *)(dst->sa_len ?
		dst->sa_data : NULL));
bad:
	if (m != NULL)
		m_freem(m);
	if (ni != NULL)
		ieee80211_free_node(ni);
	return error;
#undef senderr
}

/*
 * Set the direction field and address fields of an outgoing
 * non-QoS frame.  Note this should be called early on in
 * constructing a frame as it sets i_fc[1]; other bits can
 * then be or'd in.
 */
static void
ieee80211_send_setup(
	struct ieee80211_node *ni,
	struct ieee80211_frame *wh,
	int type,
	const uint8_t sa[IEEE80211_ADDR_LEN],
	const uint8_t da[IEEE80211_ADDR_LEN],
	const uint8_t bssid[IEEE80211_ADDR_LEN])
{
#define	WH4(wh)	((struct ieee80211_frame_addr4 *)wh)

	wh->i_fc[0] = IEEE80211_FC0_VERSION_0 | type;
	if ((type & IEEE80211_FC0_TYPE_MASK) == IEEE80211_FC0_TYPE_DATA) {
		struct ieee80211vap *vap = ni->ni_vap;

		switch (vap->iv_opmode) {
		case IEEE80211_M_STA:
			wh->i_fc[1] = IEEE80211_FC1_DIR_TODS;
			IEEE80211_ADDR_COPY(wh->i_addr1, bssid);
			IEEE80211_ADDR_COPY(wh->i_addr2, sa);
			IEEE80211_ADDR_COPY(wh->i_addr3, da);
			break;
		case IEEE80211_M_IBSS:
		case IEEE80211_M_AHDEMO:
			wh->i_fc[1] = IEEE80211_FC1_DIR_NODS;
			IEEE80211_ADDR_COPY(wh->i_addr1, da);
			IEEE80211_ADDR_COPY(wh->i_addr2, sa);
			IEEE80211_ADDR_COPY(wh->i_addr3, bssid);
			break;
		case IEEE80211_M_HOSTAP:
			wh->i_fc[1] = IEEE80211_FC1_DIR_FROMDS;
			IEEE80211_ADDR_COPY(wh->i_addr1, da);
			IEEE80211_ADDR_COPY(wh->i_addr2, bssid);
			IEEE80211_ADDR_COPY(wh->i_addr3, sa);
			break;
		case IEEE80211_M_WDS:
			wh->i_fc[1] = IEEE80211_FC1_DIR_DSTODS;
			IEEE80211_ADDR_COPY(wh->i_addr1, da);
			IEEE80211_ADDR_COPY(wh->i_addr2, vap->iv_myaddr);
			IEEE80211_ADDR_COPY(wh->i_addr3, da);
			IEEE80211_ADDR_COPY(WH4(wh)->i_addr4, sa);
			break;
		case IEEE80211_M_MONITOR:	/* NB: to quiet compiler */
			break;
		}
	} else {
		wh->i_fc[1] = IEEE80211_FC1_DIR_NODS;
		IEEE80211_ADDR_COPY(wh->i_addr1, da);
		IEEE80211_ADDR_COPY(wh->i_addr2, sa);
		IEEE80211_ADDR_COPY(wh->i_addr3, bssid);
	}
	*(uint16_t *)&wh->i_dur[0] = 0;
	/* XXX probe response use per-vap seq#? */
	/* NB: use non-QoS tid */
	*(uint16_t *)&wh->i_seq[0] =
	    htole16(ni->ni_txseqs[IEEE80211_NONQOS_TID] << IEEE80211_SEQ_SEQ_SHIFT);
	ni->ni_txseqs[IEEE80211_NONQOS_TID]++;
#undef WH4
}

/*
 * Send a management frame to the specified node.  The node pointer
 * must have a reference as the pointer will be passed to the driver
 * and potentially held for a long time.  If the frame is successfully
 * dispatched to the driver, then it is responsible for freeing the
 * reference (and potentially free'ing up any associated storage);
 * otherwise deal with reclaiming any reference (on error).
 */
int
ieee80211_mgmt_output(struct ieee80211_node *ni, struct mbuf *m, int type)
{
	struct ieee80211vap *vap = ni->ni_vap;
	struct ieee80211com *ic = ni->ni_ic;
	struct ieee80211_frame *wh;

	KASSERT(ni != NULL, ("null node"));

	if (vap->iv_state == IEEE80211_S_CAC) {
		IEEE80211_NOTE(vap, IEEE80211_MSG_OUTPUT | IEEE80211_MSG_DOTH,
		    ni, "block %s frame in CAC state",
			ieee80211_mgt_subtype_name[
			    (type & IEEE80211_FC0_SUBTYPE_MASK) >>
				IEEE80211_FC0_SUBTYPE_SHIFT]);
		vap->iv_stats.is_tx_badstate++;
		ieee80211_free_node(ni);
		m_freem(m);
		return EIO;		/* XXX */
	}

	M_PREPEND(m, sizeof(struct ieee80211_frame), M_DONTWAIT);
	if (m == NULL) {
		ieee80211_free_node(ni);
		return ENOMEM;
	}

	wh = mtod(m, struct ieee80211_frame *);
	ieee80211_send_setup(ni, wh, 
		IEEE80211_FC0_TYPE_MGT | type,
		vap->iv_myaddr, ni->ni_macaddr, ni->ni_bssid);
	if ((m->m_flags & M_LINK0) != 0 && ni->ni_challenge != NULL) {
		m->m_flags &= ~M_LINK0;
		IEEE80211_NOTE_MAC(vap, IEEE80211_MSG_AUTH, wh->i_addr1,
		    "encrypting frame (%s)", __func__);
		wh->i_fc[1] |= IEEE80211_FC1_WEP;
	}
	if (type != IEEE80211_FC0_SUBTYPE_PROBE_RESP) {
		/* NB: force non-ProbeResp frames to the highest queue */
		M_WME_SETAC(m, WME_AC_VO);
	} else
		M_WME_SETAC(m, WME_AC_BE);
#ifdef IEEE80211_DEBUG
	/* avoid printing too many frames */
	if ((ieee80211_msg_debug(vap) && doprint(vap, type)) ||
	    ieee80211_msg_dumppkts(vap)) {
		printf("[%s] send %s on channel %u\n",
		    ether_sprintf(wh->i_addr1),
		    ieee80211_mgt_subtype_name[
			(type & IEEE80211_FC0_SUBTYPE_MASK) >>
				IEEE80211_FC0_SUBTYPE_SHIFT],
		    ieee80211_chan2ieee(ic, ic->ic_curchan));
	}
#endif
	IEEE80211_NODE_STAT(ni, tx_mgmt);

<<<<<<< HEAD
	return 0;
}

/*
 * Raw packet transmit stub for legacy drivers.
 * Send the packet through the mgt q so we bypass
 * the normal encapsulation work.
 */
int
ieee80211_raw_xmit(struct ieee80211_node *ni, struct mbuf *m,
	const struct ieee80211_bpf_params *params)
{
	struct ieee80211com *ic = ni->ni_ic;
	struct ifnet *ifp = ic->ic_ifp;

	m->m_pkthdr.rcvif = (void *) ni;
	IF_ENQUEUE(&ic->ic_mgtq, m);
	if_start(ifp);
	ifp->if_opackets++;

	return 0;
}

/*
 * 802.11 output routine. This is (currently) used only to
 * connect bpf write calls to the 802.11 layer for injecting
 * raw 802.11 frames.  Note we locate the ieee80211com from
 * the ifnet using a spare field setup at attach time.  This
 * will go away when the virtual ap support comes in.
 */
int
ieee80211_output(struct ifnet *ifp, struct mbuf *m,
	struct sockaddr *dst, struct rtentry *rt0)
{
#define senderr(e) do { error = (e); goto bad;} while (0)
	struct ieee80211com *ic = ifp->if_llsoftc;	/* XXX */
	struct ieee80211_node *ni = NULL;
	struct ieee80211_frame *wh;
	int error;

	/*
	 * Hand to the 802.3 code if not tagged as
	 * a raw 802.11 frame.
	 */
	if (dst->sa_family != AF_IEEE80211)
		return ether_output(ifp, m, dst, rt0);
#ifdef MAC
	error = mac_check_ifnet_transmit(ifp, m);
	if (error)
		senderr(error);
#endif
	if (ifp->if_flags & IFF_MONITOR)
		senderr(ENETDOWN);
	if ((ifp->if_flags & IFF_UP) == 0)
		senderr(ENETDOWN);

	/* XXX bypass bridge, pfil, carp, etc. */

	if (m->m_pkthdr.len < sizeof(struct ieee80211_frame_ack))
		senderr(EIO);	/* XXX */
	wh = mtod(m, struct ieee80211_frame *);
	if ((wh->i_fc[0] & IEEE80211_FC0_VERSION_MASK) !=
	    IEEE80211_FC0_VERSION_0)
		senderr(EIO);	/* XXX */

	/* locate destination node */
	switch (wh->i_fc[1] & IEEE80211_FC1_DIR_MASK) {
	case IEEE80211_FC1_DIR_NODS:
	case IEEE80211_FC1_DIR_FROMDS:
		ni = ieee80211_find_txnode(ic, wh->i_addr1);
		break;
	case IEEE80211_FC1_DIR_TODS:
	case IEEE80211_FC1_DIR_DSTODS:
		if (m->m_pkthdr.len < sizeof(struct ieee80211_frame))
			senderr(EIO);	/* XXX */
		ni = ieee80211_find_txnode(ic, wh->i_addr3);
		break;
	default:
		senderr(EIO);	/* XXX */
	}
	if (ni == NULL) {
		/*
		 * Permit packets w/ bpf params through regardless
		 * (see below about sa_len).
		 */
		if (dst->sa_len == 0)
			senderr(EHOSTUNREACH);
		ni = ieee80211_ref_node(ic->ic_bss);
	}

	/* XXX ctrl frames should go through */
	if ((ni->ni_flags & IEEE80211_NODE_PWR_MGT) &&
	    (m->m_flags & M_PWR_SAV) == 0) {
		/*
		 * Station in power save mode; pass the frame
		 * to the 802.11 layer and continue.  We'll get
		 * the frame back when the time is right.
		 */
		ieee80211_pwrsave(ni, m);
		error = 0;
		goto reclaim;
	}

	/* calculate priority so drivers can find the tx queue */
	/* XXX assumes an 802.3 frame */
	if (ieee80211_classify(ic, m, ni))
		senderr(EIO);		/* XXX */

	BPF_MTAP(ifp, m);
	/*
	 * NB: DLT_IEEE802_11_RADIO identifies the parameters are
	 * present by setting the sa_len field of the sockaddr (yes,
	 * this is a hack).
	 * NB: we assume sa_data is suitably aligned to cast.
	 */
	return ic->ic_raw_xmit(ni, m, (const struct ieee80211_bpf_params *)
		(dst->sa_len ? dst->sa_data : NULL));
bad:
	if (m != NULL)
		m_freem(m);
reclaim:
	if (ni != NULL)
		ieee80211_free_node(ni);
	return error;
#undef senderr
=======
	return ic->ic_raw_xmit(ni, m, NULL);
>>>>>>> 3569e353
}

/*
 * Send a null data frame to the specified node.
 *
 * NB: the caller is assumed to have setup a node reference
 *     for use; this is necessary to deal with a race condition
 *     when probing for inactive stations.  Like ieee80211_mgmt_output
 *     we must cleanup any node reference on error;  however we
 *     can safely just unref it as we know it will never be the
 *     last reference to the node.
 */
int
ieee80211_send_nulldata(struct ieee80211_node *ni)
{
	struct ieee80211vap *vap = ni->ni_vap;
	struct ieee80211com *ic = ni->ni_ic;
	struct mbuf *m;
	struct ieee80211_frame *wh;

	if (vap->iv_state == IEEE80211_S_CAC) {
		IEEE80211_NOTE(vap, IEEE80211_MSG_OUTPUT | IEEE80211_MSG_DOTH,
		    ni, "block %s frame in CAC state", "null data");
		ieee80211_unref_node(&ni);
		vap->iv_stats.is_tx_badstate++;
		return EIO;		/* XXX */
	}

	m = m_gethdr(M_NOWAIT, MT_HEADER);
	if (m == NULL) {
		/* XXX debug msg */
		ieee80211_unref_node(&ni);
		vap->iv_stats.is_tx_nobuf++;
		return ENOMEM;
	}
	MH_ALIGN(m, sizeof(struct ieee80211_frame));

	wh = mtod(m, struct ieee80211_frame *);
	ieee80211_send_setup(ni, wh,
		IEEE80211_FC0_TYPE_DATA | IEEE80211_FC0_SUBTYPE_NODATA,
		vap->iv_myaddr, ni->ni_macaddr, ni->ni_bssid);
	if (vap->iv_opmode != IEEE80211_M_WDS) {
		/* NB: power management bit is never sent by an AP */
		if ((ni->ni_flags & IEEE80211_NODE_PWR_MGT) &&
		    vap->iv_opmode != IEEE80211_M_HOSTAP)
			wh->i_fc[1] |= IEEE80211_FC1_PWR_MGT;
		m->m_len = m->m_pkthdr.len = sizeof(struct ieee80211_frame);
	} else {
		/* NB: 4-address frame */
		m->m_len = m->m_pkthdr.len =
		    sizeof(struct ieee80211_frame_addr4);
	}
	M_WME_SETAC(m, WME_AC_BE);

	IEEE80211_NODE_STAT(ni, tx_data);

	IEEE80211_NOTE(vap, IEEE80211_MSG_DEBUG | IEEE80211_MSG_DUMPPKTS, ni,
	    "send null data frame on channel %u, pwr mgt %s",
	    ieee80211_chan2ieee(ic, ic->ic_curchan),
	    wh->i_fc[1] & IEEE80211_FC1_PWR_MGT ? "ena" : "dis");

	return ic->ic_raw_xmit(ni, m, NULL);
}

/* 
 * Assign priority to a frame based on any vlan tag assigned
 * to the station and/or any Diffserv setting in an IP header.
 * Finally, if an ACM policy is setup (in station mode) it's
 * applied.
 */
int
ieee80211_classify(struct ieee80211_node *ni, struct mbuf *m)
{
	const struct ether_header *eh = mtod(m, struct ether_header *);
	int v_wme_ac, d_wme_ac, ac;

	/*
	 * Always promote PAE/EAPOL frames to high priority.
	 */
	if (eh->ether_type == htons(ETHERTYPE_PAE)) {
		/* NB: mark so others don't need to check header */
		m->m_flags |= M_EAPOL;
		ac = WME_AC_VO;
		goto done;
	}
	/*
	 * Non-qos traffic goes to BE.
	 */
	if ((ni->ni_flags & IEEE80211_NODE_QOS) == 0) {
		ac = WME_AC_BE;
		goto done;
	}

	/* 
	 * If node has a vlan tag then all traffic
	 * to it must have a matching tag.
	 */
	v_wme_ac = 0;
	if (ni->ni_vlan != 0) {
		 if ((m->m_flags & M_VLANTAG) == 0) {
			IEEE80211_NODE_STAT(ni, tx_novlantag);
			return 1;
		}
		if (EVL_VLANOFTAG(m->m_pkthdr.ether_vtag) !=
		    EVL_VLANOFTAG(ni->ni_vlan)) {
			IEEE80211_NODE_STAT(ni, tx_vlanmismatch);
			return 1;
		}
		/* map vlan priority to AC */
		v_wme_ac = TID_TO_WME_AC(EVL_PRIOFTAG(ni->ni_vlan));
	}

#ifdef INET
	if (eh->ether_type == htons(ETHERTYPE_IP)) {
		uint8_t tos;
		/*
		 * IP frame, map the DSCP bits from the TOS field.
		 */
		/* XXX m_copydata may be too slow for fast path */
		/* NB: ip header may not be in first mbuf */
		m_copydata(m, sizeof(struct ether_header) +
		    offsetof(struct ip, ip_tos), sizeof(tos), &tos);
		tos >>= 5;		/* NB: ECN + low 3 bits of DSCP */
		d_wme_ac = TID_TO_WME_AC(tos);
	} else {
#endif /* INET */
		d_wme_ac = WME_AC_BE;
#ifdef INET
	}
#endif
	/*
	 * Use highest priority AC.
	 */
	if (v_wme_ac > d_wme_ac)
		ac = v_wme_ac;
	else
		ac = d_wme_ac;

	/*
	 * Apply ACM policy.
	 */
	if (ni->ni_vap->iv_opmode == IEEE80211_M_STA) {
		static const int acmap[4] = {
			WME_AC_BK,	/* WME_AC_BE */
			WME_AC_BK,	/* WME_AC_BK */
			WME_AC_BE,	/* WME_AC_VI */
			WME_AC_VI,	/* WME_AC_VO */
		};
		struct ieee80211com *ic = ni->ni_ic;

		while (ac != WME_AC_BK &&
		    ic->ic_wme.wme_wmeBssChanParams.cap_wmeParams[ac].wmep_acm)
			ac = acmap[ac];
	}
done:
	M_WME_SETAC(m, ac);
	return 0;
}

/*
 * Insure there is sufficient contiguous space to encapsulate the
 * 802.11 data frame.  If room isn't already there, arrange for it.
 * Drivers and cipher modules assume we have done the necessary work
 * and fail rudely if they don't find the space they need.
 */
static struct mbuf *
ieee80211_mbuf_adjust(struct ieee80211vap *vap, int hdrsize,
	struct ieee80211_key *key, struct mbuf *m)
{
#define	TO_BE_RECLAIMED	(sizeof(struct ether_header) - sizeof(struct llc))
	int needed_space = vap->iv_ic->ic_headroom + hdrsize;

	if (key != NULL) {
		/* XXX belongs in crypto code? */
		needed_space += key->wk_cipher->ic_header;
		/* XXX frags */
		/*
		 * When crypto is being done in the host we must insure
		 * the data are writable for the cipher routines; clone
		 * a writable mbuf chain.
		 * XXX handle SWMIC specially
		 */
		if (key->wk_flags & (IEEE80211_KEY_SWCRYPT|IEEE80211_KEY_SWMIC)) {
			m = m_unshare(m, M_NOWAIT);
			if (m == NULL) {
				IEEE80211_DPRINTF(vap, IEEE80211_MSG_OUTPUT,
				    "%s: cannot get writable mbuf\n", __func__);
				vap->iv_stats.is_tx_nobuf++; /* XXX new stat */
				return NULL;
			}
		}
	}
	/*
	 * We know we are called just before stripping an Ethernet
	 * header and prepending an LLC header.  This means we know
	 * there will be
	 *	sizeof(struct ether_header) - sizeof(struct llc)
	 * bytes recovered to which we need additional space for the
	 * 802.11 header and any crypto header.
	 */
	/* XXX check trailing space and copy instead? */
	if (M_LEADINGSPACE(m) < needed_space - TO_BE_RECLAIMED) {
		struct mbuf *n = m_gethdr(M_NOWAIT, m->m_type);
		if (n == NULL) {
			IEEE80211_DPRINTF(vap, IEEE80211_MSG_OUTPUT,
			    "%s: cannot expand storage\n", __func__);
			vap->iv_stats.is_tx_nobuf++;
			m_freem(m);
			return NULL;
		}
		KASSERT(needed_space <= MHLEN,
		    ("not enough room, need %u got %zu\n", needed_space, MHLEN));
		/*
		 * Setup new mbuf to have leading space to prepend the
		 * 802.11 header and any crypto header bits that are
		 * required (the latter are added when the driver calls
		 * back to ieee80211_crypto_encap to do crypto encapsulation).
		 */
		/* NB: must be first 'cuz it clobbers m_data */
		m_move_pkthdr(n, m);
		n->m_len = 0;			/* NB: m_gethdr does not set */
		n->m_data += needed_space;
		/*
		 * Pull up Ethernet header to create the expected layout.
		 * We could use m_pullup but that's overkill (i.e. we don't
		 * need the actual data) and it cannot fail so do it inline
		 * for speed.
		 */
		/* NB: struct ether_header is known to be contiguous */
		n->m_len += sizeof(struct ether_header);
		m->m_len -= sizeof(struct ether_header);
		m->m_data += sizeof(struct ether_header);
		/*
		 * Replace the head of the chain.
		 */
		n->m_next = m;
		m = n;
	}
	return m;
#undef TO_BE_RECLAIMED
}

/*
 * Return the transmit key to use in sending a unicast frame.
 * If a unicast key is set we use that.  When no unicast key is set
 * we fall back to the default transmit key.
 */ 
static __inline struct ieee80211_key *
ieee80211_crypto_getucastkey(struct ieee80211vap *vap,
	struct ieee80211_node *ni)
{
	if (IEEE80211_KEY_UNDEFINED(&ni->ni_ucastkey)) {
		if (vap->iv_def_txkey == IEEE80211_KEYIX_NONE ||
		    IEEE80211_KEY_UNDEFINED(&vap->iv_nw_keys[vap->iv_def_txkey]))
			return NULL;
		return &vap->iv_nw_keys[vap->iv_def_txkey];
	} else {
		return &ni->ni_ucastkey;
	}
}

/*
 * Return the transmit key to use in sending a multicast frame.
 * Multicast traffic always uses the group key which is installed as
 * the default tx key.
 */ 
static __inline struct ieee80211_key *
ieee80211_crypto_getmcastkey(struct ieee80211vap *vap,
	struct ieee80211_node *ni)
{
	if (vap->iv_def_txkey == IEEE80211_KEYIX_NONE ||
	    IEEE80211_KEY_UNDEFINED(&vap->iv_nw_keys[vap->iv_def_txkey]))
		return NULL;
	return &vap->iv_nw_keys[vap->iv_def_txkey];
}

/*
 * Encapsulate an outbound data frame.  The mbuf chain is updated.
 * If an error is encountered NULL is returned.  The caller is required
 * to provide a node reference and pullup the ethernet header in the
 * first mbuf.
 *
 * NB: Packet is assumed to be processed by ieee80211_classify which
 *     marked EAPOL frames w/ M_EAPOL.
 */
struct mbuf *
ieee80211_encap(struct ieee80211_node *ni, struct mbuf *m)
{
#define	WH4(wh)	((struct ieee80211_frame_addr4 *)(wh))
	struct ieee80211vap *vap = ni->ni_vap;
	struct ieee80211com *ic = ni->ni_ic;
	struct ether_header eh;
	struct ieee80211_frame *wh;
	struct ieee80211_key *key;
	struct llc *llc;
	int hdrsize, hdrspace, datalen, addqos, txfrag, isff, is4addr;

	/*
	 * Copy existing Ethernet header to a safe place.  The
	 * rest of the code assumes it's ok to strip it when
	 * reorganizing state for the final encapsulation.
	 */
	KASSERT(m->m_len >= sizeof(eh), ("no ethernet header!"));
	ETHER_HEADER_COPY(&eh, mtod(m, caddr_t));

	/*
	 * Insure space for additional headers.  First identify
	 * transmit key to use in calculating any buffer adjustments
	 * required.  This is also used below to do privacy
	 * encapsulation work.  Then calculate the 802.11 header
	 * size and any padding required by the driver.
	 *
	 * Note key may be NULL if we fall back to the default
	 * transmit key and that is not set.  In that case the
	 * buffer may not be expanded as needed by the cipher
	 * routines, but they will/should discard it.
	 */
	if (vap->iv_flags & IEEE80211_F_PRIVACY) {
		if (vap->iv_opmode == IEEE80211_M_STA ||
		    !IEEE80211_IS_MULTICAST(eh.ether_dhost) ||
		    (vap->iv_opmode == IEEE80211_M_WDS &&
		     (vap->iv_flags_ext & IEEE80211_FEXT_WDSLEGACY)))
			key = ieee80211_crypto_getucastkey(vap, ni);
		else
			key = ieee80211_crypto_getmcastkey(vap, ni);
		if (key == NULL && (m->m_flags & M_EAPOL) == 0) {
			IEEE80211_NOTE_MAC(vap, IEEE80211_MSG_CRYPTO,
			    eh.ether_dhost,
			    "no default transmit key (%s) deftxkey %u",
			    __func__, vap->iv_def_txkey);
			vap->iv_stats.is_tx_nodefkey++;
			goto bad;
		}
	} else
		key = NULL;
	/*
	 * XXX Some ap's don't handle QoS-encapsulated EAPOL
	 * frames so suppress use.  This may be an issue if other
	 * ap's require all data frames to be QoS-encapsulated
	 * once negotiated in which case we'll need to make this
	 * configurable.
	 */
	addqos = (ni->ni_flags & (IEEE80211_NODE_QOS|IEEE80211_NODE_HT)) &&
		 (m->m_flags & M_EAPOL) == 0;
	if (addqos)
		hdrsize = sizeof(struct ieee80211_qosframe);
	else
		hdrsize = sizeof(struct ieee80211_frame);
	/*
	 * 4-address frames need to be generated for:
	 * o packets sent through a WDS vap (M_WDS || IEEE80211_M_WDS)
	 * o packets relayed by a station operating with dynamic WDS
	 *   (IEEE80211_M_STA+IEEE80211_F_DWDS and src address)
	 */
	is4addr = (m->m_flags & M_WDS) ||
	    vap->iv_opmode == IEEE80211_M_WDS ||	/* XXX redundant? */
	    (vap->iv_opmode == IEEE80211_M_STA &&
	     (vap->iv_flags & IEEE80211_F_DWDS) &&
	     !IEEE80211_ADDR_EQ(eh.ether_shost, vap->iv_myaddr));
	if (is4addr)
		hdrsize += IEEE80211_ADDR_LEN;
	/*
	 * Honor driver DATAPAD requirement.
	 */
	if (ic->ic_flags & IEEE80211_F_DATAPAD)
		hdrspace = roundup(hdrsize, sizeof(uint32_t));
	else
		hdrspace = hdrsize;

	if ((isff = m->m_flags & M_FF) != 0) {
		struct mbuf *m2;
		struct ether_header eh2;

		/*
		 * Fast frame encapsulation.  There must be two packets
		 * chained with m_nextpkt.  We do header adjustment for
		 * each, add the tunnel encapsulation, and then concatenate
		 * the mbuf chains to form a single frame for transmission.
		 */
		m2 = m->m_nextpkt;
		if (m2 == NULL) {
			IEEE80211_DPRINTF(vap, IEEE80211_MSG_SUPERG,
				"%s: only one frame\n", __func__);
			goto bad;
		}
		m->m_nextpkt = NULL;
		/*
		 * Include fast frame headers in adjusting header
		 * layout; this allocates space according to what
		 * ieee80211_encap_fastframe will do.
		 */
		m = ieee80211_mbuf_adjust(vap,
			hdrspace + sizeof(struct llc) + sizeof(uint32_t) + 2 +
			    sizeof(struct ether_header),
			key, m);
		if (m == NULL) {
			/* NB: ieee80211_mbuf_adjust handles msgs+statistics */
			m_freem(m2);
			goto bad;
		}
		/*
		 * Copy second frame's Ethernet header out of line
		 * and adjust for encapsulation headers.  Note that
		 * we make room for padding in case there isn't room
		 * at the end of first frame.
		 */
		KASSERT(m2->m_len >= sizeof(eh2), ("no ethernet header!"));
		ETHER_HEADER_COPY(&eh2, mtod(m2, caddr_t));
		m2 = ieee80211_mbuf_adjust(vap,
			ATH_FF_MAX_HDR_PAD + sizeof(struct ether_header),
			NULL, m2);
		if (m2 == NULL) {
			/* NB: ieee80211_mbuf_adjust handles msgs+statistics */
			goto bad;
		}
		m = ieee80211_encap_fastframe(vap, m, &eh, m2, &eh2);
		if (m == NULL)
			goto bad;
	} else {
		/*
		 * Normal frame.
		 */
		m = ieee80211_mbuf_adjust(vap, hdrspace, key, m);
		if (m == NULL) {
			/* NB: ieee80211_mbuf_adjust handles msgs+statistics */
			goto bad;
		}
		/* NB: this could be optimized 'cuz of ieee80211_mbuf_adjust */
		m_adj(m, sizeof(struct ether_header) - sizeof(struct llc));
		llc = mtod(m, struct llc *);
		llc->llc_dsap = llc->llc_ssap = LLC_SNAP_LSAP;
		llc->llc_control = LLC_UI;
		llc->llc_snap.org_code[0] = 0;
		llc->llc_snap.org_code[1] = 0;
		llc->llc_snap.org_code[2] = 0;
		llc->llc_snap.ether_type = eh.ether_type;
	}
	datalen = m->m_pkthdr.len;		/* NB: w/o 802.11 header */

	M_PREPEND(m, hdrspace, M_DONTWAIT);
	if (m == NULL) {
		vap->iv_stats.is_tx_nobuf++;
		goto bad;
	}
	wh = mtod(m, struct ieee80211_frame *);
	wh->i_fc[0] = IEEE80211_FC0_VERSION_0 | IEEE80211_FC0_TYPE_DATA;
	*(uint16_t *)wh->i_dur = 0;
	if (is4addr) {
		wh->i_fc[1] = IEEE80211_FC1_DIR_DSTODS;
		IEEE80211_ADDR_COPY(wh->i_addr1, ni->ni_macaddr);
		IEEE80211_ADDR_COPY(wh->i_addr2, vap->iv_myaddr);
		IEEE80211_ADDR_COPY(wh->i_addr3, eh.ether_dhost);
		IEEE80211_ADDR_COPY(WH4(wh)->i_addr4, eh.ether_shost);
	} else switch (vap->iv_opmode) {
	case IEEE80211_M_STA:
		wh->i_fc[1] = IEEE80211_FC1_DIR_TODS;
		IEEE80211_ADDR_COPY(wh->i_addr1, ni->ni_bssid);
		IEEE80211_ADDR_COPY(wh->i_addr2, eh.ether_shost);
		IEEE80211_ADDR_COPY(wh->i_addr3, eh.ether_dhost);
		break;
	case IEEE80211_M_IBSS:
	case IEEE80211_M_AHDEMO:
		wh->i_fc[1] = IEEE80211_FC1_DIR_NODS;
		IEEE80211_ADDR_COPY(wh->i_addr1, eh.ether_dhost);
		IEEE80211_ADDR_COPY(wh->i_addr2, eh.ether_shost);
		/*
		 * NB: always use the bssid from iv_bss as the
		 *     neighbor's may be stale after an ibss merge
		 */
		IEEE80211_ADDR_COPY(wh->i_addr3, vap->iv_bss->ni_bssid);
		break;
	case IEEE80211_M_HOSTAP:
		wh->i_fc[1] = IEEE80211_FC1_DIR_FROMDS;
		IEEE80211_ADDR_COPY(wh->i_addr1, eh.ether_dhost);
		IEEE80211_ADDR_COPY(wh->i_addr2, ni->ni_bssid);
		IEEE80211_ADDR_COPY(wh->i_addr3, eh.ether_shost);
		break;
	case IEEE80211_M_MONITOR:
	case IEEE80211_M_WDS:		/* NB: is4addr should always be true */
		goto bad;
	}
	if (m->m_flags & M_MORE_DATA)
		wh->i_fc[1] |= IEEE80211_FC1_MORE_DATA;
	if (addqos) {
		uint8_t *qos;
		int ac, tid;

		if (is4addr) {
			qos = ((struct ieee80211_qosframe_addr4 *) wh)->i_qos;
		} else
			qos = ((struct ieee80211_qosframe *) wh)->i_qos;
		ac = M_WME_GETAC(m);
		/* map from access class/queue to 11e header priorty value */
		tid = WME_AC_TO_TID(ac);
		qos[0] = tid & IEEE80211_QOS_TID;
		/*
		 * Check if A-MPDU tx aggregation is setup or if we
		 * should try to enable it.  The sta must be associated
		 * with HT and A-MPDU enabled for use.  When the policy
		 * routine decides we should enable A-MPDU we issue an
		 * ADDBA request and wait for a reply.  The frame being
		 * encapsulated will go out w/o using A-MPDU, or possibly
		 * it might be collected by the driver and held/retransmit.
		 * The default ic_ampdu_enable routine handles staggering
		 * ADDBA requests in case the receiver NAK's us or we are
		 * otherwise unable to establish a BA stream.
		 */
		if ((ni->ni_flags & IEEE80211_NODE_AMPDU_TX) &&
<<<<<<< HEAD
		    (ic->ic_flags_ext & IEEE80211_FEXT_AMPDU_TX)) {
=======
		    (vap->iv_flags_ext & IEEE80211_FEXT_AMPDU_TX)) {
>>>>>>> 3569e353
			struct ieee80211_tx_ampdu *tap = &ni->ni_tx_ampdu[ac];

			ieee80211_txampdu_count_packet(tap);
			if (IEEE80211_AMPDU_RUNNING(tap)) {
				/*
				 * Operational, mark frame for aggregation.
				 */
				qos[0] |= IEEE80211_QOS_ACKPOLICY_BA;
			} else if (!IEEE80211_AMPDU_REQUESTED(tap) &&
			    ic->ic_ampdu_enable(ni, tap)) {
				/*
				 * Not negotiated yet, request service.
				 */
				ieee80211_ampdu_request(ni, tap);
			}
		}
		/* XXX works even when BA marked above */
		if (ic->ic_wme.wme_wmeChanParams.cap_wmeParams[ac].wmep_noackPolicy)
			qos[0] |= IEEE80211_QOS_ACKPOLICY_NOACK;
		qos[1] = 0;
		wh->i_fc[0] |= IEEE80211_FC0_SUBTYPE_QOS;

		*(uint16_t *)wh->i_seq =
		    htole16(ni->ni_txseqs[tid] << IEEE80211_SEQ_SEQ_SHIFT);
		ni->ni_txseqs[tid]++;
	} else {
		*(uint16_t *)wh->i_seq =
		    htole16(ni->ni_txseqs[IEEE80211_NONQOS_TID] << IEEE80211_SEQ_SEQ_SHIFT);
		ni->ni_txseqs[IEEE80211_NONQOS_TID]++;
	}
	/* check if xmit fragmentation is required */
	txfrag = (m->m_pkthdr.len > vap->iv_fragthreshold &&
	    !IEEE80211_IS_MULTICAST(wh->i_addr1) &&
	    (vap->iv_caps & IEEE80211_C_TXFRAG) &&
	    !isff);		/* NB: don't fragment ff's */
	if (key != NULL) {
		/*
		 * IEEE 802.1X: send EAPOL frames always in the clear.
		 * WPA/WPA2: encrypt EAPOL keys when pairwise keys are set.
		 */
		if ((m->m_flags & M_EAPOL) == 0 ||
		    ((vap->iv_flags & IEEE80211_F_WPA) &&
		     (vap->iv_opmode == IEEE80211_M_STA ?
		      !IEEE80211_KEY_UNDEFINED(key) :
		      !IEEE80211_KEY_UNDEFINED(&ni->ni_ucastkey)))) {
			wh->i_fc[1] |= IEEE80211_FC1_WEP;
			if (!ieee80211_crypto_enmic(vap, key, m, txfrag)) {
				IEEE80211_NOTE_MAC(vap, IEEE80211_MSG_OUTPUT,
				    eh.ether_dhost,
				    "%s", "enmic failed, discard frame");
				vap->iv_stats.is_crypto_enmicfail++;
				goto bad;
			}
		}
	}
	if (txfrag && !ieee80211_fragment(vap, m, hdrsize,
	    key != NULL ? key->wk_cipher->ic_header : 0, vap->iv_fragthreshold))
		goto bad;

	IEEE80211_NODE_STAT(ni, tx_data);
	if (IEEE80211_IS_MULTICAST(wh->i_addr1))
		IEEE80211_NODE_STAT(ni, tx_mcast);
	else
		IEEE80211_NODE_STAT(ni, tx_ucast);
	IEEE80211_NODE_STAT_ADD(ni, tx_bytes, datalen);

	/* XXX fragmented frames not handled */
	if (bpf_peers_present(vap->iv_rawbpf))
		bpf_mtap(vap->iv_rawbpf, m);

	return m;
bad:
	if (m != NULL)
		m_freem(m);
	return NULL;
#undef WH4
}

/*
 * Do Ethernet-LLC encapsulation for each payload in a fast frame
 * tunnel encapsulation.  The frame is assumed to have an Ethernet
 * header at the front that must be stripped before prepending the
 * LLC followed by the Ethernet header passed in (with an Ethernet
 * type that specifies the payload size).
 */
static struct mbuf *
ieee80211_encap1(struct ieee80211vap *vap, struct mbuf *m,
	const struct ether_header *eh)
{
	struct llc *llc;
	uint16_t payload;

	/* XXX optimize by combining m_adj+M_PREPEND */
	m_adj(m, sizeof(struct ether_header) - sizeof(struct llc));
	llc = mtod(m, struct llc *);
	llc->llc_dsap = llc->llc_ssap = LLC_SNAP_LSAP;
	llc->llc_control = LLC_UI;
	llc->llc_snap.org_code[0] = 0;
	llc->llc_snap.org_code[1] = 0;
	llc->llc_snap.org_code[2] = 0;
	llc->llc_snap.ether_type = eh->ether_type;
	payload = m->m_pkthdr.len;		/* NB: w/o Ethernet header */

	M_PREPEND(m, sizeof(struct ether_header), M_DONTWAIT);
	if (m == NULL) {		/* XXX cannot happen */
		IEEE80211_DPRINTF(vap, IEEE80211_MSG_SUPERG,
			"%s: no space for ether_header\n", __func__);
		vap->iv_stats.is_tx_nobuf++;
		return NULL;
	}
	ETHER_HEADER_COPY(mtod(m, void *), eh);
	mtod(m, struct ether_header *)->ether_type = htons(payload);
	return m;
}

/*
 * Do fast frame tunnel encapsulation.  The two frames and
 * Ethernet headers are supplied.  The caller is assumed to
 * have arrange for space in the mbuf chains for encapsulating
 * headers (to avoid major mbuf fragmentation).
 *
 * The encapsulated frame is returned or NULL if there is a
 * problem (should not happen).
 */
static struct mbuf *
ieee80211_encap_fastframe(struct ieee80211vap *vap,
	struct mbuf *m1, const struct ether_header *eh1,
	struct mbuf *m2, const struct ether_header *eh2)
{
	struct llc *llc;
	struct mbuf *m;
	int pad;

	/*
	 * First, each frame gets a standard encapsulation.
	 */
	m1 = ieee80211_encap1(vap, m1, eh1);
	if (m1 == NULL) {
		m_freem(m2);
		return NULL;
	}
	m2 = ieee80211_encap1(vap, m2, eh2);
	if (m2 == NULL) {
		m_freem(m1);
		return NULL;
	}

	/*
	 * Pad leading frame to a 4-byte boundary.  If there
	 * is space at the end of the first frame, put it
	 * there; otherwise prepend to the front of the second
	 * frame.  We know doing the second will always work
	 * because we reserve space above.  We prefer appending
	 * as this typically has better DMA alignment properties.
	 */
	for (m = m1; m->m_next != NULL; m = m->m_next)
		;
	pad = roundup2(m1->m_pkthdr.len, 4) - m1->m_pkthdr.len;
	if (pad) {
		if (M_TRAILINGSPACE(m) < pad) {		/* prepend to second */
			m2->m_data -= pad;
			m2->m_len += pad;
			m2->m_pkthdr.len += pad;
		} else {				/* append to first */
			m->m_len += pad;
			m1->m_pkthdr.len += pad;
		}
	}

	/*
	 * Now, stick 'em together and prepend the tunnel headers;
	 * first the Atheros tunnel header (all zero for now) and
	 * then a special fast frame LLC.
	 *
	 * XXX optimize by prepending together
	 */
	m->m_next = m2;			/* NB: last mbuf from above */
	m1->m_pkthdr.len += m2->m_pkthdr.len;
	M_PREPEND(m1, sizeof(uint32_t)+2, M_DONTWAIT);
	if (m1 == NULL) {		/* XXX cannot happen */
		IEEE80211_DPRINTF(vap, IEEE80211_MSG_SUPERG,
			"%s: no space for tunnel header\n", __func__);
		vap->iv_stats.is_tx_nobuf++;
		return NULL;
	}
	memset(mtod(m1, void *), 0, sizeof(uint32_t)+2);

	M_PREPEND(m1, sizeof(struct llc), M_DONTWAIT);
	if (m1 == NULL) {		/* XXX cannot happen */
		IEEE80211_DPRINTF(vap, IEEE80211_MSG_SUPERG,
			"%s: no space for llc header\n", __func__);
		vap->iv_stats.is_tx_nobuf++;
		return NULL;
	}
	llc = mtod(m1, struct llc *);
	llc->llc_dsap = llc->llc_ssap = LLC_SNAP_LSAP;
	llc->llc_control = LLC_UI;
	llc->llc_snap.org_code[0] = ATH_FF_SNAP_ORGCODE_0;
	llc->llc_snap.org_code[1] = ATH_FF_SNAP_ORGCODE_1;
	llc->llc_snap.org_code[2] = ATH_FF_SNAP_ORGCODE_2;
	llc->llc_snap.ether_type = htons(ATH_FF_ETH_TYPE);

	vap->iv_stats.is_ff_encap++;

	return m1;
}

/*
 * Fragment the frame according to the specified mtu.
 * The size of the 802.11 header (w/o padding) is provided
 * so we don't need to recalculate it.  We create a new
 * mbuf for each fragment and chain it through m_nextpkt;
 * we might be able to optimize this by reusing the original
 * packet's mbufs but that is significantly more complicated.
 */
static int
ieee80211_fragment(struct ieee80211vap *vap, struct mbuf *m0,
	u_int hdrsize, u_int ciphdrsize, u_int mtu)
{
	struct ieee80211_frame *wh, *whf;
	struct mbuf *m, *prev, *next;
	u_int totalhdrsize, fragno, fragsize, off, remainder, payload;

	KASSERT(m0->m_nextpkt == NULL, ("mbuf already chained?"));
	KASSERT(m0->m_pkthdr.len > mtu,
		("pktlen %u mtu %u", m0->m_pkthdr.len, mtu));

	wh = mtod(m0, struct ieee80211_frame *);
	/* NB: mark the first frag; it will be propagated below */
	wh->i_fc[1] |= IEEE80211_FC1_MORE_FRAG;
	totalhdrsize = hdrsize + ciphdrsize;
	fragno = 1;
	off = mtu - ciphdrsize;
	remainder = m0->m_pkthdr.len - off;
	prev = m0;
	do {
		fragsize = totalhdrsize + remainder;
		if (fragsize > mtu)
			fragsize = mtu;
		/* XXX fragsize can be >2048! */
		KASSERT(fragsize < MCLBYTES,
			("fragment size %u too big!", fragsize));
		if (fragsize > MHLEN)
			m = m_getcl(M_DONTWAIT, MT_DATA, M_PKTHDR);
		else
			m = m_gethdr(M_DONTWAIT, MT_DATA);
		if (m == NULL)
			goto bad;
		/* leave room to prepend any cipher header */
		m_align(m, fragsize - ciphdrsize);

		/*
		 * Form the header in the fragment.  Note that since
		 * we mark the first fragment with the MORE_FRAG bit
		 * it automatically is propagated to each fragment; we
		 * need only clear it on the last fragment (done below).
		 */
		whf = mtod(m, struct ieee80211_frame *);
		memcpy(whf, wh, hdrsize);
		*(uint16_t *)&whf->i_seq[0] |= htole16(
			(fragno & IEEE80211_SEQ_FRAG_MASK) <<
				IEEE80211_SEQ_FRAG_SHIFT);
		fragno++;

		payload = fragsize - totalhdrsize;
		/* NB: destination is known to be contiguous */
		m_copydata(m0, off, payload, mtod(m, uint8_t *) + hdrsize);
		m->m_len = hdrsize + payload;
		m->m_pkthdr.len = hdrsize + payload;
		m->m_flags |= M_FRAG;

		/* chain up the fragment */
		prev->m_nextpkt = m;
		prev = m;

		/* deduct fragment just formed */
		remainder -= payload;
		off += payload;
	} while (remainder != 0);
	whf->i_fc[1] &= ~IEEE80211_FC1_MORE_FRAG;

	/* strip first mbuf now that everything has been copied */
	m_adj(m0, -(m0->m_pkthdr.len - (mtu - ciphdrsize)));
	m0->m_flags |= M_FIRSTFRAG | M_FRAG;

	vap->iv_stats.is_tx_fragframes++;
	vap->iv_stats.is_tx_frags += fragno-1;

	return 1;
bad:
	/* reclaim fragments but leave original frame for caller to free */
	for (m = m0->m_nextpkt; m != NULL; m = next) {
		next = m->m_nextpkt;
		m->m_nextpkt = NULL;		/* XXX paranoid */
		m_freem(m);
	}
	m0->m_nextpkt = NULL;
	return 0;
}

/*
 * Add a supported rates element id to a frame.
 */
static uint8_t *
ieee80211_add_rates(uint8_t *frm, const struct ieee80211_rateset *rs)
{
	int nrates;

	*frm++ = IEEE80211_ELEMID_RATES;
	nrates = rs->rs_nrates;
	if (nrates > IEEE80211_RATE_SIZE)
		nrates = IEEE80211_RATE_SIZE;
	*frm++ = nrates;
	memcpy(frm, rs->rs_rates, nrates);
	return frm + nrates;
}

/*
 * Add an extended supported rates element id to a frame.
 */
static uint8_t *
ieee80211_add_xrates(uint8_t *frm, const struct ieee80211_rateset *rs)
{
	/*
	 * Add an extended supported rates element if operating in 11g mode.
	 */
	if (rs->rs_nrates > IEEE80211_RATE_SIZE) {
		int nrates = rs->rs_nrates - IEEE80211_RATE_SIZE;
		*frm++ = IEEE80211_ELEMID_XRATES;
		*frm++ = nrates;
		memcpy(frm, rs->rs_rates + IEEE80211_RATE_SIZE, nrates);
		frm += nrates;
	}
	return frm;
}

/* 
 * Add an ssid element to a frame.
 */
static uint8_t *
ieee80211_add_ssid(uint8_t *frm, const uint8_t *ssid, u_int len)
{
	*frm++ = IEEE80211_ELEMID_SSID;
	*frm++ = len;
	memcpy(frm, ssid, len);
	return frm + len;
}

/*
 * Add an erp element to a frame.
 */
static uint8_t *
ieee80211_add_erp(uint8_t *frm, struct ieee80211com *ic)
{
	uint8_t erp;

	*frm++ = IEEE80211_ELEMID_ERP;
	*frm++ = 1;
	erp = 0;
	if (ic->ic_nonerpsta != 0)
		erp |= IEEE80211_ERP_NON_ERP_PRESENT;
	if (ic->ic_flags & IEEE80211_F_USEPROT)
		erp |= IEEE80211_ERP_USE_PROTECTION;
	if (ic->ic_flags & IEEE80211_F_USEBARKER)
		erp |= IEEE80211_ERP_LONG_PREAMBLE;
	*frm++ = erp;
	return frm;
}

/*
 * Add a CFParams element to a frame.
 */
static uint8_t *
ieee80211_add_cfparms(uint8_t *frm, struct ieee80211com *ic)
{
#define	ADDSHORT(frm, v) do {			\
	frm[0] = (v) & 0xff;			\
	frm[1] = (v) >> 8;			\
	frm += 2;				\
} while (0)
	*frm++ = IEEE80211_ELEMID_CFPARMS;
	*frm++ = 6;
	*frm++ = 0;		/* CFP count */
	*frm++ = 2;		/* CFP period */
	ADDSHORT(frm, 0);	/* CFP MaxDuration (TU) */
	ADDSHORT(frm, 0);	/* CFP CurRemaining (TU) */
	return frm;
#undef ADDSHORT
}

static __inline uint8_t *
add_appie(uint8_t *frm, const struct ieee80211_appie *ie)
{
	memcpy(frm, ie->ie_data, ie->ie_len);
	return frm + ie->ie_len;
}

static __inline uint8_t *
add_ie(uint8_t *frm, const uint8_t *ie)
{
	memcpy(frm, ie, 2 + ie[1]);
	return frm + 2 + ie[1];
}

#define	WME_OUI_BYTES		0x00, 0x50, 0xf2
/*
 * Add a WME information element to a frame.
 */
static uint8_t *
ieee80211_add_wme_info(uint8_t *frm, struct ieee80211_wme_state *wme)
{
	static const struct ieee80211_wme_info info = {
		.wme_id		= IEEE80211_ELEMID_VENDOR,
		.wme_len	= sizeof(struct ieee80211_wme_info) - 2,
		.wme_oui	= { WME_OUI_BYTES },
		.wme_type	= WME_OUI_TYPE,
		.wme_subtype	= WME_INFO_OUI_SUBTYPE,
		.wme_version	= WME_VERSION,
		.wme_info	= 0,
	};
	memcpy(frm, &info, sizeof(info));
	return frm + sizeof(info); 
}

/*
 * Add a WME parameters element to a frame.
 */
static uint8_t *
ieee80211_add_wme_param(uint8_t *frm, struct ieee80211_wme_state *wme)
{
#define	SM(_v, _f)	(((_v) << _f##_S) & _f)
#define	ADDSHORT(frm, v) do {			\
	frm[0] = (v) & 0xff;			\
	frm[1] = (v) >> 8;			\
	frm += 2;				\
} while (0)
	/* NB: this works 'cuz a param has an info at the front */
	static const struct ieee80211_wme_info param = {
		.wme_id		= IEEE80211_ELEMID_VENDOR,
		.wme_len	= sizeof(struct ieee80211_wme_param) - 2,
		.wme_oui	= { WME_OUI_BYTES },
		.wme_type	= WME_OUI_TYPE,
		.wme_subtype	= WME_PARAM_OUI_SUBTYPE,
		.wme_version	= WME_VERSION,
	};
	int i;

	memcpy(frm, &param, sizeof(param));
	frm += __offsetof(struct ieee80211_wme_info, wme_info);
	*frm++ = wme->wme_bssChanParams.cap_info;	/* AC info */
	*frm++ = 0;					/* reserved field */
	for (i = 0; i < WME_NUM_AC; i++) {
		const struct wmeParams *ac =
		       &wme->wme_bssChanParams.cap_wmeParams[i];
		*frm++ = SM(i, WME_PARAM_ACI)
		       | SM(ac->wmep_acm, WME_PARAM_ACM)
		       | SM(ac->wmep_aifsn, WME_PARAM_AIFSN)
		       ;
		*frm++ = SM(ac->wmep_logcwmax, WME_PARAM_LOGCWMAX)
		       | SM(ac->wmep_logcwmin, WME_PARAM_LOGCWMIN)
		       ;
		ADDSHORT(frm, ac->wmep_txopLimit);
	}
	return frm;
#undef SM
#undef ADDSHORT
}
#undef WME_OUI_BYTES

#define	ATH_OUI_BYTES		0x00, 0x03, 0x7f
/*
 * Add a WME information element to a frame.
 */
static uint8_t *
ieee80211_add_ath(uint8_t *frm, uint8_t caps, uint16_t defkeyix)
{
	static const struct ieee80211_ath_ie info = {
		.ath_id		= IEEE80211_ELEMID_VENDOR,
		.ath_len	= sizeof(struct ieee80211_ath_ie) - 2,
		.ath_oui	= { ATH_OUI_BYTES },
		.ath_oui_type	= ATH_OUI_TYPE,
		.ath_oui_subtype= ATH_OUI_SUBTYPE,
		.ath_version	= ATH_OUI_VERSION,
	};
	struct ieee80211_ath_ie *ath = (struct ieee80211_ath_ie *) frm;

	memcpy(frm, &info, sizeof(info));
	ath->ath_capability = caps;
	ath->ath_defkeyix[0] = (defkeyix & 0xff);
	ath->ath_defkeyix[1] = ((defkeyix >> 8) & 0xff);
	return frm + sizeof(info); 
}
#undef ATH_OUI_BYTES

/*
 * Add an 11h Power Constraint element to a frame.
 */
static uint8_t *
ieee80211_add_powerconstraint(uint8_t *frm, struct ieee80211vap *vap)
{
	const struct ieee80211_channel *c = vap->iv_bss->ni_chan;
	/* XXX per-vap tx power limit? */
	int8_t limit = vap->iv_ic->ic_txpowlimit / 2;

	frm[0] = IEEE80211_ELEMID_PWRCNSTR;
	frm[1] = 1;
	frm[2] = c->ic_maxregpower > limit ?  c->ic_maxregpower - limit : 0;
	return frm + 3;
}

/*
 * Add an 11h Power Capability element to a frame.
 */
static uint8_t *
ieee80211_add_powercapability(uint8_t *frm, const struct ieee80211_channel *c)
{
	frm[0] = IEEE80211_ELEMID_PWRCAP;
	frm[1] = 2;
	frm[2] = c->ic_minpower;
	frm[3] = c->ic_maxpower;
	return frm + 4;
}

/*
 * Add an 11h Supported Channels element to a frame.
 */
static uint8_t *
ieee80211_add_supportedchannels(uint8_t *frm, struct ieee80211com *ic)
{
	static const int ielen = 26;

	frm[0] = IEEE80211_ELEMID_SUPPCHAN;
	frm[1] = ielen;
	/* XXX not correct */
	memcpy(frm+2, ic->ic_chan_avail, ielen);
	return frm + 2 + ielen;
}

/*
 * Add an 11h Channel Switch Announcement element to a frame.
 * Note that we use the per-vap CSA count to adjust the global
 * counter so we can use this routine to form probe response
 * frames and get the current count.
 */
static uint8_t *
ieee80211_add_csa(uint8_t *frm, struct ieee80211vap *vap)
{
	struct ieee80211com *ic = vap->iv_ic;
	struct ieee80211_csa_ie *csa = (struct ieee80211_csa_ie *) frm;

	csa->csa_ie = IEEE80211_ELEMID_CHANSWITCHANN;
	csa->csa_len = 3;
	csa->csa_mode = 1;		/* XXX force quiet on channel */
	csa->csa_newchan = ieee80211_chan2ieee(ic, ic->ic_csa_newchan);
	csa->csa_count = ic->ic_csa_count - vap->iv_csa_count;
	return frm + sizeof(*csa);
}

/*
 * Add an 11h country information element to a frame.
 */
static uint8_t *
ieee80211_add_countryie(uint8_t *frm, struct ieee80211com *ic)
{

	if (ic->ic_countryie == NULL ||
	    ic->ic_countryie_chan != ic->ic_bsschan) {
		/*
		 * Handle lazy construction of ie.  This is done on
		 * first use and after a channel change that requires
		 * re-calculation.
		 */
		if (ic->ic_countryie != NULL)
			free(ic->ic_countryie, M_80211_NODE_IE);
		ic->ic_countryie = ieee80211_alloc_countryie(ic);
		if (ic->ic_countryie == NULL)
			return frm;
		ic->ic_countryie_chan = ic->ic_bsschan;
	}
	return add_appie(frm, ic->ic_countryie);
}

/*
 * Send a probe request frame with the specified ssid
 * and any optional information element data.
 */
int
ieee80211_send_probereq(struct ieee80211_node *ni,
	const uint8_t sa[IEEE80211_ADDR_LEN],
	const uint8_t da[IEEE80211_ADDR_LEN],
	const uint8_t bssid[IEEE80211_ADDR_LEN],
	const uint8_t *ssid, size_t ssidlen)
{
	struct ieee80211vap *vap = ni->ni_vap;
	struct ieee80211com *ic = ni->ni_ic;
	struct ieee80211_frame *wh;
	const struct ieee80211_rateset *rs;
	struct mbuf *m;
	uint8_t *frm;

	if (vap->iv_state == IEEE80211_S_CAC) {
		IEEE80211_NOTE(vap, IEEE80211_MSG_OUTPUT, ni,
		    "block %s frame in CAC state", "probe request");
		vap->iv_stats.is_tx_badstate++;
		return EIO;		/* XXX */
	}

	/*
	 * Hold a reference on the node so it doesn't go away until after
	 * the xmit is complete all the way in the driver.  On error we
	 * will remove our reference.
	 */
	IEEE80211_DPRINTF(vap, IEEE80211_MSG_NODE,
		"ieee80211_ref_node (%s:%u) %p<%s> refcnt %d\n",
		__func__, __LINE__,
		ni, ether_sprintf(ni->ni_macaddr),
		ieee80211_node_refcnt(ni)+1);
	ieee80211_ref_node(ni);

	/*
	 * prreq frame format
	 *	[tlv] ssid
	 *	[tlv] supported rates
	 *	[tlv] RSN (optional)
	 *	[tlv] extended supported rates
	 *	[tlv] WPA (optional)
	 *	[tlv] user-specified ie's
	 */
	m = ieee80211_getmgtframe(&frm,
		 ic->ic_headroom + sizeof(struct ieee80211_frame),
	       	 2 + IEEE80211_NWID_LEN
	       + 2 + IEEE80211_RATE_SIZE
	       + sizeof(struct ieee80211_ie_wpa)
	       + 2 + (IEEE80211_RATE_MAXSIZE - IEEE80211_RATE_SIZE)
	       + sizeof(struct ieee80211_ie_wpa)
	       + (vap->iv_appie_probereq != NULL ?
		   vap->iv_appie_probereq->ie_len : 0)
	);
	if (m == NULL) {
		vap->iv_stats.is_tx_nobuf++;
		ieee80211_free_node(ni);
		return ENOMEM;
	}

	frm = ieee80211_add_ssid(frm, ssid, ssidlen);
	rs = ieee80211_get_suprates(ic, ic->ic_curchan);
	frm = ieee80211_add_rates(frm, rs);
	if (vap->iv_flags & IEEE80211_F_WPA2) {
		if (vap->iv_rsn_ie != NULL)
			frm = add_ie(frm, vap->iv_rsn_ie);
		/* XXX else complain? */
	}
	frm = ieee80211_add_xrates(frm, rs);
	if (vap->iv_flags & IEEE80211_F_WPA1) {
		if (vap->iv_wpa_ie != NULL)
			frm = add_ie(frm, vap->iv_wpa_ie);
		/* XXX else complain? */
	}
	if (vap->iv_appie_probereq != NULL)
		frm = add_appie(frm, vap->iv_appie_probereq);
	m->m_pkthdr.len = m->m_len = frm - mtod(m, uint8_t *);

	M_PREPEND(m, sizeof(struct ieee80211_frame), M_DONTWAIT);
	if (m == NULL)
		return ENOMEM;

	wh = mtod(m, struct ieee80211_frame *);
	ieee80211_send_setup(ni, wh,
		IEEE80211_FC0_TYPE_MGT | IEEE80211_FC0_SUBTYPE_PROBE_REQ,
		sa, da, bssid);
	/* XXX power management? */

	M_WME_SETAC(m, WME_AC_BE);

	IEEE80211_NODE_STAT(ni, tx_probereq);
	IEEE80211_NODE_STAT(ni, tx_mgmt);

	IEEE80211_DPRINTF(vap, IEEE80211_MSG_DEBUG | IEEE80211_MSG_DUMPPKTS,
	    "send probe req on channel %u bssid %s ssid \"%.*s\"\n",
	    ieee80211_chan2ieee(ic, ic->ic_curchan), ether_sprintf(bssid),
	    ssidlen, ssid);

	return ic->ic_raw_xmit(ni, m, NULL);
}

/*
 * Calculate capability information for mgt frames.
 */
static uint16_t
getcapinfo(struct ieee80211vap *vap, struct ieee80211_channel *chan)
{
	struct ieee80211com *ic = vap->iv_ic;
	uint16_t capinfo;

	KASSERT(vap->iv_opmode != IEEE80211_M_STA, ("station mode"));

	if (vap->iv_opmode == IEEE80211_M_HOSTAP)
		capinfo = IEEE80211_CAPINFO_ESS;
	else if (vap->iv_opmode == IEEE80211_M_IBSS)
		capinfo = IEEE80211_CAPINFO_IBSS;
	else
		capinfo = 0;
	if (vap->iv_flags & IEEE80211_F_PRIVACY)
		capinfo |= IEEE80211_CAPINFO_PRIVACY;
	if ((ic->ic_flags & IEEE80211_F_SHPREAMBLE) &&
	    IEEE80211_IS_CHAN_2GHZ(chan))
		capinfo |= IEEE80211_CAPINFO_SHORT_PREAMBLE;
	if (ic->ic_flags & IEEE80211_F_SHSLOT)
		capinfo |= IEEE80211_CAPINFO_SHORT_SLOTTIME;
	if (IEEE80211_IS_CHAN_5GHZ(chan) && (vap->iv_flags & IEEE80211_F_DOTH))
		capinfo |= IEEE80211_CAPINFO_SPECTRUM_MGMT;
	return capinfo;
}

/*
 * Send a management frame.  The node is for the destination (or ic_bss
 * when in station mode).  Nodes other than ic_bss have their reference
 * count bumped to reflect our use for an indeterminant time.
 */
int
ieee80211_send_mgmt(struct ieee80211_node *ni, int type, int arg)
{
#define	HTFLAGS (IEEE80211_NODE_HT | IEEE80211_NODE_HTCOMPAT)
<<<<<<< HEAD
#define	senderr(_x, _v)	do { ic->ic_stats._v++; ret = _x; goto bad; } while (0)
	const struct ieee80211_rateset *rs;
=======
#define	senderr(_x, _v)	do { vap->iv_stats._v++; ret = _x; goto bad; } while (0)
	struct ieee80211vap *vap = ni->ni_vap;
	struct ieee80211com *ic = ni->ni_ic;
	struct ieee80211_node *bss = vap->iv_bss;
>>>>>>> 3569e353
	struct mbuf *m;
	uint8_t *frm;
	uint16_t capinfo;
	int has_challenge, is_shared_key, ret, status;

	KASSERT(ni != NULL, ("null node"));

	/*
	 * Hold a reference on the node so it doesn't go away until after
	 * the xmit is complete all the way in the driver.  On error we
	 * will remove our reference.
	 */
	IEEE80211_DPRINTF(vap, IEEE80211_MSG_NODE,
		"ieee80211_ref_node (%s:%u) %p<%s> refcnt %d\n",
		__func__, __LINE__,
		ni, ether_sprintf(ni->ni_macaddr),
		ieee80211_node_refcnt(ni)+1);
	ieee80211_ref_node(ni);

	switch (type) {
<<<<<<< HEAD
	case IEEE80211_FC0_SUBTYPE_PROBE_RESP:
		/*
		 * probe response frame format
		 *	[8] time stamp
		 *	[2] beacon interval
		 *	[2] cabability information
		 *	[tlv] ssid
		 *	[tlv] supported rates
		 *	[tlv] parameter set (FH/DS)
		 *	[tlv] parameter set (IBSS)
		 *	[tlv] extended rate phy (ERP)
		 *	[tlv] extended supported rates
		 *	[tlv] WPA
		 *	[tlv] WME (optional)
		 *	[tlv] HT capabilities
		 *	[tlv] HT information
		 *	[tlv] Vendor OUI HT capabilities (optional)
		 *	[tlv] Vendor OUI HT information (optional)
		 *	[tlv] Atheros capabilities
		 */
		m = ieee80211_getmgtframe(&frm,
			 ic->ic_headroom + sizeof(struct ieee80211_frame),
			 8
		       + sizeof(uint16_t)
		       + sizeof(uint16_t)
		       + 2 + IEEE80211_NWID_LEN
		       + 2 + IEEE80211_RATE_SIZE
		       + 7	/* max(7,3) */
		       + 6
		       + 3
		       + 2 + (IEEE80211_RATE_MAXSIZE - IEEE80211_RATE_SIZE)
		       /* XXX !WPA1+WPA2 fits w/o a cluster */
		       + (ic->ic_flags & IEEE80211_F_WPA ?
				2*sizeof(struct ieee80211_ie_wpa) : 0)
		       + sizeof(struct ieee80211_wme_param)
		       /* XXX check for cluster requirement */
		       + 2*sizeof(struct ieee80211_ie_htcap) + 4
		       + 2*sizeof(struct ieee80211_ie_htinfo) + 4
		       + sizeof(struct ieee80211_ath_ie)
		);
		if (m == NULL)
			senderr(ENOMEM, is_tx_nobuf);

		memset(frm, 0, 8);	/* timestamp should be filled later */
		frm += 8;
		*(uint16_t *)frm = htole16(ic->ic_bss->ni_intval);
		frm += 2;
		capinfo = getcapinfo(ic, ic->ic_curchan);
		*(uint16_t *)frm = htole16(capinfo);
		frm += 2;

		frm = ieee80211_add_ssid(frm, ic->ic_bss->ni_essid,
				ic->ic_bss->ni_esslen);
		rs = ieee80211_get_suprates(ic, ic->ic_curchan);
		frm = ieee80211_add_rates(frm, rs);

		if (IEEE80211_IS_CHAN_FHSS(ic->ic_curchan)) {
                        *frm++ = IEEE80211_ELEMID_FHPARMS;
                        *frm++ = 5;
                        *frm++ = ni->ni_fhdwell & 0x00ff;
                        *frm++ = (ni->ni_fhdwell >> 8) & 0x00ff;
                        *frm++ = IEEE80211_FH_CHANSET(
			    ieee80211_chan2ieee(ic, ic->ic_curchan));
                        *frm++ = IEEE80211_FH_CHANPAT(
			    ieee80211_chan2ieee(ic, ic->ic_curchan));
                        *frm++ = ni->ni_fhindex;
		} else {
			*frm++ = IEEE80211_ELEMID_DSPARMS;
			*frm++ = 1;
			*frm++ = ieee80211_chan2ieee(ic, ic->ic_curchan);
		}

		if (ic->ic_opmode == IEEE80211_M_IBSS) {
			*frm++ = IEEE80211_ELEMID_IBSSPARMS;
			*frm++ = 2;
			*frm++ = 0; *frm++ = 0;		/* TODO: ATIM window */
		}
		if (ic->ic_flags & IEEE80211_F_WPA)
			frm = ieee80211_add_wpa(frm, ic);
		if (IEEE80211_IS_CHAN_ANYG(ic->ic_curchan))
			frm = ieee80211_add_erp(frm, ic);
		frm = ieee80211_add_xrates(frm, rs);
		/*
		 * NB: legacy 11b clients do not get certain ie's.
		 *     The caller identifies such clients by passing
		 *     a token in arg to us.  Could expand this to be
		 *     any legacy client for stuff like HT ie's.
		 */
		if (IEEE80211_IS_CHAN_HT(ic->ic_curchan) &&
		    arg != IEEE80211_SEND_LEGACY_11B) {
			frm = ieee80211_add_htcap(frm, ni);
			frm = ieee80211_add_htinfo(frm, ni);
		}
		if (ic->ic_flags & IEEE80211_F_WME)
			frm = ieee80211_add_wme_param(frm, &ic->ic_wme);
		if (IEEE80211_IS_CHAN_HT(ic->ic_curchan) &&
		    (ic->ic_flags_ext & IEEE80211_FEXT_HTCOMPAT) &&
		    arg != IEEE80211_SEND_LEGACY_11B) {
			frm = ieee80211_add_htcap_vendor(frm, ni);
			frm = ieee80211_add_htinfo_vendor(frm, ni);
		}
		if (ni->ni_ies.ath_ie != NULL)
			frm = ieee80211_add_ath(frm, ni->ni_ath_flags,
				ni->ni_ath_defkeyix);
		m->m_pkthdr.len = m->m_len = frm - mtod(m, uint8_t *);
		break;
=======
>>>>>>> 3569e353

	case IEEE80211_FC0_SUBTYPE_AUTH:
		status = arg >> 16;
		arg &= 0xffff;
		has_challenge = ((arg == IEEE80211_AUTH_SHARED_CHALLENGE ||
		    arg == IEEE80211_AUTH_SHARED_RESPONSE) &&
		    ni->ni_challenge != NULL);

		/*
		 * Deduce whether we're doing open authentication or
		 * shared key authentication.  We do the latter if
		 * we're in the middle of a shared key authentication
		 * handshake or if we're initiating an authentication
		 * request and configured to use shared key.
		 */
		is_shared_key = has_challenge ||
		     arg >= IEEE80211_AUTH_SHARED_RESPONSE ||
		     (arg == IEEE80211_AUTH_SHARED_REQUEST &&
		      bss->ni_authmode == IEEE80211_AUTH_SHARED);

		m = ieee80211_getmgtframe(&frm,
			 ic->ic_headroom + sizeof(struct ieee80211_frame),
			  3 * sizeof(uint16_t)
			+ (has_challenge && status == IEEE80211_STATUS_SUCCESS ?
				sizeof(uint16_t)+IEEE80211_CHALLENGE_LEN : 0)
		);
		if (m == NULL)
			senderr(ENOMEM, is_tx_nobuf);

		((uint16_t *)frm)[0] =
		    (is_shared_key) ? htole16(IEEE80211_AUTH_ALG_SHARED)
		                    : htole16(IEEE80211_AUTH_ALG_OPEN);
		((uint16_t *)frm)[1] = htole16(arg);	/* sequence number */
		((uint16_t *)frm)[2] = htole16(status);/* status */

		if (has_challenge && status == IEEE80211_STATUS_SUCCESS) {
			((uint16_t *)frm)[3] =
			    htole16((IEEE80211_CHALLENGE_LEN << 8) |
			    IEEE80211_ELEMID_CHALLENGE);
			memcpy(&((uint16_t *)frm)[4], ni->ni_challenge,
			    IEEE80211_CHALLENGE_LEN);
			m->m_pkthdr.len = m->m_len =
				4 * sizeof(uint16_t) + IEEE80211_CHALLENGE_LEN;
			if (arg == IEEE80211_AUTH_SHARED_RESPONSE) {
				IEEE80211_NOTE(vap, IEEE80211_MSG_AUTH, ni,
				    "request encrypt frame (%s)", __func__);
				m->m_flags |= M_LINK0; /* WEP-encrypt, please */
			}
		} else
			m->m_pkthdr.len = m->m_len = 3 * sizeof(uint16_t);

		/* XXX not right for shared key */
		if (status == IEEE80211_STATUS_SUCCESS)
			IEEE80211_NODE_STAT(ni, tx_auth);
		else
			IEEE80211_NODE_STAT(ni, tx_auth_fail);

		if (vap->iv_opmode == IEEE80211_M_STA)
			ieee80211_add_callback(m, ieee80211_tx_mgt_cb,
				(void *) vap->iv_state);
		break;

	case IEEE80211_FC0_SUBTYPE_DEAUTH:
		IEEE80211_NOTE(vap, IEEE80211_MSG_AUTH, ni,
		    "send station deauthenticate (reason %d)", arg);
		m = ieee80211_getmgtframe(&frm,
			ic->ic_headroom + sizeof(struct ieee80211_frame),
			sizeof(uint16_t));
		if (m == NULL)
			senderr(ENOMEM, is_tx_nobuf);
		*(uint16_t *)frm = htole16(arg);	/* reason */
		m->m_pkthdr.len = m->m_len = sizeof(uint16_t);

		IEEE80211_NODE_STAT(ni, tx_deauth);
		IEEE80211_NODE_STAT_SET(ni, tx_deauth_code, arg);

		ieee80211_node_unauthorize(ni);		/* port closed */
		break;

	case IEEE80211_FC0_SUBTYPE_ASSOC_REQ:
	case IEEE80211_FC0_SUBTYPE_REASSOC_REQ:
		/*
		 * asreq frame format
		 *	[2] capability information
		 *	[2] listen interval
		 *	[6*] current AP address (reassoc only)
		 *	[tlv] ssid
		 *	[tlv] supported rates
		 *	[tlv] extended supported rates
		 *	[4] power capability (optional)
		 *	[28] supported channels (optional)
		 *	[tlv] HT capabilities
		 *	[tlv] WME (optional)
		 *	[tlv] Vendor OUI HT capabilities (optional)
		 *	[tlv] Atheros capabilities (if negotiated)
		 *	[tlv] AppIE's (optional)
		 */
		m = ieee80211_getmgtframe(&frm,
			 ic->ic_headroom + sizeof(struct ieee80211_frame),
			 sizeof(uint16_t)
		       + sizeof(uint16_t)
		       + IEEE80211_ADDR_LEN
		       + 2 + IEEE80211_NWID_LEN
		       + 2 + IEEE80211_RATE_SIZE
		       + 2 + (IEEE80211_RATE_MAXSIZE - IEEE80211_RATE_SIZE)
		       + 4
		       + 2 + 26
		       + sizeof(struct ieee80211_wme_info)
		       + sizeof(struct ieee80211_ie_htcap)
		       + 4 + sizeof(struct ieee80211_ie_htcap)
		       + sizeof(struct ieee80211_ath_ie)
		       + (vap->iv_appie_wpa != NULL ?
				vap->iv_appie_wpa->ie_len : 0)
		       + (vap->iv_appie_assocreq != NULL ?
				vap->iv_appie_assocreq->ie_len : 0)
		);
		if (m == NULL)
			senderr(ENOMEM, is_tx_nobuf);

		KASSERT(vap->iv_opmode == IEEE80211_M_STA,
		    ("wrong mode %u", vap->iv_opmode));
		capinfo = IEEE80211_CAPINFO_ESS;
		if (vap->iv_flags & IEEE80211_F_PRIVACY)
			capinfo |= IEEE80211_CAPINFO_PRIVACY;
		/*
		 * NB: Some 11a AP's reject the request when
		 *     short premable is set.
		 */
		if ((ic->ic_flags & IEEE80211_F_SHPREAMBLE) &&
		    IEEE80211_IS_CHAN_2GHZ(ic->ic_curchan))
			capinfo |= IEEE80211_CAPINFO_SHORT_PREAMBLE;
		if (IEEE80211_IS_CHAN_ANYG(ic->ic_curchan) &&
		    (ic->ic_caps & IEEE80211_C_SHSLOT))
			capinfo |= IEEE80211_CAPINFO_SHORT_SLOTTIME;
		if ((ni->ni_capinfo & IEEE80211_CAPINFO_SPECTRUM_MGMT) &&
<<<<<<< HEAD
		    (ic->ic_flags & IEEE80211_F_DOTH))
=======
		    (vap->iv_flags & IEEE80211_F_DOTH))
>>>>>>> 3569e353
			capinfo |= IEEE80211_CAPINFO_SPECTRUM_MGMT;
		*(uint16_t *)frm = htole16(capinfo);
		frm += 2;

		KASSERT(bss->ni_intval != 0, ("beacon interval is zero!"));
		*(uint16_t *)frm = htole16(howmany(ic->ic_lintval,
						    bss->ni_intval));
		frm += 2;

		if (type == IEEE80211_FC0_SUBTYPE_REASSOC_REQ) {
			IEEE80211_ADDR_COPY(frm, bss->ni_bssid);
			frm += IEEE80211_ADDR_LEN;
		}

		frm = ieee80211_add_ssid(frm, ni->ni_essid, ni->ni_esslen);
		frm = ieee80211_add_rates(frm, &ni->ni_rates);
		if (vap->iv_flags & IEEE80211_F_WPA2) {
			if (vap->iv_rsn_ie != NULL)
				frm = add_ie(frm, vap->iv_rsn_ie);
			/* XXX else complain? */
		}
		frm = ieee80211_add_xrates(frm, &ni->ni_rates);
<<<<<<< HEAD
		if ((ic->ic_flags_ext & IEEE80211_FEXT_HT) &&
		    ni->ni_ies.htcap_ie != NULL &&
		    ni->ni_ies.htcap_ie[0] == IEEE80211_ELEMID_HTCAP)
			frm = ieee80211_add_htcap(frm, ni);
		if ((ic->ic_flags & IEEE80211_F_WME) &&
		    ni->ni_ies.wme_ie != NULL)
			frm = ieee80211_add_wme_info(frm, &ic->ic_wme);
		if ((ic->ic_flags_ext & IEEE80211_FEXT_HT) &&
		    ni->ni_ies.htcap_ie != NULL &&
		    ni->ni_ies.htcap_ie[0] == IEEE80211_ELEMID_VENDOR)
			frm = ieee80211_add_htcap_vendor(frm, ni);
		if (IEEE80211_ATH_CAP(ic, ni, IEEE80211_F_ATHEROS))
=======
		if (capinfo & IEEE80211_CAPINFO_SPECTRUM_MGMT) {
			frm = ieee80211_add_powercapability(frm,
			    ic->ic_curchan);
			frm = ieee80211_add_supportedchannels(frm, ic);
		}
		if ((vap->iv_flags_ext & IEEE80211_FEXT_HT) &&
		    ni->ni_ies.htcap_ie != NULL &&
		    ni->ni_ies.htcap_ie[0] == IEEE80211_ELEMID_HTCAP)
			frm = ieee80211_add_htcap(frm, ni);
		if (vap->iv_flags & IEEE80211_F_WPA1) {
			if (vap->iv_wpa_ie != NULL)
				frm = add_ie(frm, vap->iv_wpa_ie);
			/* XXX else complain */
		}
		if ((ic->ic_flags & IEEE80211_F_WME) &&
		    ni->ni_ies.wme_ie != NULL)
			frm = ieee80211_add_wme_info(frm, &ic->ic_wme);
		if ((vap->iv_flags_ext & IEEE80211_FEXT_HT) &&
		    ni->ni_ies.htcap_ie != NULL &&
		    ni->ni_ies.htcap_ie[0] == IEEE80211_ELEMID_VENDOR)
			frm = ieee80211_add_htcap_vendor(frm, ni);
		if (IEEE80211_ATH_CAP(vap, ni, IEEE80211_F_ATHEROS))
>>>>>>> 3569e353
			frm = ieee80211_add_ath(frm,
				IEEE80211_ATH_CAP(vap, ni, IEEE80211_F_ATHEROS),
				(vap->iv_flags & IEEE80211_F_WPA) == 0 &&
				ni->ni_authmode != IEEE80211_AUTH_8021X &&
				vap->iv_def_txkey != IEEE80211_KEYIX_NONE ?
				vap->iv_def_txkey : 0x7fff);
		if (vap->iv_appie_assocreq != NULL)
			frm = add_appie(frm, vap->iv_appie_assocreq);
		m->m_pkthdr.len = m->m_len = frm - mtod(m, uint8_t *);

		ieee80211_add_callback(m, ieee80211_tx_mgt_cb,
			(void *) vap->iv_state);
		break;

	case IEEE80211_FC0_SUBTYPE_ASSOC_RESP:
	case IEEE80211_FC0_SUBTYPE_REASSOC_RESP:
		/*
		 * asresp frame format
		 *	[2] capability information
		 *	[2] status
		 *	[2] association ID
		 *	[tlv] supported rates
		 *	[tlv] extended supported rates
		 *	[tlv] HT capabilities (standard, if STA enabled)
		 *	[tlv] HT information (standard, if STA enabled)
		 *	[tlv] WME (if configured and STA enabled)
		 *	[tlv] HT capabilities (vendor OUI, if STA enabled)
		 *	[tlv] HT information (vendor OUI, if STA enabled)
		 *	[tlv] Atheros capabilities (if STA enabled)
		 *	[tlv] AppIE's (optional)
		 */
		m = ieee80211_getmgtframe(&frm,
			 ic->ic_headroom + sizeof(struct ieee80211_frame),
			 sizeof(uint16_t)
		       + sizeof(uint16_t)
		       + sizeof(uint16_t)
		       + 2 + IEEE80211_RATE_SIZE
		       + 2 + (IEEE80211_RATE_MAXSIZE - IEEE80211_RATE_SIZE)
		       + sizeof(struct ieee80211_ie_htcap) + 4
		       + sizeof(struct ieee80211_ie_htinfo) + 4
		       + sizeof(struct ieee80211_wme_param)
		       + sizeof(struct ieee80211_ath_ie)
		       + (vap->iv_appie_assocresp != NULL ?
				vap->iv_appie_assocresp->ie_len : 0)
		);
		if (m == NULL)
			senderr(ENOMEM, is_tx_nobuf);

		capinfo = getcapinfo(vap, bss->ni_chan);
		*(uint16_t *)frm = htole16(capinfo);
		frm += 2;

		*(uint16_t *)frm = htole16(arg);	/* status */
		frm += 2;

		if (arg == IEEE80211_STATUS_SUCCESS) {
			*(uint16_t *)frm = htole16(ni->ni_associd);
			IEEE80211_NODE_STAT(ni, tx_assoc);
		} else
			IEEE80211_NODE_STAT(ni, tx_assoc_fail);
		frm += 2;

		frm = ieee80211_add_rates(frm, &ni->ni_rates);
		frm = ieee80211_add_xrates(frm, &ni->ni_rates);
		/* NB: respond according to what we received */
		if ((ni->ni_flags & HTFLAGS) == IEEE80211_NODE_HT) {
			frm = ieee80211_add_htcap(frm, ni);
			frm = ieee80211_add_htinfo(frm, ni);
		}
<<<<<<< HEAD
		if ((ic->ic_flags & IEEE80211_F_WME) &&
=======
		if ((vap->iv_flags & IEEE80211_F_WME) &&
>>>>>>> 3569e353
		    ni->ni_ies.wme_ie != NULL)
			frm = ieee80211_add_wme_param(frm, &ic->ic_wme);
		if ((ni->ni_flags & HTFLAGS) == HTFLAGS) {
			frm = ieee80211_add_htcap_vendor(frm, ni);
			frm = ieee80211_add_htinfo_vendor(frm, ni);
		}
		if (IEEE80211_ATH_CAP(vap, ni, IEEE80211_F_ATHEROS))
			frm = ieee80211_add_ath(frm,
				IEEE80211_ATH_CAP(vap, ni, IEEE80211_F_ATHEROS),
				ni->ni_ath_defkeyix);
		if (vap->iv_appie_assocresp != NULL)
			frm = add_appie(frm, vap->iv_appie_assocresp);
		m->m_pkthdr.len = m->m_len = frm - mtod(m, uint8_t *);
		break;

	case IEEE80211_FC0_SUBTYPE_DISASSOC:
		IEEE80211_NOTE(vap, IEEE80211_MSG_ASSOC, ni,
		    "send station disassociate (reason %d)", arg);
		m = ieee80211_getmgtframe(&frm,
			ic->ic_headroom + sizeof(struct ieee80211_frame),
			sizeof(uint16_t));
		if (m == NULL)
			senderr(ENOMEM, is_tx_nobuf);
		*(uint16_t *)frm = htole16(arg);	/* reason */
		m->m_pkthdr.len = m->m_len = sizeof(uint16_t);

		IEEE80211_NODE_STAT(ni, tx_disassoc);
		IEEE80211_NODE_STAT_SET(ni, tx_disassoc_code, arg);
		break;

	default:
		IEEE80211_NOTE(vap, IEEE80211_MSG_ANY, ni,
		    "invalid mgmt frame type %u", type);
		senderr(EINVAL, is_tx_unknownmgt);
		/* NOTREACHED */
	}

	return ieee80211_mgmt_output(ni, m, type);
bad:
	ieee80211_free_node(ni);
	return ret;
#undef senderr
#undef HTFLAGS
<<<<<<< HEAD
=======
}

/*
 * Return an mbuf with a probe response frame in it.
 * Space is left to prepend and 802.11 header at the
 * front but it's left to the caller to fill in.
 */
struct mbuf *
ieee80211_alloc_proberesp(struct ieee80211_node *bss, int legacy)
{
	struct ieee80211vap *vap = bss->ni_vap;
	struct ieee80211com *ic = bss->ni_ic;
	const struct ieee80211_rateset *rs;
	struct mbuf *m;
	uint16_t capinfo;
	uint8_t *frm;

	/*
	 * probe response frame format
	 *	[8] time stamp
	 *	[2] beacon interval
	 *	[2] cabability information
	 *	[tlv] ssid
	 *	[tlv] supported rates
	 *	[tlv] parameter set (FH/DS)
	 *	[tlv] parameter set (IBSS)
	 *	[tlv] country (optional)
	 *	[tlv] RSN (optional)
	 *	[3] power control (optional)
	 *	[5] channel switch announcement (CSA) (optional)
	 *	[tlv] extended rate phy (ERP)
	 *	[tlv] extended supported rates
	 *	[tlv] HT capabilities
	 *	[tlv] HT information
	 *	[tlv] WPA (optional)
	 *	[tlv] WME (optional)
	 *	[tlv] Vendor OUI HT capabilities (optional)
	 *	[tlv] Vendor OUI HT information (optional)
	 *	[tlv] Atheros capabilities
	 *	[tlv] AppIE's (optional)
	 */
	m = ieee80211_getmgtframe(&frm,
		 ic->ic_headroom + sizeof(struct ieee80211_frame),
		 8
	       + sizeof(uint16_t)
	       + sizeof(uint16_t)
	       + 2 + IEEE80211_NWID_LEN
	       + 2 + IEEE80211_RATE_SIZE
	       + 7	/* max(7,3) */
	       + IEEE80211_COUNTRY_MAX_SIZE
	       + sizeof(struct ieee80211_ie_wpa)
	       + 3
	       + sizeof(struct ieee80211_csa_ie)
	       + 3
	       + 2 + (IEEE80211_RATE_MAXSIZE - IEEE80211_RATE_SIZE)
	       + sizeof(struct ieee80211_ie_htcap)
	       + sizeof(struct ieee80211_ie_htinfo)
	       + sizeof(struct ieee80211_ie_wpa)
	       + sizeof(struct ieee80211_wme_param)
	       + 4 + sizeof(struct ieee80211_ie_htcap)
	       + 4 + sizeof(struct ieee80211_ie_htinfo)
	       + sizeof(struct ieee80211_ath_ie)
	       + (vap->iv_appie_proberesp != NULL ?
			vap->iv_appie_proberesp->ie_len : 0)
	);
	if (m == NULL) {
		vap->iv_stats.is_tx_nobuf++;
		return NULL;
	}

	memset(frm, 0, 8);	/* timestamp should be filled later */
	frm += 8;
	*(uint16_t *)frm = htole16(bss->ni_intval);
	frm += 2;
	capinfo = getcapinfo(vap, bss->ni_chan);
	*(uint16_t *)frm = htole16(capinfo);
	frm += 2;

	frm = ieee80211_add_ssid(frm, bss->ni_essid, bss->ni_esslen);
	rs = ieee80211_get_suprates(ic, bss->ni_chan);
	frm = ieee80211_add_rates(frm, rs);

	if (IEEE80211_IS_CHAN_FHSS(bss->ni_chan)) {
		*frm++ = IEEE80211_ELEMID_FHPARMS;
		*frm++ = 5;
		*frm++ = bss->ni_fhdwell & 0x00ff;
		*frm++ = (bss->ni_fhdwell >> 8) & 0x00ff;
		*frm++ = IEEE80211_FH_CHANSET(
		    ieee80211_chan2ieee(ic, bss->ni_chan));
		*frm++ = IEEE80211_FH_CHANPAT(
		    ieee80211_chan2ieee(ic, bss->ni_chan));
		*frm++ = bss->ni_fhindex;
	} else {
		*frm++ = IEEE80211_ELEMID_DSPARMS;
		*frm++ = 1;
		*frm++ = ieee80211_chan2ieee(ic, bss->ni_chan);
	}

	if (vap->iv_opmode == IEEE80211_M_IBSS) {
		*frm++ = IEEE80211_ELEMID_IBSSPARMS;
		*frm++ = 2;
		*frm++ = 0; *frm++ = 0;		/* TODO: ATIM window */
	}
	if ((vap->iv_flags & IEEE80211_F_DOTH) ||
	    (vap->iv_flags_ext & IEEE80211_FEXT_DOTD))
		frm = ieee80211_add_countryie(frm, ic);
	if (vap->iv_flags & IEEE80211_F_WPA2) {
		if (vap->iv_rsn_ie != NULL)
			frm = add_ie(frm, vap->iv_rsn_ie);
		/* XXX else complain? */
	}
	if (vap->iv_flags & IEEE80211_F_DOTH) {
		if (IEEE80211_IS_CHAN_5GHZ(bss->ni_chan))
			frm = ieee80211_add_powerconstraint(frm, vap);
		if (ic->ic_flags & IEEE80211_F_CSAPENDING)
			frm = ieee80211_add_csa(frm, vap);
	}
	if (IEEE80211_IS_CHAN_ANYG(bss->ni_chan))
		frm = ieee80211_add_erp(frm, ic);
	frm = ieee80211_add_xrates(frm, rs);
	/*
	 * NB: legacy 11b clients do not get certain ie's.
	 *     The caller identifies such clients by passing
	 *     a token in legacy to us.  Could expand this to be
	 *     any legacy client for stuff like HT ie's.
	 */
	if (IEEE80211_IS_CHAN_HT(bss->ni_chan) &&
	    legacy != IEEE80211_SEND_LEGACY_11B) {
		frm = ieee80211_add_htcap(frm, bss);
		frm = ieee80211_add_htinfo(frm, bss);
	}
	if (vap->iv_flags & IEEE80211_F_WPA1) {
		if (vap->iv_wpa_ie != NULL)
			frm = add_ie(frm, vap->iv_wpa_ie);
		/* XXX else complain? */
	}
	if (vap->iv_flags & IEEE80211_F_WME)
		frm = ieee80211_add_wme_param(frm, &ic->ic_wme);
	if (IEEE80211_IS_CHAN_HT(bss->ni_chan) &&
	    (vap->iv_flags_ext & IEEE80211_FEXT_HTCOMPAT) &&
	    legacy != IEEE80211_SEND_LEGACY_11B) {
		frm = ieee80211_add_htcap_vendor(frm, bss);
		frm = ieee80211_add_htinfo_vendor(frm, bss);
	}
	if (bss->ni_ies.ath_ie != NULL && legacy != IEEE80211_SEND_LEGACY_11B)
		frm = ieee80211_add_ath(frm, bss->ni_ath_flags,
			bss->ni_ath_defkeyix);
	if (vap->iv_appie_proberesp != NULL)
		frm = add_appie(frm, vap->iv_appie_proberesp);
	m->m_pkthdr.len = m->m_len = frm - mtod(m, uint8_t *);

	return m;
}

/*
 * Send a probe response frame to the specified mac address.
 * This does not go through the normal mgt frame api so we
 * can specify the destination address and re-use the bss node
 * for the sta reference.
 */
int
ieee80211_send_proberesp(struct ieee80211vap *vap,
	const uint8_t da[IEEE80211_ADDR_LEN], int legacy)
{
	struct ieee80211_node *bss = vap->iv_bss;
	struct ieee80211com *ic = vap->iv_ic;
	struct ieee80211_frame *wh;
	struct mbuf *m;

	if (vap->iv_state == IEEE80211_S_CAC) {
		IEEE80211_NOTE(vap, IEEE80211_MSG_OUTPUT, bss,
		    "block %s frame in CAC state", "probe response");
		vap->iv_stats.is_tx_badstate++;
		return EIO;		/* XXX */
	}

	/*
	 * Hold a reference on the node so it doesn't go away until after
	 * the xmit is complete all the way in the driver.  On error we
	 * will remove our reference.
	 */
	IEEE80211_DPRINTF(vap, IEEE80211_MSG_NODE,
	    "ieee80211_ref_node (%s:%u) %p<%s> refcnt %d\n",
	    __func__, __LINE__, bss, ether_sprintf(bss->ni_macaddr),
	    ieee80211_node_refcnt(bss)+1);
	ieee80211_ref_node(bss);

	m = ieee80211_alloc_proberesp(bss, legacy);
	if (m == NULL) {
		ieee80211_free_node(bss);
		return ENOMEM;
	}

	M_PREPEND(m, sizeof(struct ieee80211_frame), M_DONTWAIT);
	KASSERT(m != NULL, ("no room for header"));

	wh = mtod(m, struct ieee80211_frame *);
	ieee80211_send_setup(bss, wh,
		IEEE80211_FC0_TYPE_MGT | IEEE80211_FC0_SUBTYPE_PROBE_RESP,
		vap->iv_myaddr, da, bss->ni_bssid);
	/* XXX power management? */

	M_WME_SETAC(m, WME_AC_BE);

	IEEE80211_DPRINTF(vap, IEEE80211_MSG_DEBUG | IEEE80211_MSG_DUMPPKTS,
	    "send probe resp on channel %u to %s%s\n",
	    ieee80211_chan2ieee(ic, ic->ic_curchan), ether_sprintf(da),
	    legacy ? " <legacy>" : "");
	IEEE80211_NODE_STAT(bss, tx_mgmt);

	return ic->ic_raw_xmit(bss, m, NULL);
}

/*
 * Allocate and build a RTS (Request To Send) control frame.
 */
struct mbuf *
ieee80211_alloc_rts(struct ieee80211com *ic,
	const uint8_t ra[IEEE80211_ADDR_LEN],
	const uint8_t ta[IEEE80211_ADDR_LEN],
	uint16_t dur)
{
	struct ieee80211_frame_rts *rts;
	struct mbuf *m;

	/* XXX honor ic_headroom */
	m = m_gethdr(M_DONTWAIT, MT_DATA);
	if (m != NULL) {
		rts = mtod(m, struct ieee80211_frame_rts *);
		rts->i_fc[0] = IEEE80211_FC0_VERSION_0 |
			IEEE80211_FC0_TYPE_CTL | IEEE80211_FC0_SUBTYPE_RTS;
		rts->i_fc[1] = IEEE80211_FC1_DIR_NODS;
		*(u_int16_t *)rts->i_dur = htole16(dur);
		IEEE80211_ADDR_COPY(rts->i_ra, ra);
		IEEE80211_ADDR_COPY(rts->i_ta, ta);

		m->m_pkthdr.len = m->m_len = sizeof(struct ieee80211_frame_rts);
	}
	return m;
}

/*
 * Allocate and build a CTS (Clear To Send) control frame.
 */
struct mbuf *
ieee80211_alloc_cts(struct ieee80211com *ic,
	const uint8_t ra[IEEE80211_ADDR_LEN], uint16_t dur)
{
	struct ieee80211_frame_cts *cts;
	struct mbuf *m;

	/* XXX honor ic_headroom */
	m = m_gethdr(M_DONTWAIT, MT_DATA);
	if (m != NULL) {
		cts = mtod(m, struct ieee80211_frame_cts *);
		cts->i_fc[0] = IEEE80211_FC0_VERSION_0 |
			IEEE80211_FC0_TYPE_CTL | IEEE80211_FC0_SUBTYPE_CTS;
		cts->i_fc[1] = IEEE80211_FC1_DIR_NODS;
		*(u_int16_t *)cts->i_dur = htole16(dur);
		IEEE80211_ADDR_COPY(cts->i_ra, ra);

		m->m_pkthdr.len = m->m_len = sizeof(struct ieee80211_frame_cts);
	}
	return m;
>>>>>>> 3569e353
}

static void
ieee80211_tx_mgt_timeout(void *arg)
{
	struct ieee80211_node *ni = arg;
	struct ieee80211vap *vap = ni->ni_vap;

	if (vap->iv_state != IEEE80211_S_INIT &&
	    (vap->iv_ic->ic_flags & IEEE80211_F_SCAN) == 0) {
		/*
		 * NB: it's safe to specify a timeout as the reason here;
		 *     it'll only be used in the right state.
		 */
		ieee80211_new_state(vap, IEEE80211_S_SCAN,
			IEEE80211_SCAN_FAIL_TIMEOUT);
	}
}

static void
ieee80211_tx_mgt_cb(struct ieee80211_node *ni, void *arg, int status)
{
	struct ieee80211vap *vap = ni->ni_vap;
	enum ieee80211_state ostate = (enum ieee80211_state) arg;

	/*
	 * Frame transmit completed; arrange timer callback.  If
	 * transmit was successfuly we wait for response.  Otherwise
	 * we arrange an immediate callback instead of doing the
	 * callback directly since we don't know what state the driver
	 * is in (e.g. what locks it is holding).  This work should
	 * not be too time-critical and not happen too often so the
	 * added overhead is acceptable.
	 *
	 * XXX what happens if !acked but response shows up before callback?
	 */
	if (vap->iv_state == ostate)
		callout_reset(&vap->iv_mgtsend,
			status == 0 ? IEEE80211_TRANS_WAIT*hz : 0,
			ieee80211_tx_mgt_timeout, ni);
}

static void
ieee80211_beacon_construct(struct mbuf *m, uint8_t *frm,
	struct ieee80211_beacon_offsets *bo, struct ieee80211_node *ni)
{
	struct ieee80211vap *vap = ni->ni_vap;
	struct ieee80211com *ic = ni->ni_ic;
	struct ieee80211_rateset *rs = &ni->ni_rates;
	uint16_t capinfo;

	/*
	 * beacon frame format
	 *	[8] time stamp
	 *	[2] beacon interval
	 *	[2] cabability information
	 *	[tlv] ssid
	 *	[tlv] supported rates
	 *	[3] parameter set (DS)
	 *	[8] CF parameter set (optional)
	 *	[tlv] parameter set (IBSS/TIM)
	 *	[tlv] country (optional)
	 *	[tlv] RSN parameters
	 *	[3] power control (optional)
	 *	[5] channel switch announcement (CSA) (optional)
	 *	[tlv] extended rate phy (ERP)
	 *	[tlv] extended supported rates
	 *	[tlv] HT capabilities
	 *	[tlv] HT information
	 * XXX Vendor-specific OIDs (e.g. Atheros)
	 *	[tlv] WPA parameters
	 *	[tlv] WME parameters
	 *	[tlv] Vendor OUI HT capabilities (optional)
	 *	[tlv] Vendor OUI HT information (optional)
	 *	[tlv] application data (optional)
	 */

	memset(bo, 0, sizeof(*bo));

	memset(bo, 0, sizeof(*bo));

	memset(frm, 0, 8);	/* XXX timestamp is set by hardware/driver */
	frm += 8;
	*(uint16_t *)frm = htole16(ni->ni_intval);
	frm += 2;
	capinfo = getcapinfo(vap, ni->ni_chan);
	bo->bo_caps = (uint16_t *)frm;
	*(uint16_t *)frm = htole16(capinfo);
	frm += 2;
	*frm++ = IEEE80211_ELEMID_SSID;
	if ((vap->iv_flags & IEEE80211_F_HIDESSID) == 0) {
		*frm++ = ni->ni_esslen;
		memcpy(frm, ni->ni_essid, ni->ni_esslen);
		frm += ni->ni_esslen;
	} else
		*frm++ = 0;
	frm = ieee80211_add_rates(frm, rs);
	if (!IEEE80211_IS_CHAN_FHSS(ni->ni_chan)) {
		*frm++ = IEEE80211_ELEMID_DSPARMS;
		*frm++ = 1;
		*frm++ = ieee80211_chan2ieee(ic, ni->ni_chan);
	}
	if (ic->ic_flags & IEEE80211_F_PCF) {
		bo->bo_cfp = frm;
		frm = ieee80211_add_cfparms(frm, ic);
	}
	bo->bo_tim = frm;
	if (vap->iv_opmode == IEEE80211_M_IBSS) {
		*frm++ = IEEE80211_ELEMID_IBSSPARMS;
		*frm++ = 2;
		*frm++ = 0; *frm++ = 0;		/* TODO: ATIM window */
		bo->bo_tim_len = 0;
	} else if (vap->iv_opmode == IEEE80211_M_HOSTAP) {
		struct ieee80211_tim_ie *tie = (struct ieee80211_tim_ie *) frm;

		tie->tim_ie = IEEE80211_ELEMID_TIM;
		tie->tim_len = 4;	/* length */
		tie->tim_count = 0;	/* DTIM count */ 
		tie->tim_period = vap->iv_dtim_period;	/* DTIM period */
		tie->tim_bitctl = 0;	/* bitmap control */
		tie->tim_bitmap[0] = 0;	/* Partial Virtual Bitmap */
		frm += sizeof(struct ieee80211_tim_ie);
		bo->bo_tim_len = 1;
	}
	bo->bo_tim_trailer = frm;
<<<<<<< HEAD
	if (ic->ic_flags & IEEE80211_F_DOTH)
		frm = ieee80211_add_countryie(frm, ic,
			ic->ic_countrycode, ic->ic_location);
	if (ic->ic_flags & IEEE80211_F_WPA)
		frm = ieee80211_add_wpa(frm, ic);
	if (IEEE80211_IS_CHAN_ANYG(ic->ic_bsschan)) {
=======
	if ((vap->iv_flags & IEEE80211_F_DOTH) ||
	    (vap->iv_flags_ext & IEEE80211_FEXT_DOTD))
		frm = ieee80211_add_countryie(frm, ic);
	if (vap->iv_flags & IEEE80211_F_WPA2) {
		if (vap->iv_rsn_ie != NULL)
			frm = add_ie(frm, vap->iv_rsn_ie);
		/* XXX else complain */
	}
	if (vap->iv_flags & IEEE80211_F_DOTH) {
		if (IEEE80211_IS_CHAN_5GHZ(ni->ni_chan))
			frm = ieee80211_add_powerconstraint(frm, vap);
		bo->bo_csa = frm;
		if (ic->ic_flags & IEEE80211_F_CSAPENDING)
			frm = ieee80211_add_csa(frm, vap);
	} else
		bo->bo_csa = frm;
	if (IEEE80211_IS_CHAN_ANYG(ni->ni_chan)) {
>>>>>>> 3569e353
		bo->bo_erp = frm;
		frm = ieee80211_add_erp(frm, ic);
	}
	frm = ieee80211_add_xrates(frm, rs);
	if (IEEE80211_IS_CHAN_HT(ni->ni_chan)) {
		frm = ieee80211_add_htcap(frm, ni);
		bo->bo_htinfo = frm;
		frm = ieee80211_add_htinfo(frm, ni);
	}
<<<<<<< HEAD
	if (ic->ic_flags & IEEE80211_F_WME) {
		bo->bo_wme = frm;
		frm = ieee80211_add_wme_param(frm, &ic->ic_wme);
	}
	if (IEEE80211_IS_CHAN_HT(ic->ic_bsschan) &&
	    (ic->ic_flags_ext & IEEE80211_FEXT_HTCOMPAT)) {
		frm = ieee80211_add_htcap_vendor(frm, ni);
		frm = ieee80211_add_htinfo_vendor(frm, ni);
	}
=======
	if (vap->iv_flags & IEEE80211_F_WPA1) {
		if (vap->iv_wpa_ie != NULL)
			frm = add_ie(frm, vap->iv_wpa_ie);
		/* XXX else complain */
	}
	if (vap->iv_flags & IEEE80211_F_WME) {
		bo->bo_wme = frm;
		frm = ieee80211_add_wme_param(frm, &ic->ic_wme);
	}
	if (IEEE80211_IS_CHAN_HT(ni->ni_chan) &&
	    (vap->iv_flags_ext & IEEE80211_FEXT_HTCOMPAT)) {
		frm = ieee80211_add_htcap_vendor(frm, ni);
		frm = ieee80211_add_htinfo_vendor(frm, ni);
	}
	if (vap->iv_appie_beacon != NULL) {
		bo->bo_appie = frm;
		bo->bo_appie_len = vap->iv_appie_beacon->ie_len;
		frm = add_appie(frm, vap->iv_appie_beacon);
	}
>>>>>>> 3569e353
	bo->bo_tim_trailer_len = frm - bo->bo_tim_trailer;
	bo->bo_csa_trailer_len = frm - bo->bo_csa;
	m->m_pkthdr.len = m->m_len = frm - mtod(m, uint8_t *);
}

/*
 * Allocate a beacon frame and fillin the appropriate bits.
 */
struct mbuf *
ieee80211_beacon_alloc(struct ieee80211_node *ni,
	struct ieee80211_beacon_offsets *bo)
{
	struct ieee80211vap *vap = ni->ni_vap;
	struct ieee80211com *ic = ni->ni_ic;
	struct ifnet *ifp = vap->iv_ifp;
	struct ieee80211_frame *wh;
	struct mbuf *m;
	int pktlen;
	uint8_t *frm;

	/*
	 * beacon frame format
	 *	[8] time stamp
	 *	[2] beacon interval
	 *	[2] cabability information
	 *	[tlv] ssid
	 *	[tlv] supported rates
	 *	[3] parameter set (DS)
	 *	[8] CF parameter set (optional)
	 *	[tlv] parameter set (IBSS/TIM)
	 *	[tlv] country (optional)
	 *	[3] power control (optional)
	 *	[5] channel switch announcement (CSA) (optional)
	 *	[tlv] extended rate phy (ERP)
	 *	[tlv] extended supported rates
	 *	[tlv] RSN parameters
	 *	[tlv] HT capabilities
	 *	[tlv] HT information
	 *	[tlv] Vendor OUI HT capabilities (optional)
	 *	[tlv] Vendor OUI HT information (optional)
	 * XXX Vendor-specific OIDs (e.g. Atheros)
	 *	[tlv] WPA parameters
	 *	[tlv] WME parameters
	 *	[tlv] application data (optional)
	 * NB: we allocate the max space required for the TIM bitmap.
	 * XXX how big is this?
	 */
	pktlen =   8					/* time stamp */
		 + sizeof(uint16_t)			/* beacon interval */
		 + sizeof(uint16_t)			/* capabilities */
		 + 2 + ni->ni_esslen			/* ssid */
	         + 2 + IEEE80211_RATE_SIZE		/* supported rates */
	         + 2 + 1				/* DS parameters */
		 + 2 + 6				/* CF parameters */
		 + 2 + 4 + vap->iv_tim_len		/* DTIM/IBSSPARMS */
		 + IEEE80211_COUNTRY_MAX_SIZE		/* country */
		 + 2 + 1				/* power control */
	         + sizeof(struct ieee80211_csa_ie)	/* CSA */
		 + 2 + 1				/* ERP */
	         + 2 + (IEEE80211_RATE_MAXSIZE - IEEE80211_RATE_SIZE)
		 + (vap->iv_caps & IEEE80211_C_WPA ?	/* WPA 1+2 */
			2*sizeof(struct ieee80211_ie_wpa) : 0)
		 /* XXX conditional? */
		 + 4+2*sizeof(struct ieee80211_ie_htcap)/* HT caps */
		 + 4+2*sizeof(struct ieee80211_ie_htinfo)/* HT info */
		 + (vap->iv_caps & IEEE80211_C_WME ?	/* WME */
			sizeof(struct ieee80211_wme_param) : 0)
		 + IEEE80211_MAX_APPIE
		 ;
	m = ieee80211_getmgtframe(&frm,
		ic->ic_headroom + sizeof(struct ieee80211_frame), pktlen);
	if (m == NULL) {
		IEEE80211_DPRINTF(vap, IEEE80211_MSG_ANY,
			"%s: cannot get buf; size %u\n", __func__, pktlen);
		vap->iv_stats.is_tx_nobuf++;
		return NULL;
	}
	ieee80211_beacon_construct(m, frm, bo, ni);

	M_PREPEND(m, sizeof(struct ieee80211_frame), M_DONTWAIT);
	KASSERT(m != NULL, ("no space for 802.11 header?"));
	wh = mtod(m, struct ieee80211_frame *);
	wh->i_fc[0] = IEEE80211_FC0_VERSION_0 | IEEE80211_FC0_TYPE_MGT |
	    IEEE80211_FC0_SUBTYPE_BEACON;
	wh->i_fc[1] = IEEE80211_FC1_DIR_NODS;
	*(uint16_t *)wh->i_dur = 0;
	IEEE80211_ADDR_COPY(wh->i_addr1, ifp->if_broadcastaddr);
	IEEE80211_ADDR_COPY(wh->i_addr2, vap->iv_myaddr);
	IEEE80211_ADDR_COPY(wh->i_addr3, ni->ni_bssid);
	*(uint16_t *)wh->i_seq = 0;

	return m;
}

/*
 * Update the dynamic parts of a beacon frame based on the current state.
 */
int
ieee80211_beacon_update(struct ieee80211_node *ni,
	struct ieee80211_beacon_offsets *bo, struct mbuf *m, int mcast)
{
	struct ieee80211vap *vap = ni->ni_vap;
	struct ieee80211com *ic = ni->ni_ic;
	int len_changed = 0;
	uint16_t capinfo;

	IEEE80211_LOCK(ic);
	/*
	 * Handle 11h channel change when we've reached the count.
	 * We must recalculate the beacon frame contents to account
	 * for the new channel.  Note we do this only for the first
	 * vap that reaches this point; subsequent vaps just update
	 * their beacon state to reflect the recalculated channel.
	 */
	if (isset(bo->bo_flags, IEEE80211_BEACON_CSA) &&
	    vap->iv_csa_count == ic->ic_csa_count) {
		vap->iv_csa_count = 0;
		/*
		 * Effect channel change before reconstructing the beacon
		 * frame contents as many places reference ni_chan.
		 */
		if (ic->ic_csa_newchan != NULL)
			ieee80211_csa_completeswitch(ic);
		/*
		 * NB: ieee80211_beacon_construct clears all pending
		 * updates in bo_flags so we don't need to explicitly
		 * clear IEEE80211_BEACON_CSA.
		 */
		ieee80211_beacon_construct(m,
		    mtod(m, uint8_t*) + sizeof(struct ieee80211_frame), bo, ni);

		/* XXX do WME aggressive mode processing? */
		IEEE80211_UNLOCK(ic);
		return 1;		/* just assume length changed */
	}

	/* XXX faster to recalculate entirely or just changes? */
	capinfo = getcapinfo(vap, ni->ni_chan);
	*bo->bo_caps = htole16(capinfo);

	if (vap->iv_flags & IEEE80211_F_WME) {
		struct ieee80211_wme_state *wme = &ic->ic_wme;

		/*
		 * Check for agressive mode change.  When there is
		 * significant high priority traffic in the BSS
		 * throttle back BE traffic by using conservative
		 * parameters.  Otherwise BE uses agressive params
		 * to optimize performance of legacy/non-QoS traffic.
		 */
		if (wme->wme_flags & WME_F_AGGRMODE) {
			if (wme->wme_hipri_traffic >
			    wme->wme_hipri_switch_thresh) {
				IEEE80211_DPRINTF(vap, IEEE80211_MSG_WME,
				    "%s: traffic %u, disable aggressive mode\n",
				    __func__, wme->wme_hipri_traffic);
				wme->wme_flags &= ~WME_F_AGGRMODE;
				ieee80211_wme_updateparams_locked(vap);
				wme->wme_hipri_traffic =
					wme->wme_hipri_switch_hysteresis;
			} else
				wme->wme_hipri_traffic = 0;
		} else {
			if (wme->wme_hipri_traffic <=
			    wme->wme_hipri_switch_thresh) {
				IEEE80211_DPRINTF(vap, IEEE80211_MSG_WME,
				    "%s: traffic %u, enable aggressive mode\n",
				    __func__, wme->wme_hipri_traffic);
				wme->wme_flags |= WME_F_AGGRMODE;
				ieee80211_wme_updateparams_locked(vap);
				wme->wme_hipri_traffic = 0;
			} else
				wme->wme_hipri_traffic =
					wme->wme_hipri_switch_hysteresis;
		}
		if (isset(bo->bo_flags, IEEE80211_BEACON_WME)) {
			(void) ieee80211_add_wme_param(bo->bo_wme, wme);
			clrbit(bo->bo_flags, IEEE80211_BEACON_WME);
		}
	}

	if (isset(bo->bo_flags,  IEEE80211_BEACON_HTINFO)) {
		ieee80211_ht_update_beacon(vap, bo);
		clrbit(bo->bo_flags, IEEE80211_BEACON_HTINFO);
	}

	if (vap->iv_opmode == IEEE80211_M_HOSTAP) {	/* NB: no IBSS support*/
		struct ieee80211_tim_ie *tie =
			(struct ieee80211_tim_ie *) bo->bo_tim;
		if (isset(bo->bo_flags, IEEE80211_BEACON_TIM)) {
			u_int timlen, timoff, i;
			/* 
			 * ATIM/DTIM needs updating.  If it fits in the
			 * current space allocated then just copy in the
			 * new bits.  Otherwise we need to move any trailing
			 * data to make room.  Note that we know there is
			 * contiguous space because ieee80211_beacon_allocate
			 * insures there is space in the mbuf to write a
			 * maximal-size virtual bitmap (based on iv_max_aid).
			 */
			/*
			 * Calculate the bitmap size and offset, copy any
			 * trailer out of the way, and then copy in the
			 * new bitmap and update the information element.
			 * Note that the tim bitmap must contain at least
			 * one byte and any offset must be even.
			 */
			if (vap->iv_ps_pending != 0) {
				timoff = 128;		/* impossibly large */
				for (i = 0; i < vap->iv_tim_len; i++)
					if (vap->iv_tim_bitmap[i]) {
						timoff = i &~ 1;
						break;
					}
				KASSERT(timoff != 128, ("tim bitmap empty!"));
				for (i = vap->iv_tim_len-1; i >= timoff; i--)
					if (vap->iv_tim_bitmap[i])
						break;
				timlen = 1 + (i - timoff);
			} else {
				timoff = 0;
				timlen = 1;
			}
			if (timlen != bo->bo_tim_len) {
				/* copy up/down trailer */
				int adjust = tie->tim_bitmap+timlen
					   - bo->bo_tim_trailer;
				ovbcopy(bo->bo_tim_trailer,
				    bo->bo_tim_trailer+adjust,
				    bo->bo_tim_trailer_len);
				bo->bo_tim_trailer += adjust;
				bo->bo_erp += adjust;
				bo->bo_htinfo += adjust;
				bo->bo_appie += adjust;
				bo->bo_wme += adjust;
				bo->bo_csa += adjust;
				bo->bo_tim_len = timlen;

				/* update information element */
				tie->tim_len = 3 + timlen;
				tie->tim_bitctl = timoff;
				len_changed = 1;
			}
			memcpy(tie->tim_bitmap, vap->iv_tim_bitmap + timoff,
				bo->bo_tim_len);

			clrbit(bo->bo_flags, IEEE80211_BEACON_TIM);

			IEEE80211_DPRINTF(vap, IEEE80211_MSG_POWER,
				"%s: TIM updated, pending %u, off %u, len %u\n",
				__func__, vap->iv_ps_pending, timoff, timlen);
		}
		/* count down DTIM period */
		if (tie->tim_count == 0)
			tie->tim_count = tie->tim_period - 1;
		else
			tie->tim_count--;
		/* update state for buffered multicast frames on DTIM */
		if (mcast && tie->tim_count == 0)
			tie->tim_bitctl |= 1;
		else
			tie->tim_bitctl &= ~1;
		if (isset(bo->bo_flags, IEEE80211_BEACON_CSA)) {
			struct ieee80211_csa_ie *csa =
			    (struct ieee80211_csa_ie *) bo->bo_csa;

			/*
			 * Insert or update CSA ie.  If we're just starting
			 * to count down to the channel switch then we need
			 * to insert the CSA ie.  Otherwise we just need to
			 * drop the count.  The actual change happens above
			 * when the vap's count reaches the target count.
			 */
			if (vap->iv_csa_count == 0) {
				memmove(&csa[1], csa, bo->bo_csa_trailer_len);
				bo->bo_erp += sizeof(*csa);
				bo->bo_wme += sizeof(*csa);
				bo->bo_appie += sizeof(*csa);
				bo->bo_csa_trailer_len += sizeof(*csa);
				bo->bo_tim_trailer_len += sizeof(*csa);
				m->m_len += sizeof(*csa);
				m->m_pkthdr.len += sizeof(*csa);

				ieee80211_add_csa(bo->bo_csa, vap);
			} else
				csa->csa_count--;
			vap->iv_csa_count++;
			/* NB: don't clear IEEE80211_BEACON_CSA */
		}
		if (isset(bo->bo_flags, IEEE80211_BEACON_ERP)) {
			/*
			 * ERP element needs updating.
			 */
			(void) ieee80211_add_erp(bo->bo_erp, ic);
			clrbit(bo->bo_flags, IEEE80211_BEACON_ERP);
		}
	}
	if (isset(bo->bo_flags, IEEE80211_BEACON_APPIE)) {
		const struct ieee80211_appie *aie = vap->iv_appie_beacon;
		int aielen;
		uint8_t *frm;

		aielen = 0;
		if (aie != NULL)
			aielen += aie->ie_len;
		if (aielen != bo->bo_appie_len) {
			/* copy up/down trailer */
			int adjust = aielen - bo->bo_appie_len;
			ovbcopy(bo->bo_tim_trailer, bo->bo_tim_trailer+adjust,
				bo->bo_tim_trailer_len);
			bo->bo_tim_trailer += adjust;
			bo->bo_appie += adjust;
			bo->bo_appie_len = aielen;

			len_changed = 1;
		}
		frm = bo->bo_appie;
		if (aie != NULL)
			frm  = add_appie(frm, aie);
		clrbit(bo->bo_flags, IEEE80211_BEACON_APPIE);
	}
	IEEE80211_UNLOCK(ic);

	return len_changed;
}<|MERGE_RESOLUTION|>--- conflicted
+++ resolved
@@ -1,6 +1,6 @@
 /*-
  * Copyright (c) 2001 Atsushi Onoe
- * Copyright (c) 2002-2008 Sam Leffler, Errno Consulting
+ * Copyright (c) 2002-2009 Sam Leffler, Errno Consulting
  * All rights reserved.
  *
  * Redistribution and use in source and binary forms, with or without
@@ -47,6 +47,9 @@
 
 #include <net80211/ieee80211_var.h>
 #include <net80211/ieee80211_regdomain.h>
+#ifdef IEEE80211_SUPPORT_TDMA
+#include <net80211/ieee80211_tdma.h>
+#endif
 #include <net80211/ieee80211_wds.h>
 
 #ifdef INET
@@ -203,24 +206,17 @@
 			continue;
 		}
 		/* XXX AUTH'd */
-		if (ni->ni_associd == 0) {
-			/*
-			 * Destination is not associated; must special
-			 * case DWDS where we point iv_bss at the node
-			 * for the associated station.
-			 * XXX adhoc mode?
-			 */
-			if (ni != vap->iv_bss || IS_DWDS(vap)) {
-				IEEE80211_DISCARD_MAC(vap, IEEE80211_MSG_OUTPUT,
-				    eh->ether_dhost, NULL,
-				    "sta not associated (type 0x%04x)",
-				    htons(eh->ether_type));
-				vap->iv_stats.is_tx_notassoc++;
-				ifp->if_oerrors++;
-				m_freem(m);
-				ieee80211_free_node(ni);
-				continue;
-			}
+		if (ni->ni_associd == 0 &&
+		    (ni->ni_flags & IEEE80211_NODE_ASSOCID)) {
+			IEEE80211_DISCARD_MAC(vap, IEEE80211_MSG_OUTPUT,
+			    eh->ether_dhost, NULL,
+			    "sta not associated (type 0x%04x)",
+			    htons(eh->ether_type));
+			vap->iv_stats.is_tx_notassoc++;
+			ifp->if_oerrors++;
+			m_freem(m);
+			ieee80211_free_node(ni);
+			continue;
 		}
 		if ((ni->ni_flags & IEEE80211_NODE_PWR_MGT) &&
 		    (m->m_flags & M_PWR_SAV) == 0) {
@@ -230,7 +226,7 @@
 			 * the frame back when the time is right.
 			 * XXX lose WDS vap linkage?
 			 */
-			ieee80211_pwrsave(ni, m);
+			(void) ieee80211_pwrsave(ni, m);
 			ieee80211_free_node(ni);
 			continue;
 		}
@@ -406,15 +402,14 @@
 
 /*
  * Set the direction field and address fields of an outgoing
- * non-QoS frame.  Note this should be called early on in
- * constructing a frame as it sets i_fc[1]; other bits can
- * then be or'd in.
+ * frame.  Note this should be called early on in constructing
+ * a frame as it sets i_fc[1]; other bits can then be or'd in.
  */
 static void
 ieee80211_send_setup(
 	struct ieee80211_node *ni,
 	struct ieee80211_frame *wh,
-	int type,
+	int type, int tid,
 	const uint8_t sa[IEEE80211_ADDR_LEN],
 	const uint8_t da[IEEE80211_ADDR_LEN],
 	const uint8_t bssid[IEEE80211_ADDR_LEN])
@@ -462,11 +457,9 @@
 		IEEE80211_ADDR_COPY(wh->i_addr3, bssid);
 	}
 	*(uint16_t *)&wh->i_dur[0] = 0;
-	/* XXX probe response use per-vap seq#? */
-	/* NB: use non-QoS tid */
 	*(uint16_t *)&wh->i_seq[0] =
-	    htole16(ni->ni_txseqs[IEEE80211_NONQOS_TID] << IEEE80211_SEQ_SEQ_SHIFT);
-	ni->ni_txseqs[IEEE80211_NONQOS_TID]++;
+	    htole16(ni->ni_txseqs[tid] << IEEE80211_SEQ_SEQ_SHIFT);
+	ni->ni_txseqs[tid]++;
 #undef WH4
 }
 
@@ -479,7 +472,8 @@
  * otherwise deal with reclaiming any reference (on error).
  */
 int
-ieee80211_mgmt_output(struct ieee80211_node *ni, struct mbuf *m, int type)
+ieee80211_mgmt_output(struct ieee80211_node *ni, struct mbuf *m, int type,
+	struct ieee80211_bpf_params *params)
 {
 	struct ieee80211vap *vap = ni->ni_vap;
 	struct ieee80211com *ic = ni->ni_ic;
@@ -506,20 +500,19 @@
 	}
 
 	wh = mtod(m, struct ieee80211_frame *);
-	ieee80211_send_setup(ni, wh, 
-		IEEE80211_FC0_TYPE_MGT | type,
-		vap->iv_myaddr, ni->ni_macaddr, ni->ni_bssid);
-	if ((m->m_flags & M_LINK0) != 0 && ni->ni_challenge != NULL) {
-		m->m_flags &= ~M_LINK0;
+	ieee80211_send_setup(ni, wh,
+	     IEEE80211_FC0_TYPE_MGT | type, IEEE80211_NONQOS_TID,
+	     vap->iv_myaddr, ni->ni_macaddr, ni->ni_bssid);
+	if (params->ibp_flags & IEEE80211_BPF_CRYPTO) {
 		IEEE80211_NOTE_MAC(vap, IEEE80211_MSG_AUTH, wh->i_addr1,
 		    "encrypting frame (%s)", __func__);
 		wh->i_fc[1] |= IEEE80211_FC1_WEP;
 	}
-	if (type != IEEE80211_FC0_SUBTYPE_PROBE_RESP) {
-		/* NB: force non-ProbeResp frames to the highest queue */
-		M_WME_SETAC(m, WME_AC_VO);
-	} else
-		M_WME_SETAC(m, WME_AC_BE);
+	m->m_flags |= M_ENCAP;		/* mark encapsulated */
+
+	KASSERT(type != IEEE80211_FC0_SUBTYPE_PROBE_RESP, ("probe response?"));
+	M_WME_SETAC(m, params->ibp_pri);
+
 #ifdef IEEE80211_DEBUG
 	/* avoid printing too many frames */
 	if ((ieee80211_msg_debug(vap) && doprint(vap, type)) ||
@@ -534,139 +527,13 @@
 #endif
 	IEEE80211_NODE_STAT(ni, tx_mgmt);
 
-<<<<<<< HEAD
-	return 0;
-}
-
-/*
- * Raw packet transmit stub for legacy drivers.
- * Send the packet through the mgt q so we bypass
- * the normal encapsulation work.
- */
-int
-ieee80211_raw_xmit(struct ieee80211_node *ni, struct mbuf *m,
-	const struct ieee80211_bpf_params *params)
-{
-	struct ieee80211com *ic = ni->ni_ic;
-	struct ifnet *ifp = ic->ic_ifp;
-
-	m->m_pkthdr.rcvif = (void *) ni;
-	IF_ENQUEUE(&ic->ic_mgtq, m);
-	if_start(ifp);
-	ifp->if_opackets++;
-
-	return 0;
-}
-
-/*
- * 802.11 output routine. This is (currently) used only to
- * connect bpf write calls to the 802.11 layer for injecting
- * raw 802.11 frames.  Note we locate the ieee80211com from
- * the ifnet using a spare field setup at attach time.  This
- * will go away when the virtual ap support comes in.
- */
-int
-ieee80211_output(struct ifnet *ifp, struct mbuf *m,
-	struct sockaddr *dst, struct rtentry *rt0)
-{
-#define senderr(e) do { error = (e); goto bad;} while (0)
-	struct ieee80211com *ic = ifp->if_llsoftc;	/* XXX */
-	struct ieee80211_node *ni = NULL;
-	struct ieee80211_frame *wh;
-	int error;
-
-	/*
-	 * Hand to the 802.3 code if not tagged as
-	 * a raw 802.11 frame.
-	 */
-	if (dst->sa_family != AF_IEEE80211)
-		return ether_output(ifp, m, dst, rt0);
-#ifdef MAC
-	error = mac_check_ifnet_transmit(ifp, m);
-	if (error)
-		senderr(error);
-#endif
-	if (ifp->if_flags & IFF_MONITOR)
-		senderr(ENETDOWN);
-	if ((ifp->if_flags & IFF_UP) == 0)
-		senderr(ENETDOWN);
-
-	/* XXX bypass bridge, pfil, carp, etc. */
-
-	if (m->m_pkthdr.len < sizeof(struct ieee80211_frame_ack))
-		senderr(EIO);	/* XXX */
-	wh = mtod(m, struct ieee80211_frame *);
-	if ((wh->i_fc[0] & IEEE80211_FC0_VERSION_MASK) !=
-	    IEEE80211_FC0_VERSION_0)
-		senderr(EIO);	/* XXX */
-
-	/* locate destination node */
-	switch (wh->i_fc[1] & IEEE80211_FC1_DIR_MASK) {
-	case IEEE80211_FC1_DIR_NODS:
-	case IEEE80211_FC1_DIR_FROMDS:
-		ni = ieee80211_find_txnode(ic, wh->i_addr1);
-		break;
-	case IEEE80211_FC1_DIR_TODS:
-	case IEEE80211_FC1_DIR_DSTODS:
-		if (m->m_pkthdr.len < sizeof(struct ieee80211_frame))
-			senderr(EIO);	/* XXX */
-		ni = ieee80211_find_txnode(ic, wh->i_addr3);
-		break;
-	default:
-		senderr(EIO);	/* XXX */
-	}
-	if (ni == NULL) {
-		/*
-		 * Permit packets w/ bpf params through regardless
-		 * (see below about sa_len).
-		 */
-		if (dst->sa_len == 0)
-			senderr(EHOSTUNREACH);
-		ni = ieee80211_ref_node(ic->ic_bss);
-	}
-
-	/* XXX ctrl frames should go through */
-	if ((ni->ni_flags & IEEE80211_NODE_PWR_MGT) &&
-	    (m->m_flags & M_PWR_SAV) == 0) {
-		/*
-		 * Station in power save mode; pass the frame
-		 * to the 802.11 layer and continue.  We'll get
-		 * the frame back when the time is right.
-		 */
-		ieee80211_pwrsave(ni, m);
-		error = 0;
-		goto reclaim;
-	}
-
-	/* calculate priority so drivers can find the tx queue */
-	/* XXX assumes an 802.3 frame */
-	if (ieee80211_classify(ic, m, ni))
-		senderr(EIO);		/* XXX */
-
-	BPF_MTAP(ifp, m);
-	/*
-	 * NB: DLT_IEEE802_11_RADIO identifies the parameters are
-	 * present by setting the sa_len field of the sockaddr (yes,
-	 * this is a hack).
-	 * NB: we assume sa_data is suitably aligned to cast.
-	 */
-	return ic->ic_raw_xmit(ni, m, (const struct ieee80211_bpf_params *)
-		(dst->sa_len ? dst->sa_data : NULL));
-bad:
-	if (m != NULL)
-		m_freem(m);
-reclaim:
-	if (ni != NULL)
-		ieee80211_free_node(ni);
-	return error;
-#undef senderr
-=======
-	return ic->ic_raw_xmit(ni, m, NULL);
->>>>>>> 3569e353
-}
-
-/*
- * Send a null data frame to the specified node.
+	return ic->ic_raw_xmit(ni, m, params);
+}
+
+/*
+ * Send a null data frame to the specified node.  If the station
+ * is setup for QoS then a QoS Null Data frame is constructed.
+ * If this is a WDS station then a 4-address frame is constructed.
  *
  * NB: the caller is assumed to have setup a node reference
  *     for use; this is necessary to deal with a race condition
@@ -682,6 +549,8 @@
 	struct ieee80211com *ic = ni->ni_ic;
 	struct mbuf *m;
 	struct ieee80211_frame *wh;
+	int hdrlen;
+	uint8_t *frm;
 
 	if (vap->iv_state == IEEE80211_S_CAC) {
 		IEEE80211_NOTE(vap, IEEE80211_MSG_OUTPUT | IEEE80211_MSG_DOTH,
@@ -691,36 +560,71 @@
 		return EIO;		/* XXX */
 	}
 
-	m = m_gethdr(M_NOWAIT, MT_HEADER);
+	if (ni->ni_flags & (IEEE80211_NODE_QOS|IEEE80211_NODE_HT))
+		hdrlen = sizeof(struct ieee80211_qosframe);
+	else
+		hdrlen = sizeof(struct ieee80211_frame);
+	/* NB: only WDS vap's get 4-address frames */
+	if (vap->iv_opmode == IEEE80211_M_WDS)
+		hdrlen += IEEE80211_ADDR_LEN;
+	if (ic->ic_flags & IEEE80211_F_DATAPAD)
+		hdrlen = roundup(hdrlen, sizeof(uint32_t));
+
+	m = ieee80211_getmgtframe(&frm, ic->ic_headroom + hdrlen, 0);
 	if (m == NULL) {
 		/* XXX debug msg */
 		ieee80211_unref_node(&ni);
 		vap->iv_stats.is_tx_nobuf++;
 		return ENOMEM;
 	}
-	MH_ALIGN(m, sizeof(struct ieee80211_frame));
-
-	wh = mtod(m, struct ieee80211_frame *);
-	ieee80211_send_setup(ni, wh,
-		IEEE80211_FC0_TYPE_DATA | IEEE80211_FC0_SUBTYPE_NODATA,
-		vap->iv_myaddr, ni->ni_macaddr, ni->ni_bssid);
+	KASSERT(M_LEADINGSPACE(m) >= hdrlen,
+	    ("leading space %zd", M_LEADINGSPACE(m)));
+	M_PREPEND(m, hdrlen, M_DONTWAIT);
+	if (m == NULL) {
+		/* NB: cannot happen */
+		ieee80211_free_node(ni);
+		return ENOMEM;
+	}
+
+	wh = mtod(m, struct ieee80211_frame *);		/* NB: a little lie */
+	if (ni->ni_flags & IEEE80211_NODE_QOS) {
+		const int tid = WME_AC_TO_TID(WME_AC_BE);
+		uint8_t *qos;
+
+		ieee80211_send_setup(ni, wh,
+		    IEEE80211_FC0_TYPE_DATA | IEEE80211_FC0_SUBTYPE_QOS_NULL,
+		    tid, vap->iv_myaddr, ni->ni_macaddr, ni->ni_bssid);
+
+		if (vap->iv_opmode == IEEE80211_M_WDS)
+			qos = ((struct ieee80211_qosframe_addr4 *) wh)->i_qos;
+		else
+			qos = ((struct ieee80211_qosframe *) wh)->i_qos;
+		qos[0] = tid & IEEE80211_QOS_TID;
+		if (ic->ic_wme.wme_wmeChanParams.cap_wmeParams[WME_AC_BE].wmep_noackPolicy)
+			qos[0] |= IEEE80211_QOS_ACKPOLICY_NOACK;
+		qos[1] = 0;
+	} else {
+		ieee80211_send_setup(ni, wh,
+		    IEEE80211_FC0_TYPE_DATA | IEEE80211_FC0_SUBTYPE_NODATA,
+		    IEEE80211_NONQOS_TID,
+		    vap->iv_myaddr, ni->ni_macaddr, ni->ni_bssid);
+	}
 	if (vap->iv_opmode != IEEE80211_M_WDS) {
 		/* NB: power management bit is never sent by an AP */
 		if ((ni->ni_flags & IEEE80211_NODE_PWR_MGT) &&
 		    vap->iv_opmode != IEEE80211_M_HOSTAP)
 			wh->i_fc[1] |= IEEE80211_FC1_PWR_MGT;
-		m->m_len = m->m_pkthdr.len = sizeof(struct ieee80211_frame);
-	} else {
-		/* NB: 4-address frame */
-		m->m_len = m->m_pkthdr.len =
-		    sizeof(struct ieee80211_frame_addr4);
-	}
+	}
+	m->m_len = m->m_pkthdr.len = hdrlen;
+	m->m_flags |= M_ENCAP;		/* mark encapsulated */
+
 	M_WME_SETAC(m, WME_AC_BE);
 
 	IEEE80211_NODE_STAT(ni, tx_data);
 
 	IEEE80211_NOTE(vap, IEEE80211_MSG_DEBUG | IEEE80211_MSG_DUMPPKTS, ni,
-	    "send null data frame on channel %u, pwr mgt %s",
+	    "send %snull data frame on channel %u, pwr mgt %s",
+	    ni->ni_flags & IEEE80211_NODE_QOS ? "QoS " : "",
 	    ieee80211_chan2ieee(ic, ic->ic_curchan),
 	    wh->i_fc[1] & IEEE80211_FC1_PWR_MGT ? "ena" : "dis");
 
@@ -845,7 +749,7 @@
 		 * a writable mbuf chain.
 		 * XXX handle SWMIC specially
 		 */
-		if (key->wk_flags & (IEEE80211_KEY_SWCRYPT|IEEE80211_KEY_SWMIC)) {
+		if (key->wk_flags & (IEEE80211_KEY_SWENCRYPT|IEEE80211_KEY_SWENMIC)) {
 			m = m_unshare(m, M_NOWAIT);
 			if (m == NULL) {
 				IEEE80211_DPRINTF(vap, IEEE80211_MSG_OUTPUT,
@@ -1171,19 +1075,20 @@
 		 * otherwise unable to establish a BA stream.
 		 */
 		if ((ni->ni_flags & IEEE80211_NODE_AMPDU_TX) &&
-<<<<<<< HEAD
-		    (ic->ic_flags_ext & IEEE80211_FEXT_AMPDU_TX)) {
-=======
 		    (vap->iv_flags_ext & IEEE80211_FEXT_AMPDU_TX)) {
->>>>>>> 3569e353
 			struct ieee80211_tx_ampdu *tap = &ni->ni_tx_ampdu[ac];
 
 			ieee80211_txampdu_count_packet(tap);
 			if (IEEE80211_AMPDU_RUNNING(tap)) {
 				/*
 				 * Operational, mark frame for aggregation.
+				 *
+				 * NB: We support only immediate BA's for
+				 * AMPDU which means we set the QoS control
+				 * field to "normal ack" (0) to get "implicit
+				 * block ack" behaviour.
 				 */
-				qos[0] |= IEEE80211_QOS_ACKPOLICY_BA;
+				m->m_flags |= M_AMPDU_MPDU;
 			} else if (!IEEE80211_AMPDU_REQUESTED(tap) &&
 			    ic->ic_ampdu_enable(ni, tap)) {
 				/*
@@ -1198,9 +1103,23 @@
 		qos[1] = 0;
 		wh->i_fc[0] |= IEEE80211_FC0_SUBTYPE_QOS;
 
-		*(uint16_t *)wh->i_seq =
-		    htole16(ni->ni_txseqs[tid] << IEEE80211_SEQ_SEQ_SHIFT);
-		ni->ni_txseqs[tid]++;
+		if ((m->m_flags & M_AMPDU_MPDU) == 0) {
+			/*
+			 * NB: don't assign a sequence # to potential
+			 * aggregates; we expect this happens at the
+			 * point the frame comes off any aggregation q
+			 * as otherwise we may introduce holes in the
+			 * BA sequence space and/or make window accouting
+			 * more difficult.
+			 *
+			 * XXX may want to control this with a driver
+			 * capability; this may also change when we pull
+			 * aggregation up into net80211
+			 */
+			*(uint16_t *)wh->i_seq =
+			    htole16(ni->ni_txseqs[tid] << IEEE80211_SEQ_SEQ_SHIFT);
+			ni->ni_txseqs[tid]++;
+		}
 	} else {
 		*(uint16_t *)wh->i_seq =
 		    htole16(ni->ni_txseqs[IEEE80211_NONQOS_TID] << IEEE80211_SEQ_SEQ_SHIFT);
@@ -1234,6 +1153,8 @@
 	if (txfrag && !ieee80211_fragment(vap, m, hdrsize,
 	    key != NULL ? key->wk_cipher->ic_header : 0, vap->iv_fragthreshold))
 		goto bad;
+
+	m->m_flags |= M_ENCAP;		/* mark encapsulated */
 
 	IEEE80211_NODE_STAT(ni, tx_data);
 	if (IEEE80211_IS_MULTICAST(wh->i_addr1))
@@ -1771,6 +1692,8 @@
 {
 	struct ieee80211vap *vap = ni->ni_vap;
 	struct ieee80211com *ic = ni->ni_ic;
+	const struct ieee80211_txparam *tp;
+	struct ieee80211_bpf_params params;
 	struct ieee80211_frame *wh;
 	const struct ieee80211_rateset *rs;
 	struct mbuf *m;
@@ -1838,15 +1761,21 @@
 		frm = add_appie(frm, vap->iv_appie_probereq);
 	m->m_pkthdr.len = m->m_len = frm - mtod(m, uint8_t *);
 
+	KASSERT(M_LEADINGSPACE(m) >= sizeof(struct ieee80211_frame),
+	    ("leading space %zd", M_LEADINGSPACE(m)));
 	M_PREPEND(m, sizeof(struct ieee80211_frame), M_DONTWAIT);
-	if (m == NULL)
+	if (m == NULL) {
+		/* NB: cannot happen */
+		ieee80211_free_node(ni);
 		return ENOMEM;
+	}
 
 	wh = mtod(m, struct ieee80211_frame *);
 	ieee80211_send_setup(ni, wh,
-		IEEE80211_FC0_TYPE_MGT | IEEE80211_FC0_SUBTYPE_PROBE_REQ,
-		sa, da, bssid);
+	     IEEE80211_FC0_TYPE_MGT | IEEE80211_FC0_SUBTYPE_PROBE_REQ,
+	     IEEE80211_NONQOS_TID, sa, da, bssid);
 	/* XXX power management? */
+	m->m_flags |= M_ENCAP;		/* mark encapsulated */
 
 	M_WME_SETAC(m, WME_AC_BE);
 
@@ -1858,7 +1787,17 @@
 	    ieee80211_chan2ieee(ic, ic->ic_curchan), ether_sprintf(bssid),
 	    ssidlen, ssid);
 
-	return ic->ic_raw_xmit(ni, m, NULL);
+	memset(&params, 0, sizeof(params));
+	params.ibp_pri = M_WME_GETAC(m);
+	tp = &vap->iv_txparms[ieee80211_chan2mode(ic->ic_curchan)];
+	params.ibp_rate0 = tp->mgmtrate;
+	if (IEEE80211_IS_MULTICAST(da)) {
+		params.ibp_flags |= IEEE80211_BPF_NOACK;
+		params.ibp_try0 = 1;
+	} else
+		params.ibp_try0 = tp->maxretry;
+	params.ibp_power = ni->ni_txpower;
+	return ic->ic_raw_xmit(ni, m, &params);
 }
 
 /*
@@ -1899,15 +1838,11 @@
 ieee80211_send_mgmt(struct ieee80211_node *ni, int type, int arg)
 {
 #define	HTFLAGS (IEEE80211_NODE_HT | IEEE80211_NODE_HTCOMPAT)
-<<<<<<< HEAD
-#define	senderr(_x, _v)	do { ic->ic_stats._v++; ret = _x; goto bad; } while (0)
-	const struct ieee80211_rateset *rs;
-=======
 #define	senderr(_x, _v)	do { vap->iv_stats._v++; ret = _x; goto bad; } while (0)
 	struct ieee80211vap *vap = ni->ni_vap;
 	struct ieee80211com *ic = ni->ni_ic;
 	struct ieee80211_node *bss = vap->iv_bss;
->>>>>>> 3569e353
+	struct ieee80211_bpf_params params;
 	struct mbuf *m;
 	uint8_t *frm;
 	uint16_t capinfo;
@@ -1927,116 +1862,8 @@
 		ieee80211_node_refcnt(ni)+1);
 	ieee80211_ref_node(ni);
 
+	memset(&params, 0, sizeof(params));
 	switch (type) {
-<<<<<<< HEAD
-	case IEEE80211_FC0_SUBTYPE_PROBE_RESP:
-		/*
-		 * probe response frame format
-		 *	[8] time stamp
-		 *	[2] beacon interval
-		 *	[2] cabability information
-		 *	[tlv] ssid
-		 *	[tlv] supported rates
-		 *	[tlv] parameter set (FH/DS)
-		 *	[tlv] parameter set (IBSS)
-		 *	[tlv] extended rate phy (ERP)
-		 *	[tlv] extended supported rates
-		 *	[tlv] WPA
-		 *	[tlv] WME (optional)
-		 *	[tlv] HT capabilities
-		 *	[tlv] HT information
-		 *	[tlv] Vendor OUI HT capabilities (optional)
-		 *	[tlv] Vendor OUI HT information (optional)
-		 *	[tlv] Atheros capabilities
-		 */
-		m = ieee80211_getmgtframe(&frm,
-			 ic->ic_headroom + sizeof(struct ieee80211_frame),
-			 8
-		       + sizeof(uint16_t)
-		       + sizeof(uint16_t)
-		       + 2 + IEEE80211_NWID_LEN
-		       + 2 + IEEE80211_RATE_SIZE
-		       + 7	/* max(7,3) */
-		       + 6
-		       + 3
-		       + 2 + (IEEE80211_RATE_MAXSIZE - IEEE80211_RATE_SIZE)
-		       /* XXX !WPA1+WPA2 fits w/o a cluster */
-		       + (ic->ic_flags & IEEE80211_F_WPA ?
-				2*sizeof(struct ieee80211_ie_wpa) : 0)
-		       + sizeof(struct ieee80211_wme_param)
-		       /* XXX check for cluster requirement */
-		       + 2*sizeof(struct ieee80211_ie_htcap) + 4
-		       + 2*sizeof(struct ieee80211_ie_htinfo) + 4
-		       + sizeof(struct ieee80211_ath_ie)
-		);
-		if (m == NULL)
-			senderr(ENOMEM, is_tx_nobuf);
-
-		memset(frm, 0, 8);	/* timestamp should be filled later */
-		frm += 8;
-		*(uint16_t *)frm = htole16(ic->ic_bss->ni_intval);
-		frm += 2;
-		capinfo = getcapinfo(ic, ic->ic_curchan);
-		*(uint16_t *)frm = htole16(capinfo);
-		frm += 2;
-
-		frm = ieee80211_add_ssid(frm, ic->ic_bss->ni_essid,
-				ic->ic_bss->ni_esslen);
-		rs = ieee80211_get_suprates(ic, ic->ic_curchan);
-		frm = ieee80211_add_rates(frm, rs);
-
-		if (IEEE80211_IS_CHAN_FHSS(ic->ic_curchan)) {
-                        *frm++ = IEEE80211_ELEMID_FHPARMS;
-                        *frm++ = 5;
-                        *frm++ = ni->ni_fhdwell & 0x00ff;
-                        *frm++ = (ni->ni_fhdwell >> 8) & 0x00ff;
-                        *frm++ = IEEE80211_FH_CHANSET(
-			    ieee80211_chan2ieee(ic, ic->ic_curchan));
-                        *frm++ = IEEE80211_FH_CHANPAT(
-			    ieee80211_chan2ieee(ic, ic->ic_curchan));
-                        *frm++ = ni->ni_fhindex;
-		} else {
-			*frm++ = IEEE80211_ELEMID_DSPARMS;
-			*frm++ = 1;
-			*frm++ = ieee80211_chan2ieee(ic, ic->ic_curchan);
-		}
-
-		if (ic->ic_opmode == IEEE80211_M_IBSS) {
-			*frm++ = IEEE80211_ELEMID_IBSSPARMS;
-			*frm++ = 2;
-			*frm++ = 0; *frm++ = 0;		/* TODO: ATIM window */
-		}
-		if (ic->ic_flags & IEEE80211_F_WPA)
-			frm = ieee80211_add_wpa(frm, ic);
-		if (IEEE80211_IS_CHAN_ANYG(ic->ic_curchan))
-			frm = ieee80211_add_erp(frm, ic);
-		frm = ieee80211_add_xrates(frm, rs);
-		/*
-		 * NB: legacy 11b clients do not get certain ie's.
-		 *     The caller identifies such clients by passing
-		 *     a token in arg to us.  Could expand this to be
-		 *     any legacy client for stuff like HT ie's.
-		 */
-		if (IEEE80211_IS_CHAN_HT(ic->ic_curchan) &&
-		    arg != IEEE80211_SEND_LEGACY_11B) {
-			frm = ieee80211_add_htcap(frm, ni);
-			frm = ieee80211_add_htinfo(frm, ni);
-		}
-		if (ic->ic_flags & IEEE80211_F_WME)
-			frm = ieee80211_add_wme_param(frm, &ic->ic_wme);
-		if (IEEE80211_IS_CHAN_HT(ic->ic_curchan) &&
-		    (ic->ic_flags_ext & IEEE80211_FEXT_HTCOMPAT) &&
-		    arg != IEEE80211_SEND_LEGACY_11B) {
-			frm = ieee80211_add_htcap_vendor(frm, ni);
-			frm = ieee80211_add_htinfo_vendor(frm, ni);
-		}
-		if (ni->ni_ies.ath_ie != NULL)
-			frm = ieee80211_add_ath(frm, ni->ni_ath_flags,
-				ni->ni_ath_defkeyix);
-		m->m_pkthdr.len = m->m_len = frm - mtod(m, uint8_t *);
-		break;
-=======
->>>>>>> 3569e353
 
 	case IEEE80211_FC0_SUBTYPE_AUTH:
 		status = arg >> 16;
@@ -2058,7 +1885,7 @@
 		      bss->ni_authmode == IEEE80211_AUTH_SHARED);
 
 		m = ieee80211_getmgtframe(&frm,
-			 ic->ic_headroom + sizeof(struct ieee80211_frame),
+			  ic->ic_headroom + sizeof(struct ieee80211_frame),
 			  3 * sizeof(uint16_t)
 			+ (has_challenge && status == IEEE80211_STATUS_SUCCESS ?
 				sizeof(uint16_t)+IEEE80211_CHALLENGE_LEN : 0)
@@ -2083,7 +1910,8 @@
 			if (arg == IEEE80211_AUTH_SHARED_RESPONSE) {
 				IEEE80211_NOTE(vap, IEEE80211_MSG_AUTH, ni,
 				    "request encrypt frame (%s)", __func__);
-				m->m_flags |= M_LINK0; /* WEP-encrypt, please */
+				/* mark frame for encryption */
+				params.ibp_flags |= IEEE80211_BPF_CRYPTO;
 			}
 		} else
 			m->m_pkthdr.len = m->m_len = 3 * sizeof(uint16_t);
@@ -2172,11 +2000,7 @@
 		    (ic->ic_caps & IEEE80211_C_SHSLOT))
 			capinfo |= IEEE80211_CAPINFO_SHORT_SLOTTIME;
 		if ((ni->ni_capinfo & IEEE80211_CAPINFO_SPECTRUM_MGMT) &&
-<<<<<<< HEAD
-		    (ic->ic_flags & IEEE80211_F_DOTH))
-=======
 		    (vap->iv_flags & IEEE80211_F_DOTH))
->>>>>>> 3569e353
 			capinfo |= IEEE80211_CAPINFO_SPECTRUM_MGMT;
 		*(uint16_t *)frm = htole16(capinfo);
 		frm += 2;
@@ -2199,20 +2023,6 @@
 			/* XXX else complain? */
 		}
 		frm = ieee80211_add_xrates(frm, &ni->ni_rates);
-<<<<<<< HEAD
-		if ((ic->ic_flags_ext & IEEE80211_FEXT_HT) &&
-		    ni->ni_ies.htcap_ie != NULL &&
-		    ni->ni_ies.htcap_ie[0] == IEEE80211_ELEMID_HTCAP)
-			frm = ieee80211_add_htcap(frm, ni);
-		if ((ic->ic_flags & IEEE80211_F_WME) &&
-		    ni->ni_ies.wme_ie != NULL)
-			frm = ieee80211_add_wme_info(frm, &ic->ic_wme);
-		if ((ic->ic_flags_ext & IEEE80211_FEXT_HT) &&
-		    ni->ni_ies.htcap_ie != NULL &&
-		    ni->ni_ies.htcap_ie[0] == IEEE80211_ELEMID_VENDOR)
-			frm = ieee80211_add_htcap_vendor(frm, ni);
-		if (IEEE80211_ATH_CAP(ic, ni, IEEE80211_F_ATHEROS))
-=======
 		if (capinfo & IEEE80211_CAPINFO_SPECTRUM_MGMT) {
 			frm = ieee80211_add_powercapability(frm,
 			    ic->ic_curchan);
@@ -2235,7 +2045,6 @@
 		    ni->ni_ies.htcap_ie[0] == IEEE80211_ELEMID_VENDOR)
 			frm = ieee80211_add_htcap_vendor(frm, ni);
 		if (IEEE80211_ATH_CAP(vap, ni, IEEE80211_F_ATHEROS))
->>>>>>> 3569e353
 			frm = ieee80211_add_ath(frm,
 				IEEE80211_ATH_CAP(vap, ni, IEEE80211_F_ATHEROS),
 				(vap->iv_flags & IEEE80211_F_WPA) == 0 &&
@@ -2305,11 +2114,7 @@
 			frm = ieee80211_add_htcap(frm, ni);
 			frm = ieee80211_add_htinfo(frm, ni);
 		}
-<<<<<<< HEAD
-		if ((ic->ic_flags & IEEE80211_F_WME) &&
-=======
 		if ((vap->iv_flags & IEEE80211_F_WME) &&
->>>>>>> 3569e353
 		    ni->ni_ies.wme_ie != NULL)
 			frm = ieee80211_add_wme_param(frm, &ic->ic_wme);
 		if ((ni->ni_flags & HTFLAGS) == HTFLAGS) {
@@ -2347,14 +2152,18 @@
 		/* NOTREACHED */
 	}
 
-	return ieee80211_mgmt_output(ni, m, type);
+	/* NB: force non-ProbeResp frames to the highest queue */
+	params.ibp_pri = WME_AC_VO;
+	params.ibp_rate0 = bss->ni_txparms->mgmtrate;
+	/* NB: we know all frames are unicast */
+	params.ibp_try0 = bss->ni_txparms->maxretry;
+	params.ibp_power = bss->ni_txpower;
+	return ieee80211_mgmt_output(ni, m, type, &params);
 bad:
 	ieee80211_free_node(ni);
 	return ret;
 #undef senderr
 #undef HTFLAGS
-<<<<<<< HEAD
-=======
 }
 
 /*
@@ -2382,11 +2191,11 @@
 	 *	[tlv] parameter set (FH/DS)
 	 *	[tlv] parameter set (IBSS)
 	 *	[tlv] country (optional)
-	 *	[tlv] RSN (optional)
 	 *	[3] power control (optional)
 	 *	[5] channel switch announcement (CSA) (optional)
 	 *	[tlv] extended rate phy (ERP)
 	 *	[tlv] extended supported rates
+	 *	[tlv] RSN (optional)
 	 *	[tlv] HT capabilities
 	 *	[tlv] HT information
 	 *	[tlv] WPA (optional)
@@ -2405,11 +2214,11 @@
 	       + 2 + IEEE80211_RATE_SIZE
 	       + 7	/* max(7,3) */
 	       + IEEE80211_COUNTRY_MAX_SIZE
-	       + sizeof(struct ieee80211_ie_wpa)
 	       + 3
 	       + sizeof(struct ieee80211_csa_ie)
 	       + 3
 	       + 2 + (IEEE80211_RATE_MAXSIZE - IEEE80211_RATE_SIZE)
+	       + sizeof(struct ieee80211_ie_wpa)
 	       + sizeof(struct ieee80211_ie_htcap)
 	       + sizeof(struct ieee80211_ie_htinfo)
 	       + sizeof(struct ieee80211_ie_wpa)
@@ -2461,11 +2270,6 @@
 	if ((vap->iv_flags & IEEE80211_F_DOTH) ||
 	    (vap->iv_flags_ext & IEEE80211_FEXT_DOTD))
 		frm = ieee80211_add_countryie(frm, ic);
-	if (vap->iv_flags & IEEE80211_F_WPA2) {
-		if (vap->iv_rsn_ie != NULL)
-			frm = add_ie(frm, vap->iv_rsn_ie);
-		/* XXX else complain? */
-	}
 	if (vap->iv_flags & IEEE80211_F_DOTH) {
 		if (IEEE80211_IS_CHAN_5GHZ(bss->ni_chan))
 			frm = ieee80211_add_powerconstraint(frm, vap);
@@ -2475,6 +2279,11 @@
 	if (IEEE80211_IS_CHAN_ANYG(bss->ni_chan))
 		frm = ieee80211_add_erp(frm, ic);
 	frm = ieee80211_add_xrates(frm, rs);
+	if (vap->iv_flags & IEEE80211_F_WPA2) {
+		if (vap->iv_rsn_ie != NULL)
+			frm = add_ie(frm, vap->iv_rsn_ie);
+		/* XXX else complain? */
+	}
 	/*
 	 * NB: legacy 11b clients do not get certain ie's.
 	 *     The caller identifies such clients by passing
@@ -2553,9 +2362,10 @@
 
 	wh = mtod(m, struct ieee80211_frame *);
 	ieee80211_send_setup(bss, wh,
-		IEEE80211_FC0_TYPE_MGT | IEEE80211_FC0_SUBTYPE_PROBE_RESP,
-		vap->iv_myaddr, da, bss->ni_bssid);
+	     IEEE80211_FC0_TYPE_MGT | IEEE80211_FC0_SUBTYPE_PROBE_RESP,
+	     IEEE80211_NONQOS_TID, vap->iv_myaddr, da, bss->ni_bssid);
 	/* XXX power management? */
+	m->m_flags |= M_ENCAP;		/* mark encapsulated */
 
 	M_WME_SETAC(m, WME_AC_BE);
 
@@ -2619,7 +2429,6 @@
 		m->m_pkthdr.len = m->m_len = sizeof(struct ieee80211_frame_cts);
 	}
 	return m;
->>>>>>> 3569e353
 }
 
 static void
@@ -2682,11 +2491,11 @@
 	 *	[8] CF parameter set (optional)
 	 *	[tlv] parameter set (IBSS/TIM)
 	 *	[tlv] country (optional)
-	 *	[tlv] RSN parameters
 	 *	[3] power control (optional)
 	 *	[5] channel switch announcement (CSA) (optional)
 	 *	[tlv] extended rate phy (ERP)
 	 *	[tlv] extended supported rates
+	 *	[tlv] RSN parameters
 	 *	[tlv] HT capabilities
 	 *	[tlv] HT information
 	 * XXX Vendor-specific OIDs (e.g. Atheros)
@@ -2694,10 +2503,9 @@
 	 *	[tlv] WME parameters
 	 *	[tlv] Vendor OUI HT capabilities (optional)
 	 *	[tlv] Vendor OUI HT information (optional)
+	 *	[tlv] TDMA parameters (optional)
 	 *	[tlv] application data (optional)
 	 */
-
-	memset(bo, 0, sizeof(*bo));
 
 	memset(bo, 0, sizeof(*bo));
 
@@ -2745,22 +2553,9 @@
 		bo->bo_tim_len = 1;
 	}
 	bo->bo_tim_trailer = frm;
-<<<<<<< HEAD
-	if (ic->ic_flags & IEEE80211_F_DOTH)
-		frm = ieee80211_add_countryie(frm, ic,
-			ic->ic_countrycode, ic->ic_location);
-	if (ic->ic_flags & IEEE80211_F_WPA)
-		frm = ieee80211_add_wpa(frm, ic);
-	if (IEEE80211_IS_CHAN_ANYG(ic->ic_bsschan)) {
-=======
 	if ((vap->iv_flags & IEEE80211_F_DOTH) ||
 	    (vap->iv_flags_ext & IEEE80211_FEXT_DOTD))
 		frm = ieee80211_add_countryie(frm, ic);
-	if (vap->iv_flags & IEEE80211_F_WPA2) {
-		if (vap->iv_rsn_ie != NULL)
-			frm = add_ie(frm, vap->iv_rsn_ie);
-		/* XXX else complain */
-	}
 	if (vap->iv_flags & IEEE80211_F_DOTH) {
 		if (IEEE80211_IS_CHAN_5GHZ(ni->ni_chan))
 			frm = ieee80211_add_powerconstraint(frm, vap);
@@ -2770,27 +2565,20 @@
 	} else
 		bo->bo_csa = frm;
 	if (IEEE80211_IS_CHAN_ANYG(ni->ni_chan)) {
->>>>>>> 3569e353
 		bo->bo_erp = frm;
 		frm = ieee80211_add_erp(frm, ic);
 	}
 	frm = ieee80211_add_xrates(frm, rs);
+	if (vap->iv_flags & IEEE80211_F_WPA2) {
+		if (vap->iv_rsn_ie != NULL)
+			frm = add_ie(frm, vap->iv_rsn_ie);
+		/* XXX else complain */
+	}
 	if (IEEE80211_IS_CHAN_HT(ni->ni_chan)) {
 		frm = ieee80211_add_htcap(frm, ni);
 		bo->bo_htinfo = frm;
 		frm = ieee80211_add_htinfo(frm, ni);
 	}
-<<<<<<< HEAD
-	if (ic->ic_flags & IEEE80211_F_WME) {
-		bo->bo_wme = frm;
-		frm = ieee80211_add_wme_param(frm, &ic->ic_wme);
-	}
-	if (IEEE80211_IS_CHAN_HT(ic->ic_bsschan) &&
-	    (ic->ic_flags_ext & IEEE80211_FEXT_HTCOMPAT)) {
-		frm = ieee80211_add_htcap_vendor(frm, ni);
-		frm = ieee80211_add_htinfo_vendor(frm, ni);
-	}
-=======
 	if (vap->iv_flags & IEEE80211_F_WPA1) {
 		if (vap->iv_wpa_ie != NULL)
 			frm = add_ie(frm, vap->iv_wpa_ie);
@@ -2805,12 +2593,17 @@
 		frm = ieee80211_add_htcap_vendor(frm, ni);
 		frm = ieee80211_add_htinfo_vendor(frm, ni);
 	}
+#ifdef IEEE80211_SUPPORT_TDMA
+	if (vap->iv_caps & IEEE80211_C_TDMA) {
+		bo->bo_tdma = frm;
+		frm = ieee80211_add_tdma(frm, vap);
+	}
+#endif
 	if (vap->iv_appie_beacon != NULL) {
 		bo->bo_appie = frm;
 		bo->bo_appie_len = vap->iv_appie_beacon->ie_len;
 		frm = add_appie(frm, vap->iv_appie_beacon);
 	}
->>>>>>> 3569e353
 	bo->bo_tim_trailer_len = frm - bo->bo_tim_trailer;
 	bo->bo_csa_trailer_len = frm - bo->bo_csa;
 	m->m_pkthdr.len = m->m_len = frm - mtod(m, uint8_t *);
@@ -2854,6 +2647,7 @@
 	 * XXX Vendor-specific OIDs (e.g. Atheros)
 	 *	[tlv] WPA parameters
 	 *	[tlv] WME parameters
+	 *	[tlv] TDMA parameters (optional)
 	 *	[tlv] application data (optional)
 	 * NB: we allocate the max space required for the TIM bitmap.
 	 * XXX how big is this?
@@ -2878,6 +2672,10 @@
 		 + 4+2*sizeof(struct ieee80211_ie_htinfo)/* HT info */
 		 + (vap->iv_caps & IEEE80211_C_WME ?	/* WME */
 			sizeof(struct ieee80211_wme_param) : 0)
+#ifdef IEEE80211_SUPPORT_TDMA
+		 + (vap->iv_caps & IEEE80211_C_TDMA ?	/* TDMA */
+			sizeof(struct ieee80211_tdma_param) : 0)
+#endif
 		 + IEEE80211_MAX_APPIE
 		 ;
 	m = ieee80211_getmgtframe(&frm,
@@ -2996,7 +2794,14 @@
 		ieee80211_ht_update_beacon(vap, bo);
 		clrbit(bo->bo_flags, IEEE80211_BEACON_HTINFO);
 	}
-
+#ifdef IEEE80211_SUPPORT_TDMA
+	if (vap->iv_caps & IEEE80211_C_TDMA) {
+		/*
+		 * NB: the beacon is potentially updated every TBTT.
+		 */
+		ieee80211_tdma_update_beacon(vap, bo);
+	}
+#endif
 	if (vap->iv_opmode == IEEE80211_M_HOSTAP) {	/* NB: no IBSS support*/
 		struct ieee80211_tim_ie *tie =
 			(struct ieee80211_tim_ie *) bo->bo_tim;
