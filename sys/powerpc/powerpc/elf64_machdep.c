--- conflicted
+++ resolved
@@ -226,11 +226,8 @@
 	 */
 	relalim = (Elf_Rela *)((caddr_t)rela + relasz);
 	for (; rela < relalim; rela++) {
-<<<<<<< HEAD
-=======
 		if (ELF_R_TYPE(rela->r_info) != R_PPC_RELATIVE)
 			continue;
->>>>>>> 920fd43d
 		where = (Elf_Addr *)(relocbase + rela->r_offset);
 		*where = (Elf_Addr)(relocbase + rela->r_addend);
 	}
