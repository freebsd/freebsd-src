/*-
 * Copyright (C) 2007-2009 Semihalf, Rafal Jaworowski <raj@semihalf.com>
 * Copyright (C) 2006 Semihalf, Marian Balakowicz <m8@semihalf.com>
 * All rights reserved.
 *
 * Redistribution and use in source and binary forms, with or without
 * modification, are permitted provided that the following conditions
 * are met:
 * 1. Redistributions of source code must retain the above copyright
 *    notice, this list of conditions and the following disclaimer.
 * 2. Redistributions in binary form must reproduce the above copyright
 *    notice, this list of conditions and the following disclaimer in the
 *    documentation and/or other materials provided with the distribution.
 *
 * THIS SOFTWARE IS PROVIDED BY THE AUTHOR ``AS IS'' AND ANY EXPRESS OR
 * IMPLIED WARRANTIES, INCLUDING, BUT NOT LIMITED TO, THE IMPLIED WARRANTIES
 * OF MERCHANTABILITY AND FITNESS FOR A PARTICULAR PURPOSE ARE DISCLAIMED.  IN
 * NO EVENT SHALL THE AUTHOR BE LIABLE FOR ANY DIRECT, INDIRECT, INCIDENTAL,
 * SPECIAL, EXEMPLARY, OR CONSEQUENTIAL DAMAGES (INCLUDING, BUT NOT LIMITED
 * TO, PROCUREMENT OF SUBSTITUTE GOODS OR SERVICES; LOSS OF USE, DATA, OR
 * PROFITS; OR BUSINESS INTERRUPTION) HOWEVER CAUSED AND ON ANY THEORY OF
 * LIABILITY, WHETHER IN CONTRACT, STRICT LIABILITY, OR TORT (INCLUDING
 * NEGLIGENCE OR OTHERWISE) ARISING IN ANY WAY OUT OF THE USE OF THIS
 * SOFTWARE, EVEN IF ADVISED OF THE POSSIBILITY OF SUCH DAMAGE.
 *
 * Some hw specific parts of this pmap were derived or influenced
 * by NetBSD's ibm4xx pmap module. More generic code is shared with
 * a few other pmap modules from the FreeBSD tree.
 */

 /*
  * VM layout notes:
  *
  * Kernel and user threads run within one common virtual address space
  * defined by AS=0.
  *
  * Virtual address space layout:
  * -----------------------------
  * 0x0000_0000 - 0xafff_ffff	: user process
  * 0xb000_0000 - 0xbfff_ffff	: pmap_mapdev()-ed area (PCI/PCIE etc.)
  * 0xc000_0000 - 0xc0ff_ffff	: kernel reserved
  *   0xc000_0000 - data_end	: kernel code+data, env, metadata etc.
  * 0xc100_0000 - 0xfeef_ffff	: KVA
  *   0xc100_0000 - 0xc100_3fff : reserved for page zero/copy
  *   0xc100_4000 - 0xc200_3fff : reserved for ptbl bufs
  *   0xc200_4000 - 0xc200_8fff : guard page + kstack0
  *   0xc200_9000 - 0xfeef_ffff	: actual free KVA space
  * 0xfef0_0000 - 0xffff_ffff	: I/O devices region
  */

#include <sys/cdefs.h>
__FBSDID("$FreeBSD$");

#include <sys/types.h>
#include <sys/param.h>
#include <sys/malloc.h>
#include <sys/ktr.h>
#include <sys/proc.h>
#include <sys/user.h>
#include <sys/queue.h>
#include <sys/systm.h>
#include <sys/kernel.h>
#include <sys/msgbuf.h>
#include <sys/lock.h>
#include <sys/mutex.h>
#include <sys/smp.h>
#include <sys/vmmeter.h>

#include <vm/vm.h>
#include <vm/vm_page.h>
#include <vm/vm_kern.h>
#include <vm/vm_pageout.h>
#include <vm/vm_extern.h>
#include <vm/vm_object.h>
#include <vm/vm_param.h>
#include <vm/vm_map.h>
#include <vm/vm_pager.h>
#include <vm/uma.h>

#include <machine/bootinfo.h>
#include <machine/cpu.h>
#include <machine/pcb.h>
#include <machine/platform.h>

#include <machine/tlb.h>
#include <machine/spr.h>
#include <machine/vmparam.h>
#include <machine/md_var.h>
#include <machine/mmuvar.h>
#include <machine/pmap.h>
#include <machine/pte.h>

#include "mmu_if.h"

#define DEBUG
#undef DEBUG

#ifdef  DEBUG
#define debugf(fmt, args...) printf(fmt, ##args)
#else
#define debugf(fmt, args...)
#endif

#define TODO			panic("%s: not implemented", __func__);

#include "opt_sched.h"
#ifndef SCHED_4BSD
#error "e500 only works with SCHED_4BSD which uses a global scheduler lock."
#endif
extern struct mtx sched_lock;

extern int dumpsys_minidump;

extern unsigned char _etext[];
extern unsigned char _end[];

/* Kernel physical load address. */
extern uint32_t kernload;
vm_offset_t kernstart;
vm_size_t kernsize;

/* Message buffer and tables. */
static vm_offset_t data_start;
static vm_size_t data_end;

/* Phys/avail memory regions. */
static struct mem_region *availmem_regions;
static int availmem_regions_sz;
static struct mem_region *physmem_regions;
static int physmem_regions_sz;

/* Reserved KVA space and mutex for mmu_booke_zero_page. */
static vm_offset_t zero_page_va;
static struct mtx zero_page_mutex;

static struct mtx tlbivax_mutex;

/*
 * Reserved KVA space for mmu_booke_zero_page_idle. This is used
 * by idle thred only, no lock required.
 */
static vm_offset_t zero_page_idle_va;

/* Reserved KVA space and mutex for mmu_booke_copy_page. */
static vm_offset_t copy_page_src_va;
static vm_offset_t copy_page_dst_va;
static struct mtx copy_page_mutex;

/**************************************************************************/
/* PMAP */
/**************************************************************************/

static void mmu_booke_enter_locked(mmu_t, pmap_t, vm_offset_t, vm_page_t,
    vm_prot_t, boolean_t);

unsigned int kptbl_min;		/* Index of the first kernel ptbl. */
unsigned int kernel_ptbls;	/* Number of KVA ptbls. */

/*
 * If user pmap is processed with mmu_booke_remove and the resident count
 * drops to 0, there are no more pages to remove, so we need not continue.
 */
#define PMAP_REMOVE_DONE(pmap) \
	((pmap) != kernel_pmap && (pmap)->pm_stats.resident_count == 0)

extern void tlb_lock(uint32_t *);
extern void tlb_unlock(uint32_t *);
extern void tid_flush(tlbtid_t);

/**************************************************************************/
/* TLB and TID handling */
/**************************************************************************/

/* Translation ID busy table */
static volatile pmap_t tidbusy[MAXCPU][TID_MAX + 1];

/*
 * TLB0 capabilities (entry, way numbers etc.). These can vary between e500
 * core revisions and should be read from h/w registers during early config.
 */
uint32_t tlb0_entries;
uint32_t tlb0_ways;
uint32_t tlb0_entries_per_way;

#define TLB0_ENTRIES		(tlb0_entries)
#define TLB0_WAYS		(tlb0_ways)
#define TLB0_ENTRIES_PER_WAY	(tlb0_entries_per_way)

#define TLB1_ENTRIES 16

/* In-ram copy of the TLB1 */
static tlb_entry_t tlb1[TLB1_ENTRIES];

/* Next free entry in the TLB1 */
static unsigned int tlb1_idx;

static tlbtid_t tid_alloc(struct pmap *);

static void tlb_print_entry(int, uint32_t, uint32_t, uint32_t, uint32_t);

static int tlb1_set_entry(vm_offset_t, vm_offset_t, vm_size_t, uint32_t);
static void tlb1_write_entry(unsigned int);
static int tlb1_iomapped(int, vm_paddr_t, vm_size_t, vm_offset_t *);
static vm_size_t tlb1_mapin_region(vm_offset_t, vm_offset_t, vm_size_t);

static vm_size_t tsize2size(unsigned int);
static unsigned int size2tsize(vm_size_t);
static unsigned int ilog2(unsigned int);

static void set_mas4_defaults(void);

static inline void tlb0_flush_entry(vm_offset_t);
static inline unsigned int tlb0_tableidx(vm_offset_t, unsigned int);

/**************************************************************************/
/* Page table management */
/**************************************************************************/

/* Data for the pv entry allocation mechanism */
static uma_zone_t pvzone;
static struct vm_object pvzone_obj;
static int pv_entry_count = 0, pv_entry_max = 0, pv_entry_high_water = 0;

#define PV_ENTRY_ZONE_MIN	2048	/* min pv entries in uma zone */

#ifndef PMAP_SHPGPERPROC
#define PMAP_SHPGPERPROC	200
#endif

static void ptbl_init(void);
static struct ptbl_buf *ptbl_buf_alloc(void);
static void ptbl_buf_free(struct ptbl_buf *);
static void ptbl_free_pmap_ptbl(pmap_t, pte_t *);

static pte_t *ptbl_alloc(mmu_t, pmap_t, unsigned int);
static void ptbl_free(mmu_t, pmap_t, unsigned int);
static void ptbl_hold(mmu_t, pmap_t, unsigned int);
static int ptbl_unhold(mmu_t, pmap_t, unsigned int);

static vm_paddr_t pte_vatopa(mmu_t, pmap_t, vm_offset_t);
static pte_t *pte_find(mmu_t, pmap_t, vm_offset_t);
static void pte_enter(mmu_t, pmap_t, vm_page_t, vm_offset_t, uint32_t);
static int pte_remove(mmu_t, pmap_t, vm_offset_t, uint8_t);

static pv_entry_t pv_alloc(void);
static void pv_free(pv_entry_t);
static void pv_insert(pmap_t, vm_offset_t, vm_page_t);
static void pv_remove(pmap_t, vm_offset_t, vm_page_t);

/* Number of kva ptbl buffers, each covering one ptbl (PTBL_PAGES). */
#define PTBL_BUFS		(128 * 16)

struct ptbl_buf {
	TAILQ_ENTRY(ptbl_buf) link;	/* list link */
	vm_offset_t kva;		/* va of mapping */
};

/* ptbl free list and a lock used for access synchronization. */
static TAILQ_HEAD(, ptbl_buf) ptbl_buf_freelist;
static struct mtx ptbl_buf_freelist_lock;

/* Base address of kva space allocated fot ptbl bufs. */
static vm_offset_t ptbl_buf_pool_vabase;

/* Pointer to ptbl_buf structures. */
static struct ptbl_buf *ptbl_bufs;

void pmap_bootstrap_ap(volatile uint32_t *);

/*
 * Kernel MMU interface
 */
static void		mmu_booke_change_wiring(mmu_t, pmap_t, vm_offset_t, boolean_t);
static void		mmu_booke_clear_modify(mmu_t, vm_page_t);
static void		mmu_booke_clear_reference(mmu_t, vm_page_t);
static void		mmu_booke_copy(mmu_t, pmap_t, pmap_t, vm_offset_t,
    vm_size_t, vm_offset_t);
static void		mmu_booke_copy_page(mmu_t, vm_page_t, vm_page_t);
static void		mmu_booke_enter(mmu_t, pmap_t, vm_offset_t, vm_page_t,
    vm_prot_t, boolean_t);
static void		mmu_booke_enter_object(mmu_t, pmap_t, vm_offset_t, vm_offset_t,
    vm_page_t, vm_prot_t);
static void		mmu_booke_enter_quick(mmu_t, pmap_t, vm_offset_t, vm_page_t,
    vm_prot_t);
static vm_paddr_t	mmu_booke_extract(mmu_t, pmap_t, vm_offset_t);
static vm_page_t	mmu_booke_extract_and_hold(mmu_t, pmap_t, vm_offset_t,
    vm_prot_t);
static void		mmu_booke_init(mmu_t);
static boolean_t	mmu_booke_is_modified(mmu_t, vm_page_t);
static boolean_t	mmu_booke_is_prefaultable(mmu_t, pmap_t, vm_offset_t);
static boolean_t	mmu_booke_ts_referenced(mmu_t, vm_page_t);
static vm_offset_t	mmu_booke_map(mmu_t, vm_offset_t *, vm_offset_t, vm_offset_t,
    int);
static int		mmu_booke_mincore(mmu_t, pmap_t, vm_offset_t,
    vm_paddr_t *);
static void		mmu_booke_object_init_pt(mmu_t, pmap_t, vm_offset_t,
    vm_object_t, vm_pindex_t, vm_size_t);
static boolean_t	mmu_booke_page_exists_quick(mmu_t, pmap_t, vm_page_t);
static void		mmu_booke_page_init(mmu_t, vm_page_t);
static int		mmu_booke_page_wired_mappings(mmu_t, vm_page_t);
static void		mmu_booke_pinit(mmu_t, pmap_t);
static void		mmu_booke_pinit0(mmu_t, pmap_t);
static void		mmu_booke_protect(mmu_t, pmap_t, vm_offset_t, vm_offset_t,
    vm_prot_t);
static void		mmu_booke_qenter(mmu_t, vm_offset_t, vm_page_t *, int);
static void		mmu_booke_qremove(mmu_t, vm_offset_t, int);
static void		mmu_booke_release(mmu_t, pmap_t);
static void		mmu_booke_remove(mmu_t, pmap_t, vm_offset_t, vm_offset_t);
static void		mmu_booke_remove_all(mmu_t, vm_page_t);
static void		mmu_booke_remove_write(mmu_t, vm_page_t);
static void		mmu_booke_zero_page(mmu_t, vm_page_t);
static void		mmu_booke_zero_page_area(mmu_t, vm_page_t, int, int);
static void		mmu_booke_zero_page_idle(mmu_t, vm_page_t);
static void		mmu_booke_activate(mmu_t, struct thread *);
static void		mmu_booke_deactivate(mmu_t, struct thread *);
static void		mmu_booke_bootstrap(mmu_t, vm_offset_t, vm_offset_t);
static void		*mmu_booke_mapdev(mmu_t, vm_offset_t, vm_size_t);
static void		mmu_booke_unmapdev(mmu_t, vm_offset_t, vm_size_t);
static vm_offset_t	mmu_booke_kextract(mmu_t, vm_offset_t);
static void		mmu_booke_kenter(mmu_t, vm_offset_t, vm_offset_t);
static void		mmu_booke_kremove(mmu_t, vm_offset_t);
static boolean_t	mmu_booke_dev_direct_mapped(mmu_t, vm_offset_t, vm_size_t);
static void		mmu_booke_sync_icache(mmu_t, pmap_t, vm_offset_t,
    vm_size_t);
static vm_offset_t	mmu_booke_dumpsys_map(mmu_t, struct pmap_md *,
    vm_size_t, vm_size_t *);
static void		mmu_booke_dumpsys_unmap(mmu_t, struct pmap_md *,
    vm_size_t, vm_offset_t);
static struct pmap_md	*mmu_booke_scan_md(mmu_t, struct pmap_md *);

static mmu_method_t mmu_booke_methods[] = {
	/* pmap dispatcher interface */
	MMUMETHOD(mmu_change_wiring,	mmu_booke_change_wiring),
	MMUMETHOD(mmu_clear_modify,	mmu_booke_clear_modify),
	MMUMETHOD(mmu_clear_reference,	mmu_booke_clear_reference),
	MMUMETHOD(mmu_copy,		mmu_booke_copy),
	MMUMETHOD(mmu_copy_page,	mmu_booke_copy_page),
	MMUMETHOD(mmu_enter,		mmu_booke_enter),
	MMUMETHOD(mmu_enter_object,	mmu_booke_enter_object),
	MMUMETHOD(mmu_enter_quick,	mmu_booke_enter_quick),
	MMUMETHOD(mmu_extract,		mmu_booke_extract),
	MMUMETHOD(mmu_extract_and_hold,	mmu_booke_extract_and_hold),
	MMUMETHOD(mmu_init,		mmu_booke_init),
	MMUMETHOD(mmu_is_modified,	mmu_booke_is_modified),
	MMUMETHOD(mmu_is_prefaultable,	mmu_booke_is_prefaultable),
	MMUMETHOD(mmu_ts_referenced,	mmu_booke_ts_referenced),
	MMUMETHOD(mmu_map,		mmu_booke_map),
	MMUMETHOD(mmu_mincore,		mmu_booke_mincore),
	MMUMETHOD(mmu_object_init_pt,	mmu_booke_object_init_pt),
	MMUMETHOD(mmu_page_exists_quick,mmu_booke_page_exists_quick),
	MMUMETHOD(mmu_page_init,	mmu_booke_page_init),
	MMUMETHOD(mmu_page_wired_mappings, mmu_booke_page_wired_mappings),
	MMUMETHOD(mmu_pinit,		mmu_booke_pinit),
	MMUMETHOD(mmu_pinit0,		mmu_booke_pinit0),
	MMUMETHOD(mmu_protect,		mmu_booke_protect),
	MMUMETHOD(mmu_qenter,		mmu_booke_qenter),
	MMUMETHOD(mmu_qremove,		mmu_booke_qremove),
	MMUMETHOD(mmu_release,		mmu_booke_release),
	MMUMETHOD(mmu_remove,		mmu_booke_remove),
	MMUMETHOD(mmu_remove_all,	mmu_booke_remove_all),
	MMUMETHOD(mmu_remove_write,	mmu_booke_remove_write),
	MMUMETHOD(mmu_sync_icache,	mmu_booke_sync_icache),
	MMUMETHOD(mmu_zero_page,	mmu_booke_zero_page),
	MMUMETHOD(mmu_zero_page_area,	mmu_booke_zero_page_area),
	MMUMETHOD(mmu_zero_page_idle,	mmu_booke_zero_page_idle),
	MMUMETHOD(mmu_activate,		mmu_booke_activate),
	MMUMETHOD(mmu_deactivate,	mmu_booke_deactivate),

	/* Internal interfaces */
	MMUMETHOD(mmu_bootstrap,	mmu_booke_bootstrap),
	MMUMETHOD(mmu_dev_direct_mapped,mmu_booke_dev_direct_mapped),
	MMUMETHOD(mmu_mapdev,		mmu_booke_mapdev),
	MMUMETHOD(mmu_kenter,		mmu_booke_kenter),
	MMUMETHOD(mmu_kextract,		mmu_booke_kextract),
/*	MMUMETHOD(mmu_kremove,		mmu_booke_kremove),	*/
	MMUMETHOD(mmu_unmapdev,		mmu_booke_unmapdev),

	/* dumpsys() support */
	MMUMETHOD(mmu_dumpsys_map,	mmu_booke_dumpsys_map),
	MMUMETHOD(mmu_dumpsys_unmap,	mmu_booke_dumpsys_unmap),
	MMUMETHOD(mmu_scan_md,		mmu_booke_scan_md),

	{ 0, 0 }
};

static mmu_def_t booke_mmu = {
	MMU_TYPE_BOOKE,
	mmu_booke_methods,
	0
};
MMU_DEF(booke_mmu);

static inline void
tlb_miss_lock(void)
{
#ifdef SMP
	struct pcpu *pc;

	if (!smp_started)
		return;

	SLIST_FOREACH(pc, &cpuhead, pc_allcpu) {
		if (pc != pcpup) {

			CTR3(KTR_PMAP, "%s: tlb miss LOCK of CPU=%d, "
			    "tlb_lock=%p", __func__, pc->pc_cpuid, pc->pc_booke_tlb_lock);

			KASSERT((pc->pc_cpuid != PCPU_GET(cpuid)),
			    ("tlb_miss_lock: tried to lock self"));

			tlb_lock(pc->pc_booke_tlb_lock);

			CTR1(KTR_PMAP, "%s: locked", __func__);
		}
	}
#endif
}

static inline void
tlb_miss_unlock(void)
{
#ifdef SMP
	struct pcpu *pc;

	if (!smp_started)
		return;

	SLIST_FOREACH(pc, &cpuhead, pc_allcpu) {
		if (pc != pcpup) {
			CTR2(KTR_PMAP, "%s: tlb miss UNLOCK of CPU=%d",
			    __func__, pc->pc_cpuid);

			tlb_unlock(pc->pc_booke_tlb_lock);

			CTR1(KTR_PMAP, "%s: unlocked", __func__);
		}
	}
#endif
}

/* Return number of entries in TLB0. */
static __inline void
tlb0_get_tlbconf(void)
{
	uint32_t tlb0_cfg;

	tlb0_cfg = mfspr(SPR_TLB0CFG);
	tlb0_entries = tlb0_cfg & TLBCFG_NENTRY_MASK;
	tlb0_ways = (tlb0_cfg & TLBCFG_ASSOC_MASK) >> TLBCFG_ASSOC_SHIFT;
	tlb0_entries_per_way = tlb0_entries / tlb0_ways;
}

/* Initialize pool of kva ptbl buffers. */
static void
ptbl_init(void)
{
	int i;

	CTR3(KTR_PMAP, "%s: s (ptbl_bufs = 0x%08x size 0x%08x)", __func__,
	    (uint32_t)ptbl_bufs, sizeof(struct ptbl_buf) * PTBL_BUFS);
	CTR3(KTR_PMAP, "%s: s (ptbl_buf_pool_vabase = 0x%08x size = 0x%08x)",
	    __func__, ptbl_buf_pool_vabase, PTBL_BUFS * PTBL_PAGES * PAGE_SIZE);

	mtx_init(&ptbl_buf_freelist_lock, "ptbl bufs lock", NULL, MTX_DEF);
	TAILQ_INIT(&ptbl_buf_freelist);

	for (i = 0; i < PTBL_BUFS; i++) {
		ptbl_bufs[i].kva = ptbl_buf_pool_vabase + i * PTBL_PAGES * PAGE_SIZE;
		TAILQ_INSERT_TAIL(&ptbl_buf_freelist, &ptbl_bufs[i], link);
	}
}

/* Get a ptbl_buf from the freelist. */
static struct ptbl_buf *
ptbl_buf_alloc(void)
{
	struct ptbl_buf *buf;

	mtx_lock(&ptbl_buf_freelist_lock);
	buf = TAILQ_FIRST(&ptbl_buf_freelist);
	if (buf != NULL)
		TAILQ_REMOVE(&ptbl_buf_freelist, buf, link);
	mtx_unlock(&ptbl_buf_freelist_lock);

	CTR2(KTR_PMAP, "%s: buf = %p", __func__, buf);

	return (buf);
}

/* Return ptbl buff to free pool. */
static void
ptbl_buf_free(struct ptbl_buf *buf)
{

	CTR2(KTR_PMAP, "%s: buf = %p", __func__, buf);

	mtx_lock(&ptbl_buf_freelist_lock);
	TAILQ_INSERT_TAIL(&ptbl_buf_freelist, buf, link);
	mtx_unlock(&ptbl_buf_freelist_lock);
}

/*
 * Search the list of allocated ptbl bufs and find on list of allocated ptbls
 */
static void
ptbl_free_pmap_ptbl(pmap_t pmap, pte_t *ptbl)
{
	struct ptbl_buf *pbuf;

	CTR2(KTR_PMAP, "%s: ptbl = %p", __func__, ptbl);

	PMAP_LOCK_ASSERT(pmap, MA_OWNED);

	TAILQ_FOREACH(pbuf, &pmap->pm_ptbl_list, link)
		if (pbuf->kva == (vm_offset_t)ptbl) {
			/* Remove from pmap ptbl buf list. */
			TAILQ_REMOVE(&pmap->pm_ptbl_list, pbuf, link);

			/* Free corresponding ptbl buf. */
			ptbl_buf_free(pbuf);
			break;
		}
}

/* Allocate page table. */
static pte_t *
ptbl_alloc(mmu_t mmu, pmap_t pmap, unsigned int pdir_idx)
{
	vm_page_t mtbl[PTBL_PAGES];
	vm_page_t m;
	struct ptbl_buf *pbuf;
	unsigned int pidx;
	pte_t *ptbl;
	int i;

	CTR4(KTR_PMAP, "%s: pmap = %p su = %d pdir_idx = %d", __func__, pmap,
	    (pmap == kernel_pmap), pdir_idx);

	KASSERT((pdir_idx <= (VM_MAXUSER_ADDRESS / PDIR_SIZE)),
	    ("ptbl_alloc: invalid pdir_idx"));
	KASSERT((pmap->pm_pdir[pdir_idx] == NULL),
	    ("pte_alloc: valid ptbl entry exists!"));

	pbuf = ptbl_buf_alloc();
	if (pbuf == NULL)
		panic("pte_alloc: couldn't alloc kernel virtual memory");
		
	ptbl = (pte_t *)pbuf->kva;

	CTR2(KTR_PMAP, "%s: ptbl kva = %p", __func__, ptbl);

	/* Allocate ptbl pages, this will sleep! */
	for (i = 0; i < PTBL_PAGES; i++) {
		pidx = (PTBL_PAGES * pdir_idx) + i;
		while ((m = vm_page_alloc(NULL, pidx,
		    VM_ALLOC_NOOBJ | VM_ALLOC_WIRED)) == NULL) {

			PMAP_UNLOCK(pmap);
			vm_page_unlock_queues();
			VM_WAIT;
			vm_page_lock_queues();
			PMAP_LOCK(pmap);
		}
		mtbl[i] = m;
	}

	/* Map allocated pages into kernel_pmap. */
	mmu_booke_qenter(mmu, (vm_offset_t)ptbl, mtbl, PTBL_PAGES);

	/* Zero whole ptbl. */
	bzero((caddr_t)ptbl, PTBL_PAGES * PAGE_SIZE);

	/* Add pbuf to the pmap ptbl bufs list. */
	TAILQ_INSERT_TAIL(&pmap->pm_ptbl_list, pbuf, link);

	return (ptbl);
}

/* Free ptbl pages and invalidate pdir entry. */
static void
ptbl_free(mmu_t mmu, pmap_t pmap, unsigned int pdir_idx)
{
	pte_t *ptbl;
	vm_paddr_t pa;
	vm_offset_t va;
	vm_page_t m;
	int i;

	CTR4(KTR_PMAP, "%s: pmap = %p su = %d pdir_idx = %d", __func__, pmap,
	    (pmap == kernel_pmap), pdir_idx);

	KASSERT((pdir_idx <= (VM_MAXUSER_ADDRESS / PDIR_SIZE)),
	    ("ptbl_free: invalid pdir_idx"));

	ptbl = pmap->pm_pdir[pdir_idx];

	CTR2(KTR_PMAP, "%s: ptbl = %p", __func__, ptbl);

	KASSERT((ptbl != NULL), ("ptbl_free: null ptbl"));

	/*
	 * Invalidate the pdir entry as soon as possible, so that other CPUs
	 * don't attempt to look up the page tables we are releasing.
	 */
	mtx_lock_spin(&tlbivax_mutex);
	tlb_miss_lock();
	
	pmap->pm_pdir[pdir_idx] = NULL;

	tlb_miss_unlock();
	mtx_unlock_spin(&tlbivax_mutex);

	for (i = 0; i < PTBL_PAGES; i++) {
		va = ((vm_offset_t)ptbl + (i * PAGE_SIZE));
		pa = pte_vatopa(mmu, kernel_pmap, va);
		m = PHYS_TO_VM_PAGE(pa);
		vm_page_free_zero(m);
		atomic_subtract_int(&cnt.v_wire_count, 1);
		mmu_booke_kremove(mmu, va);
	}

	ptbl_free_pmap_ptbl(pmap, ptbl);
}

/*
 * Decrement ptbl pages hold count and attempt to free ptbl pages.
 * Called when removing pte entry from ptbl.
 *
 * Return 1 if ptbl pages were freed.
 */
static int
ptbl_unhold(mmu_t mmu, pmap_t pmap, unsigned int pdir_idx)
{
	pte_t *ptbl;
	vm_paddr_t pa;
	vm_page_t m;
	int i;

	CTR4(KTR_PMAP, "%s: pmap = %p su = %d pdir_idx = %d", __func__, pmap,
	    (pmap == kernel_pmap), pdir_idx);

	KASSERT((pdir_idx <= (VM_MAXUSER_ADDRESS / PDIR_SIZE)),
	    ("ptbl_unhold: invalid pdir_idx"));
	KASSERT((pmap != kernel_pmap),
	    ("ptbl_unhold: unholding kernel ptbl!"));

	ptbl = pmap->pm_pdir[pdir_idx];

	//debugf("ptbl_unhold: ptbl = 0x%08x\n", (u_int32_t)ptbl);
	KASSERT(((vm_offset_t)ptbl >= VM_MIN_KERNEL_ADDRESS),
	    ("ptbl_unhold: non kva ptbl"));

	/* decrement hold count */
	for (i = 0; i < PTBL_PAGES; i++) {
		pa = pte_vatopa(mmu, kernel_pmap,
		    (vm_offset_t)ptbl + (i * PAGE_SIZE));
		m = PHYS_TO_VM_PAGE(pa);
		m->wire_count--;
	}

	/*
	 * Free ptbl pages if there are no pte etries in this ptbl.
	 * wire_count has the same value for all ptbl pages, so check the last
	 * page.
	 */
	if (m->wire_count == 0) {
		ptbl_free(mmu, pmap, pdir_idx);

		//debugf("ptbl_unhold: e (freed ptbl)\n");
		return (1);
	}

	return (0);
}

/*
 * Increment hold count for ptbl pages. This routine is used when a new pte
 * entry is being inserted into the ptbl.
 */
static void
ptbl_hold(mmu_t mmu, pmap_t pmap, unsigned int pdir_idx)
{
	vm_paddr_t pa;
	pte_t *ptbl;
	vm_page_t m;
	int i;

	CTR3(KTR_PMAP, "%s: pmap = %p pdir_idx = %d", __func__, pmap,
	    pdir_idx);

	KASSERT((pdir_idx <= (VM_MAXUSER_ADDRESS / PDIR_SIZE)),
	    ("ptbl_hold: invalid pdir_idx"));
	KASSERT((pmap != kernel_pmap),
	    ("ptbl_hold: holding kernel ptbl!"));

	ptbl = pmap->pm_pdir[pdir_idx];

	KASSERT((ptbl != NULL), ("ptbl_hold: null ptbl"));

	for (i = 0; i < PTBL_PAGES; i++) {
		pa = pte_vatopa(mmu, kernel_pmap,
		    (vm_offset_t)ptbl + (i * PAGE_SIZE));
		m = PHYS_TO_VM_PAGE(pa);
		m->wire_count++;
	}
}

/* Allocate pv_entry structure. */
pv_entry_t
pv_alloc(void)
{
	pv_entry_t pv;

	pv_entry_count++;
	if (pv_entry_count > pv_entry_high_water)
		pagedaemon_wakeup();
	pv = uma_zalloc(pvzone, M_NOWAIT);

	return (pv);
}

/* Free pv_entry structure. */
static __inline void
pv_free(pv_entry_t pve)
{

	pv_entry_count--;
	uma_zfree(pvzone, pve);
}


/* Allocate and initialize pv_entry structure. */
static void
pv_insert(pmap_t pmap, vm_offset_t va, vm_page_t m)
{
	pv_entry_t pve;

	//int su = (pmap == kernel_pmap);
	//debugf("pv_insert: s (su = %d pmap = 0x%08x va = 0x%08x m = 0x%08x)\n", su,
	//	(u_int32_t)pmap, va, (u_int32_t)m);

	pve = pv_alloc();
	if (pve == NULL)
		panic("pv_insert: no pv entries!");

	pve->pv_pmap = pmap;
	pve->pv_va = va;

	/* add to pv_list */
	PMAP_LOCK_ASSERT(pmap, MA_OWNED);
	mtx_assert(&vm_page_queue_mtx, MA_OWNED);

	TAILQ_INSERT_TAIL(&m->md.pv_list, pve, pv_link);

	//debugf("pv_insert: e\n");
}

/* Destroy pv entry. */
static void
pv_remove(pmap_t pmap, vm_offset_t va, vm_page_t m)
{
	pv_entry_t pve;

	//int su = (pmap == kernel_pmap);
	//debugf("pv_remove: s (su = %d pmap = 0x%08x va = 0x%08x)\n", su, (u_int32_t)pmap, va);

	PMAP_LOCK_ASSERT(pmap, MA_OWNED);
	mtx_assert(&vm_page_queue_mtx, MA_OWNED);

	/* find pv entry */
	TAILQ_FOREACH(pve, &m->md.pv_list, pv_link) {
		if ((pmap == pve->pv_pmap) && (va == pve->pv_va)) {
			/* remove from pv_list */
			TAILQ_REMOVE(&m->md.pv_list, pve, pv_link);
			if (TAILQ_EMPTY(&m->md.pv_list))
				vm_page_flag_clear(m, PG_WRITEABLE);

			/* free pv entry struct */
			pv_free(pve);
			break;
		}
	}

	//debugf("pv_remove: e\n");
}

/*
 * Clean pte entry, try to free page table page if requested.
 *
 * Return 1 if ptbl pages were freed, otherwise return 0.
 */
static int
pte_remove(mmu_t mmu, pmap_t pmap, vm_offset_t va, uint8_t flags)
{
	unsigned int pdir_idx = PDIR_IDX(va);
	unsigned int ptbl_idx = PTBL_IDX(va);
	vm_page_t m;
	pte_t *ptbl;
	pte_t *pte;

	//int su = (pmap == kernel_pmap);
	//debugf("pte_remove: s (su = %d pmap = 0x%08x va = 0x%08x flags = %d)\n",
	//		su, (u_int32_t)pmap, va, flags);

	ptbl = pmap->pm_pdir[pdir_idx];
	KASSERT(ptbl, ("pte_remove: null ptbl"));

	pte = &ptbl[ptbl_idx];

	if (pte == NULL || !PTE_ISVALID(pte))
		return (0);

	if (PTE_ISWIRED(pte))
		pmap->pm_stats.wired_count--;

	/* Handle managed entry. */
	if (PTE_ISMANAGED(pte)) {
		/* Get vm_page_t for mapped pte. */
		m = PHYS_TO_VM_PAGE(PTE_PA(pte));

		if (PTE_ISMODIFIED(pte))
			vm_page_dirty(m);

		if (PTE_ISREFERENCED(pte))
			vm_page_flag_set(m, PG_REFERENCED);

		pv_remove(pmap, va, m);
	}

	mtx_lock_spin(&tlbivax_mutex);
	tlb_miss_lock();

	tlb0_flush_entry(va);
	pte->flags = 0;
	pte->rpn = 0;

	tlb_miss_unlock();
	mtx_unlock_spin(&tlbivax_mutex);

	pmap->pm_stats.resident_count--;

	if (flags & PTBL_UNHOLD) {
		//debugf("pte_remove: e (unhold)\n");
		return (ptbl_unhold(mmu, pmap, pdir_idx));
	}

	//debugf("pte_remove: e\n");
	return (0);
}

/*
 * Insert PTE for a given page and virtual address.
 */
static void
pte_enter(mmu_t mmu, pmap_t pmap, vm_page_t m, vm_offset_t va, uint32_t flags)
{
	unsigned int pdir_idx = PDIR_IDX(va);
	unsigned int ptbl_idx = PTBL_IDX(va);
	pte_t *ptbl, *pte;

	CTR4(KTR_PMAP, "%s: su = %d pmap = %p va = %p", __func__,
	    pmap == kernel_pmap, pmap, va);

	/* Get the page table pointer. */
	ptbl = pmap->pm_pdir[pdir_idx];

	if (ptbl == NULL) {
		/* Allocate page table pages. */
		ptbl = ptbl_alloc(mmu, pmap, pdir_idx);
	} else {
		/*
		 * Check if there is valid mapping for requested
		 * va, if there is, remove it.
		 */
		pte = &pmap->pm_pdir[pdir_idx][ptbl_idx];
		if (PTE_ISVALID(pte)) {
			pte_remove(mmu, pmap, va, PTBL_HOLD);
		} else {
			/*
			 * pte is not used, increment hold count
			 * for ptbl pages.
			 */
			if (pmap != kernel_pmap)
				ptbl_hold(mmu, pmap, pdir_idx);
		}
	}

	/*
	 * Insert pv_entry into pv_list for mapped page if part of managed
	 * memory.
	 */
        if ((m->flags & PG_FICTITIOUS) == 0) {
		if ((m->flags & PG_UNMANAGED) == 0) {
			flags |= PTE_MANAGED;

			/* Create and insert pv entry. */
			pv_insert(pmap, va, m);
		}
	}

	pmap->pm_stats.resident_count++;
	
	mtx_lock_spin(&tlbivax_mutex);
	tlb_miss_lock();

	tlb0_flush_entry(va);
	if (pmap->pm_pdir[pdir_idx] == NULL) {
		/*
		 * If we just allocated a new page table, hook it in
		 * the pdir.
		 */
		pmap->pm_pdir[pdir_idx] = ptbl;
	}
	pte = &(pmap->pm_pdir[pdir_idx][ptbl_idx]);
	pte->rpn = VM_PAGE_TO_PHYS(m) & ~PTE_PA_MASK;
	pte->flags |= (PTE_VALID | flags);

	tlb_miss_unlock();
	mtx_unlock_spin(&tlbivax_mutex);
}

/* Return the pa for the given pmap/va. */
static vm_paddr_t
pte_vatopa(mmu_t mmu, pmap_t pmap, vm_offset_t va)
{
	vm_paddr_t pa = 0;
	pte_t *pte;

	pte = pte_find(mmu, pmap, va);
	if ((pte != NULL) && PTE_ISVALID(pte))
		pa = (PTE_PA(pte) | (va & PTE_PA_MASK));
	return (pa);
}

/* Get a pointer to a PTE in a page table. */
static pte_t *
pte_find(mmu_t mmu, pmap_t pmap, vm_offset_t va)
{
	unsigned int pdir_idx = PDIR_IDX(va);
	unsigned int ptbl_idx = PTBL_IDX(va);

	KASSERT((pmap != NULL), ("pte_find: invalid pmap"));

	if (pmap->pm_pdir[pdir_idx])
		return (&(pmap->pm_pdir[pdir_idx][ptbl_idx]));

	return (NULL);
}

/**************************************************************************/
/* PMAP related */
/**************************************************************************/

/*
 * This is called during e500_init, before the system is really initialized.
 */
static void
mmu_booke_bootstrap(mmu_t mmu, vm_offset_t start, vm_offset_t kernelend)
{
	vm_offset_t phys_kernelend;
	struct mem_region *mp, *mp1;
	int cnt, i, j;
	u_int s, e, sz;
	u_int phys_avail_count;
	vm_size_t physsz, hwphyssz, kstack0_sz;
	vm_offset_t kernel_pdir, kstack0, va;
	vm_paddr_t kstack0_phys;
	void *dpcpu;
	pte_t *pte;

	debugf("mmu_booke_bootstrap: entered\n");

	/* Initialize invalidation mutex */
	mtx_init(&tlbivax_mutex, "tlbivax", NULL, MTX_SPIN);

	/* Read TLB0 size and associativity. */
	tlb0_get_tlbconf();

	/* Align kernel start and end address (kernel image). */
	kernstart = trunc_page(start);
	data_start = round_page(kernelend);
	kernsize = data_start - kernstart;

	data_end = data_start;

	/* Allocate space for the message buffer. */
	msgbufp = (struct msgbuf *)data_end;
	data_end += MSGBUF_SIZE;
	debugf(" msgbufp at 0x%08x end = 0x%08x\n", (uint32_t)msgbufp,
	    data_end);

	data_end = round_page(data_end);

	/* Allocate the dynamic per-cpu area. */
	dpcpu = (void *)data_end;
	data_end += DPCPU_SIZE;
	dpcpu_init(dpcpu, 0);

	/* Allocate space for ptbl_bufs. */
	ptbl_bufs = (struct ptbl_buf *)data_end;
	data_end += sizeof(struct ptbl_buf) * PTBL_BUFS;
	debugf(" ptbl_bufs at 0x%08x end = 0x%08x\n", (uint32_t)ptbl_bufs,
	    data_end);

	data_end = round_page(data_end);

	/* Allocate PTE tables for kernel KVA. */
	kernel_pdir = data_end;
	kernel_ptbls = (VM_MAX_KERNEL_ADDRESS - VM_MIN_KERNEL_ADDRESS +
	    PDIR_SIZE - 1) / PDIR_SIZE;
	data_end += kernel_ptbls * PTBL_PAGES * PAGE_SIZE;
	debugf(" kernel ptbls: %d\n", kernel_ptbls);
	debugf(" kernel pdir at 0x%08x end = 0x%08x\n", kernel_pdir, data_end);

	debugf(" data_end: 0x%08x\n", data_end);
	if (data_end - kernstart > 0x1000000) {
		data_end = (data_end + 0x3fffff) & ~0x3fffff;
		tlb1_mapin_region(kernstart + 0x1000000,
		    kernload + 0x1000000, data_end - kernstart - 0x1000000);
	} else
		data_end = (data_end + 0xffffff) & ~0xffffff;

	debugf(" updated data_end: 0x%08x\n", data_end);

	kernsize += data_end - data_start;

	/*
	 * Clear the structures - note we can only do it safely after the
	 * possible additional TLB1 translations are in place (above) so that
	 * all range up to the currently calculated 'data_end' is covered.
	 */
	memset((void *)ptbl_bufs, 0, sizeof(struct ptbl_buf) * PTBL_SIZE);
	memset((void *)kernel_pdir, 0, kernel_ptbls * PTBL_PAGES * PAGE_SIZE);

	/*******************************************************/
	/* Set the start and end of kva. */
	/*******************************************************/
	virtual_avail = round_page(data_end);
	virtual_end = VM_MAX_KERNEL_ADDRESS;

	/* Allocate KVA space for page zero/copy operations. */
	zero_page_va = virtual_avail;
	virtual_avail += PAGE_SIZE;
	zero_page_idle_va = virtual_avail;
	virtual_avail += PAGE_SIZE;
	copy_page_src_va = virtual_avail;
	virtual_avail += PAGE_SIZE;
	copy_page_dst_va = virtual_avail;
	virtual_avail += PAGE_SIZE;
	debugf("zero_page_va = 0x%08x\n", zero_page_va);
	debugf("zero_page_idle_va = 0x%08x\n", zero_page_idle_va);
	debugf("copy_page_src_va = 0x%08x\n", copy_page_src_va);
	debugf("copy_page_dst_va = 0x%08x\n", copy_page_dst_va);

	/* Initialize page zero/copy mutexes. */
	mtx_init(&zero_page_mutex, "mmu_booke_zero_page", NULL, MTX_DEF);
	mtx_init(&copy_page_mutex, "mmu_booke_copy_page", NULL, MTX_DEF);

	/* Allocate KVA space for ptbl bufs. */
	ptbl_buf_pool_vabase = virtual_avail;
	virtual_avail += PTBL_BUFS * PTBL_PAGES * PAGE_SIZE;
	debugf("ptbl_buf_pool_vabase = 0x%08x end = 0x%08x\n",
	    ptbl_buf_pool_vabase, virtual_avail);

	/* Calculate corresponding physical addresses for the kernel region. */
	phys_kernelend = kernload + kernsize;
	debugf("kernel image and allocated data:\n");
	debugf(" kernload    = 0x%08x\n", kernload);
	debugf(" kernstart   = 0x%08x\n", kernstart);
	debugf(" kernsize    = 0x%08x\n", kernsize);

	if (sizeof(phys_avail) / sizeof(phys_avail[0]) < availmem_regions_sz)
		panic("mmu_booke_bootstrap: phys_avail too small");

	/*
	 * Remove kernel physical address range from avail regions list. Page
	 * align all regions.  Non-page aligned memory isn't very interesting
	 * to us.  Also, sort the entries for ascending addresses.
	 */

	/* Retrieve phys/avail mem regions */
	mem_regions(&physmem_regions, &physmem_regions_sz,
	    &availmem_regions, &availmem_regions_sz);
	sz = 0;
	cnt = availmem_regions_sz;
	debugf("processing avail regions:\n");
	for (mp = availmem_regions; mp->mr_size; mp++) {
		s = mp->mr_start;
		e = mp->mr_start + mp->mr_size;
		debugf(" %08x-%08x -> ", s, e);
		/* Check whether this region holds all of the kernel. */
		if (s < kernload && e > phys_kernelend) {
			availmem_regions[cnt].mr_start = phys_kernelend;
			availmem_regions[cnt++].mr_size = e - phys_kernelend;
			e = kernload;
		}
		/* Look whether this regions starts within the kernel. */
		if (s >= kernload && s < phys_kernelend) {
			if (e <= phys_kernelend)
				goto empty;
			s = phys_kernelend;
		}
		/* Now look whether this region ends within the kernel. */
		if (e > kernload && e <= phys_kernelend) {
			if (s >= kernload)
				goto empty;
			e = kernload;
		}
		/* Now page align the start and size of the region. */
		s = round_page(s);
		e = trunc_page(e);
		if (e < s)
			e = s;
		sz = e - s;
		debugf("%08x-%08x = %x\n", s, e, sz);

		/* Check whether some memory is left here. */
		if (sz == 0) {
		empty:
			memmove(mp, mp + 1,
			    (cnt - (mp - availmem_regions)) * sizeof(*mp));
			cnt--;
			mp--;
			continue;
		}

		/* Do an insertion sort. */
		for (mp1 = availmem_regions; mp1 < mp; mp1++)
			if (s < mp1->mr_start)
				break;
		if (mp1 < mp) {
			memmove(mp1 + 1, mp1, (char *)mp - (char *)mp1);
			mp1->mr_start = s;
			mp1->mr_size = sz;
		} else {
			mp->mr_start = s;
			mp->mr_size = sz;
		}
	}
	availmem_regions_sz = cnt;

	/*******************************************************/
	/* Steal physical memory for kernel stack from the end */
	/* of the first avail region                           */
	/*******************************************************/
	kstack0_sz = KSTACK_PAGES * PAGE_SIZE;
	kstack0_phys = availmem_regions[0].mr_start +
	    availmem_regions[0].mr_size;
	kstack0_phys -= kstack0_sz;
	availmem_regions[0].mr_size -= kstack0_sz;

	/*******************************************************/
	/* Fill in phys_avail table, based on availmem_regions */
	/*******************************************************/
	phys_avail_count = 0;
	physsz = 0;
	hwphyssz = 0;
	TUNABLE_ULONG_FETCH("hw.physmem", (u_long *) &hwphyssz);

	debugf("fill in phys_avail:\n");
	for (i = 0, j = 0; i < availmem_regions_sz; i++, j += 2) {

		debugf(" region: 0x%08x - 0x%08x (0x%08x)\n",
		    availmem_regions[i].mr_start,
		    availmem_regions[i].mr_start +
		        availmem_regions[i].mr_size,
		    availmem_regions[i].mr_size);

		if (hwphyssz != 0 &&
		    (physsz + availmem_regions[i].mr_size) >= hwphyssz) {
			debugf(" hw.physmem adjust\n");
			if (physsz < hwphyssz) {
				phys_avail[j] = availmem_regions[i].mr_start;
				phys_avail[j + 1] =
				    availmem_regions[i].mr_start +
				    hwphyssz - physsz;
				physsz = hwphyssz;
				phys_avail_count++;
			}
			break;
		}

		phys_avail[j] = availmem_regions[i].mr_start;
		phys_avail[j + 1] = availmem_regions[i].mr_start +
		    availmem_regions[i].mr_size;
		phys_avail_count++;
		physsz += availmem_regions[i].mr_size;
	}
	physmem = btoc(physsz);

	/* Calculate the last available physical address. */
	for (i = 0; phys_avail[i + 2] != 0; i += 2)
		;
	Maxmem = powerpc_btop(phys_avail[i + 1]);

	debugf("Maxmem = 0x%08lx\n", Maxmem);
	debugf("phys_avail_count = %d\n", phys_avail_count);
	debugf("physsz = 0x%08x physmem = %ld (0x%08lx)\n", physsz, physmem,
	    physmem);

	/*******************************************************/
	/* Initialize (statically allocated) kernel pmap. */
	/*******************************************************/
	PMAP_LOCK_INIT(kernel_pmap);
	kptbl_min = VM_MIN_KERNEL_ADDRESS / PDIR_SIZE;

	debugf("kernel_pmap = 0x%08x\n", (uint32_t)kernel_pmap);
	debugf("kptbl_min = %d, kernel_ptbls = %d\n", kptbl_min, kernel_ptbls);
	debugf("kernel pdir range: 0x%08x - 0x%08x\n",
	    kptbl_min * PDIR_SIZE, (kptbl_min + kernel_ptbls) * PDIR_SIZE - 1);

	/* Initialize kernel pdir */
	for (i = 0; i < kernel_ptbls; i++)
		kernel_pmap->pm_pdir[kptbl_min + i] =
		    (pte_t *)(kernel_pdir + (i * PAGE_SIZE * PTBL_PAGES));

	for (i = 0; i < MAXCPU; i++) {
		kernel_pmap->pm_tid[i] = TID_KERNEL;
		
		/* Initialize each CPU's tidbusy entry 0 with kernel_pmap */
		tidbusy[i][0] = kernel_pmap;
	}

	/*
	 * Fill in PTEs covering kernel code and data. They are not required
	 * for address translation, as this area is covered by static TLB1
	 * entries, but for pte_vatopa() to work correctly with kernel area
	 * addresses.
	 */
	for (va = KERNBASE; va < data_end; va += PAGE_SIZE) {
		pte = &(kernel_pmap->pm_pdir[PDIR_IDX(va)][PTBL_IDX(va)]);
		pte->rpn = kernload + (va - KERNBASE);
		pte->flags = PTE_M | PTE_SR | PTE_SW | PTE_SX | PTE_WIRED |
		    PTE_VALID;
	}
	/* Mark kernel_pmap active on all CPUs */
	kernel_pmap->pm_active = ~0;

	/*******************************************************/
	/* Final setup */
	/*******************************************************/

	/* Enter kstack0 into kernel map, provide guard page */
	kstack0 = virtual_avail + KSTACK_GUARD_PAGES * PAGE_SIZE;
	thread0.td_kstack = kstack0;
	thread0.td_kstack_pages = KSTACK_PAGES;

	debugf("kstack_sz = 0x%08x\n", kstack0_sz);
	debugf("kstack0_phys at 0x%08x - 0x%08x\n",
	    kstack0_phys, kstack0_phys + kstack0_sz);
	debugf("kstack0 at 0x%08x - 0x%08x\n", kstack0, kstack0 + kstack0_sz);
	
	virtual_avail += KSTACK_GUARD_PAGES * PAGE_SIZE + kstack0_sz;
	for (i = 0; i < KSTACK_PAGES; i++) {
		mmu_booke_kenter(mmu, kstack0, kstack0_phys);
		kstack0 += PAGE_SIZE;
		kstack0_phys += PAGE_SIZE;
	}
	
	debugf("virtual_avail = %08x\n", virtual_avail);
	debugf("virtual_end   = %08x\n", virtual_end);

	debugf("mmu_booke_bootstrap: exit\n");
}

void
pmap_bootstrap_ap(volatile uint32_t *trcp __unused)
{
	int i;

	/*
	 * Finish TLB1 configuration: the BSP already set up its TLB1 and we
	 * have the snapshot of its contents in the s/w tlb1[] table, so use
	 * these values directly to (re)program AP's TLB1 hardware.
	 */
	for (i = 0; i < tlb1_idx; i ++) {
		/* Skip invalid entries */
		if (!(tlb1[i].mas1 & MAS1_VALID))
			continue;

		tlb1_write_entry(i);
	}

	set_mas4_defaults();
}

/*
 * Get the physical page address for the given pmap/virtual address.
 */
static vm_paddr_t
mmu_booke_extract(mmu_t mmu, pmap_t pmap, vm_offset_t va)
{
	vm_paddr_t pa;

	PMAP_LOCK(pmap);
	pa = pte_vatopa(mmu, pmap, va);
	PMAP_UNLOCK(pmap);

	return (pa);
}

/*
 * Extract the physical page address associated with the given
 * kernel virtual address.
 */
static vm_paddr_t
mmu_booke_kextract(mmu_t mmu, vm_offset_t va)
{

	return (pte_vatopa(mmu, kernel_pmap, va));
}

/*
 * Initialize the pmap module.
 * Called by vm_init, to initialize any structures that the pmap
 * system needs to map virtual memory.
 */
static void
mmu_booke_init(mmu_t mmu)
{
	int shpgperproc = PMAP_SHPGPERPROC;

	/*
	 * Initialize the address space (zone) for the pv entries.  Set a
	 * high water mark so that the system can recover from excessive
	 * numbers of pv entries.
	 */
	pvzone = uma_zcreate("PV ENTRY", sizeof(struct pv_entry), NULL, NULL,
	    NULL, NULL, UMA_ALIGN_PTR, UMA_ZONE_VM | UMA_ZONE_NOFREE);

	TUNABLE_INT_FETCH("vm.pmap.shpgperproc", &shpgperproc);
	pv_entry_max = shpgperproc * maxproc + cnt.v_page_count;

	TUNABLE_INT_FETCH("vm.pmap.pv_entries", &pv_entry_max);
	pv_entry_high_water = 9 * (pv_entry_max / 10);

	uma_zone_set_obj(pvzone, &pvzone_obj, pv_entry_max);

	/* Pre-fill pvzone with initial number of pv entries. */
	uma_prealloc(pvzone, PV_ENTRY_ZONE_MIN);

	/* Initialize ptbl allocation. */
	ptbl_init();
}

/*
 * Map a list of wired pages into kernel virtual address space.  This is
 * intended for temporary mappings which do not need page modification or
 * references recorded.  Existing mappings in the region are overwritten.
 */
static void
mmu_booke_qenter(mmu_t mmu, vm_offset_t sva, vm_page_t *m, int count)
{
	vm_offset_t va;

	va = sva;
	while (count-- > 0) {
		mmu_booke_kenter(mmu, va, VM_PAGE_TO_PHYS(*m));
		va += PAGE_SIZE;
		m++;
	}
}

/*
 * Remove page mappings from kernel virtual address space.  Intended for
 * temporary mappings entered by mmu_booke_qenter.
 */
static void
mmu_booke_qremove(mmu_t mmu, vm_offset_t sva, int count)
{
	vm_offset_t va;

	va = sva;
	while (count-- > 0) {
		mmu_booke_kremove(mmu, va);
		va += PAGE_SIZE;
	}
}

/*
 * Map a wired page into kernel virtual address space.
 */
static void
mmu_booke_kenter(mmu_t mmu, vm_offset_t va, vm_offset_t pa)
{
	unsigned int pdir_idx = PDIR_IDX(va);
	unsigned int ptbl_idx = PTBL_IDX(va);
	uint32_t flags;
	pte_t *pte;

	KASSERT(((va >= VM_MIN_KERNEL_ADDRESS) &&
	    (va <= VM_MAX_KERNEL_ADDRESS)), ("mmu_booke_kenter: invalid va"));

	flags = 0;
	flags |= (PTE_SR | PTE_SW | PTE_SX | PTE_WIRED | PTE_VALID);
	flags |= PTE_M;

	pte = &(kernel_pmap->pm_pdir[pdir_idx][ptbl_idx]);

	mtx_lock_spin(&tlbivax_mutex);
	tlb_miss_lock();
	
	if (PTE_ISVALID(pte)) {
	
		CTR1(KTR_PMAP, "%s: replacing entry!", __func__);

		/* Flush entry from TLB0 */
		tlb0_flush_entry(va);
	}

	pte->rpn = pa & ~PTE_PA_MASK;
	pte->flags = flags;

	//debugf("mmu_booke_kenter: pdir_idx = %d ptbl_idx = %d va=0x%08x "
	//		"pa=0x%08x rpn=0x%08x flags=0x%08x\n",
	//		pdir_idx, ptbl_idx, va, pa, pte->rpn, pte->flags);

	/* Flush the real memory from the instruction cache. */
	if ((flags & (PTE_I | PTE_G)) == 0) {
		__syncicache((void *)va, PAGE_SIZE);
	}

	tlb_miss_unlock();
	mtx_unlock_spin(&tlbivax_mutex);
}

/*
 * Remove a page from kernel page table.
 */
static void
mmu_booke_kremove(mmu_t mmu, vm_offset_t va)
{
	unsigned int pdir_idx = PDIR_IDX(va);
	unsigned int ptbl_idx = PTBL_IDX(va);
	pte_t *pte;

//	CTR2(KTR_PMAP,("%s: s (va = 0x%08x)\n", __func__, va));

	KASSERT(((va >= VM_MIN_KERNEL_ADDRESS) &&
	    (va <= VM_MAX_KERNEL_ADDRESS)),
	    ("mmu_booke_kremove: invalid va"));

	pte = &(kernel_pmap->pm_pdir[pdir_idx][ptbl_idx]);

	if (!PTE_ISVALID(pte)) {
	
		CTR1(KTR_PMAP, "%s: invalid pte", __func__);

		return;
	}

	mtx_lock_spin(&tlbivax_mutex);
	tlb_miss_lock();

	/* Invalidate entry in TLB0, update PTE. */
	tlb0_flush_entry(va);
	pte->flags = 0;
	pte->rpn = 0;

	tlb_miss_unlock();
	mtx_unlock_spin(&tlbivax_mutex);
}

/*
 * Initialize pmap associated with process 0.
 */
static void
mmu_booke_pinit0(mmu_t mmu, pmap_t pmap)
{

	mmu_booke_pinit(mmu, pmap);
	PCPU_SET(curpmap, pmap);
}

/*
 * Initialize a preallocated and zeroed pmap structure,
 * such as one in a vmspace structure.
 */
static void
mmu_booke_pinit(mmu_t mmu, pmap_t pmap)
{
	int i;

	CTR4(KTR_PMAP, "%s: pmap = %p, proc %d '%s'", __func__, pmap,
	    curthread->td_proc->p_pid, curthread->td_proc->p_comm);

	KASSERT((pmap != kernel_pmap), ("pmap_pinit: initializing kernel_pmap"));

	PMAP_LOCK_INIT(pmap);
	for (i = 0; i < MAXCPU; i++)
		pmap->pm_tid[i] = TID_NONE;
	pmap->pm_active = 0;
	bzero(&pmap->pm_stats, sizeof(pmap->pm_stats));
	bzero(&pmap->pm_pdir, sizeof(pte_t *) * PDIR_NENTRIES);
	TAILQ_INIT(&pmap->pm_ptbl_list);
}

/*
 * Release any resources held by the given physical map.
 * Called when a pmap initialized by mmu_booke_pinit is being released.
 * Should only be called if the map contains no valid mappings.
 */
static void
mmu_booke_release(mmu_t mmu, pmap_t pmap)
{

	printf("mmu_booke_release: s\n");

	KASSERT(pmap->pm_stats.resident_count == 0,
	    ("pmap_release: pmap resident count %ld != 0",
	    pmap->pm_stats.resident_count));

	PMAP_LOCK_DESTROY(pmap);
}

/*
 * Insert the given physical page at the specified virtual address in the
 * target physical map with the protection requested. If specified the page
 * will be wired down.
 */
static void
mmu_booke_enter(mmu_t mmu, pmap_t pmap, vm_offset_t va, vm_page_t m,
    vm_prot_t prot, boolean_t wired)
{

	vm_page_lock_queues();
	PMAP_LOCK(pmap);
	mmu_booke_enter_locked(mmu, pmap, va, m, prot, wired);
	vm_page_unlock_queues();
	PMAP_UNLOCK(pmap);
}

static void
mmu_booke_enter_locked(mmu_t mmu, pmap_t pmap, vm_offset_t va, vm_page_t m,
    vm_prot_t prot, boolean_t wired)
{
	pte_t *pte;
	vm_paddr_t pa;
	uint32_t flags;
	int su, sync;

	pa = VM_PAGE_TO_PHYS(m);
	su = (pmap == kernel_pmap);
	sync = 0;

	//debugf("mmu_booke_enter_locked: s (pmap=0x%08x su=%d tid=%d m=0x%08x va=0x%08x "
	//		"pa=0x%08x prot=0x%08x wired=%d)\n",
	//		(u_int32_t)pmap, su, pmap->pm_tid,
	//		(u_int32_t)m, va, pa, prot, wired);

	if (su) {
		KASSERT(((va >= virtual_avail) &&
		    (va <= VM_MAX_KERNEL_ADDRESS)),
		    ("mmu_booke_enter_locked: kernel pmap, non kernel va"));
	} else {
		KASSERT((va <= VM_MAXUSER_ADDRESS),
		    ("mmu_booke_enter_locked: user pmap, non user va"));
	}
	KASSERT((m->oflags & VPO_BUSY) != 0 || VM_OBJECT_LOCKED(m->object),
	    ("mmu_booke_enter_locked: page %p is not busy", m));

	PMAP_LOCK_ASSERT(pmap, MA_OWNED);

	/*
	 * If there is an existing mapping, and the physical address has not
	 * changed, must be protection or wiring change.
	 */
	if (((pte = pte_find(mmu, pmap, va)) != NULL) &&
	    (PTE_ISVALID(pte)) && (PTE_PA(pte) == pa)) {
	    
		/*
		 * Before actually updating pte->flags we calculate and
		 * prepare its new value in a helper var.
		 */
		flags = pte->flags;
		flags &= ~(PTE_UW | PTE_UX | PTE_SW | PTE_SX | PTE_MODIFIED);

		/* Wiring change, just update stats. */
		if (wired) {
			if (!PTE_ISWIRED(pte)) {
				flags |= PTE_WIRED;
				pmap->pm_stats.wired_count++;
			}
		} else {
			if (PTE_ISWIRED(pte)) {
				flags &= ~PTE_WIRED;
				pmap->pm_stats.wired_count--;
			}
		}

		if (prot & VM_PROT_WRITE) {
			/* Add write permissions. */
			flags |= PTE_SW;
			if (!su)
				flags |= PTE_UW;

			vm_page_flag_set(m, PG_WRITEABLE);
		} else {
			/* Handle modified pages, sense modify status. */

			/*
			 * The PTE_MODIFIED flag could be set by underlying
			 * TLB misses since we last read it (above), possibly
			 * other CPUs could update it so we check in the PTE
			 * directly rather than rely on that saved local flags
			 * copy.
			 */
			if (PTE_ISMODIFIED(pte))
				vm_page_dirty(m);
		}

		if (prot & VM_PROT_EXECUTE) {
			flags |= PTE_SX;
			if (!su)
				flags |= PTE_UX;

			/*
			 * Check existing flags for execute permissions: if we
			 * are turning execute permissions on, icache should
			 * be flushed.
			 */
			if ((flags & (PTE_UX | PTE_SX)) == 0)
				sync++;
		}

		flags &= ~PTE_REFERENCED;

		/*
		 * The new flags value is all calculated -- only now actually
		 * update the PTE.
		 */
		mtx_lock_spin(&tlbivax_mutex);
		tlb_miss_lock();

		tlb0_flush_entry(va);
		pte->flags = flags;

		tlb_miss_unlock();
		mtx_unlock_spin(&tlbivax_mutex);

	} else {
		/*
		 * If there is an existing mapping, but it's for a different
		 * physical address, pte_enter() will delete the old mapping.
		 */
		//if ((pte != NULL) && PTE_ISVALID(pte))
		//	debugf("mmu_booke_enter_locked: replace\n");
		//else
		//	debugf("mmu_booke_enter_locked: new\n");

		/* Now set up the flags and install the new mapping. */
		flags = (PTE_SR | PTE_VALID);
		flags |= PTE_M;

		if (!su)
			flags |= PTE_UR;

		if (prot & VM_PROT_WRITE) {
			flags |= PTE_SW;
			if (!su)
				flags |= PTE_UW;

			vm_page_flag_set(m, PG_WRITEABLE);
		}

		if (prot & VM_PROT_EXECUTE) {
			flags |= PTE_SX;
			if (!su)
				flags |= PTE_UX;
		}

		/* If its wired update stats. */
		if (wired) {
			pmap->pm_stats.wired_count++;
			flags |= PTE_WIRED;
		}

		pte_enter(mmu, pmap, m, va, flags);

		/* Flush the real memory from the instruction cache. */
		if (prot & VM_PROT_EXECUTE)
			sync++;
	}

	if (sync && (su || pmap == PCPU_GET(curpmap))) {
		__syncicache((void *)va, PAGE_SIZE);
		sync = 0;
	}
}

/*
 * Maps a sequence of resident pages belonging to the same object.
 * The sequence begins with the given page m_start.  This page is
 * mapped at the given virtual address start.  Each subsequent page is
 * mapped at a virtual address that is offset from start by the same
 * amount as the page is offset from m_start within the object.  The
 * last page in the sequence is the page with the largest offset from
 * m_start that can be mapped at a virtual address less than the given
 * virtual address end.  Not every virtual page between start and end
 * is mapped; only those for which a resident page exists with the
 * corresponding offset from m_start are mapped.
 */
static void
mmu_booke_enter_object(mmu_t mmu, pmap_t pmap, vm_offset_t start,
    vm_offset_t end, vm_page_t m_start, vm_prot_t prot)
{
	vm_page_t m;
	vm_pindex_t diff, psize;

	psize = atop(end - start);
	m = m_start;
	vm_page_lock_queues();
	PMAP_LOCK(pmap);
	while (m != NULL && (diff = m->pindex - m_start->pindex) < psize) {
		mmu_booke_enter_locked(mmu, pmap, start + ptoa(diff), m,
		    prot & (VM_PROT_READ | VM_PROT_EXECUTE), FALSE);
		m = TAILQ_NEXT(m, listq);
	}
	vm_page_unlock_queues();
	PMAP_UNLOCK(pmap);
}

static void
mmu_booke_enter_quick(mmu_t mmu, pmap_t pmap, vm_offset_t va, vm_page_t m,
    vm_prot_t prot)
{

	PMAP_LOCK(pmap);
	mmu_booke_enter_locked(mmu, pmap, va, m,
	    prot & (VM_PROT_READ | VM_PROT_EXECUTE), FALSE);
	PMAP_UNLOCK(pmap);
}

/*
 * Remove the given range of addresses from the specified map.
 *
 * It is assumed that the start and end are properly rounded to the page size.
 */
static void
mmu_booke_remove(mmu_t mmu, pmap_t pmap, vm_offset_t va, vm_offset_t endva)
{
	pte_t *pte;
	uint8_t hold_flag;

	int su = (pmap == kernel_pmap);

	//debugf("mmu_booke_remove: s (su = %d pmap=0x%08x tid=%d va=0x%08x endva=0x%08x)\n",
	//		su, (u_int32_t)pmap, pmap->pm_tid, va, endva);

	if (su) {
		KASSERT(((va >= virtual_avail) &&
		    (va <= VM_MAX_KERNEL_ADDRESS)),
		    ("mmu_booke_remove: kernel pmap, non kernel va"));
	} else {
		KASSERT((va <= VM_MAXUSER_ADDRESS),
		    ("mmu_booke_remove: user pmap, non user va"));
	}

	if (PMAP_REMOVE_DONE(pmap)) {
		//debugf("mmu_booke_remove: e (empty)\n");
		return;
	}

	hold_flag = PTBL_HOLD_FLAG(pmap);
	//debugf("mmu_booke_remove: hold_flag = %d\n", hold_flag);

	vm_page_lock_queues();
	PMAP_LOCK(pmap);
	for (; va < endva; va += PAGE_SIZE) {
		pte = pte_find(mmu, pmap, va);
		if ((pte != NULL) && PTE_ISVALID(pte))
			pte_remove(mmu, pmap, va, hold_flag);
	}
	PMAP_UNLOCK(pmap);
	vm_page_unlock_queues();

	//debugf("mmu_booke_remove: e\n");
}

/*
 * Remove physical page from all pmaps in which it resides.
 */
static void
mmu_booke_remove_all(mmu_t mmu, vm_page_t m)
{
	pv_entry_t pv, pvn;
	uint8_t hold_flag;

	mtx_assert(&vm_page_queue_mtx, MA_OWNED);

	for (pv = TAILQ_FIRST(&m->md.pv_list); pv != NULL; pv = pvn) {
		pvn = TAILQ_NEXT(pv, pv_link);

		PMAP_LOCK(pv->pv_pmap);
		hold_flag = PTBL_HOLD_FLAG(pv->pv_pmap);
		pte_remove(mmu, pv->pv_pmap, pv->pv_va, hold_flag);
		PMAP_UNLOCK(pv->pv_pmap);
	}
	vm_page_flag_clear(m, PG_WRITEABLE);
}

/*
 * Map a range of physical addresses into kernel virtual address space.
 */
static vm_offset_t
mmu_booke_map(mmu_t mmu, vm_offset_t *virt, vm_offset_t pa_start,
    vm_offset_t pa_end, int prot)
{
	vm_offset_t sva = *virt;
	vm_offset_t va = sva;

	//debugf("mmu_booke_map: s (sva = 0x%08x pa_start = 0x%08x pa_end = 0x%08x)\n",
	//		sva, pa_start, pa_end);

	while (pa_start < pa_end) {
		mmu_booke_kenter(mmu, va, pa_start);
		va += PAGE_SIZE;
		pa_start += PAGE_SIZE;
	}
	*virt = va;

	//debugf("mmu_booke_map: e (va = 0x%08x)\n", va);
	return (sva);
}

/*
 * The pmap must be activated before it's address space can be accessed in any
 * way.
 */
static void
mmu_booke_activate(mmu_t mmu, struct thread *td)
{
	pmap_t pmap;

	pmap = &td->td_proc->p_vmspace->vm_pmap;

	CTR5(KTR_PMAP, "%s: s (td = %p, proc = '%s', id = %d, pmap = 0x%08x)",
	    __func__, td, td->td_proc->p_comm, td->td_proc->p_pid, pmap);

	KASSERT((pmap != kernel_pmap), ("mmu_booke_activate: kernel_pmap!"));

	mtx_lock_spin(&sched_lock);

	atomic_set_int(&pmap->pm_active, PCPU_GET(cpumask));
	PCPU_SET(curpmap, pmap);
	
	if (pmap->pm_tid[PCPU_GET(cpuid)] == TID_NONE)
		tid_alloc(pmap);

	/* Load PID0 register with pmap tid value. */
	mtspr(SPR_PID0, pmap->pm_tid[PCPU_GET(cpuid)]);
	__asm __volatile("isync");

	mtx_unlock_spin(&sched_lock);

	CTR3(KTR_PMAP, "%s: e (tid = %d for '%s')", __func__,
	    pmap->pm_tid[PCPU_GET(cpuid)], td->td_proc->p_comm);
}

/*
 * Deactivate the specified process's address space.
 */
static void
mmu_booke_deactivate(mmu_t mmu, struct thread *td)
{
	pmap_t pmap;

	pmap = &td->td_proc->p_vmspace->vm_pmap;
	
	CTR5(KTR_PMAP, "%s: td=%p, proc = '%s', id = %d, pmap = 0x%08x",
	    __func__, td, td->td_proc->p_comm, td->td_proc->p_pid, pmap);

	atomic_clear_int(&pmap->pm_active, PCPU_GET(cpumask));
	PCPU_SET(curpmap, NULL);
}

/*
 * Copy the range specified by src_addr/len
 * from the source map to the range dst_addr/len
 * in the destination map.
 *
 * This routine is only advisory and need not do anything.
 */
static void
mmu_booke_copy(mmu_t mmu, pmap_t dst_pmap, pmap_t src_pmap,
    vm_offset_t dst_addr, vm_size_t len, vm_offset_t src_addr)
{

}

/*
 * Set the physical protection on the specified range of this map as requested.
 */
static void
mmu_booke_protect(mmu_t mmu, pmap_t pmap, vm_offset_t sva, vm_offset_t eva,
    vm_prot_t prot)
{
	vm_offset_t va;
	vm_page_t m;
	pte_t *pte;

	if ((prot & VM_PROT_READ) == VM_PROT_NONE) {
		mmu_booke_remove(mmu, pmap, sva, eva);
		return;
	}

	if (prot & VM_PROT_WRITE)
		return;

	vm_page_lock_queues();
	PMAP_LOCK(pmap);
	for (va = sva; va < eva; va += PAGE_SIZE) {
		if ((pte = pte_find(mmu, pmap, va)) != NULL) {
			if (PTE_ISVALID(pte)) {
				m = PHYS_TO_VM_PAGE(PTE_PA(pte));

				mtx_lock_spin(&tlbivax_mutex);
				tlb_miss_lock();

				/* Handle modified pages. */
				if (PTE_ISMODIFIED(pte))
					vm_page_dirty(m);

				/* Referenced pages. */
				if (PTE_ISREFERENCED(pte))
					vm_page_flag_set(m, PG_REFERENCED);

				tlb0_flush_entry(va);
				pte->flags &= ~(PTE_UW | PTE_SW | PTE_MODIFIED |
				    PTE_REFERENCED);

				tlb_miss_unlock();
				mtx_unlock_spin(&tlbivax_mutex);
			}
		}
	}
	PMAP_UNLOCK(pmap);
	vm_page_unlock_queues();
}

/*
 * Clear the write and modified bits in each of the given page's mappings.
 */
static void
mmu_booke_remove_write(mmu_t mmu, vm_page_t m)
{
	pv_entry_t pv;
	pte_t *pte;

<<<<<<< HEAD
	mtx_assert(&vm_page_queue_mtx, MA_OWNED);
	if ((m->flags & (PG_FICTITIOUS | PG_UNMANAGED)) != 0 ||
=======
	KASSERT((m->flags & (PG_FICTITIOUS | PG_UNMANAGED)) == 0,
	    ("mmu_booke_remove_write: page %p is not managed", m));

	/*
	 * If the page is not VPO_BUSY, then PG_WRITEABLE cannot be set by
	 * another thread while the object is locked.  Thus, if PG_WRITEABLE
	 * is clear, no page table entries need updating.
	 */
	VM_OBJECT_LOCK_ASSERT(m->object, MA_OWNED);
	if ((m->oflags & VPO_BUSY) == 0 &&
>>>>>>> 07c9330a
	    (m->flags & PG_WRITEABLE) == 0)
		return;

	TAILQ_FOREACH(pv, &m->md.pv_list, pv_link) {
		PMAP_LOCK(pv->pv_pmap);
		if ((pte = pte_find(mmu, pv->pv_pmap, pv->pv_va)) != NULL) {
			if (PTE_ISVALID(pte)) {
				m = PHYS_TO_VM_PAGE(PTE_PA(pte));

				mtx_lock_spin(&tlbivax_mutex);
				tlb_miss_lock();

				/* Handle modified pages. */
				if (PTE_ISMODIFIED(pte))
					vm_page_dirty(m);

				/* Referenced pages. */
				if (PTE_ISREFERENCED(pte))
					vm_page_flag_set(m, PG_REFERENCED);

				/* Flush mapping from TLB0. */
				pte->flags &= ~(PTE_UW | PTE_SW | PTE_MODIFIED |
				    PTE_REFERENCED);

				tlb_miss_unlock();
				mtx_unlock_spin(&tlbivax_mutex);
			}
		}
		PMAP_UNLOCK(pv->pv_pmap);
	}
	vm_page_flag_clear(m, PG_WRITEABLE);
}

static void
mmu_booke_sync_icache(mmu_t mmu, pmap_t pm, vm_offset_t va, vm_size_t sz)
{
	pte_t *pte;
	pmap_t pmap;
	vm_page_t m;
	vm_offset_t addr;
	vm_paddr_t pa;
	int active, valid;
 
	va = trunc_page(va);
	sz = round_page(sz);

	vm_page_lock_queues();
	pmap = PCPU_GET(curpmap);
	active = (pm == kernel_pmap || pm == pmap) ? 1 : 0;
	while (sz > 0) {
		PMAP_LOCK(pm);
		pte = pte_find(mmu, pm, va);
		valid = (pte != NULL && PTE_ISVALID(pte)) ? 1 : 0;
		if (valid)
			pa = PTE_PA(pte);
		PMAP_UNLOCK(pm);
		if (valid) {
			if (!active) {
				/* Create a mapping in the active pmap. */
				addr = 0;
				m = PHYS_TO_VM_PAGE(pa);
				PMAP_LOCK(pmap);
				pte_enter(mmu, pmap, m, addr,
				    PTE_SR | PTE_VALID | PTE_UR);
				__syncicache((void *)addr, PAGE_SIZE);
				pte_remove(mmu, pmap, addr, PTBL_UNHOLD);
				PMAP_UNLOCK(pmap);
			} else
				__syncicache((void *)va, PAGE_SIZE);
		}
		va += PAGE_SIZE;
		sz -= PAGE_SIZE;
	}
	vm_page_unlock_queues();
}

/*
 * Atomically extract and hold the physical page with the given
 * pmap and virtual address pair if that mapping permits the given
 * protection.
 */
static vm_page_t
mmu_booke_extract_and_hold(mmu_t mmu, pmap_t pmap, vm_offset_t va,
    vm_prot_t prot)
{
	pte_t *pte;
	vm_page_t m;
	uint32_t pte_wbit;

	m = NULL;
	vm_page_lock_queues();
	PMAP_LOCK(pmap);

	pte = pte_find(mmu, pmap, va);
	if ((pte != NULL) && PTE_ISVALID(pte)) {
		if (pmap == kernel_pmap)
			pte_wbit = PTE_SW;
		else
			pte_wbit = PTE_UW;

		if ((pte->flags & pte_wbit) || ((prot & VM_PROT_WRITE) == 0)) {
			m = PHYS_TO_VM_PAGE(PTE_PA(pte));
			vm_page_hold(m);
		}
	}

	vm_page_unlock_queues();
	PMAP_UNLOCK(pmap);
	return (m);
}

/*
 * Initialize a vm_page's machine-dependent fields.
 */
static void
mmu_booke_page_init(mmu_t mmu, vm_page_t m)
{

	TAILQ_INIT(&m->md.pv_list);
}

/*
 * mmu_booke_zero_page_area zeros the specified hardware page by
 * mapping it into virtual memory and using bzero to clear
 * its contents.
 *
 * off and size must reside within a single page.
 */
static void
mmu_booke_zero_page_area(mmu_t mmu, vm_page_t m, int off, int size)
{
	vm_offset_t va;

	/* XXX KASSERT off and size are within a single page? */

	mtx_lock(&zero_page_mutex);
	va = zero_page_va;

	mmu_booke_kenter(mmu, va, VM_PAGE_TO_PHYS(m));
	bzero((caddr_t)va + off, size);
	mmu_booke_kremove(mmu, va);

	mtx_unlock(&zero_page_mutex);
}

/*
 * mmu_booke_zero_page zeros the specified hardware page.
 */
static void
mmu_booke_zero_page(mmu_t mmu, vm_page_t m)
{

	mmu_booke_zero_page_area(mmu, m, 0, PAGE_SIZE);
}

/*
 * mmu_booke_copy_page copies the specified (machine independent) page by
 * mapping the page into virtual memory and using memcopy to copy the page,
 * one machine dependent page at a time.
 */
static void
mmu_booke_copy_page(mmu_t mmu, vm_page_t sm, vm_page_t dm)
{
	vm_offset_t sva, dva;

	sva = copy_page_src_va;
	dva = copy_page_dst_va;

	mtx_lock(&copy_page_mutex);
	mmu_booke_kenter(mmu, sva, VM_PAGE_TO_PHYS(sm));
	mmu_booke_kenter(mmu, dva, VM_PAGE_TO_PHYS(dm));
	memcpy((caddr_t)dva, (caddr_t)sva, PAGE_SIZE);
	mmu_booke_kremove(mmu, dva);
	mmu_booke_kremove(mmu, sva);
	mtx_unlock(&copy_page_mutex);
}

/*
 * mmu_booke_zero_page_idle zeros the specified hardware page by mapping it
 * into virtual memory and using bzero to clear its contents. This is intended
 * to be called from the vm_pagezero process only and outside of Giant. No
 * lock is required.
 */
static void
mmu_booke_zero_page_idle(mmu_t mmu, vm_page_t m)
{
	vm_offset_t va;

	va = zero_page_idle_va;
	mmu_booke_kenter(mmu, va, VM_PAGE_TO_PHYS(m));
	bzero((caddr_t)va, PAGE_SIZE);
	mmu_booke_kremove(mmu, va);
}

/*
 * Return whether or not the specified physical page was modified
 * in any of physical maps.
 */
static boolean_t
mmu_booke_is_modified(mmu_t mmu, vm_page_t m)
{
	pte_t *pte;
	pv_entry_t pv;
	boolean_t rv;

	KASSERT((m->flags & (PG_FICTITIOUS | PG_UNMANAGED)) == 0,
	    ("mmu_booke_is_modified: page %p is not managed", m));
	rv = FALSE;

	/*
	 * If the page is not VPO_BUSY, then PG_WRITEABLE cannot be
	 * concurrently set while the object is locked.  Thus, if PG_WRITEABLE
	 * is clear, no PTEs can be modified.
	 */
	VM_OBJECT_LOCK_ASSERT(m->object, MA_OWNED);
	if ((m->oflags & VPO_BUSY) == 0 &&
	    (m->flags & PG_WRITEABLE) == 0)
		return (rv);
	vm_page_lock_queues();
	TAILQ_FOREACH(pv, &m->md.pv_list, pv_link) {
		PMAP_LOCK(pv->pv_pmap);
		if ((pte = pte_find(mmu, pv->pv_pmap, pv->pv_va)) != NULL &&
		    PTE_ISVALID(pte)) {
			if (PTE_ISMODIFIED(pte))
				rv = TRUE;
		}
		PMAP_UNLOCK(pv->pv_pmap);
		if (rv)
			break;
	}
	vm_page_unlock_queues();
	return (rv);
}

/*
 * Return whether or not the specified virtual address is eligible
 * for prefault.
 */
static boolean_t
mmu_booke_is_prefaultable(mmu_t mmu, pmap_t pmap, vm_offset_t addr)
{

	return (FALSE);
}

/*
<<<<<<< HEAD
=======
 * Return whether or not the specified physical page was referenced
 * in any physical maps.
 */
static boolean_t
mmu_booke_is_referenced(mmu_t mmu, vm_page_t m)
{
	pte_t *pte;
	pv_entry_t pv;
	boolean_t rv;

	KASSERT((m->flags & (PG_FICTITIOUS | PG_UNMANAGED)) == 0,
	    ("mmu_booke_is_referenced: page %p is not managed", m));
	rv = FALSE;
	vm_page_lock_queues();
	TAILQ_FOREACH(pv, &m->md.pv_list, pv_link) {
		PMAP_LOCK(pv->pv_pmap);
		if ((pte = pte_find(mmu, pv->pv_pmap, pv->pv_va)) != NULL &&
		    PTE_ISVALID(pte)) {
			if (PTE_ISREFERENCED(pte))
				rv = TRUE;
		}
		PMAP_UNLOCK(pv->pv_pmap);
		if (rv)
			break;
	}
	vm_page_unlock_queues();
	return (rv);
}

/*
>>>>>>> 07c9330a
 * Clear the modify bits on the specified physical page.
 */
static void
mmu_booke_clear_modify(mmu_t mmu, vm_page_t m)
{
	pte_t *pte;
	pv_entry_t pv;

	KASSERT((m->flags & (PG_FICTITIOUS | PG_UNMANAGED)) == 0,
	    ("mmu_booke_clear_modify: page %p is not managed", m));
	VM_OBJECT_LOCK_ASSERT(m->object, MA_OWNED);
	KASSERT((m->oflags & VPO_BUSY) == 0,
	    ("mmu_booke_clear_modify: page %p is busy", m));

	/*
	 * If the page is not PG_WRITEABLE, then no PTEs can be modified.
	 * If the object containing the page is locked and the page is not
	 * VPO_BUSY, then PG_WRITEABLE cannot be concurrently set.
	 */
	if ((m->flags & PG_WRITEABLE) == 0)
		return;
	vm_page_lock_queues();
	TAILQ_FOREACH(pv, &m->md.pv_list, pv_link) {
		PMAP_LOCK(pv->pv_pmap);
		if ((pte = pte_find(mmu, pv->pv_pmap, pv->pv_va)) != NULL &&
		    PTE_ISVALID(pte)) {
			mtx_lock_spin(&tlbivax_mutex);
			tlb_miss_lock();
			
			if (pte->flags & (PTE_SW | PTE_UW | PTE_MODIFIED)) {
				tlb0_flush_entry(pv->pv_va);
				pte->flags &= ~(PTE_SW | PTE_UW | PTE_MODIFIED |
				    PTE_REFERENCED);
			}

			tlb_miss_unlock();
			mtx_unlock_spin(&tlbivax_mutex);
		}
		PMAP_UNLOCK(pv->pv_pmap);
	}
	vm_page_unlock_queues();
}

/*
 * Return a count of reference bits for a page, clearing those bits.
 * It is not necessary for every reference bit to be cleared, but it
 * is necessary that 0 only be returned when there are truly no
 * reference bits set.
 *
 * XXX: The exact number of bits to check and clear is a matter that
 * should be tested and standardized at some point in the future for
 * optimal aging of shared pages.
 */
static int
mmu_booke_ts_referenced(mmu_t mmu, vm_page_t m)
{
	pte_t *pte;
	pv_entry_t pv;
	int count;

	mtx_assert(&vm_page_queue_mtx, MA_OWNED);
	if ((m->flags & (PG_FICTITIOUS | PG_UNMANAGED)) != 0)
		return (0);

	count = 0;
	TAILQ_FOREACH(pv, &m->md.pv_list, pv_link) {
		PMAP_LOCK(pv->pv_pmap);
		if ((pte = pte_find(mmu, pv->pv_pmap, pv->pv_va)) != NULL) {
			if (!PTE_ISVALID(pte))
				goto make_sure_to_unlock;

			if (PTE_ISREFERENCED(pte)) {
				mtx_lock_spin(&tlbivax_mutex);
				tlb_miss_lock();

				tlb0_flush_entry(pv->pv_va);
				pte->flags &= ~PTE_REFERENCED;

				tlb_miss_unlock();
				mtx_unlock_spin(&tlbivax_mutex);

				if (++count > 4) {
					PMAP_UNLOCK(pv->pv_pmap);
					break;
				}
			}
		}
make_sure_to_unlock:
		PMAP_UNLOCK(pv->pv_pmap);
	}
	return (count);
}

/*
 * Clear the reference bit on the specified physical page.
 */
static void
mmu_booke_clear_reference(mmu_t mmu, vm_page_t m)
{
	pte_t *pte;
	pv_entry_t pv;

	KASSERT((m->flags & (PG_FICTITIOUS | PG_UNMANAGED)) == 0,
	    ("mmu_booke_clear_reference: page %p is not managed", m));
	vm_page_lock_queues();
	TAILQ_FOREACH(pv, &m->md.pv_list, pv_link) {
		PMAP_LOCK(pv->pv_pmap);
		if ((pte = pte_find(mmu, pv->pv_pmap, pv->pv_va)) != NULL &&
		    PTE_ISVALID(pte)) {
			if (PTE_ISREFERENCED(pte)) {
				mtx_lock_spin(&tlbivax_mutex);
				tlb_miss_lock();
				
				tlb0_flush_entry(pv->pv_va);
				pte->flags &= ~PTE_REFERENCED;

				tlb_miss_unlock();
				mtx_unlock_spin(&tlbivax_mutex);
			}
		}
		PMAP_UNLOCK(pv->pv_pmap);
	}
	vm_page_unlock_queues();
}

/*
 * Change wiring attribute for a map/virtual-address pair.
 */
static void
mmu_booke_change_wiring(mmu_t mmu, pmap_t pmap, vm_offset_t va, boolean_t wired)
{
	pte_t *pte;

	PMAP_LOCK(pmap);
	if ((pte = pte_find(mmu, pmap, va)) != NULL) {
		if (wired) {
			if (!PTE_ISWIRED(pte)) {
				pte->flags |= PTE_WIRED;
				pmap->pm_stats.wired_count++;
			}
		} else {
			if (PTE_ISWIRED(pte)) {
				pte->flags &= ~PTE_WIRED;
				pmap->pm_stats.wired_count--;
			}
		}
	}
	PMAP_UNLOCK(pmap);
}

/*
 * Return true if the pmap's pv is one of the first 16 pvs linked to from this
 * page.  This count may be changed upwards or downwards in the future; it is
 * only necessary that true be returned for a small subset of pmaps for proper
 * page aging.
 */
static boolean_t
mmu_booke_page_exists_quick(mmu_t mmu, pmap_t pmap, vm_page_t m)
{
	pv_entry_t pv;
	int loops;

	mtx_assert(&vm_page_queue_mtx, MA_OWNED);
	if ((m->flags & (PG_FICTITIOUS | PG_UNMANAGED)) != 0)
		return (FALSE);

	loops = 0;
	TAILQ_FOREACH(pv, &m->md.pv_list, pv_link) {
		if (pv->pv_pmap == pmap)
			return (TRUE);

		if (++loops >= 16)
			break;
	}
	return (FALSE);
}

/*
 * Return the number of managed mappings to the given physical page that are
 * wired.
 */
static int
mmu_booke_page_wired_mappings(mmu_t mmu, vm_page_t m)
{
	pv_entry_t pv;
	pte_t *pte;
	int count = 0;

	if ((m->flags & PG_FICTITIOUS) != 0)
		return (count);
	mtx_assert(&vm_page_queue_mtx, MA_OWNED);

	TAILQ_FOREACH(pv, &m->md.pv_list, pv_link) {
		PMAP_LOCK(pv->pv_pmap);
		if ((pte = pte_find(mmu, pv->pv_pmap, pv->pv_va)) != NULL)
			if (PTE_ISVALID(pte) && PTE_ISWIRED(pte))
				count++;
		PMAP_UNLOCK(pv->pv_pmap);
	}

	return (count);
}

static int
mmu_booke_dev_direct_mapped(mmu_t mmu, vm_offset_t pa, vm_size_t size)
{
	int i;
	vm_offset_t va;

	/*
	 * This currently does not work for entries that
	 * overlap TLB1 entries.
	 */
	for (i = 0; i < tlb1_idx; i ++) {
		if (tlb1_iomapped(i, pa, size, &va) == 0)
			return (0);
	}

	return (EFAULT);
}

vm_offset_t
mmu_booke_dumpsys_map(mmu_t mmu, struct pmap_md *md, vm_size_t ofs,
    vm_size_t *sz)
{
	vm_paddr_t pa, ppa;
	vm_offset_t va;
	vm_size_t gran;

	/* Raw physical memory dumps don't have a virtual address. */
	if (md->md_vaddr == ~0UL) {
		/* We always map a 256MB page at 256M. */
		gran = 256 * 1024 * 1024;
		pa = md->md_paddr + ofs;
		ppa = pa & ~(gran - 1);
		ofs = pa - ppa;
		va = gran;
		tlb1_set_entry(va, ppa, gran, _TLB_ENTRY_IO);
		if (*sz > (gran - ofs))
			*sz = gran - ofs;
		return (va + ofs);
	}

	/* Minidumps are based on virtual memory addresses. */
	va = md->md_vaddr + ofs;
	if (va >= kernstart + kernsize) {
		gran = PAGE_SIZE - (va & PAGE_MASK);
		if (*sz > gran)
			*sz = gran;
	}
	return (va);
}

void
mmu_booke_dumpsys_unmap(mmu_t mmu, struct pmap_md *md, vm_size_t ofs,
    vm_offset_t va)
{

	/* Raw physical memory dumps don't have a virtual address. */
	if (md->md_vaddr == ~0UL) {
		tlb1_idx--;
		tlb1[tlb1_idx].mas1 = 0;
		tlb1[tlb1_idx].mas2 = 0;
		tlb1[tlb1_idx].mas3 = 0;
		tlb1_write_entry(tlb1_idx);
		return;
	}
 
	/* Minidumps are based on virtual memory addresses. */
	/* Nothing to do... */
}

struct pmap_md *
mmu_booke_scan_md(mmu_t mmu, struct pmap_md *prev)
{
	static struct pmap_md md;
	struct bi_mem_region *mr;
	pte_t *pte;
	vm_offset_t va;
 
	if (dumpsys_minidump) {
		md.md_paddr = ~0UL;	/* Minidumps use virtual addresses. */
		if (prev == NULL) {
			/* 1st: kernel .data and .bss. */
			md.md_index = 1;
			md.md_vaddr = trunc_page((uintptr_t)_etext);
			md.md_size = round_page((uintptr_t)_end) - md.md_vaddr;
			return (&md);
		}
		switch (prev->md_index) {
		case 1:
			/* 2nd: msgbuf and tables (see pmap_bootstrap()). */
			md.md_index = 2;
			md.md_vaddr = data_start;
			md.md_size = data_end - data_start;
			break;
		case 2:
			/* 3rd: kernel VM. */
			va = prev->md_vaddr + prev->md_size;
			/* Find start of next chunk (from va). */
			while (va < virtual_end) {
				/* Don't dump the buffer cache. */
				if (va >= kmi.buffer_sva &&
				    va < kmi.buffer_eva) {
					va = kmi.buffer_eva;
					continue;
				}
				pte = pte_find(mmu, kernel_pmap, va);
				if (pte != NULL && PTE_ISVALID(pte))
					break;
				va += PAGE_SIZE;
			}
			if (va < virtual_end) {
				md.md_vaddr = va;
				va += PAGE_SIZE;
				/* Find last page in chunk. */
				while (va < virtual_end) {
					/* Don't run into the buffer cache. */
					if (va == kmi.buffer_sva)
						break;
					pte = pte_find(mmu, kernel_pmap, va);
					if (pte == NULL || !PTE_ISVALID(pte))
						break;
					va += PAGE_SIZE;
				}
				md.md_size = va - md.md_vaddr;
				break;
			}
			md.md_index = 3;
			/* FALLTHROUGH */
		default:
			return (NULL);
		}
	} else { /* minidumps */
		mr = bootinfo_mr();
		if (prev == NULL) {
			/* first physical chunk. */
			md.md_paddr = mr->mem_base;
			md.md_size = mr->mem_size;
			md.md_vaddr = ~0UL;
			md.md_index = 1;
		} else if (md.md_index < bootinfo->bi_mem_reg_no) {
			md.md_paddr = mr[md.md_index].mem_base;
			md.md_size = mr[md.md_index].mem_size;
			md.md_vaddr = ~0UL;
			md.md_index++;
		} else {
			/* There's no next physical chunk. */
			return (NULL);
		}
	}

	return (&md);
}

/*
 * Map a set of physical memory pages into the kernel virtual address space.
 * Return a pointer to where it is mapped. This routine is intended to be used
 * for mapping device memory, NOT real memory.
 */
static void *
mmu_booke_mapdev(mmu_t mmu, vm_offset_t pa, vm_size_t size)
{
	void *res;
	uintptr_t va;
	vm_size_t sz;

	va = (pa >= 0x80000000) ? pa : (0xe2000000 + pa);
	res = (void *)va;

	do {
		sz = 1 << (ilog2(size) & ~1);
		if (bootverbose)
			printf("Wiring VA=%x to PA=%x (size=%x), "
			    "using TLB1[%d]\n", va, pa, sz, tlb1_idx);
		tlb1_set_entry(va, pa, sz, _TLB_ENTRY_IO);
		size -= sz;
		pa += sz;
		va += sz;
	} while (size > 0);

	return (res);
}

/*
 * 'Unmap' a range mapped by mmu_booke_mapdev().
 */
static void
mmu_booke_unmapdev(mmu_t mmu, vm_offset_t va, vm_size_t size)
{
	vm_offset_t base, offset;

	/*
	 * Unmap only if this is inside kernel virtual space.
	 */
	if ((va >= VM_MIN_KERNEL_ADDRESS) && (va <= VM_MAX_KERNEL_ADDRESS)) {
		base = trunc_page(va);
		offset = va & PAGE_MASK;
		size = roundup(offset + size, PAGE_SIZE);
		kmem_free(kernel_map, base, size);
	}
}

/*
 * mmu_booke_object_init_pt preloads the ptes for a given object into the
 * specified pmap. This eliminates the blast of soft faults on process startup
 * and immediately after an mmap.
 */
static void
mmu_booke_object_init_pt(mmu_t mmu, pmap_t pmap, vm_offset_t addr,
    vm_object_t object, vm_pindex_t pindex, vm_size_t size)
{

	VM_OBJECT_LOCK_ASSERT(object, MA_OWNED);
	KASSERT(object->type == OBJT_DEVICE || object->type == OBJT_SG,
	    ("mmu_booke_object_init_pt: non-device object"));
}

/*
 * Perform the pmap work for mincore.
 */
static int
mmu_booke_mincore(mmu_t mmu, pmap_t pmap, vm_offset_t addr,
    vm_paddr_t *locked_pa)
{

	TODO;
	return (0);
}

/**************************************************************************/
/* TID handling */
/**************************************************************************/

/*
 * Allocate a TID. If necessary, steal one from someone else.
 * The new TID is flushed from the TLB before returning.
 */
static tlbtid_t
tid_alloc(pmap_t pmap)
{
	tlbtid_t tid;
	int thiscpu;

	KASSERT((pmap != kernel_pmap), ("tid_alloc: kernel pmap"));

	CTR2(KTR_PMAP, "%s: s (pmap = %p)", __func__, pmap);

	thiscpu = PCPU_GET(cpuid);

	tid = PCPU_GET(tid_next);
	if (tid > TID_MAX)
		tid = TID_MIN;
	PCPU_SET(tid_next, tid + 1);

	/* If we are stealing TID then clear the relevant pmap's field */
	if (tidbusy[thiscpu][tid] != NULL) {

		CTR2(KTR_PMAP, "%s: warning: stealing tid %d", __func__, tid);
		
		tidbusy[thiscpu][tid]->pm_tid[thiscpu] = TID_NONE;

		/* Flush all entries from TLB0 matching this TID. */
		tid_flush(tid);
	}

	tidbusy[thiscpu][tid] = pmap;
	pmap->pm_tid[thiscpu] = tid;
	__asm __volatile("msync; isync");

	CTR3(KTR_PMAP, "%s: e (%02d next = %02d)", __func__, tid,
	    PCPU_GET(tid_next));

	return (tid);
}

/**************************************************************************/
/* TLB0 handling */
/**************************************************************************/

static void
tlb_print_entry(int i, uint32_t mas1, uint32_t mas2, uint32_t mas3,
    uint32_t mas7)
{
	int as;
	char desc[3];
	tlbtid_t tid;
	vm_size_t size;
	unsigned int tsize;

	desc[2] = '\0';
	if (mas1 & MAS1_VALID)
		desc[0] = 'V';
	else
		desc[0] = ' ';

	if (mas1 & MAS1_IPROT)
		desc[1] = 'P';
	else
		desc[1] = ' ';

	as = (mas1 & MAS1_TS_MASK) ? 1 : 0;
	tid = MAS1_GETTID(mas1);

	tsize = (mas1 & MAS1_TSIZE_MASK) >> MAS1_TSIZE_SHIFT;
	size = 0;
	if (tsize)
		size = tsize2size(tsize);

	debugf("%3d: (%s) [AS=%d] "
	    "sz = 0x%08x tsz = %d tid = %d mas1 = 0x%08x "
	    "mas2(va) = 0x%08x mas3(pa) = 0x%08x mas7 = 0x%08x\n",
	    i, desc, as, size, tsize, tid, mas1, mas2, mas3, mas7);
}

/* Convert TLB0 va and way number to tlb0[] table index. */
static inline unsigned int
tlb0_tableidx(vm_offset_t va, unsigned int way)
{
	unsigned int idx;

	idx = (way * TLB0_ENTRIES_PER_WAY);
	idx += (va & MAS2_TLB0_ENTRY_IDX_MASK) >> MAS2_TLB0_ENTRY_IDX_SHIFT;
	return (idx);
}

/*
 * Invalidate TLB0 entry.
 */
static inline void
tlb0_flush_entry(vm_offset_t va)
{

	CTR2(KTR_PMAP, "%s: s va=0x%08x", __func__, va);

	mtx_assert(&tlbivax_mutex, MA_OWNED);

	__asm __volatile("tlbivax 0, %0" :: "r"(va & MAS2_EPN_MASK));
	__asm __volatile("isync; msync");
	__asm __volatile("tlbsync; msync");

	CTR1(KTR_PMAP, "%s: e", __func__);
}

/* Print out contents of the MAS registers for each TLB0 entry */
void
tlb0_print_tlbentries(void)
{
	uint32_t mas0, mas1, mas2, mas3, mas7;
	int entryidx, way, idx;

	debugf("TLB0 entries:\n");
	for (way = 0; way < TLB0_WAYS; way ++)
		for (entryidx = 0; entryidx < TLB0_ENTRIES_PER_WAY; entryidx++) {

			mas0 = MAS0_TLBSEL(0) | MAS0_ESEL(way);
			mtspr(SPR_MAS0, mas0);
			__asm __volatile("isync");

			mas2 = entryidx << MAS2_TLB0_ENTRY_IDX_SHIFT;
			mtspr(SPR_MAS2, mas2);

			__asm __volatile("isync; tlbre");

			mas1 = mfspr(SPR_MAS1);
			mas2 = mfspr(SPR_MAS2);
			mas3 = mfspr(SPR_MAS3);
			mas7 = mfspr(SPR_MAS7);

			idx = tlb0_tableidx(mas2, way);
			tlb_print_entry(idx, mas1, mas2, mas3, mas7);
		}
}

/**************************************************************************/
/* TLB1 handling */
/**************************************************************************/

/*
 * TLB1 mapping notes:
 *
 * TLB1[0]	CCSRBAR
 * TLB1[1]	Kernel text and data.
 * TLB1[2-15]	Additional kernel text and data mappings (if required), PCI
 *		windows, other devices mappings.
 */

/*
 * Write given entry to TLB1 hardware.
 * Use 32 bit pa, clear 4 high-order bits of RPN (mas7).
 */
static void
tlb1_write_entry(unsigned int idx)
{
	uint32_t mas0, mas7;

	//debugf("tlb1_write_entry: s\n");

	/* Clear high order RPN bits */
	mas7 = 0;

	/* Select entry */
	mas0 = MAS0_TLBSEL(1) | MAS0_ESEL(idx);
	//debugf("tlb1_write_entry: mas0 = 0x%08x\n", mas0);

	mtspr(SPR_MAS0, mas0);
	__asm __volatile("isync");
	mtspr(SPR_MAS1, tlb1[idx].mas1);
	__asm __volatile("isync");
	mtspr(SPR_MAS2, tlb1[idx].mas2);
	__asm __volatile("isync");
	mtspr(SPR_MAS3, tlb1[idx].mas3);
	__asm __volatile("isync");
	mtspr(SPR_MAS7, mas7);
	__asm __volatile("isync; tlbwe; isync; msync");

	//debugf("tlb1_write_entry: e\n");
}

/*
 * Return the largest uint value log such that 2^log <= num.
 */
static unsigned int
ilog2(unsigned int num)
{
	int lz;

	__asm ("cntlzw %0, %1" : "=r" (lz) : "r" (num));
	return (31 - lz);
}

/*
 * Convert TLB TSIZE value to mapped region size.
 */
static vm_size_t
tsize2size(unsigned int tsize)
{

	/*
	 * size = 4^tsize KB
	 * size = 4^tsize * 2^10 = 2^(2 * tsize - 10)
	 */

	return ((1 << (2 * tsize)) * 1024);
}

/*
 * Convert region size (must be power of 4) to TLB TSIZE value.
 */
static unsigned int
size2tsize(vm_size_t size)
{

	return (ilog2(size) / 2 - 5);
}

/*
 * Register permanent kernel mapping in TLB1.
 *
 * Entries are created starting from index 0 (current free entry is
 * kept in tlb1_idx) and are not supposed to be invalidated.
 */
static int
tlb1_set_entry(vm_offset_t va, vm_offset_t pa, vm_size_t size,
    uint32_t flags)
{
	uint32_t ts, tid;
	int tsize;
	
	if (tlb1_idx >= TLB1_ENTRIES) {
		printf("tlb1_set_entry: TLB1 full!\n");
		return (-1);
	}

	/* Convert size to TSIZE */
	tsize = size2tsize(size);

	tid = (TID_KERNEL << MAS1_TID_SHIFT) & MAS1_TID_MASK;
	/* XXX TS is hard coded to 0 for now as we only use single address space */
	ts = (0 << MAS1_TS_SHIFT) & MAS1_TS_MASK;

	/* XXX LOCK tlb1[] */

	tlb1[tlb1_idx].mas1 = MAS1_VALID | MAS1_IPROT | ts | tid;
	tlb1[tlb1_idx].mas1 |= ((tsize << MAS1_TSIZE_SHIFT) & MAS1_TSIZE_MASK);
	tlb1[tlb1_idx].mas2 = (va & MAS2_EPN_MASK) | flags;

	/* Set supervisor RWX permission bits */
	tlb1[tlb1_idx].mas3 = (pa & MAS3_RPN) | MAS3_SR | MAS3_SW | MAS3_SX;

	tlb1_write_entry(tlb1_idx++);

	/* XXX UNLOCK tlb1[] */

	/*
	 * XXX in general TLB1 updates should be propagated between CPUs,
	 * since current design assumes to have the same TLB1 set-up on all
	 * cores.
	 */
	return (0);
}

static int
tlb1_entry_size_cmp(const void *a, const void *b)
{
	const vm_size_t *sza;
	const vm_size_t *szb;

	sza = a;
	szb = b;
	if (*sza > *szb)
		return (-1);
	else if (*sza < *szb)
		return (1);
	else
		return (0);
}

/*
 * Map in contiguous RAM region into the TLB1 using maximum of
 * KERNEL_REGION_MAX_TLB_ENTRIES entries.
 *
 * If necessary round up last entry size and return total size
 * used by all allocated entries.
 */
vm_size_t
tlb1_mapin_region(vm_offset_t va, vm_offset_t pa, vm_size_t size)
{
	vm_size_t entry_size[KERNEL_REGION_MAX_TLB_ENTRIES];
	vm_size_t mapped_size, sz, esz;
	unsigned int log;
	int i;

	CTR4(KTR_PMAP, "%s: region size = 0x%08x va = 0x%08x pa = 0x%08x",
	    __func__, size, va, pa);

	mapped_size = 0;
	sz = size;
	memset(entry_size, 0, sizeof(entry_size));

	/* Calculate entry sizes. */
	for (i = 0; i < KERNEL_REGION_MAX_TLB_ENTRIES && sz > 0; i++) {

		/* Largest region that is power of 4 and fits within size */
		log = ilog2(sz) / 2;
		esz = 1 << (2 * log);

		/* If this is last entry cover remaining size. */
		if (i ==  KERNEL_REGION_MAX_TLB_ENTRIES - 1) {
			while (esz < sz)
				esz = esz << 2;
		}

		entry_size[i] = esz;
		mapped_size += esz;
		if (esz < sz)
			sz -= esz;
		else
			sz = 0;
	}

	/* Sort entry sizes, required to get proper entry address alignment. */
	qsort(entry_size, KERNEL_REGION_MAX_TLB_ENTRIES,
	    sizeof(vm_size_t), tlb1_entry_size_cmp);

	/* Load TLB1 entries. */
	for (i = 0; i < KERNEL_REGION_MAX_TLB_ENTRIES; i++) {
		esz = entry_size[i];
		if (!esz)
			break;

		CTR5(KTR_PMAP, "%s: entry %d: sz  = 0x%08x (va = 0x%08x "
		    "pa = 0x%08x)", __func__, tlb1_idx, esz, va, pa);

		tlb1_set_entry(va, pa, esz, _TLB_ENTRY_MEM);

		va += esz;
		pa += esz;
	}

	CTR3(KTR_PMAP, "%s: mapped size 0x%08x (wasted space 0x%08x)",
	    __func__, mapped_size, mapped_size - size);

	return (mapped_size);
}

/*
 * TLB1 initialization routine, to be called after the very first
 * assembler level setup done in locore.S.
 */
void
tlb1_init(vm_offset_t ccsrbar)
{
	uint32_t mas0;

	/* TLB1[1] is used to map the kernel. Save that entry. */
	mas0 = MAS0_TLBSEL(1) | MAS0_ESEL(1);
	mtspr(SPR_MAS0, mas0);
	__asm __volatile("isync; tlbre");

	tlb1[1].mas1 = mfspr(SPR_MAS1);
	tlb1[1].mas2 = mfspr(SPR_MAS2);
	tlb1[1].mas3 = mfspr(SPR_MAS3);

	/* Map in CCSRBAR in TLB1[0] */
	tlb1_idx = 0;
	tlb1_set_entry(CCSRBAR_VA, ccsrbar, CCSRBAR_SIZE, _TLB_ENTRY_IO);
	/*
	 * Set the next available TLB1 entry index. Note TLB[1] is reserved
	 * for initial mapping of kernel text+data, which was set early in
	 * locore, we need to skip this [busy] entry.
	 */
	tlb1_idx = 2;

	/* Setup TLB miss defaults */
	set_mas4_defaults();
}

/*
 * Setup MAS4 defaults.
 * These values are loaded to MAS0-2 on a TLB miss.
 */
static void
set_mas4_defaults(void)
{
	uint32_t mas4;

	/* Defaults: TLB0, PID0, TSIZED=4K */
	mas4 = MAS4_TLBSELD0;
	mas4 |= (TLB_SIZE_4K << MAS4_TSIZED_SHIFT) & MAS4_TSIZED_MASK;
#ifdef SMP
	mas4 |= MAS4_MD;
#endif
	mtspr(SPR_MAS4, mas4);
	__asm __volatile("isync");
}

/*
 * Print out contents of the MAS registers for each TLB1 entry
 */
void
tlb1_print_tlbentries(void)
{
	uint32_t mas0, mas1, mas2, mas3, mas7;
	int i;

	debugf("TLB1 entries:\n");
	for (i = 0; i < TLB1_ENTRIES; i++) {

		mas0 = MAS0_TLBSEL(1) | MAS0_ESEL(i);
		mtspr(SPR_MAS0, mas0);

		__asm __volatile("isync; tlbre");

		mas1 = mfspr(SPR_MAS1);
		mas2 = mfspr(SPR_MAS2);
		mas3 = mfspr(SPR_MAS3);
		mas7 = mfspr(SPR_MAS7);

		tlb_print_entry(i, mas1, mas2, mas3, mas7);
	}
}

/*
 * Print out contents of the in-ram tlb1 table.
 */
void
tlb1_print_entries(void)
{
	int i;

	debugf("tlb1[] table entries:\n");
	for (i = 0; i < TLB1_ENTRIES; i++)
		tlb_print_entry(i, tlb1[i].mas1, tlb1[i].mas2, tlb1[i].mas3, 0);
}

/*
 * Return 0 if the physical IO range is encompassed by one of the
 * the TLB1 entries, otherwise return related error code.
 */
static int
tlb1_iomapped(int i, vm_paddr_t pa, vm_size_t size, vm_offset_t *va)
{
	uint32_t prot;
	vm_paddr_t pa_start;
	vm_paddr_t pa_end;
	unsigned int entry_tsize;
	vm_size_t entry_size;

	*va = (vm_offset_t)NULL;

	/* Skip invalid entries */
	if (!(tlb1[i].mas1 & MAS1_VALID))
		return (EINVAL);

	/*
	 * The entry must be cache-inhibited, guarded, and r/w
	 * so it can function as an i/o page
	 */
	prot = tlb1[i].mas2 & (MAS2_I | MAS2_G);
	if (prot != (MAS2_I | MAS2_G))
		return (EPERM);

	prot = tlb1[i].mas3 & (MAS3_SR | MAS3_SW);
	if (prot != (MAS3_SR | MAS3_SW))
		return (EPERM);

	/* The address should be within the entry range. */
	entry_tsize = (tlb1[i].mas1 & MAS1_TSIZE_MASK) >> MAS1_TSIZE_SHIFT;
	KASSERT((entry_tsize), ("tlb1_iomapped: invalid entry tsize"));

	entry_size = tsize2size(entry_tsize);
	pa_start = tlb1[i].mas3 & MAS3_RPN;
	pa_end = pa_start + entry_size - 1;

	if ((pa < pa_start) || ((pa + size) > pa_end))
		return (ERANGE);

	/* Return virtual address of this mapping. */
	*va = (tlb1[i].mas2 & MAS2_EPN_MASK) + (pa - pa_start);
	return (0);
}<|MERGE_RESOLUTION|>--- conflicted
+++ resolved
@@ -288,6 +288,7 @@
 static void		mmu_booke_init(mmu_t);
 static boolean_t	mmu_booke_is_modified(mmu_t, vm_page_t);
 static boolean_t	mmu_booke_is_prefaultable(mmu_t, pmap_t, vm_offset_t);
+static boolean_t	mmu_booke_is_referenced(mmu_t, vm_page_t);
 static boolean_t	mmu_booke_ts_referenced(mmu_t, vm_page_t);
 static vm_offset_t	mmu_booke_map(mmu_t, vm_offset_t *, vm_offset_t, vm_offset_t,
     int);
@@ -343,6 +344,7 @@
 	MMUMETHOD(mmu_init,		mmu_booke_init),
 	MMUMETHOD(mmu_is_modified,	mmu_booke_is_modified),
 	MMUMETHOD(mmu_is_prefaultable,	mmu_booke_is_prefaultable),
+	MMUMETHOD(mmu_is_referenced,	mmu_booke_is_referenced),
 	MMUMETHOD(mmu_ts_referenced,	mmu_booke_ts_referenced),
 	MMUMETHOD(mmu_map,		mmu_booke_map),
 	MMUMETHOD(mmu_mincore,		mmu_booke_mincore),
@@ -1725,9 +1727,11 @@
     vm_prot_t prot)
 {
 
+	vm_page_lock_queues();
 	PMAP_LOCK(pmap);
 	mmu_booke_enter_locked(mmu, pmap, va, m,
 	    prot & (VM_PROT_READ | VM_PROT_EXECUTE), FALSE);
+	vm_page_unlock_queues();
 	PMAP_UNLOCK(pmap);
 }
 
@@ -1786,8 +1790,7 @@
 	pv_entry_t pv, pvn;
 	uint8_t hold_flag;
 
-	mtx_assert(&vm_page_queue_mtx, MA_OWNED);
-
+	vm_page_lock_queues();
 	for (pv = TAILQ_FIRST(&m->md.pv_list); pv != NULL; pv = pvn) {
 		pvn = TAILQ_NEXT(pv, pv_link);
 
@@ -1797,6 +1800,7 @@
 		PMAP_UNLOCK(pv->pv_pmap);
 	}
 	vm_page_flag_clear(m, PG_WRITEABLE);
+	vm_page_unlock_queues();
 }
 
 /*
@@ -1918,16 +1922,11 @@
 				tlb_miss_lock();
 
 				/* Handle modified pages. */
-				if (PTE_ISMODIFIED(pte))
+				if (PTE_ISMODIFIED(pte) && PTE_ISMANAGED(pte))
 					vm_page_dirty(m);
 
-				/* Referenced pages. */
-				if (PTE_ISREFERENCED(pte))
-					vm_page_flag_set(m, PG_REFERENCED);
-
 				tlb0_flush_entry(va);
-				pte->flags &= ~(PTE_UW | PTE_SW | PTE_MODIFIED |
-				    PTE_REFERENCED);
+				pte->flags &= ~(PTE_UW | PTE_SW | PTE_MODIFIED);
 
 				tlb_miss_unlock();
 				mtx_unlock_spin(&tlbivax_mutex);
@@ -1947,10 +1946,6 @@
 	pv_entry_t pv;
 	pte_t *pte;
 
-<<<<<<< HEAD
-	mtx_assert(&vm_page_queue_mtx, MA_OWNED);
-	if ((m->flags & (PG_FICTITIOUS | PG_UNMANAGED)) != 0 ||
-=======
 	KASSERT((m->flags & (PG_FICTITIOUS | PG_UNMANAGED)) == 0,
 	    ("mmu_booke_remove_write: page %p is not managed", m));
 
@@ -1961,10 +1956,9 @@
 	 */
 	VM_OBJECT_LOCK_ASSERT(m->object, MA_OWNED);
 	if ((m->oflags & VPO_BUSY) == 0 &&
->>>>>>> 07c9330a
 	    (m->flags & PG_WRITEABLE) == 0)
 		return;
-
+	vm_page_lock_queues();
 	TAILQ_FOREACH(pv, &m->md.pv_list, pv_link) {
 		PMAP_LOCK(pv->pv_pmap);
 		if ((pte = pte_find(mmu, pv->pv_pmap, pv->pv_va)) != NULL) {
@@ -1978,13 +1972,8 @@
 				if (PTE_ISMODIFIED(pte))
 					vm_page_dirty(m);
 
-				/* Referenced pages. */
-				if (PTE_ISREFERENCED(pte))
-					vm_page_flag_set(m, PG_REFERENCED);
-
 				/* Flush mapping from TLB0. */
-				pte->flags &= ~(PTE_UW | PTE_SW | PTE_MODIFIED |
-				    PTE_REFERENCED);
+				pte->flags &= ~(PTE_UW | PTE_SW | PTE_MODIFIED);
 
 				tlb_miss_unlock();
 				mtx_unlock_spin(&tlbivax_mutex);
@@ -1993,6 +1982,7 @@
 		PMAP_UNLOCK(pv->pv_pmap);
 	}
 	vm_page_flag_clear(m, PG_WRITEABLE);
+	vm_page_unlock_queues();
 }
 
 static void
@@ -2050,11 +2040,12 @@
 	pte_t *pte;
 	vm_page_t m;
 	uint32_t pte_wbit;
-
+	vm_paddr_t pa;
+	
 	m = NULL;
-	vm_page_lock_queues();
+	pa = 0;	
 	PMAP_LOCK(pmap);
-
+retry:
 	pte = pte_find(mmu, pmap, va);
 	if ((pte != NULL) && PTE_ISVALID(pte)) {
 		if (pmap == kernel_pmap)
@@ -2063,12 +2054,14 @@
 			pte_wbit = PTE_UW;
 
 		if ((pte->flags & pte_wbit) || ((prot & VM_PROT_WRITE) == 0)) {
+			if (vm_page_pa_tryrelock(pmap, PTE_PA(pte), &pa))
+				goto retry;
 			m = PHYS_TO_VM_PAGE(PTE_PA(pte));
 			vm_page_hold(m);
 		}
 	}
 
-	vm_page_unlock_queues();
+	PA_UNLOCK_COND(pa);
 	PMAP_UNLOCK(pmap);
 	return (m);
 }
@@ -2208,8 +2201,6 @@
 }
 
 /*
-<<<<<<< HEAD
-=======
  * Return whether or not the specified physical page was referenced
  * in any physical maps.
  */
@@ -2240,7 +2231,6 @@
 }
 
 /*
->>>>>>> 07c9330a
  * Clear the modify bits on the specified physical page.
  */
 static void
@@ -2431,8 +2421,7 @@
 
 	if ((m->flags & PG_FICTITIOUS) != 0)
 		return (count);
-	mtx_assert(&vm_page_queue_mtx, MA_OWNED);
-
+	vm_page_lock_queues();
 	TAILQ_FOREACH(pv, &m->md.pv_list, pv_link) {
 		PMAP_LOCK(pv->pv_pmap);
 		if ((pte = pte_find(mmu, pv->pv_pmap, pv->pv_va)) != NULL)
@@ -2440,7 +2429,7 @@
 				count++;
 		PMAP_UNLOCK(pv->pv_pmap);
 	}
-
+	vm_page_unlock_queues();
 	return (count);
 }
 
