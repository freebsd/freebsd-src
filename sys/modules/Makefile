# $FreeBSD$

SYSDIR?=${SRCTOP}/sys
.include "${SYSDIR}/conf/kern.opts.mk"

SUBDIR_PARALLEL=

# Modules that include binary-only blobs of microcode should be selectable by
# MK_SOURCELESS_UCODE option (see below).

.if defined(MODULES_OVERRIDE) && !defined(ALL_MODULES)
SUBDIR=${MODULES_OVERRIDE}
.else
SUBDIR=	\
	${_3dfx} \
	${_3dfx_linux} \
	${_aac} \
	${_aacraid} \
	accf_data \
	accf_dns \
	accf_http \
	acl_nfs4 \
	acl_posix1e \
	${_acpi} \
	ae \
	${_aesni} \
	age \
	${_agp} \
	aha \
	ahci \
	${_aic} \
	aic7xxx \
	alc \
	ale \
	alq \
	${_amd_ecc_inject} \
	${_amdsbwd} \
	${_amdtemp} \
	amr \
	${_an} \
	${_aout} \
	${_apm} \
	${_arcmsr} \
	${_arcnet} \
	${_armv8crypto} \
	${_asmc} \
	ata \
	ath \
	ath_pci \
	${_autofs} \
	${_auxio} \
	${_bce} \
	bfe \
	bge \
	bhnd \
	${_bxe} \
	${_bios} \
	${_bktr} \
	${_bm} \
	bnxt \
	bridgestp \
	bwi \
	bwn \
	bwn_pci \
	${_bytgpio} \
	cam \
	${_cardbus} \
	${_carp} \
	cas \
	${_cbb} \
	cc \
	cd9660 \
	cd9660_iconv \
	${_ce} \
	${_cfi} \
	chacha20 \
	${_chromebook_platform} \
	${_ciss} \
	cloudabi \
	${_cloudabi32} \
	${_cloudabi64} \
	${_cm} \
	${_cmx} \
	${_coff} \
	${_coretemp} \
	${_cp} \
	${_cpsw} \
	${_cpuctl} \
	${_cpufreq} \
	${_crypto} \
	${_cryptodev} \
	${_cs} \
	${_ctau} \
	ctl \
	${_cxgb} \
	${_cxgbe} \
	dc \
	dcons \
	dcons_crom \
	de \
	${_dpms} \
	${_dpt} \
	${_drm} \
	${_drm2} \
	dummynet \
	${_ed} \
	${_efirt} \
	${_elink} \
	${_em} \
<<<<<<< HEAD
	${_en} \
=======
>>>>>>> 35c03259
	${_ep} \
	${_epic} \
	esp \
	${_et} \
	evdev \
	${_ex} \
	${_exca} \
	ext2fs \
	fdc \
	fdescfs \
	${_fe} \
	filemon \
	firewire \
	firmware \
	fuse \
	${_fxp} \
	gem \
	geom \
	${_glxiic} \
	${_glxsb} \
	gpio \
<<<<<<< HEAD
	${_hatm} \
=======
>>>>>>> 35c03259
	hifn \
	hme \
	${_hpt27xx} \
	${_hptiop} \
	${_hptmv} \
	${_hptnr} \
	${_hptrr} \
	hwpmc \
	${_hwpmc_mips24k} \
	${_hwpmc_mips74k} \
	${_hyperv} \
	i2c \
        ${_ibcore} \
	${_ibcs2} \
	${_ichwd} \
	${_ida} \
	if_bridge \
	if_disc \
	if_edsc \
	${_if_enc} \
	if_epair \
	${_if_gif} \
	${_if_gre} \
	${_if_me} \
	if_lagg \
	${_if_ndis} \
	${_if_stf} \
	if_tap \
	if_tun \
	if_vlan \
	if_vxlan \
	${_iir} \
	imgact_binmisc \
	${_intelspi} \
	${_io} \
	${_ioat} \
        ${_ipoib} \
	${_ipdivert} \
	${_ipfilter} \
	${_ipfw} \
	ipfw_nat \
	${_ipfw_nat64} \
	${_ipfw_nptv6} \
	${_ipfw_pmod} \
	${_ipmi} \
	ip6_mroute_mod \
	ip_mroute_mod \
	${_ips} \
	${_ipsec} \
	${_ipw} \
	${_ipwfw} \
	${_isci} \
	${_iser} \
	isp \
	${_ispfw} \
	${_iwi} \
	${_iwifw} \
	${_iwm} \
	${_iwmfw} \
	${_iwn} \
	${_iwnfw} \
	${_ix} \
	${_ixv} \
	${_ixgb} \
	${_ixl} \
	${_ixlv} \
	jme \
	joy \
	kbdmux \
	kgssapi \
	kgssapi_krb5 \
	khelp \
	krpc \
	ksyms \
	le \
	lge \
	libalias \
	libiconv \
	libmbpool \
	libmchain \
	${_linprocfs} \
	${_linsysfs} \
	${_linux} \
	${_linux_common} \
	${_linux64} \
	linuxkpi \
	lmc \
	lpt \
	mac_biba \
	mac_bsdextended \
	mac_ifoff \
	mac_lomac \
	mac_mls \
	mac_none \
	mac_partition \
	mac_portacl \
	mac_seeotheruids \
	mac_stub \
	mac_test \
	malo \
	md \
	mdio \
	mem \
	mfi \
	mii \
	mlx \
	${_mlx4} \
	${_mlx4ib} \
	${_mlx4en} \
	${_mlx5} \
	${_mlx5en} \
	${_mly} \
	mmc \
	mmcsd \
	mpr \
	mps \
	mpt \
	mqueue \
	mrsas \
	msdosfs \
	msdosfs_iconv \
	${_mse} \
	msk \
	${_mthca} \
	mvs \
	mwl \
	${_mwlfw} \
	mxge \
	my \
	${_nandfs} \
	${_nandsim} \
	${_ncr} \
	${_nctgpio} \
	${_ncv} \
	${_ndis} \
	${_netgraph} \
	${_nfe} \
	nfscl \
	nfscommon \
	nfsd \
	nfslock \
	nfslockd \
	nfssvc \
	nge \
	nmdm \
	${_nsp} \
	nullfs \
	${_ntb} \
	${_nvd} \
	${_nvme} \
	${_nvram} \
	${_nxge} \
	${_oce} \
	otus \
	${_otusfw} \
	ow \
	${_padlock} \
	${_padlock_rng} \
<<<<<<< HEAD
	${_patm} \
=======
>>>>>>> 35c03259
	${_pccard} \
	${_pcfclock} \
	pcn \
	${_pf} \
	${_pflog} \
	${_pfsync} \
	plip \
	${_pms} \
	ppbus \
	ppc \
	ppi \
	pps \
	procfs \
	proto \
	pseudofs \
	${_pst} \
	pty  \
	puc \
	${_qlxge} \
	${_qlxgb} \
	${_qlxgbe} \
	${_qlnx} \
	ral \
	${_ralfw} \
	${_random_fortuna} \
	${_random_yarrow} \
	${_random_other} \
	rc4 \
	${_rdma} \
	${_rdrand_rng} \
	re \
	rl \
	rtwn \
	rtwn_pci \
	rtwn_usb \
	${_rtwnfw} \
	${_s3} \
	${_safe} \
	${_sbni} \
	scc \
	${_scsi_low} \
	sdhci \
	${_sdhci_acpi} \
	sdhci_pci \
	sem \
	send \
	${_sf} \
	${_sfxge} \
	sge \
	siba_bwn \
	siftr \
	siis \
	sis \
	sk \
	smbfs \
	sn \
	snp \
	sound \
	${_speaker} \
	spigen \
	${_splash} \
	${_sppp} \
	ste \
	${_stg} \
	stge \
	${_sym} \
	${_syscons} \
	sysvipc \
	tcp \
	${_ti} \
	tests/framework \
	tests/callout_test \
	tl \
	tmpfs \
	${_toecore} \
	${_tpm} \
	trm \
	${_twa} \
	twe \
	tws \
	tx \
	${_txp} \
	${_uart} \
	ubsec \
	udf \
	udf_iconv \
	ufs \
	uinput \
	unionfs \
	usb \
	${_vesa} \
	${_virtio} \
	vge \
	${_viawd} \
	videomode \
	vkbd \
	${_vmm} \
	${_vmware} \
	${_vpo} \
	vr \
	vte \
	vx \
	${_vxge} \
	wb \
	${_wbwd} \
	${_wi} \
	wlan \
	wlan_acl \
	wlan_amrr \
	wlan_ccmp \
	wlan_rssadapt \
	wlan_tkip \
	wlan_wep \
	wlan_xauth \
	${_wpi} \
	${_wpifw} \
	${_x86bios} \
	${_xe} \
	xl \
	zlib

.if ${MACHINE_CPUARCH} != "mips"
# XXX: Building with -j2 and higher broken on mips.
_uart=		uart
.endif

.if ${MK_AUTOFS} != "no" || defined(ALL_MODULES)
_autofs=	autofs
.endif

.if ${MK_CDDL} != "no" || defined(ALL_MODULES)
.if (${MACHINE_CPUARCH} != "arm" || ${MACHINE_ARCH:Marmv6*} != "") && \
	${MACHINE_CPUARCH} != "mips" && \
	${MACHINE_CPUARCH} != "sparc64"
SUBDIR+=	dtrace
.endif
SUBDIR+=	opensolaris
.endif

.if ${MK_CRYPT} != "no" || defined(ALL_MODULES)
.if exists(${SRCTOP}/sys/opencrypto)
_crypto=	crypto
_cryptodev=	cryptodev
_random_fortuna=random_fortuna
_random_yarrow=	random_yarrow
_random_other=	random_other
.endif
.endif

.if ${MK_CUSE} != "no" || defined(ALL_MODULES)
SUBDIR+=	cuse
.endif

.if (${MK_INET_SUPPORT} != "no" || ${MK_INET6_SUPPORT} != "no") || \
	defined(ALL_MODULES)
_carp=		carp
_toecore=	toecore
_if_enc=	if_enc
_if_gif=	if_gif
_if_gre=	if_gre
_ipfw_pmod=	ipfw_pmod
.if ${MK_IPSEC_SUPPORT} != "no"
_ipsec=		ipsec
.endif
.endif

.if (${MK_INET_SUPPORT} != "no" && ${MK_INET6_SUPPORT} != "no") || \
	defined(ALL_MODULES)
_if_stf=	if_stf
.endif

.if ${MK_INET_SUPPORT} != "no" || defined(ALL_MODULES)
_if_me=		if_me
_ipdivert=	ipdivert
_ipfw=		ipfw
.if ${MK_INET6_SUPPORT} != "no" || defined(ALL_MODULES)
_ipfw_nat64=	ipfw_nat64
.endif
.endif

.if ${MK_INET6_SUPPORT} != "no" || defined(ALL_MODULES)
_ipfw_nptv6=	ipfw_nptv6
.endif

.if ${MK_IPFILTER} != "no" || defined(ALL_MODULES)
_ipfilter=	ipfilter
.endif

.if ${MK_ISCSI} != "no" || defined(ALL_MODULES)
SUBDIR+=	cfiscsi
SUBDIR+=	iscsi
SUBDIR+=	iscsi_initiator
.endif

.if ${MK_NAND} != "no" || defined(ALL_MODULES)
_nandfs=	nandfs
_nandsim=	nandsim
.endif

.if ${MK_NETGRAPH} != "no" || defined(ALL_MODULES)
_netgraph=	netgraph
.endif

.if (${MK_PF} != "no" && (${MK_INET_SUPPORT} != "no" || \
	${MK_INET6_SUPPORT} != "no")) || defined(ALL_MODULES)
_pf=		pf
_pflog=		pflog
.if ${MK_INET_SUPPORT} != "no"
_pfsync=	pfsync
.endif
.endif

.if ${MK_SOURCELESS_UCODE} != "no"
_bce=		bce
<<<<<<< HEAD
.if ${MK_CHERI} == "no"
_fatm=		fatm
.endif
=======
>>>>>>> 35c03259
_fxp=		fxp
_ispfw=		ispfw
_sf=		sf
_ti=		ti
_txp=		txp

.if ${MACHINE_CPUARCH} != "mips"
_mwlfw=		mwlfw
_otusfw=	otusfw
_ralfw=		ralfw
_rtwnfw=	rtwnfw
.endif
.endif

.if ${MK_SOURCELESS_UCODE} != "no" && ${MACHINE_CPUARCH} != "arm" && \
	${MACHINE_CPUARCH} != "mips" && \
	${MACHINE_ARCH} != "powerpc" && ${MACHINE_ARCH} != "powerpcspe" && \
	${MACHINE_CPUARCH} != "riscv"
_cxgbe=		cxgbe
.endif

.if ${MK_ZFS} != "no" || defined(ALL_MODULES)
SUBDIR+=	zfs
.endif

.if ${MK_CHERI} == "no"
_en=		en
_hatm=		hatm
_oce=		oce
_patm=		patm
.endif

.if (${MACHINE_CPUARCH} == "mips" && ${MACHINE_ARCH:Mmips64} == "")
_hwpmc_mips24k=	hwpmc_mips24k
_hwpmc_mips74k=	hwpmc_mips74k
.endif

.if ${MACHINE_CPUARCH} != "aarch64" && ${MACHINE_CPUARCH} != "arm" && \
	${MACHINE_CPUARCH} != "mips" && ${MACHINE_CPUARCH} != "powerpc" && \
	${MACHINE_CPUARCH} != "riscv"
_syscons=	syscons
_vpo=		vpo
.endif

.if ${MACHINE_CPUARCH} != "mips"
# no BUS_SPACE_UNSPECIFIED
# No barrier instruction support (specific to this driver)
_sym=		sym
# intr_disable() is a macro, causes problems
.if ${MK_SOURCELESS_UCODE} != "no"
_cxgb=		cxgb
.endif
.endif

.if ${MACHINE_CPUARCH} == "aarch64"
_armv8crypto=	armv8crypto
_em=		em
.endif

.if ${MACHINE_CPUARCH} == "i386" || ${MACHINE_CPUARCH} == "amd64"
_agp=		agp
_an=		an
_aout=		aout
_bios=		bios
_bktr=		bktr
_bxe=		bxe
_cardbus=	cardbus
_cbb=		cbb
_cpuctl=	cpuctl
_cpufreq=	cpufreq
_cs=		cs
_dpms=		dpms
_drm=		drm
_drm2=		drm2
_ed=		ed
_em=		em
_ep=		ep
_et=		et
_exca=		exca
_fe=		fe
.if ${MK_OFED} != "no" || defined(ALL_MODULES)
_ibcore=        ibcore
.endif
_if_ndis=	if_ndis
_io=		io
.if ${MK_OFED} != "no" || defined(ALL_MODULES)
_ipoib=         ipoib
_iser=		iser
.endif
_ix=		ix
_ixv=		ixv
_linprocfs=	linprocfs
_linsysfs=	linsysfs
_linux=		linux
_nctgpio=	nctgpio
_ndis=		ndis
_pccard=	pccard
.if ${MK_OFED} != "no" || defined(ALL_MODULES)
_rdma=		rdma
.endif
_safe=		safe
_scsi_low=	scsi_low
_speaker=	speaker
_splash=	splash
_sppp=		sppp
_vmware=	vmware
_vxge=  	vxge
_wbwd=		wbwd
_wi=		wi
_xe=		xe

_aac=		aac
_aacraid=	aacraid
_acpi=		acpi
.if ${MK_CRYPT} != "no" || defined(ALL_MODULES)
_aesni=		aesni
.endif
_amd_ecc_inject=amd_ecc_inject
_amdsbwd=	amdsbwd
_amdtemp=	amdtemp
_arcmsr=	arcmsr
_asmc=		asmc
_bytgpio=	bytgpio
_ciss=		ciss
_chromebook_platform=	chromebook_platform
_cmx=		cmx
_coretemp=	coretemp
.if ${MK_SOURCELESS_HOST} != "no"
_hpt27xx=	hpt27xx
.endif
_hptiop=	hptiop
.if ${MK_SOURCELESS_HOST} != "no"
_hptmv=		hptmv
_hptnr=		hptnr
_hptrr=		hptrr
.endif
_hyperv=	hyperv
_ichwd=		ichwd
_ida=		ida
_iir=		iir
_intelspi=	intelspi
_ipmi=		ipmi
_ips=		ips
_isci=		isci
_ipw=		ipw
_iwi=		iwi
_iwm=		iwm
_iwn=		iwn
_ixgb=		ixgb
.if ${MK_SOURCELESS_UCODE} != "no"
_ipwfw=		ipwfw
_iwifw=		iwifw
_iwmfw=		iwmfw
_iwnfw=		iwnfw
.endif
_mlx4=		mlx4
_mlx5=		mlx5
.if (${MK_INET_SUPPORT} != "no" && ${MK_INET6_SUPPORT} != "no") || \
	defined(ALL_MODULES)
_mlx4en=	mlx4en
_mlx5en=	mlx5en
.endif
.if ${MK_OFED} != "no" || defined(ALL_MODULES)
_mlx4ib=	mlx4ib
.endif
_mly=		mly
.if ${MK_OFED} != "no" || defined(ALL_MODULES)
_mthca=		mthca
.endif
_nfe=		nfe
_nvd=		nvd
_nvme=		nvme
_nvram=		nvram
_nxge=		nxge
.if ${MK_CRYPT} != "no" || defined(ALL_MODULES)
_padlock=	padlock
_padlock_rng=	padlock_rng
_rdrand_rng=	rdrand_rng
.endif
_s3=		s3
_sdhci_acpi=	sdhci_acpi
_tpm=		tpm
_twa=		twa
_vesa=		vesa
_viawd=		viawd
_virtio=	virtio
_wpi=		wpi
.if ${MK_SOURCELESS_UCODE} != "no"
_wpifw=		wpifw
.endif
_x86bios=	x86bios
.endif

.if ${MACHINE_CPUARCH} == "amd64"
_efirt=		efirt
_ioat=		ioat
_ixl=		ixl
_ixlv=		ixlv
_linux64=	linux64
_linux_common=	linux_common
_ntb=		ntb
_pms=		pms
_qlxge=		qlxge
_qlxgb=		qlxgb
_qlxgbe=	qlxgbe
_qlnx=		qlnx
_sfxge=		sfxge

.if ${MK_BHYVE} != "no" || defined(ALL_MODULES)
_vmm=		vmm
.endif
.endif

.if ${MACHINE_CPUARCH} == "i386"
# XXX some of these can move to the general case when de-i386'ed
# XXX some of these can move now, but are untested on other architectures.
_3dfx=		3dfx
_3dfx_linux=	3dfx_linux
_aic=		aic
_apm=		apm
_arcnet=	arcnet
.if ${MK_SOURCELESS_UCODE} != "no"
_ce=		ce
.endif
_coff=		coff
.if ${MK_SOURCELESS_UCODE} != "no"
_cp=		cp
.endif
_elink=		elink
_glxiic=	glxiic
_glxsb=		glxsb
#_ibcs2=		ibcs2
_mse=		mse
_ncr=		ncr
_ncv=		ncv
_nsp=		nsp
_pcfclock=	pcfclock
_pst=		pst
_sbni=		sbni
_stg=		stg
_cm=		cm
.if ${MK_SOURCELESS_UCODE} != "no"
_ctau=		ctau
.endif
_dpt=		dpt
_ex=		ex
.endif

.if ${MACHINE_CPUARCH} == "arm"
_cfi=		cfi
_cpsw=		cpsw
.endif

.if ${MACHINE_CPUARCH} == "powerpc"
_agp=		agp
_an=		an
_bm=		bm
_cardbus=	cardbus
_cbb=		cbb
_cfi=		cfi
_cpufreq=	cpufreq
_drm=		drm
_exca=		exca
_pccard=	pccard
_wi=		wi
.endif

.if ${MACHINE_ARCH} == "powerpc64"
_drm2=		drm2
.endif
.if ${MACHINE_ARCH} == "powerpc64" || ${MACHINE_ARCH} == "powerpc"
# Don't build powermac_nvram for powerpcspe, it's never supported.
_nvram=		powermac_nvram
.endif

.if ${MACHINE_CPUARCH} == "sparc64"
_auxio=		auxio
_em=		em
_epic=		epic
.endif

.if (${MACHINE_CPUARCH} == "amd64" || ${MACHINE_ARCH} == "armv6" || \
     ${MACHINE_CPUARCH} == "i386")
_cloudabi32=	cloudabi32
.endif
.if ${MACHINE_CPUARCH} == "aarch64" || ${MACHINE_CPUARCH} == "amd64"
_cloudabi64=	cloudabi64
.endif

.endif

SUBDIR+=${MODULES_EXTRA}

.for reject in ${WITHOUT_MODULES}
SUBDIR:= ${SUBDIR:N${reject}}
.endfor

# Calling kldxref(8) for each module is expensive.
.if !defined(NO_XREF)
.MAKEFLAGS+=	-DNO_XREF
afterinstall: .PHONY
	@if type kldxref >/dev/null 2>&1; then \
		${ECHO} kldxref ${DESTDIR}${KMODDIR}; \
		kldxref ${DESTDIR}${KMODDIR}; \
	fi
.endif

.include "${SYSDIR}/conf/config.mk"

SUBDIR:= ${SUBDIR:u:O}

.include <bsd.subdir.mk><|MERGE_RESOLUTION|>--- conflicted
+++ resolved
@@ -107,10 +107,6 @@
 	${_efirt} \
 	${_elink} \
 	${_em} \
-<<<<<<< HEAD
-	${_en} \
-=======
->>>>>>> 35c03259
 	${_ep} \
 	${_epic} \
 	esp \
@@ -132,10 +128,6 @@
 	${_glxiic} \
 	${_glxsb} \
 	gpio \
-<<<<<<< HEAD
-	${_hatm} \
-=======
->>>>>>> 35c03259
 	hifn \
 	hme \
 	${_hpt27xx} \
@@ -294,10 +286,6 @@
 	ow \
 	${_padlock} \
 	${_padlock_rng} \
-<<<<<<< HEAD
-	${_patm} \
-=======
->>>>>>> 35c03259
 	${_pccard} \
 	${_pcfclock} \
 	pcn \
@@ -512,12 +500,6 @@
 
 .if ${MK_SOURCELESS_UCODE} != "no"
 _bce=		bce
-<<<<<<< HEAD
-.if ${MK_CHERI} == "no"
-_fatm=		fatm
-.endif
-=======
->>>>>>> 35c03259
 _fxp=		fxp
 _ispfw=		ispfw
 _sf=		sf
@@ -544,10 +526,7 @@
 .endif
 
 .if ${MK_CHERI} == "no"
-_en=		en
-_hatm=		hatm
 _oce=		oce
-_patm=		patm
 .endif
 
 .if (${MACHINE_CPUARCH} == "mips" && ${MACHINE_ARCH:Mmips64} == "")
