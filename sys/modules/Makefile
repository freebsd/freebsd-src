# $FreeBSD$

SYSDIR?=${.CURDIR}/..
.include "${SYSDIR}/conf/kern.opts.mk"

SUBDIR_PARALLEL=

# Modules that include binary-only blobs of microcode should be selectable by
# MK_SOURCELESS_UCODE option (see below).

.if defined(MODULES_OVERRIDE) && !defined(ALL_MODULES)
SUBDIR=${MODULES_OVERRIDE}
.else
SUBDIR=	\
	${_3dfx} \
	${_3dfx_linux} \
	${_aac} \
	${_aacraid} \
	accf_data \
	accf_dns \
	accf_http \
	acl_nfs4 \
	acl_posix1e \
	${_acpi} \
	ae \
	${_aesni} \
	age \
	${_agp} \
	aha \
	${_ahb} \
	ahci \
	${_aic} \
	aic7xxx \
	alc \
	ale \
	alq \
	${_amdsbwd} \
	${_amdtemp} \
	amr \
	${_an} \
	${_aout} \
	${_apm} \
	${_arcmsr} \
	${_arcnet} \
	${_asmc} \
	ata \
	ath \
	ath_pci \
	${_autofs} \
	${_auxio} \
	${_bce} \
	bfe \
	bhnd \
	bge \
	bhnd \
	${_bxe} \
	${_bios} \
	${_bktr} \
	${_bm} \
	bridgestp \
	bwi \
	bwn \
	bwn_pci \
	cam \
	${_canbepm} \
	${_canbus} \
	${_cardbus} \
	${_carp} \
	cas \
	${_cbb} \
	cc \
	cd9660 \
	cd9660_iconv \
	${_ce} \
	${_cfi} \
	${_ciss} \
	cloudabi \
	${_cloudabi64} \
	${_cm} \
	${_cmx} \
	${_coff} \
	${_coretemp} \
	${_cp} \
	${_cpsw} \
	${_cpuctl} \
	${_cpufreq} \
	${_crypto} \
	${_cryptodev} \
	${_cs} \
	${_ct} \
	${_ctau} \
	ctl \
	${_cxgb} \
	${_cxgbe} \
	dc \
	dcons \
	dcons_crom \
	de \
	${_dpms} \
	${_dpt} \
	${_drm} \
	${_drm2} \
	dummynet \
	${_ed} \
	${_elink} \
	${_em} \
	${_en} \
	${_ep} \
	${_epic} \
	esp \
	${_et} \
	${_ex} \
	${_exca} \
	ext2fs \
	${_fatm} \
	fdc \
	fdescfs \
	${_fe} \
	${_filemon} \
	firewire \
	firmware \
	fuse \
	${_fxp} \
	gem \
	geom \
	${_glxiic} \
	${_glxsb} \
<<<<<<< HEAD
	gpio \
	${_hatm} \
=======
	${_gpio} \
	hatm \
>>>>>>> a69df407
	hifn \
	hme \
	${_hpt27xx} \
	${_hptiop} \
	${_hptmv} \
	${_hptnr} \
	${_hptrr} \
	hwpmc \
	${_hyperv} \
	i2c \
        ${_ibcore} \
	${_ibcs2} \
	${_ichwd} \
	${_ida} \
	${_ie} \
	if_bridge \
	if_disc \
	if_edsc \
	${_if_enc} \
	if_epair \
	${_if_gif} \
	${_if_gre} \
	${_if_me} \
	if_lagg \
	${_if_ndis} \
	${_if_stf} \
	if_tap \
	if_tun \
	if_vlan \
	if_vxlan \
	${_igb} \
	${_iir} \
	imgact_binmisc \
	${_io} \
	${_ioat} \
        ${_ipoib} \
	${_ipdivert} \
	${_ipfilter} \
	${_ipfw} \
	ipfw_nat \
	${_ipmi} \
	ip6_mroute_mod \
	ip_mroute_mod \
	${_ips} \
	${_ipw} \
	${_ipwfw} \
	${_isci} \
	isp \
	${_ispfw} \
	${_iwi} \
	${_iwifw} \
	${_iwm} \
	${_iwmfw} \
	${_iwn} \
	${_iwnfw} \
	${_ix} \
	${_ixv} \
	${_ixgb} \
	${_ixl} \
	${_ixlv} \
	jme \
	joy \
	kbdmux \
	kgssapi \
	kgssapi_krb5 \
	khelp \
	krpc \
	ksyms \
	le \
	lge \
	libalias \
	libiconv \
	libmbpool \
	libmchain \
	${_linprocfs} \
	${_linsysfs} \
	${_linux} \
	${_linux_common} \
	${_linux64} \
	linuxkpi \
	lmc \
	lpt \
	mac_biba \
	mac_bsdextended \
	mac_ifoff \
	mac_lomac \
	mac_mls \
	mac_none \
	mac_partition \
	mac_portacl \
	mac_seeotheruids \
	mac_stub \
	mac_test \
	malo \
	mcd \
	md \
	mdio \
	mem \
	mfi \
	mii \
	mlx \
	${_mlx4} \
	${_mlx4ib} \
	${_mlxen} \
	${_mlx5} \
	${_mlx5en} \
	${_mly} \
	mmc \
	mmcsd \
	mpr \
	mps \
	mpt \
	mqueue \
	mrsas \
	msdosfs \
	msdosfs_iconv \
	${_mse} \
	msk \
	${_mthca} \
	mvs \
	mwl \
	${_mwlfw} \
	mxge \
	my \
	${_nandfs} \
	${_nandsim} \
	${_ncr} \
	${_nctgpio} \
	${_ncv} \
	${_ndis} \
	netfpga10g \
	${_netgraph} \
	${_nfe} \
	nfscl \
	nfscommon \
	nfsd \
	nfslock \
	nfslockd \
	nfssvc \
	nge \
	nmdm \
	${_nsp} \
	nullfs \
	${_ntb} \
	${_nvd} \
	${_nvme} \
	${_nvram} \
	${_nxge} \
	${_oce} \
	otus \
	otusfw \
	ow \
	${_padlock} \
	${_padlock_rng} \
	${_patm} \
	${_pccard} \
	${_pcfclock} \
	pcn \
	${_pf} \
	${_pflog} \
	${_pfsync} \
	plip \
	${_pmc} \
	${_pms} \
	ppbus \
	ppc \
	ppi \
	pps \
	procfs \
	proto \
	pseudofs \
	${_pst} \
	pty  \
	puc \
	${_qlxge} \
	${_qlxgb} \
	${_qlxgbe} \
	ral \
	${_ralfw} \
	${_random_fortuna} \
	${_random_yarrow} \
	${_random_other} \
	rc4 \
	${_rdma} \
	${_rdrand_rng} \
	re \
	rl \
	rtwn \
	${_rtwnfw} \
	${_s3} \
	${_safe} \
	${_sbni} \
	scc \
	scd \
	${_scsi_low} \
	sdhci \
	sdhci_pci \
	sem \
	send \
	${_sf} \
	${_sfxge} \
	sge \
	${_si} \
	siba_bwn \
	siftr \
	siis \
	sis \
	sk \
	smbfs \
	sn \
	${_snc} \
	snp \
	sound \
	${_speaker} \
	${_splash} \
	${_sppp} \
	ste \
	${_stg} \
	stge \
	${_streams} \
	${_svr4} \
	${_sym} \
	${_syscons} \
	sysvipc \
	${_ti} \
	tcp/fastpath \
	tests/framework \
	tests/callout_test \
	tl \
	tmpfs \
	${_toecore} \
	${_tpm} \
	trm \
	${_twa} \
	twe \
	tws \
	tx \
	${_txp} \
	${_uart} \
	ubsec \
	udf \
	udf_iconv \
	ufs \
	unionfs \
	urtwn \
	${_urtwnfw} \
	usb \
	utopia \
	${_vesa} \
	${_virtio} \
	vge \
	${_viawd} \
	videomode \
	vkbd \
	${_vmm} \
	${_vmware} \
	${_vpo} \
	vr \
	vte \
	vx \
	${_vxge} \
	wb \
	${_wbwd} \
	${_wds} \
	${_wi} \
	${_wl} \
	wlan \
	wlan_acl \
	wlan_amrr \
	wlan_ccmp \
	wlan_rssadapt \
	wlan_tkip \
	wlan_wep \
	wlan_xauth \
	${_wpi} \
	${_wpifw} \
	${_x86bios} \
	${_xe} \
	xl \
	zlib

.if ${MACHINE_CPUARCH} != "mips"
# XXX: Building with -j2 and higher broken on mips.
_uart=		uart
.endif

.if ${MK_AUTOFS} != "no" || defined(ALL_MODULES)
_autofs=	autofs
.endif

.if ${MK_CDDL} != "no" || defined(ALL_MODULES)
.if (${MACHINE_CPUARCH} != "arm" || ${MACHINE_ARCH:Marmv6*} != "") && \
	${MACHINE_CPUARCH} != "mips" && \
	${MACHINE_CPUARCH} != "sparc64"
SUBDIR+=	dtrace
.endif
SUBDIR+=	opensolaris
.endif

.if ${MK_CRYPT} != "no" || defined(ALL_MODULES)
.if exists(${.CURDIR}/../opencrypto)
_crypto=	crypto
_cryptodev=	cryptodev
_random_fortuna=random_fortuna
_random_yarrow=	random_yarrow
_random_other=	random_other
.endif
.endif

.if ${MK_CUSE} != "no" || defined(ALL_MODULES)
SUBDIR+=	cuse
.endif

.if (${MK_INET_SUPPORT} != "no" || ${MK_INET6_SUPPORT} != "no") || \
	defined(ALL_MODULES)
_carp=		carp
_toecore=	toecore
_if_enc=	if_enc
_if_gif=	if_gif
_if_gre=	if_gre
.endif

.if (${MK_INET_SUPPORT} != "no" && ${MK_INET6_SUPPORT} != "no") || \
	defined(ALL_MODULES)
_if_stf=	if_stf
.endif

.if ${MK_INET_SUPPORT} != "no" || defined(ALL_MODULES)
_if_me=		if_me
_ipdivert=	ipdivert
_ipfw=		ipfw
.endif

.if ${MK_IPFILTER} != "no" || defined(ALL_MODULES)
_ipfilter=	ipfilter
.endif

.if ${MK_ISCSI} != "no" || defined(ALL_MODULES)
SUBDIR+=	iscsi
SUBDIR+=	iscsi_initiator
.endif

.if ${MK_NAND} != "no" || defined(ALL_MODULES)
_nandfs=	nandfs
_nandsim=	nandsim
.endif

.if ${MK_NETGRAPH} != "no" || defined(ALL_MODULES)
_netgraph=	netgraph
.endif

.if (${MK_PF} != "no" && (${MK_INET_SUPPORT} != "no" || \
	${MK_INET6_SUPPORT} != "no")) || defined(ALL_MODULES)
_pf=		pf
_pflog=		pflog
.if ${MK_INET_SUPPORT} != "no"
_pfsync=	pfsync
.endif
.endif

.if ${MK_SOURCELESS_UCODE} != "no"
_bce=		bce
.if ${MK_CHERI} == "no"
_fatm=		fatm
.endif
_fxp=		fxp
_ispfw=		ispfw
_mwlfw=		mwlfw
_ralfw=		ralfw
_rtwnfw=	rtwnfw
_urtwnfw=	urtwnfw
_sf=		sf
_ti=		ti
_txp=		txp
.endif

.if ${MK_SOURCELESS_UCODE} != "no" && ${MACHINE_CPUARCH} != "arm" && \
	${MACHINE_ARCH:C/mips(el)?/mips/} != "mips" && \
	${MACHINE_ARCH} != "powerpc"
_cxgbe=		cxgbe
.endif

.if ${MK_ZFS} != "no" || defined(ALL_MODULES)
SUBDIR+=	zfs
.endif

.if ${MK_CHERI} != "no"
_en=		en
_hatm=		hatm
_oce=		oce
_patm=		patm
.endif

.if ${MACHINE_CPUARCH} != "aarch64" && ${MACHINE_CPUARCH} != "arm" && \
	${MACHINE_CPUARCH} != "mips" && ${MACHINE_CPUARCH} != "powerpc"
_syscons=	syscons
_vpo=		vpo
.endif

.if ${MACHINE_CPUARCH} != "mips"
# no BUS_SPACE_UNSPECIFIED
# No barrier instruction support (specific to this driver)
_sym=		sym
# intr_disable() is a macro, causes problems
.if ${MK_SOURCELESS_UCODE} != "no"
_cxgb=		cxgb
.endif
.endif

.if ${MACHINE_CPUARCH} == "aarch64"
_em=		em
_igb=		igb
.endif

.if ${MACHINE_CPUARCH} == "i386" || ${MACHINE_CPUARCH} == "amd64"
_agp=		agp
_an=		an
_aout=		aout
_bktr=		bktr
_bxe=		bxe
_cardbus=	cardbus
_cbb=		cbb
_cpuctl=	cpuctl
_cpufreq=	cpufreq
_cs=		cs
_dpms=		dpms
_drm=		drm
_drm2=		drm2
_ed=		ed
_em=		em
_ep=		ep
_et=		et
_exca=		exca
_fe=		fe
_filemon=	filemon
.if ${MK_OFED} != "no" || defined(ALL_MODULES)
_ibcore=        ibcore
.endif
_if_ndis=	if_ndis
_igb=		igb
_io=		io
.if ${MK_OFED} != "no" || defined(ALL_MODULES)
_ipoib=         ipoib
.endif
_ix=		ix
_ixv=		ixv
_linprocfs=	linprocfs
_linsysfs=	linsysfs
_linux=		linux
_nctgpio=	nctgpio
_ndis=		ndis
_pccard=	pccard
.if ${MK_OFED} != "no" || defined(ALL_MODULES)
_rdma=		rdma
.endif
_safe=		safe
_scsi_low=	scsi_low
_si=		si
_speaker=	speaker
_splash=	splash
_sppp=		sppp
_vmware=	vmware
_vxge=  	vxge
_wbwd=		wbwd
_wi=		wi
_xe=		xe
.if ${MACHINE} != "pc98"
_aac=		aac
_aacraid=	aacraid
_acpi=		acpi
.if ${MK_CRYPT} != "no" || defined(ALL_MODULES)
_aesni=		aesni
.endif
_amdsbwd=	amdsbwd
_amdtemp=	amdtemp
_arcmsr=	arcmsr
_asmc=		asmc
_ciss=		ciss
_cmx=		cmx
_coretemp=	coretemp
.if ${MK_SOURCELESS_HOST} != "no"
_hpt27xx=	hpt27xx
.endif
_hptiop=	hptiop
.if ${MK_SOURCELESS_HOST} != "no"
_hptmv=		hptmv
_hptnr=		hptnr
_hptrr=		hptrr
.endif
_hyperv=	hyperv
_ichwd=		ichwd
_ida=		ida
_iir=		iir
_ipmi=		ipmi
_ips=		ips
_isci=		isci
_ipw=		ipw
_iwi=		iwi
_iwm=		iwm
_iwn=		iwn
_ixgb=		ixgb
.if ${MK_SOURCELESS_UCODE} != "no"
_ipwfw=		ipwfw
_iwifw=		iwifw
_iwmfw=		iwmfw
_iwnfw=		iwnfw
.endif
.if ${MK_OFED} != "no" || defined(ALL_MODULES)
_mlx4=		mlx4
_mlx4ib=	mlx4ib
_mlxen=		mlxen
.endif
_mlx5=		mlx5
.if (${MK_INET_SUPPORT} != "no" && ${MK_INET6_SUPPORT} != "no") || \
	defined(ALL_MODULES)
_mlx5en=	mlx5en
.endif
_mly=		mly
.if ${MK_OFED} != "no" || defined(ALL_MODULES)
_mthca=		mthca
.endif
_nfe=		nfe
_nvd=		nvd
_nvme=		nvme
_nvram=		nvram
_nxge=		nxge
.if ${MK_CRYPT} != "no" || defined(ALL_MODULES)
_padlock=	padlock
_padlock_rng=	padlock_rng
_rdrand_rng=	rdrand_rng
.endif
_s3=		s3
_tpm=		tpm
_twa=		twa
_vesa=		vesa
_viawd=		viawd
_virtio=	virtio
_wpi=		wpi
.if ${MK_SOURCELESS_UCODE} != "no"
_wpifw=		wpifw
.endif
_x86bios=	x86bios
.endif
.endif

.if ${MACHINE_CPUARCH} == "amd64"
_ioat=		ioat
_ixl=		ixl
_ixlv=		ixlv
_linux64=	linux64
_linux_common=	linux_common
_ntb=		ntb
_pms=		pms
_qlxge=		qlxge
_qlxgb=		qlxgb
_qlxgbe=	qlxgbe
_sfxge=		sfxge

.if ${MK_BHYVE} != "no" || defined(ALL_MODULES)
_vmm=		vmm
.endif
.endif

.if ${MACHINE_CPUARCH} == "i386"
# XXX some of these can move to the general case when de-i386'ed
# XXX some of these can move now, but are untested on other architectures.
_3dfx=		3dfx
_3dfx_linux=	3dfx_linux
_aic=		aic
_apm=		apm
_arcnet=	arcnet
.if ${MK_SOURCELESS_UCODE} != "no"
_ce=		ce
.endif
_coff=		coff
.if ${MK_SOURCELESS_UCODE} != "no"
_cp=		cp
.endif
_elink=		elink
_glxiic=	glxiic
_glxsb=		glxsb
#_ibcs2=		ibcs2
_ie=		ie
_mse=		mse
_ncr=		ncr
_ncv=		ncv
_nsp=		nsp
_pcfclock=	pcfclock
_pst=		pst
_sbni=		sbni
_streams=	streams
_stg=		stg
_svr4=		svr4
_wds=		wds
.if ${MACHINE} == "i386"
.if ${MK_EISA} != "no"
_ahb=		ahb
.endif
_bios=		bios
_cm=		cm
.if ${MK_SOURCELESS_UCODE} != "no"
_ctau=		ctau
.endif
_dpt=		dpt
_ex=		ex
_wl=		wl
.elif ${MACHINE} == "pc98"
_canbepm=	canbepm
_canbus=	canbus
_ct=		ct
_pmc=		pmc
_snc=		snc
.endif
.endif

.if ${MACHINE_CPUARCH} == "arm"
_cfi=		cfi
_cpsw=		cpsw
.endif

.if ${MACHINE_ARCH} == "armv6"
_gpio=		gpio
.endif

.if ${MACHINE_CPUARCH} == "powerpc"
_agp=		agp
_an=		an
_bm=		bm
_cardbus=	cardbus
_cbb=		cbb
_cfi=		cfi
_cpufreq=	cpufreq
_drm=		drm
_exca=		exca
_nvram=		powermac_nvram
_pccard=	pccard
_wi=		wi
.endif

.if ${MACHINE_ARCH} == "powerpc64"
_drm2=		drm2
.endif

.if ${MACHINE_CPUARCH} == "sparc64"
_auxio=		auxio
_em=		em
_epic=		epic
_igb=		igb
.endif

.if ${MACHINE_CPUARCH} == "aarch64" || ${MACHINE_CPUARCH} == "amd64"
_cloudabi64=	cloudabi64
.endif

.endif

SUBDIR+=${MODULES_EXTRA}

.for reject in ${WITHOUT_MODULES}
SUBDIR:= ${SUBDIR:N${reject}}
.endfor

# Calling kldxref(8) for each module is expensive.
.if !defined(NO_XREF)
.MAKEFLAGS+=	-DNO_XREF
afterinstall: .PHONY
	@if type kldxref >/dev/null 2>&1; then \
		${ECHO} kldxref ${DESTDIR}${KMODDIR}; \
		kldxref ${DESTDIR}${KMODDIR}; \
	fi
.endif

.include "${SYSDIR}/conf/config.mk"

SUBDIR:= ${SUBDIR:u:O}

.include <bsd.subdir.mk><|MERGE_RESOLUTION|>--- conflicted
+++ resolved
@@ -125,13 +125,8 @@
 	geom \
 	${_glxiic} \
 	${_glxsb} \
-<<<<<<< HEAD
-	gpio \
+	${_gpio} \
 	${_hatm} \
-=======
-	${_gpio} \
-	hatm \
->>>>>>> a69df407
 	hifn \
 	hme \
 	${_hpt27xx} \
