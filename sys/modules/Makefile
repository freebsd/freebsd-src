--- conflicted
+++ resolved
@@ -125,13 +125,8 @@
 	geom \
 	${_glxiic} \
 	${_glxsb} \
-<<<<<<< HEAD
-	${_gpio} \
+	gpio \
 	${_hatm} \
-=======
-	gpio \
-	hatm \
->>>>>>> 9c0f0d8d
 	hifn \
 	hme \
 	${_hpt27xx} \
