--- conflicted
+++ resolved
@@ -382,14 +382,13 @@
 	${_zfs} \
 	zlib
 
-<<<<<<< HEAD
 .if ${MACHINE_CPUARCH} != "mips"
 # XXX: Building with -j2 and higher broken on mips.
 _uart=		uart
-=======
+.endif
+
 .if ${MK_AUTOFS} != "no" || defined(ALL_MODULES)
 _autofs=	autofs
->>>>>>> 66090fa9
 .endif
 
 .if ${MK_CRYPT} != "no" || defined(ALL_MODULES)
