/*-
 * Copyright (C) 1995, 1996, 1997, and 1998 WIDE Project.
 * All rights reserved.
 *
 * Redistribution and use in source and binary forms, with or without
 * modification, are permitted provided that the following conditions
 * are met:
 * 1. Redistributions of source code must retain the above copyright
 *    notice, this list of conditions and the following disclaimer.
 * 2. Redistributions in binary form must reproduce the above copyright
 *    notice, this list of conditions and the following disclaimer in the
 *    documentation and/or other materials provided with the distribution.
 * 3. Neither the name of the project nor the names of its contributors
 *    may be used to endorse or promote products derived from this software
 *    without specific prior written permission.
 *
 * THIS SOFTWARE IS PROVIDED BY THE PROJECT AND CONTRIBUTORS ``AS IS'' AND
 * ANY EXPRESS OR IMPLIED WARRANTIES, INCLUDING, BUT NOT LIMITED TO, THE
 * IMPLIED WARRANTIES OF MERCHANTABILITY AND FITNESS FOR A PARTICULAR PURPOSE
 * ARE DISCLAIMED.  IN NO EVENT SHALL THE PROJECT OR CONTRIBUTORS BE LIABLE
 * FOR ANY DIRECT, INDIRECT, INCIDENTAL, SPECIAL, EXEMPLARY, OR CONSEQUENTIAL
 * DAMAGES (INCLUDING, BUT NOT LIMITED TO, PROCUREMENT OF SUBSTITUTE GOODS
 * OR SERVICES; LOSS OF USE, DATA, OR PROFITS; OR BUSINESS INTERRUPTION)
 * HOWEVER CAUSED AND ON ANY THEORY OF LIABILITY, WHETHER IN CONTRACT, STRICT
 * LIABILITY, OR TORT (INCLUDING NEGLIGENCE OR OTHERWISE) ARISING IN ANY WAY
 * OUT OF THE USE OF THIS SOFTWARE, EVEN IF ADVISED OF THE POSSIBILITY OF
 * SUCH DAMAGE.
 *
 *	$KAME: in6_ifattach.c,v 1.118 2001/05/24 07:44:00 itojun Exp $
 */

#include <sys/cdefs.h>
__FBSDID("$FreeBSD$");

#include <sys/param.h>
#include <sys/systm.h>
#include <sys/malloc.h>
#include <sys/socket.h>
#include <sys/sockio.h>
#include <sys/jail.h>
#include <sys/kernel.h>
#include <sys/lock.h>
#include <sys/proc.h>
#include <sys/rmlock.h>
#include <sys/syslog.h>
#include <sys/md5.h>

#include <net/if.h>
#include <net/if_var.h>
#include <net/if_dl.h>
#include <net/if_types.h>
#include <net/route.h>
#include <net/vnet.h>

#include <netinet/in.h>
#include <netinet/in_var.h>
#include <netinet/if_ether.h>
#include <netinet/in_pcb.h>
#include <netinet/ip_var.h>
#include <netinet/udp.h>
#include <netinet/udp_var.h>

#include <netinet/ip6.h>
#include <netinet6/ip6_var.h>
#include <netinet6/in6_var.h>
#include <netinet6/in6_pcb.h>
#include <netinet6/in6_ifattach.h>
#include <netinet6/ip6_var.h>
#include <netinet6/nd6.h>
#include <netinet6/mld6_var.h>
#include <netinet6/scope6_var.h>

VNET_DEFINE(unsigned long, in6_maxmtu) = 0;

#ifdef IP6_AUTO_LINKLOCAL
VNET_DEFINE(int, ip6_auto_linklocal) = IP6_AUTO_LINKLOCAL;
#else
VNET_DEFINE(int, ip6_auto_linklocal) = 1;	/* enabled by default */
#endif

VNET_DEFINE(struct callout, in6_tmpaddrtimer_ch);
#define	V_in6_tmpaddrtimer_ch		VNET(in6_tmpaddrtimer_ch)

VNET_DECLARE(struct inpcbinfo, ripcbinfo);
#define	V_ripcbinfo			VNET(ripcbinfo)

static int get_rand_ifid(struct ifnet *, struct in6_addr *);
static int generate_tmp_ifid(u_int8_t *, const u_int8_t *, u_int8_t *);
static int get_ifid(struct ifnet *, struct ifnet *, struct in6_addr *);
static int in6_ifattach_linklocal(struct ifnet *, struct ifnet *);
static int in6_ifattach_loopback(struct ifnet *);
static void in6_purgemaddrs(struct ifnet *);

#define EUI64_GBIT	0x01
#define EUI64_UBIT	0x02
#define EUI64_TO_IFID(in6)	do {(in6)->s6_addr[8] ^= EUI64_UBIT; } while (0)
#define EUI64_GROUP(in6)	((in6)->s6_addr[8] & EUI64_GBIT)
#define EUI64_INDIVIDUAL(in6)	(!EUI64_GROUP(in6))
#define EUI64_LOCAL(in6)	((in6)->s6_addr[8] & EUI64_UBIT)
#define EUI64_UNIVERSAL(in6)	(!EUI64_LOCAL(in6))

#define IFID_LOCAL(in6)		(!EUI64_LOCAL(in6))
#define IFID_UNIVERSAL(in6)	(!EUI64_UNIVERSAL(in6))

/*
 * Generate a last-resort interface identifier, when the machine has no
 * IEEE802/EUI64 address sources.
 * The goal here is to get an interface identifier that is
 * (1) random enough and (2) does not change across reboot.
 * We currently use MD5(hostname) for it.
 *
 * in6 - upper 64bits are preserved
 */
static int
get_rand_ifid(struct ifnet *ifp, struct in6_addr *in6)
{
	MD5_CTX ctxt;
	struct prison *pr;
	u_int8_t digest[16];
	int hostnamelen;

	pr = curthread->td_ucred->cr_prison;
	mtx_lock(&pr->pr_mtx);
	hostnamelen = strlen(pr->pr_hostname);
#if 0
	/* we need at least several letters as seed for ifid */
	if (hostnamelen < 3) {
		mtx_unlock(&pr->pr_mtx);
		return -1;
	}
#endif

	/* generate 8 bytes of pseudo-random value. */
	bzero(&ctxt, sizeof(ctxt));
	MD5Init(&ctxt);
	MD5Update(&ctxt, pr->pr_hostname, hostnamelen);
	mtx_unlock(&pr->pr_mtx);
	MD5Final(digest, &ctxt);

	/* assumes sizeof(digest) > sizeof(ifid) */
	bcopy(digest, &in6->s6_addr[8], 8);

	/* make sure to set "u" bit to local, and "g" bit to individual. */
	in6->s6_addr[8] &= ~EUI64_GBIT;	/* g bit to "individual" */
	in6->s6_addr[8] |= EUI64_UBIT;	/* u bit to "local" */

	/* convert EUI64 into IPv6 interface identifier */
	EUI64_TO_IFID(in6);

	return 0;
}

static int
generate_tmp_ifid(u_int8_t *seed0, const u_int8_t *seed1, u_int8_t *ret)
{
	MD5_CTX ctxt;
	u_int8_t seed[16], digest[16], nullbuf[8];
	u_int32_t val32;

	/* If there's no history, start with a random seed. */
	bzero(nullbuf, sizeof(nullbuf));
	if (bcmp(nullbuf, seed0, sizeof(nullbuf)) == 0) {
		int i;

		for (i = 0; i < 2; i++) {
			val32 = arc4random();
			bcopy(&val32, seed + sizeof(val32) * i, sizeof(val32));
		}
	} else
		bcopy(seed0, seed, 8);

	/* copy the right-most 64-bits of the given address */
	/* XXX assumption on the size of IFID */
	bcopy(seed1, &seed[8], 8);

	if (0) {		/* for debugging purposes only */
		int i;

		printf("generate_tmp_ifid: new randomized ID from: ");
		for (i = 0; i < 16; i++)
			printf("%02x", seed[i]);
		printf(" ");
	}

	/* generate 16 bytes of pseudo-random value. */
	bzero(&ctxt, sizeof(ctxt));
	MD5Init(&ctxt);
	MD5Update(&ctxt, seed, sizeof(seed));
	MD5Final(digest, &ctxt);

	/*
	 * RFC 3041 3.2.1. (3)
	 * Take the left-most 64-bits of the MD5 digest and set bit 6 (the
	 * left-most bit is numbered 0) to zero.
	 */
	bcopy(digest, ret, 8);
	ret[0] &= ~EUI64_UBIT;

	/*
	 * XXX: we'd like to ensure that the generated value is not zero
	 * for simplicity.  If the caclculated digest happens to be zero,
	 * use a random non-zero value as the last resort.
	 */
	if (bcmp(nullbuf, ret, sizeof(nullbuf)) == 0) {
		nd6log((LOG_INFO,
		    "generate_tmp_ifid: computed MD5 value is zero.\n"));

		val32 = arc4random();
		val32 = 1 + (val32 % (0xffffffff - 1));
	}

	/*
	 * RFC 3041 3.2.1. (4)
	 * Take the rightmost 64-bits of the MD5 digest and save them in
	 * stable storage as the history value to be used in the next
	 * iteration of the algorithm.
	 */
	bcopy(&digest[8], seed0, 8);

	if (0) {		/* for debugging purposes only */
		int i;

		printf("to: ");
		for (i = 0; i < 16; i++)
			printf("%02x", digest[i]);
		printf("\n");
	}

	return 0;
}

/*
 * Get interface identifier for the specified interface.
 * XXX assumes single sockaddr_dl (AF_LINK address) per an interface
 *
 * in6 - upper 64bits are preserved
 */
int
in6_get_hw_ifid(struct ifnet *ifp, struct in6_addr *in6)
{
	struct ifaddr *ifa;
	struct sockaddr_dl *sdl;
	u_int8_t *addr;
	size_t addrlen;
	static u_int8_t allzero[8] = { 0, 0, 0, 0, 0, 0, 0, 0 };
	static u_int8_t allone[8] =
		{ 0xff, 0xff, 0xff, 0xff, 0xff, 0xff, 0xff, 0xff };

	IF_ADDR_RLOCK(ifp);
	TAILQ_FOREACH(ifa, &ifp->if_addrhead, ifa_link) {
		if (ifa->ifa_addr->sa_family != AF_LINK)
			continue;
		sdl = (struct sockaddr_dl *)ifa->ifa_addr;
		if (sdl == NULL)
			continue;
		if (sdl->sdl_alen == 0)
			continue;

		goto found;
	}
	IF_ADDR_RUNLOCK(ifp);

	return -1;

found:
	IF_ADDR_LOCK_ASSERT(ifp);
	addr = LLADDR(sdl);
	addrlen = sdl->sdl_alen;

	/* get EUI64 */
	switch (ifp->if_type) {
	case IFT_BRIDGE:
	case IFT_ETHER:
	case IFT_L2VLAN:
	case IFT_FDDI:
	case IFT_ISO88025:
	case IFT_ATM:
	case IFT_IEEE1394:
	case IFT_IEEE80211:
		/* IEEE802/EUI64 cases - what others? */
		/* IEEE1394 uses 16byte length address starting with EUI64 */
		if (addrlen > 8)
			addrlen = 8;

		/* look at IEEE802/EUI64 only */
		if (addrlen != 8 && addrlen != 6) {
			IF_ADDR_RUNLOCK(ifp);
			return -1;
		}

		/*
		 * check for invalid MAC address - on bsdi, we see it a lot
		 * since wildboar configures all-zero MAC on pccard before
		 * card insertion.
		 */
		if (bcmp(addr, allzero, addrlen) == 0) {
			IF_ADDR_RUNLOCK(ifp);
			return -1;
		}
		if (bcmp(addr, allone, addrlen) == 0) {
			IF_ADDR_RUNLOCK(ifp);
			return -1;
		}

		/* make EUI64 address */
		if (addrlen == 8)
			bcopy(addr, &in6->s6_addr[8], 8);
		else if (addrlen == 6) {
			in6->s6_addr[8] = addr[0];
			in6->s6_addr[9] = addr[1];
			in6->s6_addr[10] = addr[2];
			in6->s6_addr[11] = 0xff;
			in6->s6_addr[12] = 0xfe;
			in6->s6_addr[13] = addr[3];
			in6->s6_addr[14] = addr[4];
			in6->s6_addr[15] = addr[5];
		}
		break;

	case IFT_ARCNET:
		if (addrlen != 1) {
			IF_ADDR_RUNLOCK(ifp);
			return -1;
		}
		if (!addr[0]) {
			IF_ADDR_RUNLOCK(ifp);
			return -1;
		}

		bzero(&in6->s6_addr[8], 8);
		in6->s6_addr[15] = addr[0];

		/*
		 * due to insufficient bitwidth, we mark it local.
		 */
		in6->s6_addr[8] &= ~EUI64_GBIT;	/* g bit to "individual" */
		in6->s6_addr[8] |= EUI64_UBIT;	/* u bit to "local" */
		break;

	case IFT_GIF:
	case IFT_STF:
		/*
		 * RFC2893 says: "SHOULD use IPv4 address as ifid source".
		 * however, IPv4 address is not very suitable as unique
		 * identifier source (can be renumbered).
		 * we don't do this.
		 */
		IF_ADDR_RUNLOCK(ifp);
		return -1;

	default:
		IF_ADDR_RUNLOCK(ifp);
		return -1;
	}

	/* sanity check: g bit must not indicate "group" */
	if (EUI64_GROUP(in6)) {
		IF_ADDR_RUNLOCK(ifp);
		return -1;
	}

	/* convert EUI64 into IPv6 interface identifier */
	EUI64_TO_IFID(in6);

	/*
	 * sanity check: ifid must not be all zero, avoid conflict with
	 * subnet router anycast
	 */
	if ((in6->s6_addr[8] & ~(EUI64_GBIT | EUI64_UBIT)) == 0x00 &&
	    bcmp(&in6->s6_addr[9], allzero, 7) == 0) {
		IF_ADDR_RUNLOCK(ifp);
		return -1;
	}

	IF_ADDR_RUNLOCK(ifp);
	return 0;
}

/*
 * Get interface identifier for the specified interface.  If it is not
 * available on ifp0, borrow interface identifier from other information
 * sources.
 *
 * altifp - secondary EUI64 source
 */
static int
get_ifid(struct ifnet *ifp0, struct ifnet *altifp,
    struct in6_addr *in6)
{
	struct ifnet *ifp;

	/* first, try to get it from the interface itself */
	if (in6_get_hw_ifid(ifp0, in6) == 0) {
		nd6log((LOG_DEBUG, "%s: got interface identifier from itself\n",
		    if_name(ifp0)));
		goto success;
	}

	/* try secondary EUI64 source. this basically is for ATM PVC */
	if (altifp && in6_get_hw_ifid(altifp, in6) == 0) {
		nd6log((LOG_DEBUG, "%s: got interface identifier from %s\n",
		    if_name(ifp0), if_name(altifp)));
		goto success;
	}

	/* next, try to get it from some other hardware interface */
	IFNET_RLOCK_NOSLEEP();
	TAILQ_FOREACH(ifp, &V_ifnet, if_link) {
		if (ifp == ifp0)
			continue;
		if (in6_get_hw_ifid(ifp, in6) != 0)
			continue;

		/*
		 * to borrow ifid from other interface, ifid needs to be
		 * globally unique
		 */
		if (IFID_UNIVERSAL(in6)) {
			nd6log((LOG_DEBUG,
			    "%s: borrow interface identifier from %s\n",
			    if_name(ifp0), if_name(ifp)));
			IFNET_RUNLOCK_NOSLEEP();
			goto success;
		}
	}
	IFNET_RUNLOCK_NOSLEEP();

	/* last resort: get from random number source */
	if (get_rand_ifid(ifp, in6) == 0) {
		nd6log((LOG_DEBUG,
		    "%s: interface identifier generated by random number\n",
		    if_name(ifp0)));
		goto success;
	}

	printf("%s: failed to get interface identifier\n", if_name(ifp0));
	return -1;

success:
	nd6log((LOG_INFO, "%s: ifid: %02x:%02x:%02x:%02x:%02x:%02x:%02x:%02x\n",
	    if_name(ifp0), in6->s6_addr[8], in6->s6_addr[9], in6->s6_addr[10],
	    in6->s6_addr[11], in6->s6_addr[12], in6->s6_addr[13],
	    in6->s6_addr[14], in6->s6_addr[15]));
	return 0;
}

/*
 * altifp - secondary EUI64 source
 */
static int
in6_ifattach_linklocal(struct ifnet *ifp, struct ifnet *altifp)
{
	struct in6_ifaddr *ia;
	struct in6_aliasreq ifra;
	struct nd_prefixctl pr0;
	int error;

	/*
	 * configure link-local address.
	 */
	in6_prepare_ifra(&ifra, NULL, &in6mask64);

	ifra.ifra_addr.sin6_addr.s6_addr32[0] = htonl(0xfe800000);
	ifra.ifra_addr.sin6_addr.s6_addr32[1] = 0;
	if ((ifp->if_flags & IFF_LOOPBACK) != 0) {
		ifra.ifra_addr.sin6_addr.s6_addr32[2] = 0;
		ifra.ifra_addr.sin6_addr.s6_addr32[3] = htonl(1);
	} else {
		if (get_ifid(ifp, altifp, &ifra.ifra_addr.sin6_addr) != 0) {
			nd6log((LOG_ERR,
			    "%s: no ifid available\n", if_name(ifp)));
			return (-1);
		}
	}
	if (in6_setscope(&ifra.ifra_addr.sin6_addr, ifp, NULL))
		return (-1);

	/* link-local addresses should NEVER expire. */
	ifra.ifra_lifetime.ia6t_vltime = ND6_INFINITE_LIFETIME;
	ifra.ifra_lifetime.ia6t_pltime = ND6_INFINITE_LIFETIME;

	/*
	 * Now call in6_update_ifa() to do a bunch of procedures to configure
	 * a link-local address. We can set the 3rd argument to NULL, because
	 * we know there's no other link-local address on the interface
	 * and therefore we are adding one (instead of updating one).
	 */
	if ((error = in6_update_ifa(ifp, &ifra, NULL,
				    IN6_IFAUPDATE_DADDELAY)) != 0) {
		/*
		 * XXX: When the interface does not support IPv6, this call
		 * would fail in the SIOCSIFADDR ioctl.  I believe the
		 * notification is rather confusing in this case, so just
		 * suppress it.  (jinmei@kame.net 20010130)
		 */
		if (error != EAFNOSUPPORT)
			nd6log((LOG_NOTICE, "in6_ifattach_linklocal: failed to "
			    "configure a link-local address on %s "
			    "(errno=%d)\n",
			    if_name(ifp), error));
		return (-1);
	}

	ia = in6ifa_ifpforlinklocal(ifp, 0); /* ia must not be NULL */
	KASSERT(ia != NULL, ("%s: ia == NULL, ifp=%p", __func__, ifp));

	ifa_free(&ia->ia_ifa);

	/*
	 * Make the link-local prefix (fe80::%link/64) as on-link.
	 * Since we'd like to manage prefixes separately from addresses,
	 * we make an ND6 prefix structure for the link-local prefix,
	 * and add it to the prefix list as a never-expire prefix.
	 * XXX: this change might affect some existing code base...
	 */
	bzero(&pr0, sizeof(pr0));
	pr0.ndpr_ifp = ifp;
	/* this should be 64 at this moment. */
	pr0.ndpr_plen = in6_mask2len(&ifra.ifra_prefixmask.sin6_addr, NULL);
	pr0.ndpr_prefix = ifra.ifra_addr;
	/* apply the mask for safety. (nd6_prelist_add will apply it again) */
	IN6_MASK_ADDR(&pr0.ndpr_prefix.sin6_addr, &in6mask64);
	/*
	 * Initialize parameters.  The link-local prefix must always be
	 * on-link, and its lifetimes never expire.
	 */
	pr0.ndpr_raf_onlink = 1;
	pr0.ndpr_raf_auto = 1;	/* probably meaningless */
	pr0.ndpr_vltime = ND6_INFINITE_LIFETIME;
	pr0.ndpr_pltime = ND6_INFINITE_LIFETIME;
	/*
	 * Since there is no other link-local addresses, nd6_prefix_lookup()
	 * probably returns NULL.  However, we cannot always expect the result.
	 * For example, if we first remove the (only) existing link-local
	 * address, and then reconfigure another one, the prefix is still
	 * valid with referring to the old link-local address.
	 */
	if (nd6_prefix_lookup(&pr0) == NULL) {
		if ((error = nd6_prelist_add(&pr0, NULL, NULL)) != 0)
			return (error);
	}

	return 0;
}

/*
 * ifp - must be IFT_LOOP
 */
static int
in6_ifattach_loopback(struct ifnet *ifp)
{
	struct in6_aliasreq ifra;
	int error;

	in6_prepare_ifra(&ifra, &in6addr_loopback, &in6mask128);

	/*
	 * Always initialize ia_dstaddr (= broadcast address) to loopback
	 * address.  Follows IPv4 practice - see in_ifinit().
	 */
	ifra.ifra_dstaddr.sin6_len = sizeof(struct sockaddr_in6);
	ifra.ifra_dstaddr.sin6_family = AF_INET6;
	ifra.ifra_dstaddr.sin6_addr = in6addr_loopback;

	/* the loopback  address should NEVER expire. */
	ifra.ifra_lifetime.ia6t_vltime = ND6_INFINITE_LIFETIME;
	ifra.ifra_lifetime.ia6t_pltime = ND6_INFINITE_LIFETIME;

	/*
	 * We are sure that this is a newly assigned address, so we can set
	 * NULL to the 3rd arg.
	 */
	if ((error = in6_update_ifa(ifp, &ifra, NULL, 0)) != 0) {
		nd6log((LOG_ERR, "in6_ifattach_loopback: failed to configure "
		    "the loopback address on %s (errno=%d)\n",
		    if_name(ifp), error));
		return (-1);
	}

	return 0;
}

/*
 * compute NI group address, based on the current hostname setting.
 * see RFC 4620.
 *
 * when ifp == NULL, the caller is responsible for filling scopeid.
 *
 * If oldmcprefix == 1, FF02:0:0:0:0:2::/96 is used for NI group address
 * while it is FF02:0:0:0:0:2:FF00::/104 in RFC 4620. 
 */
static int
in6_nigroup0(struct ifnet *ifp, const char *name, int namelen,
    struct in6_addr *in6, int oldmcprefix)
{
	struct prison *pr;
	const char *p;
	u_char *q;
	MD5_CTX ctxt;
	u_int8_t digest[16];
	char l;
	char n[64];	/* a single label must not exceed 63 chars */

	/*
	 * If no name is given and namelen is -1,
	 * we try to do the hostname lookup ourselves.
	 */
	if (!name && namelen == -1) {
		pr = curthread->td_ucred->cr_prison;
		mtx_lock(&pr->pr_mtx);
		name = pr->pr_hostname;
		namelen = strlen(name);
	} else
		pr = NULL;
	if (!name || !namelen) {
		if (pr != NULL)
			mtx_unlock(&pr->pr_mtx);
		return -1;
	}

	p = name;
	while (p && *p && *p != '.' && p - name < namelen)
		p++;
	if (p == name || p - name > sizeof(n) - 1) {
		if (pr != NULL)
			mtx_unlock(&pr->pr_mtx);
		return -1;	/* label too long */
	}
	l = p - name;
	strncpy(n, name, l);
	if (pr != NULL)
		mtx_unlock(&pr->pr_mtx);
	n[(int)l] = '\0';
	for (q = n; *q; q++) {
		if ('A' <= *q && *q <= 'Z')
			*q = *q - 'A' + 'a';
	}

	/* generate 16 bytes of pseudo-random value. */
	bzero(&ctxt, sizeof(ctxt));
	MD5Init(&ctxt);
	MD5Update(&ctxt, &l, sizeof(l));
	MD5Update(&ctxt, n, l);
	MD5Final(digest, &ctxt);

	bzero(in6, sizeof(*in6));
	in6->s6_addr16[0] = IPV6_ADDR_INT16_MLL;
	in6->s6_addr8[11] = 2;
	if (oldmcprefix == 0) {
		in6->s6_addr8[12] = 0xff;
	 	/* Copy the first 24 bits of 128-bit hash into the address. */
		bcopy(digest, &in6->s6_addr8[13], 3);
	} else {
	 	/* Copy the first 32 bits of 128-bit hash into the address. */
		bcopy(digest, &in6->s6_addr32[3], sizeof(in6->s6_addr32[3]));
	}
	if (in6_setscope(in6, ifp, NULL))
		return (-1); /* XXX: should not fail */

	return 0;
}

int
in6_nigroup(struct ifnet *ifp, const char *name, int namelen,
    struct in6_addr *in6)
{

	return (in6_nigroup0(ifp, name, namelen, in6, 0));
}

int
in6_nigroup_oldmcprefix(struct ifnet *ifp, const char *name, int namelen,
    struct in6_addr *in6)
{

	return (in6_nigroup0(ifp, name, namelen, in6, 1));
}

/*
 * XXX multiple loopback interface needs more care.  for instance,
 * nodelocal address needs to be configured onto only one of them.
 * XXX multiple link-local address case
 *
 * altifp - secondary EUI64 source
 */
void
in6_ifattach(struct ifnet *ifp, struct ifnet *altifp)
{
	struct in6_ifaddr *ia;
	struct in6_addr in6;

	if (ifp->if_afdata[AF_INET6] == NULL)
		return;
	/*
	 * quirks based on interface type
	 */
	switch (ifp->if_type) {
	case IFT_STF:
		/*
		 * 6to4 interface is a very special kind of beast.
		 * no multicast, no linklocal.  RFC2529 specifies how to make
		 * linklocals for 6to4 interface, but there's no use and
		 * it is rather harmful to have one.
		 */
		ND_IFINFO(ifp)->flags &= ~ND6_IFF_AUTO_LINKLOCAL;
		break;
	default:
		break;
	}

	/*
	 * usually, we require multicast capability to the interface
	 */
	if ((ifp->if_flags & IFF_MULTICAST) == 0) {
		nd6log((LOG_INFO, "in6_ifattach: "
		    "%s is not multicast capable, IPv6 not enabled\n",
		    if_name(ifp)));
		return;
	}

	/*
	 * assign loopback address for loopback interface.
	 * XXX multiple loopback interface case.
	 */
	if ((ifp->if_flags & IFF_LOOPBACK) != 0) {
		struct ifaddr *ifa;

		in6 = in6addr_loopback;
		ifa = (struct ifaddr *)in6ifa_ifpwithaddr(ifp, &in6);
		if (ifa == NULL) {
			if (in6_ifattach_loopback(ifp) != 0)
				return;
		} else
			ifa_free(ifa);
	}

	/*
	 * assign a link-local address, if there's none.
	 */
	if (!(ND_IFINFO(ifp)->flags & ND6_IFF_IFDISABLED) &&
	    ND_IFINFO(ifp)->flags & ND6_IFF_AUTO_LINKLOCAL) {
		int error;

		ia = in6ifa_ifpforlinklocal(ifp, 0);
		if (ia == NULL) {
			error = in6_ifattach_linklocal(ifp, altifp);
#if 0
			if (error)
				log(LOG_NOTICE, "in6_ifattach_linklocal: "
				    "failed to add a link-local addr to %s\n",
				    if_name(ifp));
#endif
		} else
			ifa_free(&ia->ia_ifa);
	}

	/* update dynamically. */
	if (V_in6_maxmtu < ifp->if_mtu)
		V_in6_maxmtu = ifp->if_mtu;
}

/*
 * NOTE: in6_ifdetach() does not support loopback if at this moment.
 *
 * When shutting down a VNET we clean up layers top-down.  In that case
 * upper layer protocols (ulp) are cleaned up already and locks are destroyed
 * and we must not call into these cleanup functions anymore, thus purgeulp
 * is set to 0 in that case by in6_ifdetach_destroy().
 * The normal case of destroying a (cloned) interface still needs to cleanup
 * everything related to the interface and will have purgeulp set to 1.
 */
<<<<<<< HEAD
void
in6_ifdetach(struct ifnet *ifp, int purgeulp)
=======
static void
_in6_ifdetach(struct ifnet *ifp, int purgeulp)
>>>>>>> 7a1c0b1a
{
	struct ifaddr *ifa, *next;

	if (ifp->if_afdata[AF_INET6] == NULL)
		return;

<<<<<<< HEAD
	/* remove neighbor management table */
	/*
=======
	/*
	 * Remove neighbor management table.
>>>>>>> 7a1c0b1a
	 * Enabling the nd6_purge will panic on vmove for interfaces on VNET
	 * teardown as the IPv6 layer is cleaned up already and the locks
	 * are destroyed.
	 */
	if (purgeulp)
		nd6_purge(ifp);

	/*
	 * nuke any of IPv6 addresses we have
	 * XXX: all addresses should be already removed
	 */
	TAILQ_FOREACH_SAFE(ifa, &ifp->if_addrhead, ifa_link, next) {
		if (ifa->ifa_addr->sa_family != AF_INET6)
			continue;
		in6_purgeaddr(ifa);
	}
	if (purgeulp) {
		in6_pcbpurgeif0(&V_udbinfo, ifp);
		in6_pcbpurgeif0(&V_ulitecbinfo, ifp);
		in6_pcbpurgeif0(&V_ripcbinfo, ifp);
	}
	/* leave from all multicast groups joined */
	in6_purgemaddrs(ifp);

	/*
	 * remove neighbor management table.  we call it twice just to make
	 * sure we nuke everything.  maybe we need just one call.
	 * XXX: since the first call did not release addresses, some prefixes
	 * might remain.  We should call nd6_purge() again to release the
	 * prefixes after removing all addresses above.
	 * (Or can we just delay calling nd6_purge until at this point?)
	 */
	if (purgeulp)
		nd6_purge(ifp);
<<<<<<< HEAD
=======
}

void
in6_ifdetach(struct ifnet *ifp)
{

	_in6_ifdetach(ifp, 1);
}

void
in6_ifdetach_destroy(struct ifnet *ifp)
{

	_in6_ifdetach(ifp, 0);
>>>>>>> 7a1c0b1a
}

int
in6_get_tmpifid(struct ifnet *ifp, u_int8_t *retbuf,
    const u_int8_t *baseid, int generate)
{
	u_int8_t nullbuf[8];
	struct nd_ifinfo *ndi = ND_IFINFO(ifp);

	bzero(nullbuf, sizeof(nullbuf));
	if (bcmp(ndi->randomid, nullbuf, sizeof(nullbuf)) == 0) {
		/* we've never created a random ID.  Create a new one. */
		generate = 1;
	}

	if (generate) {
		bcopy(baseid, ndi->randomseed1, sizeof(ndi->randomseed1));

		/* generate_tmp_ifid will update seedn and buf */
		(void)generate_tmp_ifid(ndi->randomseed0, ndi->randomseed1,
		    ndi->randomid);
	}
	bcopy(ndi->randomid, retbuf, 8);

	return (0);
}

void
in6_tmpaddrtimer(void *arg)
{
	CURVNET_SET((struct vnet *) arg);
	struct nd_ifinfo *ndi;
	u_int8_t nullbuf[8];
	struct ifnet *ifp;

	callout_reset(&V_in6_tmpaddrtimer_ch,
	    (V_ip6_temp_preferred_lifetime - V_ip6_desync_factor -
	    V_ip6_temp_regen_advance) * hz, in6_tmpaddrtimer, curvnet);

	bzero(nullbuf, sizeof(nullbuf));
	TAILQ_FOREACH(ifp, &V_ifnet, if_link) {
		if (ifp->if_afdata[AF_INET6] == NULL)
			continue;
		ndi = ND_IFINFO(ifp);
		if (bcmp(ndi->randomid, nullbuf, sizeof(nullbuf)) != 0) {
			/*
			 * We've been generating a random ID on this interface.
			 * Create a new one.
			 */
			(void)generate_tmp_ifid(ndi->randomseed0,
			    ndi->randomseed1, ndi->randomid);
		}
	}

	CURVNET_RESTORE();
}

static void
in6_purgemaddrs(struct ifnet *ifp)
{
	LIST_HEAD(,in6_multi)	 purgeinms;
	struct in6_multi	*inm, *tinm;
	struct ifmultiaddr	*ifma;

	LIST_INIT(&purgeinms);
	IN6_MULTI_LOCK();

	/*
	 * Extract list of in6_multi associated with the detaching ifp
	 * which the PF_INET6 layer is about to release.
	 * We need to do this as IF_ADDR_LOCK() may be re-acquired
	 * by code further down.
	 */
	IF_ADDR_RLOCK(ifp);
	TAILQ_FOREACH(ifma, &ifp->if_multiaddrs, ifma_link) {
		if (ifma->ifma_addr->sa_family != AF_INET6 ||
		    ifma->ifma_protospec == NULL)
			continue;
		inm = (struct in6_multi *)ifma->ifma_protospec;
		LIST_INSERT_HEAD(&purgeinms, inm, in6m_entry);
	}
	IF_ADDR_RUNLOCK(ifp);

	LIST_FOREACH_SAFE(inm, &purgeinms, in6m_entry, tinm) {
		LIST_REMOVE(inm, in6m_entry);
		in6m_release_locked(inm);
	}
	mld_ifdetach(ifp);

	IN6_MULTI_UNLOCK();
}

void
in6_ifattach_destroy(void)
{

	callout_drain(&V_in6_tmpaddrtimer_ch);
}

static void
in6_ifattach_init(void *dummy)
{

	/* Timer for regeneranation of temporary addresses randomize ID. */
	callout_init(&V_in6_tmpaddrtimer_ch, 0);
	callout_reset(&V_in6_tmpaddrtimer_ch,
	    (V_ip6_temp_preferred_lifetime - V_ip6_desync_factor -
	    V_ip6_temp_regen_advance) * hz,
	    in6_tmpaddrtimer, curvnet);
}

/*
 * Cheat.
 * This must be after route_init(), which is now SI_ORDER_THIRD.
 */
SYSINIT(in6_ifattach_init, SI_SUB_PROTO_DOMAIN, SI_ORDER_MIDDLE,
    in6_ifattach_init, NULL);<|MERGE_RESOLUTION|>--- conflicted
+++ resolved
@@ -769,26 +769,16 @@
  * The normal case of destroying a (cloned) interface still needs to cleanup
  * everything related to the interface and will have purgeulp set to 1.
  */
-<<<<<<< HEAD
-void
-in6_ifdetach(struct ifnet *ifp, int purgeulp)
-=======
 static void
 _in6_ifdetach(struct ifnet *ifp, int purgeulp)
->>>>>>> 7a1c0b1a
 {
 	struct ifaddr *ifa, *next;
 
 	if (ifp->if_afdata[AF_INET6] == NULL)
 		return;
 
-<<<<<<< HEAD
-	/* remove neighbor management table */
-	/*
-=======
 	/*
 	 * Remove neighbor management table.
->>>>>>> 7a1c0b1a
 	 * Enabling the nd6_purge will panic on vmove for interfaces on VNET
 	 * teardown as the IPv6 layer is cleaned up already and the locks
 	 * are destroyed.
@@ -823,8 +813,6 @@
 	 */
 	if (purgeulp)
 		nd6_purge(ifp);
-<<<<<<< HEAD
-=======
 }
 
 void
@@ -839,7 +827,6 @@
 {
 
 	_in6_ifdetach(ifp, 0);
->>>>>>> 7a1c0b1a
 }
 
 int
