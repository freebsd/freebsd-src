--- conflicted
+++ resolved
@@ -1583,20 +1583,8 @@
 	 * If configured to loop back multicasts by default,
 	 * loop back a copy now.
 	 */
-<<<<<<< HEAD
-	if (in6_mcast_loop) {
-		struct sockaddr_in6 dst6;
-
-		bzero(&dst6, sizeof(dst6));
-		dst6.sin6_len = sizeof(struct sockaddr_in6);
-		dst6.sin6_family = AF_INET6;
-		dst6.sin6_addr = ip6->ip6_dst;
-		ip6_mloopback(ifp, m, AF_INET6);
-	}
-=======
 	if (in6_mcast_loop)
 		ip6_mloopback(ifp, m);
->>>>>>> 9dba4c68
 
 	/*
 	 * Put the packet into the sending queue of the outgoing interface
