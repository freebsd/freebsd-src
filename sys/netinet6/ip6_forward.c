/*-
 * Copyright (C) 1995, 1996, 1997, and 1998 WIDE Project.
 * All rights reserved.
 *
 * Redistribution and use in source and binary forms, with or without
 * modification, are permitted provided that the following conditions
 * are met:
 * 1. Redistributions of source code must retain the above copyright
 *    notice, this list of conditions and the following disclaimer.
 * 2. Redistributions in binary form must reproduce the above copyright
 *    notice, this list of conditions and the following disclaimer in the
 *    documentation and/or other materials provided with the distribution.
 * 3. Neither the name of the project nor the names of its contributors
 *    may be used to endorse or promote products derived from this software
 *    without specific prior written permission.
 *
 * THIS SOFTWARE IS PROVIDED BY THE PROJECT AND CONTRIBUTORS ``AS IS'' AND
 * ANY EXPRESS OR IMPLIED WARRANTIES, INCLUDING, BUT NOT LIMITED TO, THE
 * IMPLIED WARRANTIES OF MERCHANTABILITY AND FITNESS FOR A PARTICULAR PURPOSE
 * ARE DISCLAIMED.  IN NO EVENT SHALL THE PROJECT OR CONTRIBUTORS BE LIABLE
 * FOR ANY DIRECT, INDIRECT, INCIDENTAL, SPECIAL, EXEMPLARY, OR CONSEQUENTIAL
 * DAMAGES (INCLUDING, BUT NOT LIMITED TO, PROCUREMENT OF SUBSTITUTE GOODS
 * OR SERVICES; LOSS OF USE, DATA, OR PROFITS; OR BUSINESS INTERRUPTION)
 * HOWEVER CAUSED AND ON ANY THEORY OF LIABILITY, WHETHER IN CONTRACT, STRICT
 * LIABILITY, OR TORT (INCLUDING NEGLIGENCE OR OTHERWISE) ARISING IN ANY WAY
 * OUT OF THE USE OF THIS SOFTWARE, EVEN IF ADVISED OF THE POSSIBILITY OF
 * SUCH DAMAGE.
 *
 *	$KAME: ip6_forward.c,v 1.69 2001/05/17 03:48:30 itojun Exp $
 */

#include <sys/cdefs.h>
__FBSDID("$FreeBSD$");

#include "opt_inet.h"
#include "opt_inet6.h"
#include "opt_ipfw.h"
#include "opt_ipsec.h"
#include "opt_ipstealth.h"

#include <sys/param.h>
#include <sys/systm.h>
#include <sys/malloc.h>
#include <sys/mbuf.h>
#include <sys/domain.h>
#include <sys/protosw.h>
#include <sys/socket.h>
#include <sys/errno.h>
#include <sys/time.h>
#include <sys/kernel.h>
#include <sys/syslog.h>

#include <net/if.h>
#include <net/if_var.h>
#include <net/netisr.h>
#include <net/route.h>
#include <net/pfil.h>

#include <netinet/in.h>
#include <netinet/in_var.h>
#include <netinet/in_systm.h>
#include <netinet/ip.h>
#include <netinet/ip_var.h>
#include <netinet6/in6_var.h>
#include <netinet/ip6.h>
#include <netinet6/ip6_var.h>
#include <netinet6/scope6_var.h>
#include <netinet/icmp6.h>
#include <netinet6/nd6.h>

#include <netinet/in_pcb.h>

#ifdef IPSEC
#include <netipsec/ipsec.h>
#include <netipsec/ipsec6.h>
#include <netipsec/key.h>
#endif /* IPSEC */

#include <netinet6/ip6protosw.h>

/*
 * Forward a packet.  If some error occurs return the sender
 * an icmp packet.  Note we can't always generate a meaningful
 * icmp message because icmp doesn't have a large enough repertoire
 * of codes and types.
 *
 * If not forwarding, just drop the packet.  This could be confusing
 * if ipforwarding was zero but some routing protocol was advancing
 * us as a gateway to somewhere.  However, we must let the routing
 * protocol deal with that.
 *
 */
void
ip6_forward(struct mbuf *m, int srcrt)
{
	struct ip6_hdr *ip6 = mtod(m, struct ip6_hdr *);
	struct sockaddr_in6 *dst = NULL;
	struct rtentry *rt = NULL;
	struct route_in6 rin6;
	int error, type = 0, code = 0;
	struct mbuf *mcopy = NULL;
	struct ifnet *ifp, *origifp;	/* maybe unnecessary */
	int srcscope, dstscope;
	struct in6_addr odst;
#ifdef IPSEC
	struct secpolicy *sp = NULL;
	int ipsecrt = 0;
#endif
#ifdef SCTP
	int sw_csum;
#endif
	struct m_tag *fwd_tag;
	char ip6bufs[INET6_ADDRSTRLEN], ip6bufd[INET6_ADDRSTRLEN];

#ifdef IPSEC
	/*
	 * Check AH/ESP integrity.
	 */
	/*
	 * Don't increment ip6s_cantforward because this is the check
	 * before forwarding packet actually.
	 */
	if (ipsec6_in_reject(m, NULL)) {
		IPSEC6STAT_INC(ips_in_polvio);
		m_freem(m);
		return;
	}
#endif /* IPSEC */

	/*
	 * Do not forward packets to multicast destination (should be handled
	 * by ip6_mforward().
	 * Do not forward packets with unspecified source.  It was discussed
	 * in July 2000, on the ipngwg mailing list.
	 */
	if ((m->m_flags & (M_BCAST|M_MCAST)) != 0 ||
	    IN6_IS_ADDR_MULTICAST(&ip6->ip6_dst) ||
	    IN6_IS_ADDR_UNSPECIFIED(&ip6->ip6_src)) {
		IP6STAT_INC(ip6s_cantforward);
		/* XXX in6_ifstat_inc(rt->rt_ifp, ifs6_in_discard) */
		if (V_ip6_log_time + V_ip6_log_interval < time_uptime) {
			V_ip6_log_time = time_uptime;
			log(LOG_DEBUG,
			    "cannot forward "
			    "from %s to %s nxt %d received on %s\n",
			    ip6_sprintf(ip6bufs, &ip6->ip6_src),
			    ip6_sprintf(ip6bufd, &ip6->ip6_dst),
			    ip6->ip6_nxt,
			    if_name(m->m_pkthdr.rcvif));
		}
		m_freem(m);
		return;
	}

#ifdef IPSTEALTH
	if (!V_ip6stealth) {
#endif
	if (ip6->ip6_hlim <= IPV6_HLIMDEC) {
		/* XXX in6_ifstat_inc(rt->rt_ifp, ifs6_in_discard) */
		icmp6_error(m, ICMP6_TIME_EXCEEDED,
				ICMP6_TIME_EXCEED_TRANSIT, 0);
		return;
	}
	ip6->ip6_hlim -= IPV6_HLIMDEC;

#ifdef IPSTEALTH
	}
#endif

	/*
	 * Save at most ICMPV6_PLD_MAXLEN (= the min IPv6 MTU -
	 * size of IPv6 + ICMPv6 headers) bytes of the packet in case
	 * we need to generate an ICMP6 message to the src.
	 * Thanks to M_EXT, in most cases copy will not occur.
	 *
	 * It is important to save it before IPsec processing as IPsec
	 * processing may modify the mbuf.
	 */
	mcopy = m_copy(m, 0, imin(m->m_pkthdr.len, ICMPV6_PLD_MAXLEN));

#ifdef IPSEC
	/* get a security policy for this packet */
	sp = ipsec_getpolicybyaddr(m, IPSEC_DIR_OUTBOUND,
	    IP_FORWARDING, &error);
	if (sp == NULL) {
		IPSEC6STAT_INC(ips_out_inval);
		IP6STAT_INC(ip6s_cantforward);
		if (mcopy) {
#if 0
			/* XXX: what icmp ? */
#else
			m_freem(mcopy);
#endif
		}
		m_freem(m);
		return;
	}

	error = 0;

	/* check policy */
	switch (sp->policy) {
	case IPSEC_POLICY_DISCARD:
		/*
		 * This packet is just discarded.
		 */
		IPSEC6STAT_INC(ips_out_polvio);
		IP6STAT_INC(ip6s_cantforward);
		KEY_FREESP(&sp);
		if (mcopy) {
#if 0
			/* XXX: what icmp ? */
#else
			m_freem(mcopy);
#endif
		}
		m_freem(m);
		return;

	case IPSEC_POLICY_BYPASS:
	case IPSEC_POLICY_NONE:
		/* no need to do IPsec. */
		KEY_FREESP(&sp);
		goto skip_ipsec;

	case IPSEC_POLICY_IPSEC:
		if (sp->req == NULL) {
			/* XXX should be panic ? */
			printf("ip6_forward: No IPsec request specified.\n");
			IP6STAT_INC(ip6s_cantforward);
			KEY_FREESP(&sp);
			if (mcopy) {
#if 0
				/* XXX: what icmp ? */
#else
				m_freem(mcopy);
#endif
			}
			m_freem(m);
			return;
		}
		/* do IPsec */
		break;

	case IPSEC_POLICY_ENTRUST:
	default:
		/* should be panic ?? */
		printf("ip6_forward: Invalid policy found. %d\n", sp->policy);
		KEY_FREESP(&sp);
		goto skip_ipsec;
	}

    {
	struct ipsecrequest *isr = NULL;
	struct ipsec_output_state state;

	/*
	 * when the kernel forwards a packet, it is not proper to apply
	 * IPsec transport mode to the packet is not proper.  this check
	 * avoid from this.
	 * at present, if there is even a transport mode SA request in the
	 * security policy, the kernel does not apply IPsec to the packet.
	 * this check is not enough because the following case is valid.
	 *      ipsec esp/tunnel/xxx-xxx/require esp/transport//require;
	 */
	for (isr = sp->req; isr; isr = isr->next) {
		if (isr->saidx.mode == IPSEC_MODE_ANY)
			goto doipsectunnel;
		if (isr->saidx.mode == IPSEC_MODE_TUNNEL)
			goto doipsectunnel;
	}

	/*
	 * if there's no need for tunnel mode IPsec, skip.
	 */
	if (!isr)
		goto skip_ipsec;

    doipsectunnel:
	/*
	 * All the extension headers will become inaccessible
	 * (since they can be encrypted).
	 * Don't panic, we need no more updates to extension headers
	 * on inner IPv6 packet (since they are now encapsulated).
	 *
	 * IPv6 [ESP|AH] IPv6 [extension headers] payload
	 */
	bzero(&state, sizeof(state));
	state.m = m;
	state.ro = NULL;	/* update at ipsec6_output_tunnel() */
	state.dst = NULL;	/* update at ipsec6_output_tunnel() */

	error = ipsec6_output_tunnel(&state, sp, 0);

	m = state.m;
	KEY_FREESP(&sp);

	if (error) {
		/* mbuf is already reclaimed in ipsec6_output_tunnel. */
		switch (error) {
		case EHOSTUNREACH:
		case ENETUNREACH:
		case EMSGSIZE:
		case ENOBUFS:
		case ENOMEM:
			break;
		default:
			printf("ip6_output (ipsec): error code %d\n", error);
			/* FALLTHROUGH */
		case ENOENT:
			/* don't show these error codes to the user */
			break;
		}
		IP6STAT_INC(ip6s_cantforward);
		if (mcopy) {
#if 0
			/* XXX: what icmp ? */
#else
			m_freem(mcopy);
#endif
		}
		m_freem(m);
		return;
	} else {
		/*
		 * In the FAST IPSec case we have already
		 * re-injected the packet and it has been freed
		 * by the ipsec_done() function.  So, just clean
		 * up after ourselves.
		 */
		m = NULL;
		goto freecopy;
	}

	if ((m != NULL) && (ip6 != mtod(m, struct ip6_hdr *)) ){
		/*
		 * now tunnel mode headers are added.  we are originating
		 * packet instead of forwarding the packet.
		 */
		ip6_output(m, NULL, NULL, IPV6_FORWARDING/*XXX*/, NULL, NULL,
		    NULL);
		goto freecopy;
	}

	/* adjust pointer */
	dst = (struct sockaddr_in6 *)state.dst;
	rt = state.ro ? state.ro->ro_rt : NULL;
	ifp = rt ? rt->rt_ifp: NULL;
	if (dst != NULL && rt != NULL)
		ipsecrt = 1;
    }
	if (ipsecrt)
		goto skip_routing;
skip_ipsec:
#endif
again:
	bzero(&rin6, sizeof(struct route_in6));
	dst = (struct sockaddr_in6 *)&rin6.ro_dst;
	dst->sin6_len = sizeof(struct sockaddr_in6);
	dst->sin6_family = AF_INET6;
	dst->sin6_addr = ip6->ip6_dst;
	dst->sin6_scope_id = in6_getscopezone(m->m_pkthdr.rcvif,
	    in6_addrscope(&ip6->ip6_dst));
again2:
	/*
	 * We don't need to do route lookup for link-local addresses.
	 */
	if (IN6_IS_ADDR_LINKLOCAL(&dst->sin6_addr)) {
		/*
		 * If a router receives a packet with a link-local destination
		 * address that is not one of the router's own link-local
		 * addresses on the arrival link, the router is expected to
		 * try to forward the packet to the destination on that link.
		 *
		 * XXX: type = ND_REDIRECT;
		 */
		ifp = m->m_pkthdr.rcvif;
		rt = NULL;
		/*
		 * XXX: Should we do lla_lookup here?
		 */
	} else {
		in6_rtalloc(&rin6, M_GETFIB(m));
		if (rin6.ro_rt == NULL) {
			IP6STAT_INC(ip6s_noroute);
			in6_ifstat_inc(m->m_pkthdr.rcvif, ifs6_in_noroute);
			if (mcopy)
				icmp6_error(mcopy, ICMP6_DST_UNREACH,
				    ICMP6_DST_UNREACH_NOROUTE, 0);
			goto bad;
		}
		ifp = rin6.ro_rt->rt_ifp;
		rt = rin6.ro_rt;
	}
#ifdef IPSEC
skip_routing:
#endif

	/*
	 * RFC 4007:
	 * If transmitting the packet on the chosen next-hop interface
	 * would cause the packet to leave the zone of the source address,
	 * i.e., cross a zone boundary of the scope of the source address,
	 * then the packet is discarded. Additionally, if the packet's
	 * destination address is a unicast address, an ICMP destination
	 * Unreachable message with Code 2 ("beyond scope of source address")
	 * is sent to the source of the original packet.
	 */
	srcscope = in6_addrscope(&ip6->ip6_src);
	dstscope = in6_addrscope(&ip6->ip6_dst);
	if (m->m_pkthdr.rcvif != ifp &&
	    in6_getscopezone(m->m_pkthdr.rcvif, srcscope) !=
	    in6_getscopezone(ifp, dstscope)
#ifdef IPSEC
	    && !ipsecrt
#endif
	    ) {
		IP6STAT_INC(ip6s_cantforward);
		IP6STAT_INC(ip6s_badscope);
		in6_ifstat_inc(ifp, ifs6_in_discard);

		if (V_ip6_log_time + V_ip6_log_interval < time_uptime) {
			V_ip6_log_time = time_uptime;
			log(LOG_DEBUG,
			    "cannot forward "
			    "src %s, dst %s, nxt %d, rcvif %s, outif %s\n",
			    ip6_sprintf(ip6bufs, &ip6->ip6_src),
			    ip6_sprintf(ip6bufd, &ip6->ip6_dst),
			    ip6->ip6_nxt,
			    if_name(m->m_pkthdr.rcvif), if_name(ifp));
		}
		if (mcopy)
			icmp6_error(mcopy, ICMP6_DST_UNREACH,
				    ICMP6_DST_UNREACH_BEYONDSCOPE, 0);
		goto bad;
	}

	if (m->m_pkthdr.len > IN6_LINKMTU(ifp)) {
		in6_ifstat_inc(ifp, ifs6_in_toobig);
		if (mcopy) {
			u_long mtu;
#ifdef IPSEC
			struct secpolicy *sp;
			int ipsecerror;
			size_t ipsechdrsiz;
#endif /* IPSEC */

			mtu = IN6_LINKMTU(ifp);
#ifdef IPSEC
			/*
			 * When we do IPsec tunnel ingress, we need to play
			 * with the link value (decrement IPsec header size
			 * from mtu value).  The code is much simpler than v4
			 * case, as we have the outgoing interface for
			 * encapsulated packet as "rt->rt_ifp".
			 */
			sp = ipsec_getpolicybyaddr(mcopy, IPSEC_DIR_OUTBOUND,
				IP_FORWARDING, &ipsecerror);
			if (sp) {
				ipsechdrsiz = ipsec_hdrsiz(mcopy,
					IPSEC_DIR_OUTBOUND, NULL);
				if (ipsechdrsiz < mtu)
					mtu -= ipsechdrsiz;
			}

			/*
			 * if mtu becomes less than minimum MTU,
			 * tell minimum MTU (and I'll need to fragment it).
			 */
			if (mtu < IPV6_MMTU)
				mtu = IPV6_MMTU;
#endif /* IPSEC */
			icmp6_error(mcopy, ICMP6_PACKET_TOO_BIG, 0, mtu);
		}
		goto bad;
	}

	if (rt && (rt->rt_flags & RTF_GATEWAY))
		dst = (struct sockaddr_in6 *)rt->rt_gateway;

	/*
	 * If we are to forward the packet using the same interface
	 * as one we got the packet from, perhaps we should send a redirect
	 * to sender to shortcut a hop.
	 * Only send redirect if source is sending directly to us,
	 * and if packet was not source routed (or has any options).
	 * Also, don't send redirect if forwarding using a route
	 * modified by a redirect.
	 */
	if (V_ip6_sendredirects && ifp == m->m_pkthdr.rcvif && !srcrt &&
#ifdef IPSEC
	    !ipsecrt &&
#endif /* IPSEC */
	    rin6.ro_rt &&
	    (rin6.ro_rt->rt_flags & (RTF_DYNAMIC|RTF_MODIFIED)) == 0) {
		if ((ifp->if_flags & IFF_POINTOPOINT) != 0) {
			/*
			 * If the incoming interface is equal to the outgoing
			 * one, and the link attached to the interface is
			 * point-to-point, then it will be highly probable
			 * that a routing loop occurs. Thus, we immediately
			 * drop the packet and send an ICMPv6 error message.
			 *
			 * type/code is based on suggestion by Rich Draves.
			 * not sure if it is the best pick.
			 */
			icmp6_error(mcopy, ICMP6_DST_UNREACH,
			    ICMP6_DST_UNREACH_ADDR, 0);
			goto bad;
		}
		type = ND_REDIRECT;
	}

	/*
	 * Fake scoped addresses. Note that even link-local source or
	 * destinaion can appear, if the originating node just sends the
	 * packet to us (without address resolution for the destination).
	 * Since both icmp6_error and icmp6_redirect_output fill the embedded
	 * link identifiers, we can do this stuff after making a copy for
	 * returning an error.
	 */
	if ((ifp->if_flags & IFF_LOOPBACK) != 0) {
		/*
		 * See corresponding comments in ip6_output.
		 * XXX: but is it possible that ip6_forward() sends a packet
		 *      to a loopback interface? I don't think so, and thus
		 *      I bark here. (jinmei@kame.net)
		 * XXX: it is common to route invalid packets to loopback.
		 *	also, the codepath will be visited on use of ::1 in
		 *	rthdr. (itojun)
		 */
#if 1
		if (0)
#else
		if (rin6.ro_rt &&
		    (rin6.ro_rt->rt_flags & (RTF_BLACKHOLE|RTF_REJECT)) == 0)
#endif
		{
			printf("ip6_forward: outgoing interface is loopback. "
			       "src %s, dst %s, nxt %d, rcvif %s, outif %s\n",
			       ip6_sprintf(ip6bufs, &ip6->ip6_src),
			       ip6_sprintf(ip6bufd, &ip6->ip6_dst),
			       ip6->ip6_nxt, if_name(m->m_pkthdr.rcvif),
			       if_name(ifp));
		}

		/* we can just use rcvif in forwarding. */
		origifp = m->m_pkthdr.rcvif;
	}
	else
		origifp = ifp;

	/* Jump over all PFIL processing if hooks are not active. */
	if (!PFIL_HOOKED(&V_inet6_pfil_hook))
		goto pass;

	odst = ip6->ip6_dst;
	/* Run through list of hooks for output packets. */
<<<<<<< HEAD
	error = pfil_run_hooks(&V_inet6_pfil_hook, &m, ifp, PFIL_OUT, NULL);
	if (error != 0)
		goto senderr;
	if (m == NULL)
		goto freecopy;
=======
	error = pfil_run_hooks(&V_inet6_pfil_hook, &m, rt->rt_ifp, PFIL_OUT, NULL);
	if (error != 0 || m == NULL)
		goto freecopy;		/* consumed by filter */
>>>>>>> 9cf17705
	ip6 = mtod(m, struct ip6_hdr *);

	/* See if destination IP address was changed by packet filter. */
	if (!IN6_ARE_ADDR_EQUAL(&odst, &ip6->ip6_dst)) {
		m->m_flags |= M_SKIP_FIREWALL;
		/* If destination is now ourself drop to ip6_input(). */
		if (in6_localip(&ip6->ip6_dst)) {
			m->m_flags |= M_FASTFWD_OURS;
			if (m->m_pkthdr.rcvif == NULL)
				m->m_pkthdr.rcvif = V_loif;
			if (m->m_pkthdr.csum_flags & CSUM_DELAY_DATA_IPV6) {
				m->m_pkthdr.csum_flags |=
				    CSUM_DATA_VALID_IPV6 | CSUM_PSEUDO_HDR;
				m->m_pkthdr.csum_data = 0xffff;
			}
#ifdef SCTP
			if (m->m_pkthdr.csum_flags & CSUM_SCTP_IPV6)
				m->m_pkthdr.csum_flags |= CSUM_SCTP_VALID;
#endif
			error = netisr_queue(NETISR_IPV6, m);
			goto out;
		} else
			goto again;	/* Redo the routing table lookup. */
	}

	/* See if local, if yes, send it to netisr. */
	if (m->m_flags & M_FASTFWD_OURS) {
		if (m->m_pkthdr.rcvif == NULL)
			m->m_pkthdr.rcvif = V_loif;
		if (m->m_pkthdr.csum_flags & CSUM_DELAY_DATA_IPV6) {
			m->m_pkthdr.csum_flags |=
			    CSUM_DATA_VALID_IPV6 | CSUM_PSEUDO_HDR;
			m->m_pkthdr.csum_data = 0xffff;
		}
#ifdef SCTP
		if (m->m_pkthdr.csum_flags & CSUM_SCTP_IPV6)
			m->m_pkthdr.csum_flags |= CSUM_SCTP_VALID;
#endif
		error = netisr_queue(NETISR_IPV6, m);
		goto out;
	}
	/* Or forward to some other address? */
	if ((m->m_flags & M_IP6_NEXTHOP) &&
	    (fwd_tag = m_tag_find(m, PACKET_TAG_IPFORWARD, NULL)) != NULL) {
		dst = (struct sockaddr_in6 *)&rin6.ro_dst;
		if (rin6.ro_rt != NULL && (
		    (rin6.ro_rt->rt_flags & RTF_UP) == 0 ||
		    !IN6_ARE_ADDR_EQUAL(&dst->sin6_addr,
			&((struct sockaddr_in6*)(fwd_tag + 1))->sin6_addr)))
			RO_RTFREE(&rin6);
		bcopy((fwd_tag+1), dst, sizeof(struct sockaddr_in6));
		m->m_flags |= M_SKIP_FIREWALL;
		m->m_flags &= ~M_IP6_NEXTHOP;
		m_tag_delete(m, fwd_tag);
		goto again2;
	}

pass:
	error = nd6_output(ifp, origifp, m, dst, NULL);
	if (error) {
		in6_ifstat_inc(ifp, ifs6_out_discard);
		IP6STAT_INC(ip6s_cantforward);
	} else {
		IP6STAT_INC(ip6s_forward);
		in6_ifstat_inc(ifp, ifs6_out_forward);
		if (type)
			IP6STAT_INC(ip6s_redirectsent);
		else {
			if (mcopy)
				goto freecopy;
		}
	}

	if (mcopy == NULL)
		goto out;
	switch (error) {
	case 0:
		if (type == ND_REDIRECT) {
			icmp6_redirect_output(mcopy, rt);
			goto out;
		}
		goto freecopy;

	case EMSGSIZE:
		/* xxx MTU is constant in PPP? */
		goto freecopy;

	case ENOBUFS:
		/* Tell source to slow down like source quench in IP? */
		goto freecopy;

	case ENETUNREACH:	/* shouldn't happen, checked above */
	case EHOSTUNREACH:
	case ENETDOWN:
	case EHOSTDOWN:
	default:
		type = ICMP6_DST_UNREACH;
		code = ICMP6_DST_UNREACH_ADDR;
		break;
	}
	icmp6_error(mcopy, type, code, 0);
	goto out;

 freecopy:
	m_freem(mcopy);
	goto out;
bad:
	m_freem(m);
out:
	if (rt != NULL
#ifdef IPSEC
	    && !ipsecrt
#endif
	    )
		RTFREE(rt);
}<|MERGE_RESOLUTION|>--- conflicted
+++ resolved
@@ -556,17 +556,9 @@
 
 	odst = ip6->ip6_dst;
 	/* Run through list of hooks for output packets. */
-<<<<<<< HEAD
 	error = pfil_run_hooks(&V_inet6_pfil_hook, &m, ifp, PFIL_OUT, NULL);
-	if (error != 0)
-		goto senderr;
-	if (m == NULL)
-		goto freecopy;
-=======
-	error = pfil_run_hooks(&V_inet6_pfil_hook, &m, rt->rt_ifp, PFIL_OUT, NULL);
 	if (error != 0 || m == NULL)
 		goto freecopy;		/* consumed by filter */
->>>>>>> 9cf17705
 	ip6 = mtod(m, struct ip6_hdr *);
 
 	/* See if destination IP address was changed by packet filter. */
