--- conflicted
+++ resolved
@@ -41,18 +41,11 @@
 ttyv8	"/usr/local/bin/xdm -nodaemon"	xterm	off secure
 # Serial terminals
 # The 'dialup' keyword identifies dialin lines to login, fingerd etc.
-<<<<<<< HEAD
-ttyu0	"/usr/libexec/getty 3wire"	vt100	on  secure
-ttyu1	"/usr/libexec/getty std.115200"	dialup	off secure
-ttyu2	"/usr/libexec/getty std.115200"	dialup	off secure
-ttyu3	"/usr/libexec/getty std.115200"	dialup	off secure
-# Altera JTAG UART
-ttyj0	"/usr/libexec/getty std.115200"	xterm	on  secure
-ttyj1	"/usr/libexec/getty std.115200"	xterm	on  secure
-ttyj2	"/usr/libexec/getty std.115200"	xterm	on  secure
-=======
 ttyu0	"/usr/libexec/getty 3wire"	vt100	onifconsole secure
 ttyu1	"/usr/libexec/getty 3wire"	vt100	onifconsole secure
 ttyu2	"/usr/libexec/getty 3wire"	vt100	onifconsole secure
 ttyu3	"/usr/libexec/getty 3wire"	vt100	onifconsole secure
->>>>>>> a0238da3
+# Altera JTAG UART
+ttyj0	"/usr/libexec/getty std.115200"	xterm	on  secure
+ttyj1	"/usr/libexec/getty std.115200"	xterm	on  secure
+ttyj2	"/usr/libexec/getty std.115200"	xterm	on  secure