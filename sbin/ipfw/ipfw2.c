/*
 * Copyright (c) 2002-2003 Luigi Rizzo
 * Copyright (c) 1996 Alex Nash, Paul Traina, Poul-Henning Kamp
 * Copyright (c) 1994 Ugen J.S.Antsilevich
 *
 * Idea and grammar partially left from:
 * Copyright (c) 1993 Daniel Boulet
 *
 * Redistribution and use in source forms, with and without modification,
 * are permitted provided that this entire comment appears intact.
 *
 * Redistribution in binary form may occur without any restrictions.
 * Obviously, it would be nice if you gave credit where credit is due
 * but requiring it would be too onerous.
 *
 * This software is provided ``AS IS'' without any warranties of any kind.
 *
 * NEW command line interface for IP firewall facility
 *
 * $FreeBSD$
 */

#include <sys/types.h>
#include <sys/param.h>
#include <sys/socket.h>
#include <sys/sockio.h>
#include <sys/sysctl.h>

#include <ctype.h>
#include <err.h>
#include <errno.h>
#include <grp.h>
#include <netdb.h>
#include <pwd.h>
#include <stdio.h>
#include <stdlib.h>
#include <string.h>
#include <sysexits.h>
#include <time.h>	/* ctime */
#include <timeconv.h>	/* _long_to_time */
#include <unistd.h>
#include <fcntl.h>
#include <stddef.h>	/* offsetof */

#include <net/ethernet.h>
#include <net/if.h>		/* only IFNAMSIZ */
#include <netinet/in.h>
#include <netinet/in_systm.h>	/* only n_short, n_long */
#include <netinet/ip.h>
#include <netinet/ip_icmp.h>
#include <netinet/ip_fw.h>
#include <netinet/ip_diffuse.h> /* Must come after ip_fw.h */
#include <netinet/tcp.h>
#include <arpa/inet.h>

#include "diffuse_ui.h"
#include "ipfw2.h"

struct cmdline_opts co;	/* global options */

int resvd_set_number = RESVD_SET;

int ipfw_socket = -1;

#ifndef s6_addr32
#define s6_addr32 __u6_addr.__u6_addr32
#endif

#define	CHECK_LENGTH(v, len) do {				\
	if ((v) < (len))					\
		errx(EX_DATAERR, "Rule too long");		\
	} while (0)
/*
 * Check if we have enough space in cmd buffer. Note that since
 * first 8? u32 words are reserved by reserved header, full cmd
 * buffer can't be used, so we need to protect from buffer overrun
 * only. At the beginnig, cblen is less than actual buffer size by
 * size of ipfw_insn_u32 instruction + 1 u32 work. This eliminates need
 * for checking small instructions fitting in given range.
 * We also (ab)use the fact that ipfw_insn is always the first field
 * for any custom instruction.
 */
#define	CHECK_CMDLEN	CHECK_LENGTH(cblen, F_LEN((ipfw_insn *)cmd))

#define GET_UINT_ARG(arg, min, max, tok, s_x) do {			\
	if (!av[0])							\
		errx(EX_USAGE, "%s: missing argument", match_value(s_x, tok)); \
	if (_substrcmp(*av, "tablearg") == 0) {				\
		arg = IP_FW_TABLEARG;					\
		break;							\
	}								\
									\
	{								\
	long _xval;							\
	char *end;							\
									\
	_xval = strtol(*av, &end, 10);					\
									\
	if (!isdigit(**av) || *end != '\0' || (_xval == 0 && errno == EINVAL)) \
		errx(EX_DATAERR, "%s: invalid argument: %s",		\
		    match_value(s_x, tok), *av);			\
									\
	if (errno == ERANGE || _xval < min || _xval > max)		\
		errx(EX_DATAERR, "%s: argument is out of range (%u..%u): %s", \
		    match_value(s_x, tok), min, max, *av);		\
									\
	if (_xval == IP_FW_TABLEARG)					\
		errx(EX_DATAERR, "%s: illegal argument value: %s",	\
		    match_value(s_x, tok), *av);			\
	arg = _xval;							\
	}								\
} while (0)

static void
PRINT_UINT_ARG(const char *str, uint32_t arg)
{
	if (str != NULL)
		printf("%s",str);
	if (arg == IP_FW_TABLEARG)
		printf("tablearg");
	else
		printf("%u", arg);
}

static struct _s_x f_tcpflags[] = {
	{ "syn", TH_SYN },
	{ "fin", TH_FIN },
	{ "ack", TH_ACK },
	{ "psh", TH_PUSH },
	{ "rst", TH_RST },
	{ "urg", TH_URG },
	{ "tcp flag", 0 },
	{ NULL,	0 }
};

static struct _s_x f_tcpopts[] = {
	{ "mss",	IP_FW_TCPOPT_MSS },
	{ "maxseg",	IP_FW_TCPOPT_MSS },
	{ "window",	IP_FW_TCPOPT_WINDOW },
	{ "sack",	IP_FW_TCPOPT_SACK },
	{ "ts",		IP_FW_TCPOPT_TS },
	{ "timestamp",	IP_FW_TCPOPT_TS },
	{ "cc",		IP_FW_TCPOPT_CC },
	{ "tcp option",	0 },
	{ NULL,	0 }
};

/*
 * IP options span the range 0 to 255 so we need to remap them
 * (though in fact only the low 5 bits are significant).
 */
static struct _s_x f_ipopts[] = {
	{ "ssrr",	IP_FW_IPOPT_SSRR},
	{ "lsrr",	IP_FW_IPOPT_LSRR},
	{ "rr",		IP_FW_IPOPT_RR},
	{ "ts",		IP_FW_IPOPT_TS},
	{ "ip option",	0 },
	{ NULL,	0 }
};

static struct _s_x f_iptos[] = {
	{ "lowdelay",	IPTOS_LOWDELAY},
	{ "throughput",	IPTOS_THROUGHPUT},
	{ "reliability", IPTOS_RELIABILITY},
	{ "mincost",	IPTOS_MINCOST},
	{ "congestion",	IPTOS_ECN_CE},
	{ "ecntransport", IPTOS_ECN_ECT0},
	{ "ip tos option", 0},
	{ NULL,	0 }
};

static struct _s_x limit_masks[] = {
	{"all",		DYN_SRC_ADDR|DYN_SRC_PORT|DYN_DST_ADDR|DYN_DST_PORT},
	{"src-addr",	DYN_SRC_ADDR},
	{"src-port",	DYN_SRC_PORT},
	{"dst-addr",	DYN_DST_ADDR},
	{"dst-port",	DYN_DST_PORT},
	{NULL,		0}
};

/*
 * we use IPPROTO_ETHERTYPE as a fake protocol id to call the print routines
 * This is only used in this code.
 */
#define IPPROTO_ETHERTYPE	0x1000
static struct _s_x ether_types[] = {
    /*
     * Note, we cannot use "-:&/" in the names because they are field
     * separators in the type specifications. Also, we use s = NULL as
     * end-delimiter, because a type of 0 can be legal.
     */
	{ "ip",		0x0800 },
	{ "ipv4",	0x0800 },
	{ "ipv6",	0x86dd },
	{ "arp",	0x0806 },
	{ "rarp",	0x8035 },
	{ "vlan",	0x8100 },
	{ "loop",	0x9000 },
	{ "trail",	0x1000 },
	{ "at",		0x809b },
	{ "atalk",	0x809b },
	{ "aarp",	0x80f3 },
	{ "pppoe_disc",	0x8863 },
	{ "pppoe_sess",	0x8864 },
	{ "ipx_8022",	0x00E0 },
	{ "ipx_8023",	0x0000 },
	{ "ipx_ii",	0x8137 },
	{ "ipx_snap",	0x8137 },
	{ "ipx",	0x8137 },
	{ "ns",		0x0600 },
	{ NULL,		0 }
};


static struct _s_x rule_actions[] = {
	{ "accept",		TOK_ACCEPT },
	{ "pass",		TOK_ACCEPT },
	{ "allow",		TOK_ACCEPT },
	{ "permit",		TOK_ACCEPT },
	{ "count",		TOK_COUNT },
	{ "pipe",		TOK_PIPE },
	{ "queue",		TOK_QUEUE },
	{ "divert",		TOK_DIVERT },
	{ "tee",		TOK_TEE },
	{ "netgraph",		TOK_NETGRAPH },
	{ "ngtee",		TOK_NGTEE },
	{ "fwd",		TOK_FORWARD },
	{ "forward",		TOK_FORWARD },
	{ "skipto",		TOK_SKIPTO },
	{ "deny",		TOK_DENY },
	{ "drop",		TOK_DENY },
	{ "reject",		TOK_REJECT },
	{ "reset6",		TOK_RESET6 },
	{ "reset",		TOK_RESET },
	{ "unreach6",		TOK_UNREACH6 },
	{ "unreach",		TOK_UNREACH },
	{ "check-state",	TOK_CHECKSTATE },
	{ "//",			TOK_COMMENT },
	{ "nat",		TOK_NAT },
	{ "reass",		TOK_REASS },
	{ "setfib",		TOK_SETFIB },
	{ "mlclass",            TOK_DI_ML_CLASSIFY },	/* DIFFUSE. */
	{ "export",             TOK_DI_EXPORT },	/* DIFFUSE. */
	{ "call",		TOK_CALL },
	{ "return",		TOK_RETURN },
	{ NULL, 0 }	/* terminator */
};

static struct _s_x rule_action_params[] = {
	{ "altq",		TOK_ALTQ },
	{ "log",		TOK_LOG },
	{ "tag",		TOK_TAG },
	{ "untag",		TOK_UNTAG },
	{ NULL, 0 }	/* terminator */
};

/*
 * The 'lookup' instruction accepts one of the following arguments.
 * -1 is a terminator for the list.
 * Arguments are passed as v[1] in O_DST_LOOKUP options.
 */
static int lookup_key[] = {
	TOK_DSTIP, TOK_SRCIP, TOK_DSTPORT, TOK_SRCPORT,
	TOK_UID, TOK_JAIL, TOK_DSCP, -1 };

static struct _s_x rule_options[] = {
	{ "tagged",		TOK_TAGGED },
	{ "uid",		TOK_UID },
	{ "gid",		TOK_GID },
	{ "jail",		TOK_JAIL },
	{ "in",			TOK_IN },
	{ "limit",		TOK_LIMIT },
	{ "keep-state",		TOK_KEEPSTATE },
	{ "bridged",		TOK_LAYER2 },
	{ "layer2",		TOK_LAYER2 },
	{ "out",		TOK_OUT },
	{ "diverted",		TOK_DIVERTED },
	{ "diverted-loopback",	TOK_DIVERTEDLOOPBACK },
	{ "diverted-output",	TOK_DIVERTEDOUTPUT },
	{ "xmit",		TOK_XMIT },
	{ "recv",		TOK_RECV },
	{ "via",		TOK_VIA },
	{ "fragment",		TOK_FRAG },
	{ "frag",		TOK_FRAG },
	{ "fib",		TOK_FIB },
	{ "ipoptions",		TOK_IPOPTS },
	{ "ipopts",		TOK_IPOPTS },
	{ "iplen",		TOK_IPLEN },
	{ "ipid",		TOK_IPID },
	{ "ipprecedence",	TOK_IPPRECEDENCE },
	{ "dscp",		TOK_DSCP },
	{ "iptos",		TOK_IPTOS },
	{ "ipttl",		TOK_IPTTL },
	{ "ipversion",		TOK_IPVER },
	{ "ipver",		TOK_IPVER },
	{ "estab",		TOK_ESTAB },
	{ "established",	TOK_ESTAB },
	{ "setup",		TOK_SETUP },
	{ "sockarg",		TOK_SOCKARG },
	{ "tcpdatalen",		TOK_TCPDATALEN },
	{ "tcpflags",		TOK_TCPFLAGS },
	{ "tcpflgs",		TOK_TCPFLAGS },
	{ "tcpoptions",		TOK_TCPOPTS },
	{ "tcpopts",		TOK_TCPOPTS },
	{ "tcpseq",		TOK_TCPSEQ },
	{ "tcpack",		TOK_TCPACK },
	{ "tcpwin",		TOK_TCPWIN },
	{ "icmptype",		TOK_ICMPTYPES },
	{ "icmptypes",		TOK_ICMPTYPES },
	{ "dst-ip",		TOK_DSTIP },
	{ "src-ip",		TOK_SRCIP },
	{ "dst-port",		TOK_DSTPORT },
	{ "src-port",		TOK_SRCPORT },
	{ "proto",		TOK_PROTO },
	{ "MAC",		TOK_MAC },
	{ "mac",		TOK_MAC },
	{ "mac-type",		TOK_MACTYPE },
	{ "verrevpath",		TOK_VERREVPATH },
	{ "versrcreach",	TOK_VERSRCREACH },
	{ "antispoof",		TOK_ANTISPOOF },
	{ "ipsec",		TOK_IPSEC },
	{ "icmp6type",		TOK_ICMP6TYPES },
	{ "icmp6types",		TOK_ICMP6TYPES },
	{ "ext6hdr",		TOK_EXT6HDR},
	{ "flow-id",		TOK_FLOWID},
	{ "ipv6",		TOK_IPV6},
	{ "ip6",		TOK_IPV6},
	{ "ipv4",		TOK_IPV4},
	{ "ip4",		TOK_IPV4},
	{ "dst-ipv6",		TOK_DSTIP6},
	{ "dst-ip6",		TOK_DSTIP6},
	{ "src-ipv6",		TOK_SRCIP6},
	{ "src-ip6",		TOK_SRCIP6},
	{ "lookup",		TOK_LOOKUP},
	{ "//",			TOK_COMMENT },

	{ "not",		TOK_NOT },		/* pseudo option */
	{ "!", /* escape ? */	TOK_NOT },		/* pseudo option */
	{ "or",			TOK_OR },		/* pseudo option */
	{ "|", /* escape */	TOK_OR },		/* pseudo option */
	{ "{",			TOK_STARTBRACE },	/* pseudo option */
	{ "(",			TOK_STARTBRACE },	/* pseudo option */
	{ "}",			TOK_ENDBRACE },		/* pseudo option */
	{ ")",			TOK_ENDBRACE },		/* pseudo option */

	/* DIFFUSE tokens. */
	{ "features",		TOK_DI_FEATURES },	/* list of features to
							 * be computed */
	{ "unidirectional",	TOK_DI_UNIDIRECTIONAL },/* bidirectional vs.
							 * unidirectional flows */
	{ "every",		TOK_DI_EVERY },		/* make decision for
							 * every packet */
	{ "once",		TOK_DI_ONCE },		/* process only first
							 * packet */
	{ "sample",		TOK_DI_SAMPLE_REG },	/* process every n-th
							 * packet */
	{ "rnd-sample",		TOK_DI_SAMPLE_RAND },	/* process randomly
							 * sampled packets */
	{ "once-classified",	TOK_DI_ONCE_CLASS },	/* process until first
							 * classified */
	{ "once-exported",	TOK_DI_ONCE_EXP },	/* process until first
							 * exported */
	{ "class-tags",		TOK_DI_CLASS_TAGS },	/* tags for tagging
							 * based on classes */
	{ "match-if-class",	TOK_DI_MATCH_IF_CLASS },/* match if any of the
							 * specified classes */

	{ NULL, 0 }	/* terminator */
};

/*
 * Helper routine to print a possibly unaligned uint64_t on
 * various platform. If width > 0, print the value with
 * the desired width, followed by a space;
 * otherwise, return the required width.
 */
int
pr_u64(uint64_t *pd, int width)
{
#ifdef TCC
#define U64_FMT "I64"
#else
#define U64_FMT "llu"
#endif
	uint64_t u;
	unsigned long long d;

	bcopy (pd, &u, sizeof(u));
	d = u;
	return (width > 0) ?
		printf("%*" U64_FMT " ", width, d) :
		snprintf(NULL, 0, "%" U64_FMT, d) ;
#undef U64_FMT
}

void *
safe_calloc(size_t number, size_t size)
{
	void *ret = calloc(number, size);

	if (ret == NULL)
		err(EX_OSERR, "calloc");
	return ret;
}

void *
safe_realloc(void *ptr, size_t size)
{
	void *ret = realloc(ptr, size);

	if (ret == NULL)
		err(EX_OSERR, "realloc");
	return ret;
}

/*
 * conditionally runs the command.
 * Selected options or negative -> getsockopt
 */
int
do_cmd(int optname, void *optval, uintptr_t optlen)
{
	int i;

	if (co.test_only)
		return 0;

	if (ipfw_socket == -1)
		ipfw_socket = socket(AF_INET, SOCK_RAW, IPPROTO_RAW);
	if (ipfw_socket < 0)
		err(EX_UNAVAILABLE, "socket");

	if (optname == IP_FW_GET || optname == IP_DUMMYNET_GET ||
	    optname == IP_FW_ADD || optname == IP_FW3 ||
	    optname == IP_FW_NAT_GET_CONFIG ||
	    optname < 0 ||
	    optname == IP_FW_NAT_GET_LOG) {
		if (optname < 0)
			optname = -optname;
		i = getsockopt(ipfw_socket, IPPROTO_IP, optname, optval,
			(socklen_t *)optlen);
	} else {
		i = setsockopt(ipfw_socket, IPPROTO_IP, optname, optval, optlen);
	}
	return i;
}

/*
 * do_setcmd3 - pass ipfw control cmd to kernel
 * @optname: option name
 * @optval: pointer to option data
 * @optlen: option length
 *
 * Function encapsulates option value in IP_FW3 socket option
 * and calls setsockopt().
 * Function returns 0 on success or -1 otherwise.
 */
static int
do_setcmd3(int optname, void *optval, socklen_t optlen)
{
	socklen_t len;
	ip_fw3_opheader *op3;

	if (co.test_only)
		return (0);

	if (ipfw_socket == -1)
		ipfw_socket = socket(AF_INET, SOCK_RAW, IPPROTO_RAW);
	if (ipfw_socket < 0)
		err(EX_UNAVAILABLE, "socket");

	len = sizeof(ip_fw3_opheader) + optlen;
	op3 = alloca(len);
	/* Zero reserved fields */
	memset(op3, 0, sizeof(ip_fw3_opheader));
	memcpy(op3 + 1, optval, optlen);
	op3->opcode = optname;

	return setsockopt(ipfw_socket, IPPROTO_IP, IP_FW3, op3, len);
}

/**
 * match_token takes a table and a string, returns the value associated
 * with the string (-1 in case of failure).
 */
int
match_token(struct _s_x *table, char *string)
{
	struct _s_x *pt;
	uint i = strlen(string);

	/* XXX: This is a bit hacky. */
	if (table == rule_options && strstr(string, ".") != NULL)
		return TOK_DI_FEATURE_MATCH;

	for (pt = table ; i && pt->s != NULL ; pt++)
		if (strlen(pt->s) == i && !bcmp(string, pt->s, i))
			return pt->x;
	return -1;
}

/**
 * match_value takes a table and a value, returns the string associated
 * with the value (NULL in case of failure).
 */
char const *
match_value(struct _s_x *p, int value)
{
	for (; p->s != NULL; p++)
		if (p->x == value)
			return p->s;
	return NULL;
}

/*
 * _substrcmp takes two strings and returns 1 if they do not match,
 * and 0 if they match exactly or the first string is a sub-string
 * of the second.  A warning is printed to stderr in the case that the
 * first string is a sub-string of the second.
 *
 * This function will be removed in the future through the usual
 * deprecation process.
 */
int
_substrcmp(const char *str1, const char* str2)
{

	if (strncmp(str1, str2, strlen(str1)) != 0)
		return 1;

	if (strlen(str1) != strlen(str2))
		warnx("DEPRECATED: '%s' matched '%s' as a sub-string",
		    str1, str2);
	return 0;
}

/*
 * _substrcmp2 takes three strings and returns 1 if the first two do not match,
 * and 0 if they match exactly or the second string is a sub-string
 * of the first.  A warning is printed to stderr in the case that the
 * first string does not match the third.
 *
 * This function exists to warn about the bizarre construction
 * strncmp(str, "by", 2) which is used to allow people to use a shortcut
 * for "bytes".  The problem is that in addition to accepting "by",
 * "byt", "byte", and "bytes", it also excepts "by_rabid_dogs" and any
 * other string beginning with "by".
 *
 * This function will be removed in the future through the usual
 * deprecation process.
 */
int
_substrcmp2(const char *str1, const char* str2, const char* str3)
{

	if (strncmp(str1, str2, strlen(str2)) != 0)
		return 1;

	if (strcmp(str1, str3) != 0)
		warnx("DEPRECATED: '%s' matched '%s'",
		    str1, str3);
	return 0;
}

/*
 * prints one port, symbolic or numeric
 */
static void
print_port(int proto, uint16_t port)
{

	if (proto == IPPROTO_ETHERTYPE) {
		char const *s;

		if (co.do_resolv && (s = match_value(ether_types, port)) )
			printf("%s", s);
		else
			printf("0x%04x", port);
	} else {
		struct servent *se = NULL;
		if (co.do_resolv) {
			struct protoent *pe = getprotobynumber(proto);

			se = getservbyport(htons(port), pe ? pe->p_name : NULL);
		}
		if (se)
			printf("%s", se->s_name);
		else
			printf("%d", port);
	}
}

static struct _s_x _port_name[] = {
	{"dst-port",	O_IP_DSTPORT},
	{"src-port",	O_IP_SRCPORT},
	{"ipid",	O_IPID},
	{"iplen",	O_IPLEN},
	{"ipttl",	O_IPTTL},
	{"mac-type",	O_MAC_TYPE},
	{"tcpdatalen",	O_TCPDATALEN},
	{"tcpwin",	O_TCPWIN},
	{"tagged",	O_TAGGED},
	{NULL,		0}
};

/*
 * Print the values in a list 16-bit items of the types above.
 * XXX todo: add support for mask.
 */
static void
print_newports(ipfw_insn_u16 *cmd, int proto, int opcode)
{
	uint16_t *p = cmd->ports;
	int i;
	char const *sep;

	if (opcode != 0) {
		sep = match_value(_port_name, opcode);
		if (sep == NULL)
			sep = "???";
		printf (" %s", sep);
	}
	sep = " ";
	for (i = F_LEN((ipfw_insn *)cmd) - 1; i > 0; i--, p += 2) {
		printf("%s", sep);
		print_port(proto, p[0]);
		if (p[0] != p[1]) {
			printf("-");
			print_port(proto, p[1]);
		}
		sep = ",";
	}
}

/*
 * Like strtol, but also translates service names into port numbers
 * for some protocols.
 * In particular:
 *	proto == -1 disables the protocol check;
 *	proto == IPPROTO_ETHERTYPE looks up an internal table
 *	proto == <some value in /etc/protocols> matches the values there.
 * Returns *end == s in case the parameter is not found.
 */
static int
strtoport(char *s, char **end, int base, int proto)
{
	char *p, *buf;
	char *s1;
	int i;

	*end = s;		/* default - not found */
	if (*s == '\0')
		return 0;	/* not found */

	if (isdigit(*s))
		return strtol(s, end, base);

	/*
	 * find separator. '\\' escapes the next char.
	 */
	for (s1 = s; *s1 && (isalnum(*s1) || *s1 == '\\') ; s1++)
		if (*s1 == '\\' && s1[1] != '\0')
			s1++;

	buf = safe_calloc(s1 - s + 1, 1);

	/*
	 * copy into a buffer skipping backslashes
	 */
	for (p = s, i = 0; p != s1 ; p++)
		if (*p != '\\')
			buf[i++] = *p;
	buf[i++] = '\0';

	if (proto == IPPROTO_ETHERTYPE) {
		i = match_token(ether_types, buf);
		free(buf);
		if (i != -1) {	/* found */
			*end = s1;
			return i;
		}
	} else {
		struct protoent *pe = NULL;
		struct servent *se;

		if (proto != 0)
			pe = getprotobynumber(proto);
		setservent(1);
		se = getservbyname(buf, pe ? pe->p_name : NULL);
		free(buf);
		if (se != NULL) {
			*end = s1;
			return ntohs(se->s_port);
		}
	}
	return 0;	/* not found */
}

/*
 * Fill the body of the command with the list of port ranges.
 */
static int
fill_newports(ipfw_insn_u16 *cmd, char *av, int proto, int cblen)
{
	uint16_t a, b, *p = cmd->ports;
	int i = 0;
	char *s = av;

	while (*s) {
		a = strtoport(av, &s, 0, proto);
		if (s == av) 			/* empty or invalid argument */
			return (0);

		CHECK_LENGTH(cblen, i + 2);

		switch (*s) {
		case '-':			/* a range */
			av = s + 1;
			b = strtoport(av, &s, 0, proto);
			/* Reject expressions like '1-abc' or '1-2-3'. */
			if (s == av || (*s != ',' && *s != '\0'))
				return (0);
			p[0] = a;
			p[1] = b;
			break;
		case ',':			/* comma separated list */
		case '\0':
			p[0] = p[1] = a;
			break;
		default:
			warnx("port list: invalid separator <%c> in <%s>",
				*s, av);
			return (0);
		}

		i++;
		p += 2;
		av = s + 1;
	}
	if (i > 0) {
		if (i + 1 > F_LEN_MASK)
			errx(EX_DATAERR, "too many ports/ranges\n");
		cmd->o.len |= i + 1;	/* leave F_NOT and F_OR untouched */
	}
	return (i);
}

static struct _s_x icmpcodes[] = {
      { "net",			ICMP_UNREACH_NET },
      { "host",			ICMP_UNREACH_HOST },
      { "protocol",		ICMP_UNREACH_PROTOCOL },
      { "port",			ICMP_UNREACH_PORT },
      { "needfrag",		ICMP_UNREACH_NEEDFRAG },
      { "srcfail",		ICMP_UNREACH_SRCFAIL },
      { "net-unknown",		ICMP_UNREACH_NET_UNKNOWN },
      { "host-unknown",		ICMP_UNREACH_HOST_UNKNOWN },
      { "isolated",		ICMP_UNREACH_ISOLATED },
      { "net-prohib",		ICMP_UNREACH_NET_PROHIB },
      { "host-prohib",		ICMP_UNREACH_HOST_PROHIB },
      { "tosnet",		ICMP_UNREACH_TOSNET },
      { "toshost",		ICMP_UNREACH_TOSHOST },
      { "filter-prohib",	ICMP_UNREACH_FILTER_PROHIB },
      { "host-precedence",	ICMP_UNREACH_HOST_PRECEDENCE },
      { "precedence-cutoff",	ICMP_UNREACH_PRECEDENCE_CUTOFF },
      { NULL, 0 }
};

static void
fill_reject_code(u_short *codep, char *str)
{
	int val;
	char *s;

	val = strtoul(str, &s, 0);
	if (s == str || *s != '\0' || val >= 0x100)
		val = match_token(icmpcodes, str);
	if (val < 0)
		errx(EX_DATAERR, "unknown ICMP unreachable code ``%s''", str);
	*codep = val;
	return;
}

static void
print_reject_code(uint16_t code)
{
	char const *s = match_value(icmpcodes, code);

	if (s != NULL)
		printf("unreach %s", s);
	else
		printf("unreach %u", code);
}

/*
 * Returns the number of bits set (from left) in a contiguous bitmask,
 * or -1 if the mask is not contiguous.
 * XXX this needs a proper fix.
 * This effectively works on masks in big-endian (network) format.
 * when compiled on little endian architectures.
 *
 * First bit is bit 7 of the first byte -- note, for MAC addresses,
 * the first bit on the wire is bit 0 of the first byte.
 * len is the max length in bits.
 */
int
contigmask(uint8_t *p, int len)
{
	int i, n;

	for (i=0; i<len ; i++)
		if ( (p[i/8] & (1 << (7 - (i%8)))) == 0) /* first bit unset */
			break;
	for (n=i+1; n < len; n++)
		if ( (p[n/8] & (1 << (7 - (n%8)))) != 0)
			return -1; /* mask not contiguous */
	return i;
}

/*
 * print flags set/clear in the two bitmasks passed as parameters.
 * There is a specialized check for f_tcpflags.
 */
static void
print_flags(char const *name, ipfw_insn *cmd, struct _s_x *list)
{
	char const *comma = "";
	int i;
	uint8_t set = cmd->arg1 & 0xff;
	uint8_t clear = (cmd->arg1 >> 8) & 0xff;

	if (list == f_tcpflags && set == TH_SYN && clear == TH_ACK) {
		printf(" setup");
		return;
	}

	printf(" %s ", name);
	for (i=0; list[i].x != 0; i++) {
		if (set & list[i].x) {
			set &= ~list[i].x;
			printf("%s%s", comma, list[i].s);
			comma = ",";
		}
		if (clear & list[i].x) {
			clear &= ~list[i].x;
			printf("%s!%s", comma, list[i].s);
			comma = ",";
		}
	}
}

/*
 * Print the ip address contained in a command.
 */
static void
print_ip(ipfw_insn_ip *cmd, char const *s)
{
	struct hostent *he = NULL;
	uint32_t len = F_LEN((ipfw_insn *)cmd);
	uint32_t *a = ((ipfw_insn_u32 *)cmd)->d;

	if (cmd->o.opcode == O_IP_DST_LOOKUP && len > F_INSN_SIZE(ipfw_insn_u32)) {
		uint32_t d = a[1];
		const char *arg = "<invalid>";

		if (d < sizeof(lookup_key)/sizeof(lookup_key[0]))
			arg = match_value(rule_options, lookup_key[d]);
		printf("%s lookup %s %d", cmd->o.len & F_NOT ? " not": "",
			arg, cmd->o.arg1);
		return;
	}
	printf("%s%s ", cmd->o.len & F_NOT ? " not": "", s);

	if (cmd->o.opcode == O_IP_SRC_ME || cmd->o.opcode == O_IP_DST_ME) {
		printf("me");
		return;
	}
	if (cmd->o.opcode == O_IP_SRC_LOOKUP ||
	    cmd->o.opcode == O_IP_DST_LOOKUP) {
		printf("table(%u", ((ipfw_insn *)cmd)->arg1);
		if (len == F_INSN_SIZE(ipfw_insn_u32))
			printf(",%u", *a);
		printf(")");
		return;
	}
	if (cmd->o.opcode == O_IP_SRC_SET || cmd->o.opcode == O_IP_DST_SET) {
		uint32_t x, *map = (uint32_t *)&(cmd->mask);
		int i, j;
		char comma = '{';

		x = cmd->o.arg1 - 1;
		x = htonl( ~x );
		cmd->addr.s_addr = htonl(cmd->addr.s_addr);
		printf("%s/%d", inet_ntoa(cmd->addr),
			contigmask((uint8_t *)&x, 32));
		x = cmd->addr.s_addr = htonl(cmd->addr.s_addr);
		x &= 0xff; /* base */
		/*
		 * Print bits and ranges.
		 * Locate first bit set (i), then locate first bit unset (j).
		 * If we have 3+ consecutive bits set, then print them as a
		 * range, otherwise only print the initial bit and rescan.
		 */
		for (i=0; i < cmd->o.arg1; i++)
			if (map[i/32] & (1<<(i & 31))) {
				for (j=i+1; j < cmd->o.arg1; j++)
					if (!(map[ j/32] & (1<<(j & 31))))
						break;
				printf("%c%d", comma, i+x);
				if (j>i+2) { /* range has at least 3 elements */
					printf("-%d", j-1+x);
					i = j-1;
				}
				comma = ',';
			}
		printf("}");
		return;
	}
	/*
	 * len == 2 indicates a single IP, whereas lists of 1 or more
	 * addr/mask pairs have len = (2n+1). We convert len to n so we
	 * use that to count the number of entries.
	 */
    for (len = len / 2; len > 0; len--, a += 2) {
	int mb =	/* mask length */
	    (cmd->o.opcode == O_IP_SRC || cmd->o.opcode == O_IP_DST) ?
		32 : contigmask((uint8_t *)&(a[1]), 32);
	if (mb == 32 && co.do_resolv)
		he = gethostbyaddr((char *)&(a[0]), sizeof(u_long), AF_INET);
	if (he != NULL)		/* resolved to name */
		printf("%s", he->h_name);
	else if (mb == 0)	/* any */
		printf("any");
	else {		/* numeric IP followed by some kind of mask */
		printf("%s", inet_ntoa( *((struct in_addr *)&a[0]) ) );
		if (mb < 0)
			printf(":%s", inet_ntoa( *((struct in_addr *)&a[1]) ) );
		else if (mb < 32)
			printf("/%d", mb);
	}
	if (len > 1)
		printf(",");
    }
}

/*
 * prints a MAC address/mask pair
 */
static void
print_mac(uint8_t *addr, uint8_t *mask)
{
	int l = contigmask(mask, 48);

	if (l == 0)
		printf(" any");
	else {
		printf(" %02x:%02x:%02x:%02x:%02x:%02x",
		    addr[0], addr[1], addr[2], addr[3], addr[4], addr[5]);
		if (l == -1)
			printf("&%02x:%02x:%02x:%02x:%02x:%02x",
			    mask[0], mask[1], mask[2],
			    mask[3], mask[4], mask[5]);
		else if (l < 48)
			printf("/%d", l);
	}
}

static void
fill_icmptypes(ipfw_insn_u32 *cmd, char *av)
{
	uint8_t type;

	cmd->d[0] = 0;
	while (*av) {
		if (*av == ',')
			av++;

		type = strtoul(av, &av, 0);

		if (*av != ',' && *av != '\0')
			errx(EX_DATAERR, "invalid ICMP type");

		if (type > 31)
			errx(EX_DATAERR, "ICMP type out of range");

		cmd->d[0] |= 1 << type;
	}
	cmd->o.opcode = O_ICMPTYPE;
	cmd->o.len |= F_INSN_SIZE(ipfw_insn_u32);
}

static void
print_icmptypes(ipfw_insn_u32 *cmd)
{
	int i;
	char sep= ' ';

	printf(" icmptypes");
	for (i = 0; i < 32; i++) {
		if ( (cmd->d[0] & (1 << (i))) == 0)
			continue;
		printf("%c%d", sep, i);
		sep = ',';
	}
}

/*
 * show_ipfw() prints the body of an ipfw rule.
 * Because the standard rule has at least proto src_ip dst_ip, we use
 * a helper function to produce these entries if not provided explicitly.
 * The first argument is the list of fields we have, the second is
 * the list of fields we want to be printed.
 *
 * Special cases if we have provided a MAC header:
 *   + if the rule does not contain IP addresses/ports, do not print them;
 *   + if the rule does not contain an IP proto, print "all" instead of "ip";
 *
 * Once we have 'have_options', IP header fields are printed as options.
 */
#define	HAVE_PROTO	0x0001
#define	HAVE_SRCIP	0x0002
#define	HAVE_DSTIP	0x0004
#define	HAVE_PROTO4	0x0008
#define	HAVE_PROTO6	0x0010
#define	HAVE_IP		0x0100
#define	HAVE_OPTIONS	0x8000

static void
show_prerequisites(int *flags, int want, int cmd)
{
	(void)cmd;	/* UNUSED */
	if (co.comment_only)
		return;
	if ( (*flags & HAVE_IP) == HAVE_IP)
		*flags |= HAVE_OPTIONS;

	if ( !(*flags & HAVE_OPTIONS)) {
		if ( !(*flags & HAVE_PROTO) && (want & HAVE_PROTO)) {
			if ( (*flags & HAVE_PROTO4))
				printf(" ip4");
			else if ( (*flags & HAVE_PROTO6))
				printf(" ip6");
			else
				printf(" ip");
		}
		if ( !(*flags & HAVE_SRCIP) && (want & HAVE_SRCIP))
			printf(" from any");
		if ( !(*flags & HAVE_DSTIP) && (want & HAVE_DSTIP))
			printf(" to any");
	}
	*flags |= want;
}

static void
show_ipfw(struct ip_fw *rule, int pcwidth, int bcwidth)
{
	static int twidth = 0;
	int l;
	ipfw_insn *cmd, *tagptr = NULL;
	const char *comment = NULL;	/* ptr to comment if we have one */
	int proto = 0;		/* default */
	int flags = 0;	/* prerequisites */
	ipfw_insn_log *logptr = NULL; /* set if we find an O_LOG */
	ipfw_insn_altq *altqptr = NULL; /* set if we find an O_ALTQ */
	int or_block = 0;	/* we are in an or block */
	uint32_t set_disable;

	bcopy(&rule->next_rule, &set_disable, sizeof(set_disable));

	if (set_disable & (1 << rule->set)) { /* disabled */
		if (!co.show_sets)
			return;
		else
			printf("# DISABLED ");
	}
	printf("%05u ", rule->rulenum);

	if (pcwidth > 0 || bcwidth > 0) {
		pr_u64(&rule->pcnt, pcwidth);
		pr_u64(&rule->bcnt, bcwidth);
	}

	if (co.do_time == 2)
		printf("%10u ", rule->timestamp);
	else if (co.do_time == 1) {
		char timestr[30];
		time_t t = (time_t)0;

		if (twidth == 0) {
			strcpy(timestr, ctime(&t));
			*strchr(timestr, '\n') = '\0';
			twidth = strlen(timestr);
		}
		if (rule->timestamp) {
			t = _long_to_time(rule->timestamp);

			strcpy(timestr, ctime(&t));
			*strchr(timestr, '\n') = '\0';
			printf("%s ", timestr);
		} else {
			printf("%*s", twidth, " ");
		}
	}

	if (co.show_sets)
		printf("set %d ", rule->set);

	/*
	 * print the optional "match probability"
	 */
	if (rule->cmd_len > 0) {
		cmd = rule->cmd ;
		if (cmd->opcode == O_PROB) {
			ipfw_insn_u32 *p = (ipfw_insn_u32 *)cmd;
			double d = 1.0 * p->d[0];

			d = (d / 0x7fffffff);
			printf("prob %f ", d);
		}
	}

	/*
	 * first print actions
	 */
	for (l = rule->cmd_len - rule->act_ofs, cmd = ACTION_PTR(rule);
			l > 0 ; l -= F_LEN(cmd), cmd += F_LEN(cmd)) {
		switch(cmd->opcode) {
		case O_CHECK_STATE:
			printf("check-state");
			/* avoid printing anything else */
			flags = HAVE_PROTO | HAVE_SRCIP |
				HAVE_DSTIP | HAVE_IP;
			break;

		case O_ACCEPT:
			printf("allow");
			break;

		case O_COUNT:
			printf("count");
			break;

		case O_DENY:
			printf("deny");
			break;

		case O_REJECT:
			if (cmd->arg1 == ICMP_REJECT_RST)
				printf("reset");
			else if (cmd->arg1 == ICMP_UNREACH_HOST)
				printf("reject");
			else
				print_reject_code(cmd->arg1);
			break;

		case O_UNREACH6:
			if (cmd->arg1 == ICMP6_UNREACH_RST)
				printf("reset6");
			else
				print_unreach6_code(cmd->arg1);
			break;

		case O_SKIPTO:
			PRINT_UINT_ARG("skipto ", cmd->arg1);
			break;

		case O_PIPE:
			PRINT_UINT_ARG("pipe ", cmd->arg1);
			break;

		case O_QUEUE:
			PRINT_UINT_ARG("queue ", cmd->arg1);
			break;

		case O_DIVERT:
			PRINT_UINT_ARG("divert ", cmd->arg1);
			break;

		case O_TEE:
			PRINT_UINT_ARG("tee ", cmd->arg1);
			break;

		case O_NETGRAPH:
			PRINT_UINT_ARG("netgraph ", cmd->arg1);
			break;

		case O_NGTEE:
			PRINT_UINT_ARG("ngtee ", cmd->arg1);
			break;

		case O_FORWARD_IP:
		    {
			ipfw_insn_sa *s = (ipfw_insn_sa *)cmd;

			if (s->sa.sin_addr.s_addr == INADDR_ANY) {
				printf("fwd tablearg");
			} else {
				printf("fwd %s", inet_ntoa(s->sa.sin_addr));
			}
			if (s->sa.sin_port)
				printf(",%d", s->sa.sin_port);
		    }
			break;

		case O_FORWARD_IP6:
		    {
			char buf[4 + INET6_ADDRSTRLEN + 1];
			ipfw_insn_sa6 *s = (ipfw_insn_sa6 *)cmd;

			printf("fwd %s", inet_ntop(AF_INET6, &s->sa.sin6_addr,
			    buf, sizeof(buf)));
			if (s->sa.sin6_port)
				printf(",%d", s->sa.sin6_port);
		    }
			break;

		case O_LOG: /* O_LOG is printed last */
			logptr = (ipfw_insn_log *)cmd;
			break;

		case O_ALTQ: /* O_ALTQ is printed after O_LOG */
			altqptr = (ipfw_insn_altq *)cmd;
			break;

		case O_TAG:
			tagptr = cmd;
			break;

		case O_NAT:
			if (cmd->arg1 != 0)
				PRINT_UINT_ARG("nat ", cmd->arg1);
			else
				printf("nat global");
			break;

		case O_SETFIB:
			PRINT_UINT_ARG("setfib ", cmd->arg1);
 			break;

		case O_REASS:
			printf("reass");
			break;

		case O_CALLRETURN:
			if (cmd->len & F_NOT)
				printf("return");
			else
				PRINT_UINT_ARG("call ", cmd->arg1);
			break;

		default:
			if (!diffuse_show_cmd(cmd))
				break;

			printf("** unrecognized action %d len %d ",
				cmd->opcode, cmd->len);
		}
	}
	if (logptr) {
		if (logptr->max_log > 0)
			printf(" log logamount %d", logptr->max_log);
		else
			printf(" log");
	}
#ifndef NO_ALTQ
	if (altqptr) {
		print_altq_cmd(altqptr);
	}
#endif
	if (tagptr) {
		if (tagptr->len & F_NOT)
			PRINT_UINT_ARG(" untag ", tagptr->arg1);
		else
			PRINT_UINT_ARG(" tag ", tagptr->arg1);
	}

	/*
	 * then print the body.
	 */
	for (l = rule->act_ofs, cmd = rule->cmd ;
			l > 0 ; l -= F_LEN(cmd) , cmd += F_LEN(cmd)) {
		if ((cmd->len & F_OR) || (cmd->len & F_NOT))
			continue;
		if (cmd->opcode == O_IP4) {
			flags |= HAVE_PROTO4;
			break;
		} else if (cmd->opcode == O_IP6) {
			flags |= HAVE_PROTO6;
			break;
		}
	}
	if (rule->_pad & 1) {	/* empty rules before options */
		if (!co.do_compact) {
			show_prerequisites(&flags, HAVE_PROTO, 0);
			printf(" from any to any");
		}
		flags |= HAVE_IP | HAVE_OPTIONS | HAVE_PROTO |
			 HAVE_SRCIP | HAVE_DSTIP;
	}

	if (co.comment_only)
		comment = "...";

	for (l = rule->act_ofs, cmd = rule->cmd ;
			l > 0 ; l -= F_LEN(cmd) , cmd += F_LEN(cmd)) {
		/* useful alias */
		ipfw_insn_u32 *cmd32 = (ipfw_insn_u32 *)cmd;

		if (co.comment_only) {
			if (cmd->opcode != O_NOP)
				continue;
			printf(" // %s\n", (char *)(cmd + 1));
			return;
		}

		show_prerequisites(&flags, 0, cmd->opcode);

		switch(cmd->opcode) {
		case O_PROB:
			break;	/* done already */

		case O_PROBE_STATE:
			break; /* no need to print anything here */

		case O_IP_SRC:
		case O_IP_SRC_LOOKUP:
		case O_IP_SRC_MASK:
		case O_IP_SRC_ME:
		case O_IP_SRC_SET:
			show_prerequisites(&flags, HAVE_PROTO, 0);
			if (!(flags & HAVE_SRCIP))
				printf(" from");
			if ((cmd->len & F_OR) && !or_block)
				printf(" {");
			print_ip((ipfw_insn_ip *)cmd,
				(flags & HAVE_OPTIONS) ? " src-ip" : "");
			flags |= HAVE_SRCIP;
			break;

		case O_IP_DST:
		case O_IP_DST_LOOKUP:
		case O_IP_DST_MASK:
		case O_IP_DST_ME:
		case O_IP_DST_SET:
			show_prerequisites(&flags, HAVE_PROTO|HAVE_SRCIP, 0);
			if (!(flags & HAVE_DSTIP))
				printf(" to");
			if ((cmd->len & F_OR) && !or_block)
				printf(" {");
			print_ip((ipfw_insn_ip *)cmd,
				(flags & HAVE_OPTIONS) ? " dst-ip" : "");
			flags |= HAVE_DSTIP;
			break;

		case O_IP6_SRC:
		case O_IP6_SRC_MASK:
		case O_IP6_SRC_ME:
			show_prerequisites(&flags, HAVE_PROTO, 0);
			if (!(flags & HAVE_SRCIP))
				printf(" from");
			if ((cmd->len & F_OR) && !or_block)
				printf(" {");
			print_ip6((ipfw_insn_ip6 *)cmd,
			    (flags & HAVE_OPTIONS) ? " src-ip6" : "");
			flags |= HAVE_SRCIP | HAVE_PROTO;
			break;

		case O_IP6_DST:
		case O_IP6_DST_MASK:
		case O_IP6_DST_ME:
			show_prerequisites(&flags, HAVE_PROTO|HAVE_SRCIP, 0);
			if (!(flags & HAVE_DSTIP))
				printf(" to");
			if ((cmd->len & F_OR) && !or_block)
				printf(" {");
			print_ip6((ipfw_insn_ip6 *)cmd,
			    (flags & HAVE_OPTIONS) ? " dst-ip6" : "");
			flags |= HAVE_DSTIP;
			break;

		case O_FLOW6ID:
		print_flow6id( (ipfw_insn_u32 *) cmd );
		flags |= HAVE_OPTIONS;
		break;

		case O_IP_DSTPORT:
			show_prerequisites(&flags,
				HAVE_PROTO | HAVE_SRCIP |
				HAVE_DSTIP | HAVE_IP, 0);
		case O_IP_SRCPORT:
			if (flags & HAVE_DSTIP)
				flags |= HAVE_IP;
			show_prerequisites(&flags,
				HAVE_PROTO | HAVE_SRCIP, 0);
			if ((cmd->len & F_OR) && !or_block)
				printf(" {");
			if (cmd->len & F_NOT)
				printf(" not");
			print_newports((ipfw_insn_u16 *)cmd, proto,
				(flags & HAVE_OPTIONS) ? cmd->opcode : 0);
			break;

		case O_PROTO: {
			struct protoent *pe = NULL;

			if ((cmd->len & F_OR) && !or_block)
				printf(" {");
			if (cmd->len & F_NOT)
				printf(" not");
			proto = cmd->arg1;
			pe = getprotobynumber(cmd->arg1);
			if ((flags & (HAVE_PROTO4 | HAVE_PROTO6)) &&
			    !(flags & HAVE_PROTO))
				show_prerequisites(&flags,
				    HAVE_PROTO | HAVE_IP | HAVE_SRCIP |
				    HAVE_DSTIP | HAVE_OPTIONS, 0);
			if (flags & HAVE_OPTIONS)
				printf(" proto");
			if (pe)
				printf(" %s", pe->p_name);
			else
				printf(" %u", cmd->arg1);
			}
			flags |= HAVE_PROTO;
			break;

		default: /*options ... */
			if (!(cmd->len & (F_OR|F_NOT)))
				if (((cmd->opcode == O_IP6) &&
				    (flags & HAVE_PROTO6)) ||
				    ((cmd->opcode == O_IP4) &&
				    (flags & HAVE_PROTO4)))
					break;
			show_prerequisites(&flags, HAVE_PROTO | HAVE_SRCIP |
				    HAVE_DSTIP | HAVE_IP | HAVE_OPTIONS, 0);
			if ((cmd->len & F_OR) && !or_block)
				printf(" {");
			if (cmd->len & F_NOT && cmd->opcode != O_IN)
				printf(" not");
			switch(cmd->opcode) {
			case O_MACADDR2: {
				ipfw_insn_mac *m = (ipfw_insn_mac *)cmd;

				printf(" MAC");
				print_mac(m->addr, m->mask);
				print_mac(m->addr + 6, m->mask + 6);
				}
				break;

			case O_MAC_TYPE:
				print_newports((ipfw_insn_u16 *)cmd,
						IPPROTO_ETHERTYPE, cmd->opcode);
				break;


			case O_FRAG:
				printf(" frag");
				break;

			case O_FIB:
				printf(" fib %u", cmd->arg1 );
				break;
			case O_SOCKARG:
				printf(" sockarg");
				break;

			case O_IN:
				printf(cmd->len & F_NOT ? " out" : " in");
				break;

			case O_DIVERTED:
				switch (cmd->arg1) {
				case 3:
					printf(" diverted");
					break;
				case 1:
					printf(" diverted-loopback");
					break;
				case 2:
					printf(" diverted-output");
					break;
				default:
					printf(" diverted-?<%u>", cmd->arg1);
					break;
				}
				break;

			case O_LAYER2:
				printf(" layer2");
				break;
			case O_XMIT:
			case O_RECV:
			case O_VIA:
			    {
				char const *s;
				ipfw_insn_if *cmdif = (ipfw_insn_if *)cmd;

				if (cmd->opcode == O_XMIT)
					s = "xmit";
				else if (cmd->opcode == O_RECV)
					s = "recv";
				else /* if (cmd->opcode == O_VIA) */
					s = "via";
				if (cmdif->name[0] == '\0')
					printf(" %s %s", s,
					    inet_ntoa(cmdif->p.ip));
				else if (cmdif->name[0] == '\1') /* interface table */
					printf(" %s table(%d)", s, cmdif->p.glob);
				else
					printf(" %s %s", s, cmdif->name);

				break;
			    }
			case O_IPID:
				if (F_LEN(cmd) == 1)
				    printf(" ipid %u", cmd->arg1 );
				else
				    print_newports((ipfw_insn_u16 *)cmd, 0,
					O_IPID);
				break;

			case O_IPTTL:
				if (F_LEN(cmd) == 1)
				    printf(" ipttl %u", cmd->arg1 );
				else
				    print_newports((ipfw_insn_u16 *)cmd, 0,
					O_IPTTL);
				break;

			case O_IPVER:
				printf(" ipver %u", cmd->arg1 );
				break;

			case O_IPPRECEDENCE:
				printf(" ipprecedence %u", (cmd->arg1) >> 5 );
				break;

			case O_IPLEN:
				if (F_LEN(cmd) == 1)
				    printf(" iplen %u", cmd->arg1 );
				else
				    print_newports((ipfw_insn_u16 *)cmd, 0,
					O_IPLEN);
				break;

			case O_IPOPT:
				print_flags("ipoptions", cmd, f_ipopts);
				break;

			case O_IPTOS:
				print_flags("iptos", cmd, f_iptos);
				break;

			case O_ICMPTYPE:
				print_icmptypes((ipfw_insn_u32 *)cmd);
				break;

			case O_ESTAB:
				printf(" established");
				break;

			case O_TCPDATALEN:
				if (F_LEN(cmd) == 1)
				    printf(" tcpdatalen %u", cmd->arg1 );
				else
				    print_newports((ipfw_insn_u16 *)cmd, 0,
					O_TCPDATALEN);
				break;

			case O_TCPFLAGS:
				print_flags("tcpflags", cmd, f_tcpflags);
				break;

			case O_TCPOPTS:
				print_flags("tcpoptions", cmd, f_tcpopts);
				break;

			case O_TCPWIN:
				if (F_LEN(cmd) == 1)
				    printf(" tcpwin %u", cmd->arg1);
				else
				    print_newports((ipfw_insn_u16 *)cmd, 0,
					O_TCPWIN);
				break;

			case O_TCPACK:
				printf(" tcpack %d", ntohl(cmd32->d[0]));
				break;

			case O_TCPSEQ:
				printf(" tcpseq %d", ntohl(cmd32->d[0]));
				break;

			case O_UID:
			    {
				struct passwd *pwd = getpwuid(cmd32->d[0]);

				if (pwd)
					printf(" uid %s", pwd->pw_name);
				else
					printf(" uid %u", cmd32->d[0]);
			    }
				break;

			case O_GID:
			    {
				struct group *grp = getgrgid(cmd32->d[0]);

				if (grp)
					printf(" gid %s", grp->gr_name);
				else
					printf(" gid %u", cmd32->d[0]);
			    }
				break;

			case O_JAIL:
				printf(" jail %d", cmd32->d[0]);
				break;

			case O_VERREVPATH:
				printf(" verrevpath");
				break;

			case O_VERSRCREACH:
				printf(" versrcreach");
				break;

			case O_ANTISPOOF:
				printf(" antispoof");
				break;

			case O_IPSEC:
				printf(" ipsec");
				break;

			case O_NOP:
				comment = (char *)(cmd + 1);
				break;

			case O_KEEP_STATE:
				printf(" keep-state");
				break;

			case O_LIMIT: {
				struct _s_x *p = limit_masks;
				ipfw_insn_limit *c = (ipfw_insn_limit *)cmd;
				uint8_t x = c->limit_mask;
				char const *comma = " ";

				printf(" limit");
				for (; p->x != 0 ; p++)
					if ((x & p->x) == p->x) {
						x &= ~p->x;
						printf("%s%s", comma, p->s);
						comma = ",";
					}
				PRINT_UINT_ARG(" ", c->conn_limit);
				break;
			}

			case O_IP6:
				printf(" ip6");
				break;

			case O_IP4:
				printf(" ip4");
				break;

			case O_ICMP6TYPE:
				print_icmp6types((ipfw_insn_u32 *)cmd);
				break;

			case O_EXT_HDR:
				print_ext6hdr( (ipfw_insn *) cmd );
				break;

			case O_TAGGED:
				if (F_LEN(cmd) == 1)
					PRINT_UINT_ARG(" tagged ", cmd->arg1);
				else
					print_newports((ipfw_insn_u16 *)cmd, 0,
					    O_TAGGED);
				break;

			default:
				if (!diffuse_show_cmd(cmd))
					break;

				printf(" [opcode %d len %d]",
				    cmd->opcode, cmd->len);
			}
		}
		if (cmd->len & F_OR) {
			printf(" or");
			or_block = 1;
		} else if (or_block) {
			printf(" }");
			or_block = 0;
		}
	}
	show_prerequisites(&flags, HAVE_PROTO | HAVE_SRCIP | HAVE_DSTIP
					      | HAVE_IP, 0);
	if (comment)
		printf(" // %s", comment);
	printf("\n");
}

static void
show_dyn_ipfw(ipfw_dyn_rule *d, int pcwidth, int bcwidth)
{
	struct protoent *pe;
	struct in_addr a;
	uint16_t rulenum;
	char buf[INET6_ADDRSTRLEN];

	if (!co.do_expired) {
		if (!d->expire && !(d->dyn_type == O_LIMIT_PARENT))
			return;
	}
	bcopy(&d->rule, &rulenum, sizeof(rulenum));
	printf("%05d", rulenum);
	if (pcwidth > 0 || bcwidth > 0) {
		printf(" ");
		pr_u64(&d->pcnt, pcwidth);
		pr_u64(&d->bcnt, bcwidth);
		printf("(%ds)", d->expire);
	}
	switch (d->dyn_type) {
	case O_LIMIT_PARENT:
		printf(" PARENT %d", d->count);
		break;
	case O_LIMIT:
		printf(" LIMIT");
		break;
	case O_KEEP_STATE: /* bidir, no mask */
		printf(" STATE");
		break;
	}

	if ((pe = getprotobynumber(d->id.proto)) != NULL)
		printf(" %s", pe->p_name);
	else
		printf(" proto %u", d->id.proto);

	if (d->id.addr_type == 4) {
		a.s_addr = htonl(d->id.src_ip);
		printf(" %s %d", inet_ntoa(a), d->id.src_port);

		a.s_addr = htonl(d->id.dst_ip);
		printf(" <-> %s %d", inet_ntoa(a), d->id.dst_port);
	} else if (d->id.addr_type == 6) {
		printf(" %s %d", inet_ntop(AF_INET6, &d->id.src_ip6, buf,
		    sizeof(buf)), d->id.src_port);
		printf(" <-> %s %d", inet_ntop(AF_INET6, &d->id.dst_ip6, buf,
		    sizeof(buf)), d->id.dst_port);
	} else
		printf(" UNKNOWN <-> UNKNOWN\n");

	printf("\n");
}

/*
 * This one handles all set-related commands
 * 	ipfw set { show | enable | disable }
 * 	ipfw set swap X Y
 * 	ipfw set move X to Y
 * 	ipfw set move rule X to Y
 */
void
ipfw_sets_handler(char *av[])
{
	uint32_t set_disable, masks[2];
	int i, nbytes;
	uint16_t rulenum;
	uint8_t cmd, new_set;

	av++;

	if (av[0] == NULL)
		errx(EX_USAGE, "set needs command");
	if (_substrcmp(*av, "show") == 0) {
		void *data = NULL;
		char const *msg;
		int nalloc;

		nalloc = nbytes = sizeof(struct ip_fw);
		while (nbytes >= nalloc) {
			if (data)
				free(data);
			nalloc = nalloc * 2 + 200;
			nbytes = nalloc;
			data = safe_calloc(1, nbytes);
			if (do_cmd(IP_FW_GET, data, (uintptr_t)&nbytes) < 0)
				err(EX_OSERR, "getsockopt(IP_FW_GET)");
		}

		bcopy(&((struct ip_fw *)data)->next_rule,
			&set_disable, sizeof(set_disable));

		for (i = 0, msg = "disable" ; i < RESVD_SET; i++)
			if ((set_disable & (1<<i))) {
				printf("%s %d", msg, i);
				msg = "";
			}
		msg = (set_disable) ? " enable" : "enable";
		for (i = 0; i < RESVD_SET; i++)
			if (!(set_disable & (1<<i))) {
				printf("%s %d", msg, i);
				msg = "";
			}
		printf("\n");
	} else if (_substrcmp(*av, "swap") == 0) {
		av++;
		if ( av[0] == NULL || av[1] == NULL )
			errx(EX_USAGE, "set swap needs 2 set numbers\n");
		rulenum = atoi(av[0]);
		new_set = atoi(av[1]);
		if (!isdigit(*(av[0])) || rulenum > RESVD_SET)
			errx(EX_DATAERR, "invalid set number %s\n", av[0]);
		if (!isdigit(*(av[1])) || new_set > RESVD_SET)
			errx(EX_DATAERR, "invalid set number %s\n", av[1]);
		masks[0] = (4 << 24) | (new_set << 16) | (rulenum);
		i = do_cmd(IP_FW_DEL, masks, sizeof(uint32_t));
	} else if (_substrcmp(*av, "move") == 0) {
		av++;
		if (av[0] && _substrcmp(*av, "rule") == 0) {
			cmd = 2;
			av++;
		} else
			cmd = 3;
		if (av[0] == NULL || av[1] == NULL || av[2] == NULL ||
				av[3] != NULL ||  _substrcmp(av[1], "to") != 0)
			errx(EX_USAGE, "syntax: set move [rule] X to Y\n");
		rulenum = atoi(av[0]);
		new_set = atoi(av[2]);
		if (!isdigit(*(av[0])) || (cmd == 3 && rulenum > RESVD_SET) ||
			(cmd == 2 && rulenum == IPFW_DEFAULT_RULE) )
			errx(EX_DATAERR, "invalid source number %s\n", av[0]);
		if (!isdigit(*(av[2])) || new_set > RESVD_SET)
			errx(EX_DATAERR, "invalid dest. set %s\n", av[1]);
		masks[0] = (cmd << 24) | (new_set << 16) | (rulenum);
		i = do_cmd(IP_FW_DEL, masks, sizeof(uint32_t));
	} else if (_substrcmp(*av, "disable") == 0 ||
		   _substrcmp(*av, "enable") == 0 ) {
		int which = _substrcmp(*av, "enable") == 0 ? 1 : 0;

		av++;
		masks[0] = masks[1] = 0;

		while (av[0]) {
			if (isdigit(**av)) {
				i = atoi(*av);
				if (i < 0 || i > RESVD_SET)
					errx(EX_DATAERR,
					    "invalid set number %d\n", i);
				masks[which] |= (1<<i);
			} else if (_substrcmp(*av, "disable") == 0)
				which = 0;
			else if (_substrcmp(*av, "enable") == 0)
				which = 1;
			else
				errx(EX_DATAERR,
					"invalid set command %s\n", *av);
			av++;
		}
		if ( (masks[0] & masks[1]) != 0 )
			errx(EX_DATAERR,
			    "cannot enable and disable the same set\n");

		i = do_cmd(IP_FW_DEL, masks, sizeof(masks));
		if (i)
			warn("set enable/disable: setsockopt(IP_FW_DEL)");
	} else
		errx(EX_USAGE, "invalid set command %s\n", *av);
}

void
ipfw_sysctl_handler(char *av[], int which)
{
	av++;

	if (av[0] == NULL) {
		warnx("missing keyword to enable/disable\n");
	} else if (_substrcmp(*av, "firewall") == 0) {
		sysctlbyname("net.inet.ip.fw.enable", NULL, 0,
		    &which, sizeof(which));
		sysctlbyname("net.inet6.ip6.fw.enable", NULL, 0,
		    &which, sizeof(which));
	} else if (_substrcmp(*av, "one_pass") == 0) {
		sysctlbyname("net.inet.ip.fw.one_pass", NULL, 0,
		    &which, sizeof(which));
	} else if (_substrcmp(*av, "debug") == 0) {
		sysctlbyname("net.inet.ip.fw.debug", NULL, 0,
		    &which, sizeof(which));
	} else if (_substrcmp(*av, "verbose") == 0) {
		sysctlbyname("net.inet.ip.fw.verbose", NULL, 0,
		    &which, sizeof(which));
	} else if (_substrcmp(*av, "dyn_keepalive") == 0) {
		sysctlbyname("net.inet.ip.fw.dyn_keepalive", NULL, 0,
		    &which, sizeof(which));
#ifndef NO_ALTQ
	} else if (_substrcmp(*av, "altq") == 0) {
		altq_set_enabled(which);
#endif
	} else {
		warnx("unrecognize enable/disable keyword: %s\n", *av);
	}
}

void
ipfw_list(int ac, char *av[], int show_counters)
{
	struct ip_fw *r;
	ipfw_dyn_rule *dynrules, *d;

#define NEXT(r)	((struct ip_fw *)((char *)r + RULESIZE(r)))
	char *lim;
	void *data = NULL;
	int bcwidth, n, nbytes, nstat, ndyn, pcwidth, width;
	int exitval = EX_OK;
	int lac;
	char **lav;
	u_long rnum, last;
	char *endptr;
	int seen = 0;
	uint8_t set;

	const int ocmd = co.do_pipe ? IP_DUMMYNET_GET : IP_FW_GET;
	int nalloc = 1024;	/* start somewhere... */

	last = 0;

	if (co.test_only) {
		fprintf(stderr, "Testing only, list disabled\n");
		return;
	}
	if (co.do_pipe) {
		dummynet_list(ac, av, show_counters);
		return;
	}

	ac--;
	av++;

	/* get rules or pipes from kernel, resizing array as necessary */
	nbytes = nalloc;

	while (nbytes >= nalloc) {
		nalloc = nalloc * 2 + 200;
		nbytes = nalloc;
		data = safe_realloc(data, nbytes);
		if (do_cmd(ocmd, data, (uintptr_t)&nbytes) < 0)
			err(EX_OSERR, "getsockopt(IP_%s_GET)",
				co.do_pipe ? "DUMMYNET" : "FW");
	}

	/*
	 * Count static rules. They have variable size so we
	 * need to scan the list to count them.
	 */
	for (nstat = 1, r = data, lim = (char *)data + nbytes;
		    r->rulenum < IPFW_DEFAULT_RULE && (char *)r < lim;
		    ++nstat, r = NEXT(r) )
		; /* nothing */

	/*
	 * Count dynamic rules. This is easier as they have
	 * fixed size.
	 */
	r = NEXT(r);
	dynrules = (ipfw_dyn_rule *)r ;
	n = (char *)r - (char *)data;
	ndyn = (nbytes - n) / sizeof *dynrules;

	/* if showing stats, figure out column widths ahead of time */
	bcwidth = pcwidth = 0;
	if (show_counters) {
		for (n = 0, r = data; n < nstat; n++, r = NEXT(r)) {
			/* skip rules from another set */
			if (co.use_set && r->set != co.use_set - 1)
				continue;

			/* packet counter */
			width = pr_u64(&r->pcnt, 0);
			if (width > pcwidth)
				pcwidth = width;

			/* byte counter */
			width = pr_u64(&r->bcnt, 0);
			if (width > bcwidth)
				bcwidth = width;
		}
	}
	if (co.do_dynamic && ndyn) {
		for (n = 0, d = dynrules; n < ndyn; n++, d++) {
			if (co.use_set) {
				/* skip rules from another set */
				bcopy((char *)&d->rule + sizeof(uint16_t),
				      &set, sizeof(uint8_t));
				if (set != co.use_set - 1)
					continue;
			}
			width = pr_u64(&d->pcnt, 0);
			if (width > pcwidth)
				pcwidth = width;

			width = pr_u64(&d->bcnt, 0);
			if (width > bcwidth)
				bcwidth = width;
		}
	}
	/* if no rule numbers were specified, list all rules */
	if (ac == 0) {
		for (n = 0, r = data; n < nstat; n++, r = NEXT(r)) {
			if (co.use_set && r->set != co.use_set - 1)
				continue;
			show_ipfw(r, pcwidth, bcwidth);
		}

		if (co.do_dynamic && ndyn) {
			printf("## Dynamic rules (%d):\n", ndyn);
			for (n = 0, d = dynrules; n < ndyn; n++, d++) {
				if (co.use_set) {
					bcopy((char *)&d->rule + sizeof(uint16_t),
					      &set, sizeof(uint8_t));
					if (set != co.use_set - 1)
						continue;
				}
				show_dyn_ipfw(d, pcwidth, bcwidth);
		}
		}
		goto done;
	}

	/* display specific rules requested on command line */

	for (lac = ac, lav = av; lac != 0; lac--) {
		/* convert command line rule # */
		last = rnum = strtoul(*lav++, &endptr, 10);
		if (*endptr == '-')
			last = strtoul(endptr+1, &endptr, 10);
		if (*endptr) {
			exitval = EX_USAGE;
			warnx("invalid rule number: %s", *(lav - 1));
			continue;
		}
		for (n = seen = 0, r = data; n < nstat; n++, r = NEXT(r) ) {
			if (r->rulenum > last)
				break;
			if (co.use_set && r->set != co.use_set - 1)
				continue;
			if (r->rulenum >= rnum && r->rulenum <= last) {
				show_ipfw(r, pcwidth, bcwidth);
				seen = 1;
			}
		}
		if (!seen) {
			/* give precedence to other error(s) */
			if (exitval == EX_OK)
				exitval = EX_UNAVAILABLE;
			warnx("rule %lu does not exist", rnum);
		}
	}

	if (co.do_dynamic && ndyn) {
		printf("## Dynamic rules:\n");
		for (lac = ac, lav = av; lac != 0; lac--) {
			last = rnum = strtoul(*lav++, &endptr, 10);
			if (*endptr == '-')
				last = strtoul(endptr+1, &endptr, 10);
			if (*endptr)
				/* already warned */
				continue;
			for (n = 0, d = dynrules; n < ndyn; n++, d++) {
				uint16_t rulenum;

				bcopy(&d->rule, &rulenum, sizeof(rulenum));
				if (rulenum > rnum)
					break;
				if (co.use_set) {
					bcopy((char *)&d->rule + sizeof(uint16_t),
					      &set, sizeof(uint8_t));
					if (set != co.use_set - 1)
						continue;
				}
				if (r->rulenum >= rnum && r->rulenum <= last)
					show_dyn_ipfw(d, pcwidth, bcwidth);
			}
		}
	}

	ac = 0;

done:
	free(data);

	if (exitval != EX_OK)
		exit(exitval);
#undef NEXT
}

static int
lookup_host (char *host, struct in_addr *ipaddr)
{
	struct hostent *he;

	if (!inet_aton(host, ipaddr)) {
		if ((he = gethostbyname(host)) == NULL)
			return(-1);
		*ipaddr = *(struct in_addr *)he->h_addr_list[0];
	}
	return(0);
}

/*
 * fills the addr and mask fields in the instruction as appropriate from av.
 * Update length as appropriate.
 * The following formats are allowed:
 *	me	returns O_IP_*_ME
 *	1.2.3.4		single IP address
 *	1.2.3.4:5.6.7.8	address:mask
 *	1.2.3.4/24	address/mask
 *	1.2.3.4/26{1,6,5,4,23}	set of addresses in a subnet
 * We can have multiple comma-separated address/mask entries.
 */
static void
fill_ip(ipfw_insn_ip *cmd, char *av, int cblen)
{
	int len = 0;
	uint32_t *d = ((ipfw_insn_u32 *)cmd)->d;

	cmd->o.len &= ~F_LEN_MASK;	/* zero len */

	if (_substrcmp(av, "any") == 0)
		return;

	if (_substrcmp(av, "me") == 0) {
		cmd->o.len |= F_INSN_SIZE(ipfw_insn);
		return;
	}

	if (strncmp(av, "table(", 6) == 0) {
		char *p = strchr(av + 6, ',');

		if (p)
			*p++ = '\0';
		cmd->o.opcode = O_IP_DST_LOOKUP;
		cmd->o.arg1 = strtoul(av + 6, NULL, 0);
		if (p) {
			cmd->o.len |= F_INSN_SIZE(ipfw_insn_u32);
			d[0] = strtoul(p, NULL, 0);
		} else
			cmd->o.len |= F_INSN_SIZE(ipfw_insn);
		return;
	}

    while (av) {
	/*
	 * After the address we can have '/' or ':' indicating a mask,
	 * ',' indicating another address follows, '{' indicating a
	 * set of addresses of unspecified size.
	 */
	char *t = NULL, *p = strpbrk(av, "/:,{");
	int masklen;
	char md, nd = '\0';

	CHECK_LENGTH(cblen, F_INSN_SIZE(ipfw_insn) + 2 + len);

	if (p) {
		md = *p;
		*p++ = '\0';
		if ((t = strpbrk(p, ",{")) != NULL) {
			nd = *t;
			*t = '\0';
		}
	} else
		md = '\0';

	if (lookup_host(av, (struct in_addr *)&d[0]) != 0)
		errx(EX_NOHOST, "hostname ``%s'' unknown", av);
	switch (md) {
	case ':':
		if (!inet_aton(p, (struct in_addr *)&d[1]))
			errx(EX_DATAERR, "bad netmask ``%s''", p);
		break;
	case '/':
		masklen = atoi(p);
		if (masklen == 0)
			d[1] = htonl(0);	/* mask */
		else if (masklen > 32)
			errx(EX_DATAERR, "bad width ``%s''", p);
		else
			d[1] = htonl(~0 << (32 - masklen));
		break;
	case '{':	/* no mask, assume /24 and put back the '{' */
		d[1] = htonl(~0 << (32 - 24));
		*(--p) = md;
		break;

	case ',':	/* single address plus continuation */
		*(--p) = md;
		/* FALLTHROUGH */
	case 0:		/* initialization value */
	default:
		d[1] = htonl(~0);	/* force /32 */
		break;
	}
	d[0] &= d[1];		/* mask base address with mask */
	if (t)
		*t = nd;
	/* find next separator */
	if (p)
		p = strpbrk(p, ",{");
	if (p && *p == '{') {
		/*
		 * We have a set of addresses. They are stored as follows:
		 *   arg1	is the set size (powers of 2, 2..256)
		 *   addr	is the base address IN HOST FORMAT
		 *   mask..	is an array of arg1 bits (rounded up to
		 *		the next multiple of 32) with bits set
		 *		for each host in the map.
		 */
		uint32_t *map = (uint32_t *)&cmd->mask;
		int low, high;
		int i = contigmask((uint8_t *)&(d[1]), 32);

		if (len > 0)
			errx(EX_DATAERR, "address set cannot be in a list");
		if (i < 24 || i > 31)
			errx(EX_DATAERR, "invalid set with mask %d\n", i);
		cmd->o.arg1 = 1<<(32-i);	/* map length		*/
		d[0] = ntohl(d[0]);		/* base addr in host format */
		cmd->o.opcode = O_IP_DST_SET;	/* default */
		cmd->o.len |= F_INSN_SIZE(ipfw_insn_u32) + (cmd->o.arg1+31)/32;
		for (i = 0; i < (cmd->o.arg1+31)/32 ; i++)
			map[i] = 0;	/* clear map */

		av = p + 1;
		low = d[0] & 0xff;
		high = low + cmd->o.arg1 - 1;
		/*
		 * Here, i stores the previous value when we specify a range
		 * of addresses within a mask, e.g. 45-63. i = -1 means we
		 * have no previous value.
		 */
		i = -1;	/* previous value in a range */
		while (isdigit(*av)) {
			char *s;
			int a = strtol(av, &s, 0);

			if (s == av) { /* no parameter */
			    if (*av != '}')
				errx(EX_DATAERR, "set not closed\n");
			    if (i != -1)
				errx(EX_DATAERR, "incomplete range %d-", i);
			    break;
			}
			if (a < low || a > high)
			    errx(EX_DATAERR, "addr %d out of range [%d-%d]\n",
				a, low, high);
			a -= low;
			if (i == -1)	/* no previous in range */
			    i = a;
			else {		/* check that range is valid */
			    if (i > a)
				errx(EX_DATAERR, "invalid range %d-%d",
					i+low, a+low);
			    if (*s == '-')
				errx(EX_DATAERR, "double '-' in range");
			}
			for (; i <= a; i++)
			    map[i/32] |= 1<<(i & 31);
			i = -1;
			if (*s == '-')
			    i = a;
			else if (*s == '}')
			    break;
			av = s+1;
		}
		return;
	}
	av = p;
	if (av)			/* then *av must be a ',' */
		av++;

	/* Check this entry */
	if (d[1] == 0) { /* "any", specified as x.x.x.x/0 */
		/*
		 * 'any' turns the entire list into a NOP.
		 * 'not any' never matches, so it is removed from the
		 * list unless it is the only item, in which case we
		 * report an error.
		 */
		if (cmd->o.len & F_NOT) {	/* "not any" never matches */
			if (av == NULL && len == 0) /* only this entry */
				errx(EX_DATAERR, "not any never matches");
		}
		/* else do nothing and skip this entry */
		return;
	}
	/* A single IP can be stored in an optimized format */
	if (d[1] == (uint32_t)~0 && av == NULL && len == 0) {
		cmd->o.len |= F_INSN_SIZE(ipfw_insn_u32);
		return;
	}
	len += 2;	/* two words... */
	d += 2;
    } /* end while */
    if (len + 1 > F_LEN_MASK)
	errx(EX_DATAERR, "address list too long");
    cmd->o.len |= len+1;
}


/* n2mask sets n bits of the mask */
void
n2mask(struct in6_addr *mask, int n)
{
	static int	minimask[9] =
	    { 0x00, 0x80, 0xc0, 0xe0, 0xf0, 0xf8, 0xfc, 0xfe, 0xff };
	u_char		*p;

	memset(mask, 0, sizeof(struct in6_addr));
	p = (u_char *) mask;
	for (; n > 0; p++, n -= 8) {
		if (n >= 8)
			*p = 0xff;
		else
			*p = minimask[n];
	}
	return;
}

/*
 * helper function to process a set of flags and set bits in the
 * appropriate masks.
 */
static void
fill_flags(ipfw_insn *cmd, enum ipfw_opcodes opcode,
	struct _s_x *flags, char *p)
{
	uint8_t set=0, clear=0;

	while (p && *p) {
		char *q;	/* points to the separator */
		int val;
		uint8_t *which;	/* mask we are working on */

		if (*p == '!') {
			p++;
			which = &clear;
		} else
			which = &set;
		q = strchr(p, ',');
		if (q)
			*q++ = '\0';
		val = match_token(flags, p);
		if (val <= 0)
			errx(EX_DATAERR, "invalid flag %s", p);
		*which |= (uint8_t)val;
		p = q;
	}
	cmd->opcode = opcode;
	cmd->len =  (cmd->len & (F_NOT | F_OR)) | 1;
	cmd->arg1 = (set & 0xff) | ( (clear & 0xff) << 8);
}


void
ipfw_delete(char *av[])
{
	uint32_t rulenum;
	int i;
	int exitval = EX_OK;
	int do_set = 0;

	av++;
	NEED1("missing rule specification");
	if ( *av && _substrcmp(*av, "set") == 0) {
		/* Do not allow using the following syntax:
		 *	ipfw set N delete set M
		 */
		if (co.use_set)
			errx(EX_DATAERR, "invalid syntax");
		do_set = 1;	/* delete set */
		av++;
	}

	/* Rule number */
	while (*av && isdigit(**av)) {
		i = atoi(*av); av++;
		if (co.do_nat) {
			exitval = do_cmd(IP_FW_NAT_DEL, &i, sizeof i);
			if (exitval) {
				exitval = EX_UNAVAILABLE;
				warn("rule %u not available", i);
			}
 		} else if (co.do_pipe) {
			exitval = ipfw_delete_pipe(co.do_pipe, i);
		} else {
			if (co.use_set)
				rulenum = (i & 0xffff) | (5 << 24) |
				    ((co.use_set - 1) << 16);
			else
			rulenum =  (i & 0xffff) | (do_set << 24);
			i = do_cmd(IP_FW_DEL, &rulenum, sizeof rulenum);
			if (i) {
				exitval = EX_UNAVAILABLE;
				warn("rule %u: setsockopt(IP_FW_DEL)",
				    rulenum);
			}
		}
	}
	if (exitval != EX_OK)
		exit(exitval);
}


/*
 * fill the interface structure. We do not check the name as we can
 * create interfaces dynamically, so checking them at insert time
 * makes relatively little sense.
 * Interface names containing '*', '?', or '[' are assumed to be shell
 * patterns which match interfaces.
 */
static void
fill_iface(ipfw_insn_if *cmd, char *arg, int cblen)
{
	cmd->name[0] = '\0';
	cmd->o.len |= F_INSN_SIZE(ipfw_insn_if);

	CHECK_CMDLEN;

	/* Parse the interface or address */
	if (strcmp(arg, "any") == 0)
		cmd->o.len = 0;		/* effectively ignore this command */
	else if (strncmp(arg, "table(", 6) == 0) {
		char *p = strchr(arg + 6, ',');
		if (p)
			*p++ = '\0';
		cmd->name[0] = '\1'; /* Special value indicating table */
		cmd->p.glob = strtoul(arg + 6, NULL, 0);
	} else if (!isdigit(*arg)) {
		strlcpy(cmd->name, arg, sizeof(cmd->name));
		cmd->p.glob = strpbrk(arg, "*?[") != NULL ? 1 : 0;
	} else if (!inet_aton(arg, &cmd->p.ip))
		errx(EX_DATAERR, "bad ip address ``%s''", arg);
}

static void
get_mac_addr_mask(const char *p, uint8_t *addr, uint8_t *mask)
{
	int i;
	size_t l;
	char *ap, *ptr, *optr;
	struct ether_addr *mac;
	const char *macset = "0123456789abcdefABCDEF:";

	if (strcmp(p, "any") == 0) {
		for (i = 0; i < ETHER_ADDR_LEN; i++)
			addr[i] = mask[i] = 0;
		return;
	}

	optr = ptr = strdup(p);
	if ((ap = strsep(&ptr, "&/")) != NULL && *ap != 0) {
		l = strlen(ap);
		if (strspn(ap, macset) != l || (mac = ether_aton(ap)) == NULL)
			errx(EX_DATAERR, "Incorrect MAC address");
		bcopy(mac, addr, ETHER_ADDR_LEN);
	} else
		errx(EX_DATAERR, "Incorrect MAC address");

	if (ptr != NULL) { /* we have mask? */
		if (p[ptr - optr - 1] == '/') { /* mask len */
			long ml = strtol(ptr, &ap, 10);
			if (*ap != 0 || ml > ETHER_ADDR_LEN * 8 || ml < 0)
				errx(EX_DATAERR, "Incorrect mask length");
			for (i = 0; ml > 0 && i < ETHER_ADDR_LEN; ml -= 8, i++)
				mask[i] = (ml >= 8) ? 0xff: (~0) << (8 - ml);
		} else { /* mask */
			l = strlen(ptr);
			if (strspn(ptr, macset) != l ||
			    (mac = ether_aton(ptr)) == NULL)
				errx(EX_DATAERR, "Incorrect mask");
			bcopy(mac, mask, ETHER_ADDR_LEN);
		}
	} else { /* default mask: ff:ff:ff:ff:ff:ff */
		for (i = 0; i < ETHER_ADDR_LEN; i++)
			mask[i] = 0xff;
	}
	for (i = 0; i < ETHER_ADDR_LEN; i++)
		addr[i] &= mask[i];

	free(optr);
}

/*
 * helper function, updates the pointer to cmd with the length
 * of the current command, and also cleans up the first word of
 * the new command in case it has been clobbered before.
 */
static ipfw_insn *
next_cmd(ipfw_insn *cmd, int *len)
{
	*len -= F_LEN(cmd);
	CHECK_LENGTH(*len, 0);
	cmd += F_LEN(cmd);
	bzero(cmd, sizeof(*cmd));
	return cmd;
}

/*
 * Takes arguments and copies them into a comment
 */
static void
fill_comment(ipfw_insn *cmd, char **av, int cblen)
{
	int i, l;
	char *p = (char *)(cmd + 1);

	cmd->opcode = O_NOP;
	cmd->len =  (cmd->len & (F_NOT | F_OR));

	/* Compute length of comment string. */
	for (i = 0, l = 0; av[i] != NULL; i++)
		l += strlen(av[i]) + 1;
	if (l == 0)
		return;
	if (l > 84)
		errx(EX_DATAERR,
		    "comment too long (max 80 chars)");
	l = 1 + (l+3)/4;
	cmd->len =  (cmd->len & (F_NOT | F_OR)) | l;
	CHECK_CMDLEN;

	for (i = 0; av[i] != NULL; i++) {
		strcpy(p, av[i]);
		p += strlen(av[i]);
		*p++ = ' ';
	}
	*(--p) = '\0';
}

/*
 * A function to fill simple commands of size 1.
 * Existing flags are preserved.
 */
static void
fill_cmd(ipfw_insn *cmd, enum ipfw_opcodes opcode, int flags, uint16_t arg)
{
	cmd->opcode = opcode;
	cmd->len =  ((cmd->len | flags) & (F_NOT | F_OR)) | 1;
	cmd->arg1 = arg;
}

/*
 * Fetch and add the MAC address and type, with masks. This generates one or
 * two microinstructions, and returns the pointer to the last one.
 */
static ipfw_insn *
add_mac(ipfw_insn *cmd, char *av[], int cblen)
{
	ipfw_insn_mac *mac;

	if ( ( av[0] == NULL ) || ( av[1] == NULL ) )
		errx(EX_DATAERR, "MAC dst src");

	cmd->opcode = O_MACADDR2;
	cmd->len = (cmd->len & (F_NOT | F_OR)) | F_INSN_SIZE(ipfw_insn_mac);
	CHECK_CMDLEN;

	mac = (ipfw_insn_mac *)cmd;
	get_mac_addr_mask(av[0], mac->addr, mac->mask);	/* dst */
	get_mac_addr_mask(av[1], &(mac->addr[ETHER_ADDR_LEN]),
	    &(mac->mask[ETHER_ADDR_LEN])); /* src */
	return cmd;
}

static ipfw_insn *
add_mactype(ipfw_insn *cmd, char *av, int cblen)
{
	if (!av)
		errx(EX_DATAERR, "missing MAC type");
	if (strcmp(av, "any") != 0) { /* we have a non-null type */
		fill_newports((ipfw_insn_u16 *)cmd, av, IPPROTO_ETHERTYPE,
		    cblen);
		cmd->opcode = O_MAC_TYPE;
		return cmd;
	} else
		return NULL;
}

static ipfw_insn *
add_proto0(ipfw_insn *cmd, char *av, u_char *protop)
{
	struct protoent *pe;
	char *ep;
	int proto;

	proto = strtol(av, &ep, 10);
	if (*ep != '\0' || proto <= 0) {
		if ((pe = getprotobyname(av)) == NULL)
			return NULL;
		proto = pe->p_proto;
	}

	fill_cmd(cmd, O_PROTO, 0, proto);
	*protop = proto;
	return cmd;
}

static ipfw_insn *
add_proto(ipfw_insn *cmd, char *av, u_char *protop)
{
	u_char proto = IPPROTO_IP;

	if (_substrcmp(av, "all") == 0 || strcmp(av, "ip") == 0)
		; /* do not set O_IP4 nor O_IP6 */
	else if (strcmp(av, "ip4") == 0)
		/* explicit "just IPv4" rule */
		fill_cmd(cmd, O_IP4, 0, 0);
	else if (strcmp(av, "ip6") == 0) {
		/* explicit "just IPv6" rule */
		proto = IPPROTO_IPV6;
		fill_cmd(cmd, O_IP6, 0, 0);
	} else
		return add_proto0(cmd, av, protop);

	*protop = proto;
	return cmd;
}

static ipfw_insn *
add_proto_compat(ipfw_insn *cmd, char *av, u_char *protop)
{
	u_char proto = IPPROTO_IP;

	if (_substrcmp(av, "all") == 0 || strcmp(av, "ip") == 0)
		; /* do not set O_IP4 nor O_IP6 */
	else if (strcmp(av, "ipv4") == 0 || strcmp(av, "ip4") == 0)
		/* explicit "just IPv4" rule */
		fill_cmd(cmd, O_IP4, 0, 0);
	else if (strcmp(av, "ipv6") == 0 || strcmp(av, "ip6") == 0) {
		/* explicit "just IPv6" rule */
		proto = IPPROTO_IPV6;
		fill_cmd(cmd, O_IP6, 0, 0);
	} else
		return add_proto0(cmd, av, protop);

	*protop = proto;
	return cmd;
}

static ipfw_insn *
add_srcip(ipfw_insn *cmd, char *av, int cblen)
{
	fill_ip((ipfw_insn_ip *)cmd, av, cblen);
	if (cmd->opcode == O_IP_DST_SET)			/* set */
		cmd->opcode = O_IP_SRC_SET;
	else if (cmd->opcode == O_IP_DST_LOOKUP)		/* table */
		cmd->opcode = O_IP_SRC_LOOKUP;
	else if (F_LEN(cmd) == F_INSN_SIZE(ipfw_insn))		/* me */
		cmd->opcode = O_IP_SRC_ME;
	else if (F_LEN(cmd) == F_INSN_SIZE(ipfw_insn_u32))	/* one IP */
		cmd->opcode = O_IP_SRC;
	else							/* addr/mask */
		cmd->opcode = O_IP_SRC_MASK;
	return cmd;
}

static ipfw_insn *
add_dstip(ipfw_insn *cmd, char *av, int cblen)
{
	fill_ip((ipfw_insn_ip *)cmd, av, cblen);
	if (cmd->opcode == O_IP_DST_SET)			/* set */
		;
	else if (cmd->opcode == O_IP_DST_LOOKUP)		/* table */
		;
	else if (F_LEN(cmd) == F_INSN_SIZE(ipfw_insn))		/* me */
		cmd->opcode = O_IP_DST_ME;
	else if (F_LEN(cmd) == F_INSN_SIZE(ipfw_insn_u32))	/* one IP */
		cmd->opcode = O_IP_DST;
	else							/* addr/mask */
		cmd->opcode = O_IP_DST_MASK;
	return cmd;
}

static ipfw_insn *
add_ports(ipfw_insn *cmd, char *av, u_char proto, int opcode, int cblen)
{
	/* XXX "any" is trapped before. Perhaps "to" */
	if (_substrcmp(av, "any") == 0) {
		return NULL;
	} else if (fill_newports((ipfw_insn_u16 *)cmd, av, proto, cblen)) {
		/* XXX todo: check that we have a protocol with ports */
		cmd->opcode = opcode;
		return cmd;
	}
	return NULL;
}

static ipfw_insn *
add_src(ipfw_insn *cmd, char *av, u_char proto, int cblen)
{
	struct in6_addr a;
	char *host, *ch;
	ipfw_insn *ret = NULL;

	if ((host = strdup(av)) == NULL)
		return NULL;
	if ((ch = strrchr(host, '/')) != NULL)
		*ch = '\0';

	if (proto == IPPROTO_IPV6  || strcmp(av, "me6") == 0 ||
	    inet_pton(AF_INET6, host, &a) == 1)
		ret = add_srcip6(cmd, av, cblen);
	/* XXX: should check for IPv4, not !IPv6 */
	if (ret == NULL && (proto == IPPROTO_IP || strcmp(av, "me") == 0 ||
	    inet_pton(AF_INET6, host, &a) != 1))
		ret = add_srcip(cmd, av, cblen);
	if (ret == NULL && strcmp(av, "any") != 0)
		ret = cmd;

	free(host);
	return ret;
}

static ipfw_insn *
add_dst(ipfw_insn *cmd, char *av, u_char proto, int cblen)
{
	struct in6_addr a;
	char *host, *ch;
	ipfw_insn *ret = NULL;

	if ((host = strdup(av)) == NULL)
		return NULL;
	if ((ch = strrchr(host, '/')) != NULL)
		*ch = '\0';

	if (proto == IPPROTO_IPV6  || strcmp(av, "me6") == 0 ||
	    inet_pton(AF_INET6, host, &a) == 1)
		ret = add_dstip6(cmd, av, cblen);
	/* XXX: should check for IPv4, not !IPv6 */
	if (ret == NULL && (proto == IPPROTO_IP || strcmp(av, "me") == 0 ||
	    inet_pton(AF_INET6, host, &a) != 1))
		ret = add_dstip(cmd, av, cblen);
	if (ret == NULL && strcmp(av, "any") != 0)
		ret = cmd;

	free(host);
	return ret;
}

/*
 * Parse arguments and assemble the microinstructions which make up a rule.
 * Rules are added into the 'rulebuf' and then copied in the correct order
 * into the actual rule.
 *
 * The syntax for a rule starts with the action, followed by
 * optional action parameters, and the various match patterns.
 * In the assembled microcode, the first opcode must be an O_PROBE_STATE
 * (generated if the rule includes a keep-state option), then the
 * various match patterns, log/altq actions, and the actual action.
 *
 */
void
ipfw_add(char *av[])
{
	/*
	 * rules are added into the 'rulebuf' and then copied in
	 * the correct order into the actual rule.
	 * Some things that need to go out of order (prob, action etc.)
	 * go into actbuf[].
	 */
<<<<<<< HEAD
	static uint32_t rulebuf[1024], actbuf[255], cmdbuf[1024];
=======
	static uint32_t rulebuf[255], actbuf[255], cmdbuf[255];
	int rblen, ablen, cblen;
>>>>>>> fde3650f

	ipfw_insn *src, *dst, *cmd, *action, *prev=NULL;
	ipfw_insn *first_cmd;	/* first match pattern */

	struct ip_fw *rule;

	/*
	 * various flags used to record that we entered some fields.
	 */
	ipfw_insn *have_state = NULL;	/* check-state or keep-state */
	ipfw_insn *have_log = NULL, *have_altq = NULL, *have_tag = NULL;
	size_t len;

	int i;

	int open_par = 0;	/* open parenthesis ( */

	/* proto is here because it is used to fetch ports */
	u_char proto = IPPROTO_IP;	/* default protocol */

	double match_prob = 1; /* match probability, default is always match */

	bzero(actbuf, sizeof(actbuf));		/* actions go here */
	bzero(cmdbuf, sizeof(cmdbuf));
	bzero(rulebuf, sizeof(rulebuf));

	rule = (struct ip_fw *)rulebuf;
	cmd = (ipfw_insn *)cmdbuf;
	action = (ipfw_insn *)actbuf;

	rblen = sizeof(rulebuf) / sizeof(rulebuf[0]);
	rblen -= offsetof(struct ip_fw, cmd) / sizeof(rulebuf[0]);
	ablen = sizeof(actbuf) / sizeof(actbuf[0]);
	cblen = sizeof(cmdbuf) / sizeof(cmdbuf[0]);
	cblen -= F_INSN_SIZE(ipfw_insn_u32) + 1;

#define	CHECK_RBUFLEN(len)	{ CHECK_LENGTH(rblen, len); rblen -= len; }
#define	CHECK_ACTLEN		CHECK_LENGTH(ablen, action->len)

	av++;

	/* [rule N]	-- Rule number optional */
	if (av[0] && isdigit(**av)) {
		rule->rulenum = atoi(*av);
		av++;
	}

	/* [set N]	-- set number (0..RESVD_SET), optional */
	if (av[0] && av[1] && _substrcmp(*av, "set") == 0) {
		int set = strtoul(av[1], NULL, 10);
		if (set < 0 || set > RESVD_SET)
			errx(EX_DATAERR, "illegal set %s", av[1]);
		rule->set = set;
		av += 2;
	}

	/* [prob D]	-- match probability, optional */
	if (av[0] && av[1] && _substrcmp(*av, "prob") == 0) {
		match_prob = strtod(av[1], NULL);

		if (match_prob <= 0 || match_prob > 1)
			errx(EX_DATAERR, "illegal match prob. %s", av[1]);
		av += 2;
	}

	/* action	-- mandatory */
	NEED1("missing action");
	i = match_token(rule_actions, *av);
	av++;
	action->len = 1;	/* default */
	CHECK_ACTLEN;
	switch(i) {
	case TOK_CHECKSTATE:
		have_state = action;
		action->opcode = O_CHECK_STATE;
		break;

	case TOK_ACCEPT:
		action->opcode = O_ACCEPT;
		break;

	case TOK_DENY:
		action->opcode = O_DENY;
		action->arg1 = 0;
		break;

	case TOK_REJECT:
		action->opcode = O_REJECT;
		action->arg1 = ICMP_UNREACH_HOST;
		break;

	case TOK_RESET:
		action->opcode = O_REJECT;
		action->arg1 = ICMP_REJECT_RST;
		break;

	case TOK_RESET6:
		action->opcode = O_UNREACH6;
		action->arg1 = ICMP6_UNREACH_RST;
		break;

	case TOK_UNREACH:
		action->opcode = O_REJECT;
		NEED1("missing reject code");
		fill_reject_code(&action->arg1, *av);
		av++;
		break;

	case TOK_UNREACH6:
		action->opcode = O_UNREACH6;
		NEED1("missing unreach code");
		fill_unreach6_code(&action->arg1, *av);
		av++;
		break;

	case TOK_COUNT:
		action->opcode = O_COUNT;
		break;

	case TOK_NAT:
		action->opcode = O_NAT;
		action->len = F_INSN_SIZE(ipfw_insn_nat);
		CHECK_ACTLEN;
		if (_substrcmp(*av, "global") == 0) {
			action->arg1 = 0;
			av++;
			break;
		} else
			goto chkarg;

	case TOK_QUEUE:
		action->opcode = O_QUEUE;
		goto chkarg;
	case TOK_PIPE:
		action->opcode = O_PIPE;
		goto chkarg;
	case TOK_SKIPTO:
		action->opcode = O_SKIPTO;
		goto chkarg;
	case TOK_NETGRAPH:
		action->opcode = O_NETGRAPH;
		goto chkarg;
	case TOK_NGTEE:
		action->opcode = O_NGTEE;
		goto chkarg;
	case TOK_DIVERT:
		action->opcode = O_DIVERT;
		goto chkarg;
	case TOK_TEE:
		action->opcode = O_TEE;
		goto chkarg;
	case TOK_CALL:
		action->opcode = O_CALLRETURN;
chkarg:
		if (!av[0])
			errx(EX_USAGE, "missing argument for %s", *(av - 1));
		if (isdigit(**av)) {
			action->arg1 = strtoul(*av, NULL, 10);
			if (action->arg1 <= 0 || action->arg1 >= IP_FW_TABLEARG)
				errx(EX_DATAERR, "illegal argument for %s",
				    *(av - 1));
		} else if (_substrcmp(*av, "tablearg") == 0) {
			action->arg1 = IP_FW_TABLEARG;
		} else if (i == TOK_DIVERT || i == TOK_TEE) {
			struct servent *s;
			setservent(1);
			s = getservbyname(av[0], "divert");
			if (s != NULL)
				action->arg1 = ntohs(s->s_port);
			else
				errx(EX_DATAERR, "illegal divert/tee port");
		} else
			errx(EX_DATAERR, "illegal argument for %s", *(av - 1));
		av++;
		break;

	case TOK_FORWARD: {
		/*
		 * Locate the address-port separator (':' or ',').
		 * Could be one of the following:
		 *	hostname:port
		 *	IPv4 a.b.c.d,port
		 *	IPv4 a.b.c.d:port
		 *	IPv6 w:x:y::z,port
		 * The ':' can only be used with hostname and IPv4 address.
		 * XXX-BZ Should we also support [w:x:y::z]:port?
		 */
		struct sockaddr_storage result;
		struct addrinfo *res;
		char *s, *end;
		int family;
		u_short port_number;

		NEED1("missing forward address[:port]");

		/*
		 * locate the address-port separator (':' or ',')
		 */
		s = strchr(*av, ',');
		if (s == NULL) {
			/* Distinguish between IPv4:port and IPv6 cases. */
			s = strchr(*av, ':');
			if (s && strchr(s+1, ':'))
				s = NULL; /* no port */
		}

		port_number = 0;
		if (s != NULL) {
			/* Terminate host portion and set s to start of port. */
			*(s++) = '\0';
			i = strtoport(s, &end, 0 /* base */, 0 /* proto */);
			if (s == end)
				errx(EX_DATAERR,
				    "illegal forwarding port ``%s''", s);
			port_number = (u_short)i;
		}

		if (_substrcmp(*av, "tablearg") == 0) {
			family = PF_INET;
			((struct sockaddr_in*)&result)->sin_addr.s_addr =
			    INADDR_ANY;
		} else {
			/*
			 * Resolve the host name or address to a family and a
			 * network representation of the address.
			 */
			if (getaddrinfo(*av, NULL, NULL, &res))
				errx(EX_DATAERR, NULL);
			/* Just use the first host in the answer. */
			family = res->ai_family;
			memcpy(&result, res->ai_addr, res->ai_addrlen);
			freeaddrinfo(res);
		}

 		if (family == PF_INET) {
			ipfw_insn_sa *p = (ipfw_insn_sa *)action;

			action->opcode = O_FORWARD_IP;
			action->len = F_INSN_SIZE(ipfw_insn_sa);
			CHECK_ACTLEN;

			/*
			 * In the kernel we assume AF_INET and use only
			 * sin_port and sin_addr. Remember to set sin_len as
			 * the routing code seems to use it too.
			 */
			p->sa.sin_len = sizeof(struct sockaddr_in);
			p->sa.sin_family = AF_INET;
			p->sa.sin_port = port_number;
			p->sa.sin_addr.s_addr =
			     ((struct sockaddr_in *)&result)->sin_addr.s_addr;
		} else if (family == PF_INET6) {
			ipfw_insn_sa6 *p = (ipfw_insn_sa6 *)action;

			action->opcode = O_FORWARD_IP6;
			action->len = F_INSN_SIZE(ipfw_insn_sa6);
			CHECK_ACTLEN;

			p->sa.sin6_len = sizeof(struct sockaddr_in6);
			p->sa.sin6_family = AF_INET6;
			p->sa.sin6_port = port_number;
			p->sa.sin6_flowinfo = 0;
			p->sa.sin6_scope_id = 0;
			/* No table support for v6 yet. */
			bcopy(&((struct sockaddr_in6*)&result)->sin6_addr,
			    &p->sa.sin6_addr, sizeof(p->sa.sin6_addr));
		} else {
			errx(EX_DATAERR, "Invalid address family in forward action");
		}
		av++;
		break;
	    }
	case TOK_COMMENT:
		/* pretend it is a 'count' rule followed by the comment */
		action->opcode = O_COUNT;
		av--;		/* go back... */
		break;

	case TOK_SETFIB:
	    {
		int numfibs;
		size_t intsize = sizeof(int);

		action->opcode = O_SETFIB;
		NEED1("missing fib number");
		if (_substrcmp(*av, "tablearg") == 0) {
			action->arg1 = IP_FW_TABLEARG;
		} else {
		        action->arg1 = strtoul(*av, NULL, 10);
			if (sysctlbyname("net.fibs", &numfibs, &intsize,
			    NULL, 0) == -1)
				errx(EX_DATAERR, "fibs not suported.\n");
			if (action->arg1 >= numfibs)  /* Temporary */
				errx(EX_DATAERR, "fib too large.\n");
		}
		av++;
		break;
	    }

	case TOK_REASS:
		action->opcode = O_REASS;
		break;

	case TOK_RETURN:
		fill_cmd(action, O_CALLRETURN, F_NOT, 0);
		break;

	default:
		if (!diffuse_parse_action(i, action, &av))
			break;

		errx(EX_DATAERR, "invalid action %s\n", av[-1]);
	}
	action = next_cmd(action, &ablen);

	/*
	 * [altq queuename] -- altq tag, optional
	 * [log [logamount N]]	-- log, optional
	 *
	 * If they exist, it go first in the cmdbuf, but then it is
	 * skipped in the copy section to the end of the buffer.
	 */
	while (av[0] != NULL && (i = match_token(rule_action_params, *av)) != -1) {
		av++;
		switch (i) {
		case TOK_LOG:
		    {
			ipfw_insn_log *c = (ipfw_insn_log *)cmd;
			int l;

			if (have_log)
				errx(EX_DATAERR,
				    "log cannot be specified more than once");
			have_log = (ipfw_insn *)c;
			cmd->len = F_INSN_SIZE(ipfw_insn_log);
			CHECK_CMDLEN;
			cmd->opcode = O_LOG;
			if (av[0] && _substrcmp(*av, "logamount") == 0) {
				av++;
				NEED1("logamount requires argument");
				l = atoi(*av);
				if (l < 0)
					errx(EX_DATAERR,
					    "logamount must be positive");
				c->max_log = l;
				av++;
			} else {
				len = sizeof(c->max_log);
				if (sysctlbyname("net.inet.ip.fw.verbose_limit",
				    &c->max_log, &len, NULL, 0) == -1) {
					if (co.test_only) {
						c->max_log = 0;
						break;
					}
					errx(1, "sysctlbyname(\"%s\")",
					    "net.inet.ip.fw.verbose_limit");
				}
			}
		    }
			break;

#ifndef NO_ALTQ
		case TOK_ALTQ:
		    {
			ipfw_insn_altq *a = (ipfw_insn_altq *)cmd;

			NEED1("missing altq queue name");
			if (have_altq)
				errx(EX_DATAERR,
				    "altq cannot be specified more than once");
			have_altq = (ipfw_insn *)a;
			cmd->len = F_INSN_SIZE(ipfw_insn_altq);
			CHECK_CMDLEN;
			cmd->opcode = O_ALTQ;
			a->qid = altq_name_to_qid(*av);
			av++;
		    }
			break;
#endif

		case TOK_TAG:
		case TOK_UNTAG: {
			uint16_t tag;

			if (have_tag)
				errx(EX_USAGE, "tag and untag cannot be "
				    "specified more than once");
			GET_UINT_ARG(tag, IPFW_ARG_MIN, IPFW_ARG_MAX, i,
			   rule_action_params);
			have_tag = cmd;
			fill_cmd(cmd, O_TAG, (i == TOK_TAG) ? 0: F_NOT, tag);
			av++;
			break;
		}

		default:
			abort();
		}
		cmd = next_cmd(cmd, &cblen);
	}

	if (have_state)	/* must be a check-state, we are done */
		goto done;

#define OR_START(target)					\
	if (av[0] && (*av[0] == '(' || *av[0] == '{')) { 	\
		if (open_par)					\
			errx(EX_USAGE, "nested \"(\" not allowed\n"); \
		prev = NULL;					\
		open_par = 1;					\
		if ( (av[0])[1] == '\0') {			\
			av++;					\
		} else						\
			(*av)++;				\
	}							\
	target:							\


#define	CLOSE_PAR						\
	if (open_par) {						\
		if (av[0] && (					\
		    strcmp(*av, ")") == 0 ||			\
		    strcmp(*av, "}") == 0)) {			\
			prev = NULL;				\
			open_par = 0;				\
			av++;					\
		} else						\
			errx(EX_USAGE, "missing \")\"\n");	\
	}

#define NOT_BLOCK						\
	if (av[0] && _substrcmp(*av, "not") == 0) {		\
		if (cmd->len & F_NOT)				\
			errx(EX_USAGE, "double \"not\" not allowed\n"); \
		cmd->len |= F_NOT;				\
		av++;						\
	}

#define OR_BLOCK(target)					\
	if (av[0] && _substrcmp(*av, "or") == 0) {		\
		if (prev == NULL || open_par == 0)		\
			errx(EX_DATAERR, "invalid OR block");	\
		prev->len |= F_OR;				\
		av++;					\
		goto target;					\
	}							\
	CLOSE_PAR;

	first_cmd = cmd;

#if 0
	/*
	 * MAC addresses, optional.
	 * If we have this, we skip the part "proto from src to dst"
	 * and jump straight to the option parsing.
	 */
	NOT_BLOCK;
	NEED1("missing protocol");
	if (_substrcmp(*av, "MAC") == 0 ||
	    _substrcmp(*av, "mac") == 0) {
		av++;			/* the "MAC" keyword */
		add_mac(cmd, av);	/* exits in case of errors */
		cmd = next_cmd(cmd);
		av += 2;		/* dst-mac and src-mac */
		NOT_BLOCK;
		NEED1("missing mac type");
		if (add_mactype(cmd, av[0]))
			cmd = next_cmd(cmd);
		av++;			/* any or mac-type */
		goto read_options;
	}
#endif

	/*
	 * protocol, mandatory
	 */
    OR_START(get_proto);
	NOT_BLOCK;
	NEED1("missing protocol");
	if (add_proto_compat(cmd, *av, &proto)) {
		av++;
		if (F_LEN(cmd) != 0) {
			prev = cmd;
			cmd = next_cmd(cmd, &cblen);
		}
	} else if (first_cmd != cmd) {
		errx(EX_DATAERR, "invalid protocol ``%s''", *av);
	} else
		goto read_options;
    OR_BLOCK(get_proto);

	/*
	 * "from", mandatory
	 */
	if ((av[0] == NULL) || _substrcmp(*av, "from") != 0)
		errx(EX_USAGE, "missing ``from''");
	av++;

	/*
	 * source IP, mandatory
	 */
    OR_START(source_ip);
	NOT_BLOCK;	/* optional "not" */
	NEED1("missing source address");
	if (add_src(cmd, *av, proto, cblen)) {
		av++;
		if (F_LEN(cmd) != 0) {	/* ! any */
			prev = cmd;
			cmd = next_cmd(cmd, &cblen);
		}
	} else
		errx(EX_USAGE, "bad source address %s", *av);
    OR_BLOCK(source_ip);

	/*
	 * source ports, optional
	 */
	NOT_BLOCK;	/* optional "not" */
	if ( av[0] != NULL ) {
		if (_substrcmp(*av, "any") == 0 ||
		    add_ports(cmd, *av, proto, O_IP_SRCPORT, cblen)) {
			av++;
			if (F_LEN(cmd) != 0)
				cmd = next_cmd(cmd, &cblen);
		}
	}

	/*
	 * "to", mandatory
	 */
	if ( (av[0] == NULL) || _substrcmp(*av, "to") != 0 )
		errx(EX_USAGE, "missing ``to''");
	av++;

	/*
	 * destination, mandatory
	 */
    OR_START(dest_ip);
	NOT_BLOCK;	/* optional "not" */
	NEED1("missing dst address");
	if (add_dst(cmd, *av, proto, cblen)) {
		av++;
		if (F_LEN(cmd) != 0) {	/* ! any */
			prev = cmd;
			cmd = next_cmd(cmd, &cblen);
		}
	} else
		errx( EX_USAGE, "bad destination address %s", *av);
    OR_BLOCK(dest_ip);

	/*
	 * dest. ports, optional
	 */
	NOT_BLOCK;	/* optional "not" */
	if (av[0]) {
		if (_substrcmp(*av, "any") == 0 ||
		    add_ports(cmd, *av, proto, O_IP_DSTPORT, cblen)) {
			av++;
			if (F_LEN(cmd) != 0)
				cmd = next_cmd(cmd, &cblen);
		}
	}

read_options:
	if (av[0] && first_cmd == cmd) {
		/*
		 * nothing specified so far, store in the rule to ease
		 * printout later.
		 */
		 rule->_pad = 1;
	}
	prev = NULL;
	while ( av[0] != NULL ) {
		char *s;
		ipfw_insn_u32 *cmd32;	/* alias for cmd */

		s = *av;
		cmd32 = (ipfw_insn_u32 *)cmd;

		if (*s == '!') {	/* alternate syntax for NOT */
			if (cmd->len & F_NOT)
				errx(EX_USAGE, "double \"not\" not allowed\n");
			cmd->len = F_NOT;
			s++;
		}
		i = match_token(rule_options, s);
		av++;
		switch(i) {
		case TOK_NOT:
			if (cmd->len & F_NOT)
				errx(EX_USAGE, "double \"not\" not allowed\n");
			cmd->len = F_NOT;
			break;

		case TOK_OR:
			if (open_par == 0 || prev == NULL)
				errx(EX_USAGE, "invalid \"or\" block\n");
			prev->len |= F_OR;
			break;

		case TOK_STARTBRACE:
			if (open_par)
				errx(EX_USAGE, "+nested \"(\" not allowed\n");
			open_par = 1;
			break;

		case TOK_ENDBRACE:
			if (!open_par)
				errx(EX_USAGE, "+missing \")\"\n");
			open_par = 0;
			prev = NULL;
			break;

		case TOK_IN:
			fill_cmd(cmd, O_IN, 0, 0);
			break;

		case TOK_OUT:
			cmd->len ^= F_NOT; /* toggle F_NOT */
			fill_cmd(cmd, O_IN, 0, 0);
			break;

		case TOK_DIVERTED:
			fill_cmd(cmd, O_DIVERTED, 0, 3);
			break;

		case TOK_DIVERTEDLOOPBACK:
			fill_cmd(cmd, O_DIVERTED, 0, 1);
			break;

		case TOK_DIVERTEDOUTPUT:
			fill_cmd(cmd, O_DIVERTED, 0, 2);
			break;

		case TOK_FRAG:
			fill_cmd(cmd, O_FRAG, 0, 0);
			break;

		case TOK_LAYER2:
			fill_cmd(cmd, O_LAYER2, 0, 0);
			break;

		case TOK_XMIT:
		case TOK_RECV:
		case TOK_VIA:
			NEED1("recv, xmit, via require interface name"
				" or address");
			fill_iface((ipfw_insn_if *)cmd, av[0], cblen);
			av++;
			if (F_LEN(cmd) == 0)	/* not a valid address */
				break;
			if (i == TOK_XMIT)
				cmd->opcode = O_XMIT;
			else if (i == TOK_RECV)
				cmd->opcode = O_RECV;
			else if (i == TOK_VIA)
				cmd->opcode = O_VIA;
			break;

		case TOK_ICMPTYPES:
			NEED1("icmptypes requires list of types");
			fill_icmptypes((ipfw_insn_u32 *)cmd, *av);
			av++;
			break;

		case TOK_ICMP6TYPES:
			NEED1("icmptypes requires list of types");
			fill_icmp6types((ipfw_insn_icmp6 *)cmd, *av, cblen);
			av++;
			break;

		case TOK_IPTTL:
			NEED1("ipttl requires TTL");
			if (strpbrk(*av, "-,")) {
			    if (!add_ports(cmd, *av, 0, O_IPTTL, cblen))
				errx(EX_DATAERR, "invalid ipttl %s", *av);
			} else
			    fill_cmd(cmd, O_IPTTL, 0, strtoul(*av, NULL, 0));
			av++;
			break;

		case TOK_IPID:
			NEED1("ipid requires id");
			if (strpbrk(*av, "-,")) {
			    if (!add_ports(cmd, *av, 0, O_IPID, cblen))
				errx(EX_DATAERR, "invalid ipid %s", *av);
			} else
			    fill_cmd(cmd, O_IPID, 0, strtoul(*av, NULL, 0));
			av++;
			break;

		case TOK_IPLEN:
			NEED1("iplen requires length");
			if (strpbrk(*av, "-,")) {
			    if (!add_ports(cmd, *av, 0, O_IPLEN, cblen))
				errx(EX_DATAERR, "invalid ip len %s", *av);
			} else
			    fill_cmd(cmd, O_IPLEN, 0, strtoul(*av, NULL, 0));
			av++;
			break;

		case TOK_IPVER:
			NEED1("ipver requires version");
			fill_cmd(cmd, O_IPVER, 0, strtoul(*av, NULL, 0));
			av++;
			break;

		case TOK_IPPRECEDENCE:
			NEED1("ipprecedence requires value");
			fill_cmd(cmd, O_IPPRECEDENCE, 0,
			    (strtoul(*av, NULL, 0) & 7) << 5);
			av++;
			break;

		case TOK_IPOPTS:
			NEED1("missing argument for ipoptions");
			fill_flags(cmd, O_IPOPT, f_ipopts, *av);
			av++;
			break;

		case TOK_IPTOS:
			NEED1("missing argument for iptos");
			fill_flags(cmd, O_IPTOS, f_iptos, *av);
			av++;
			break;

		case TOK_UID:
			NEED1("uid requires argument");
		    {
			char *end;
			uid_t uid;
			struct passwd *pwd;

			cmd->opcode = O_UID;
			uid = strtoul(*av, &end, 0);
			pwd = (*end == '\0') ? getpwuid(uid) : getpwnam(*av);
			if (pwd == NULL)
				errx(EX_DATAERR, "uid \"%s\" nonexistent", *av);
			cmd32->d[0] = pwd->pw_uid;
			cmd->len |= F_INSN_SIZE(ipfw_insn_u32);
			av++;
		    }
			break;

		case TOK_GID:
			NEED1("gid requires argument");
		    {
			char *end;
			gid_t gid;
			struct group *grp;

			cmd->opcode = O_GID;
			gid = strtoul(*av, &end, 0);
			grp = (*end == '\0') ? getgrgid(gid) : getgrnam(*av);
			if (grp == NULL)
				errx(EX_DATAERR, "gid \"%s\" nonexistent", *av);
			cmd32->d[0] = grp->gr_gid;
			cmd->len |= F_INSN_SIZE(ipfw_insn_u32);
			av++;
		    }
			break;

		case TOK_JAIL:
			NEED1("jail requires argument");
		    {
			char *end;
			int jid;

			cmd->opcode = O_JAIL;
			jid = (int)strtol(*av, &end, 0);
			if (jid < 0 || *end != '\0')
				errx(EX_DATAERR, "jail requires prison ID");
			cmd32->d[0] = (uint32_t)jid;
			cmd->len |= F_INSN_SIZE(ipfw_insn_u32);
			av++;
		    }
			break;

		case TOK_ESTAB:
			fill_cmd(cmd, O_ESTAB, 0, 0);
			break;

		case TOK_SETUP:
			fill_cmd(cmd, O_TCPFLAGS, 0,
				(TH_SYN) | ( (TH_ACK) & 0xff) <<8 );
			break;

		case TOK_TCPDATALEN:
			NEED1("tcpdatalen requires length");
			if (strpbrk(*av, "-,")) {
			    if (!add_ports(cmd, *av, 0, O_TCPDATALEN, cblen))
				errx(EX_DATAERR, "invalid tcpdata len %s", *av);
			} else
			    fill_cmd(cmd, O_TCPDATALEN, 0,
				    strtoul(*av, NULL, 0));
			av++;
			break;

		case TOK_TCPOPTS:
			NEED1("missing argument for tcpoptions");
			fill_flags(cmd, O_TCPOPTS, f_tcpopts, *av);
			av++;
			break;

		case TOK_TCPSEQ:
		case TOK_TCPACK:
			NEED1("tcpseq/tcpack requires argument");
			cmd->len = F_INSN_SIZE(ipfw_insn_u32);
			cmd->opcode = (i == TOK_TCPSEQ) ? O_TCPSEQ : O_TCPACK;
			cmd32->d[0] = htonl(strtoul(*av, NULL, 0));
			av++;
			break;

		case TOK_TCPWIN:
			NEED1("tcpwin requires length");
			if (strpbrk(*av, "-,")) {
			    if (!add_ports(cmd, *av, 0, O_TCPWIN, cblen))
				errx(EX_DATAERR, "invalid tcpwin len %s", *av);
			} else
			    fill_cmd(cmd, O_TCPWIN, 0,
				    strtoul(*av, NULL, 0));
			av++;
			break;

		case TOK_TCPFLAGS:
			NEED1("missing argument for tcpflags");
			cmd->opcode = O_TCPFLAGS;
			fill_flags(cmd, O_TCPFLAGS, f_tcpflags, *av);
			av++;
			break;

		case TOK_KEEPSTATE:
			if (open_par)
				errx(EX_USAGE, "keep-state cannot be part "
				    "of an or block");
			if (have_state)
				errx(EX_USAGE, "only one of keep-state "
					"and limit is allowed");
			have_state = cmd;
			fill_cmd(cmd, O_KEEP_STATE, 0, 0);
			break;

		case TOK_LIMIT: {
			ipfw_insn_limit *c = (ipfw_insn_limit *)cmd;
			int val;

			if (open_par)
				errx(EX_USAGE,
				    "limit cannot be part of an or block");
			if (have_state)
				errx(EX_USAGE, "only one of keep-state and "
				    "limit is allowed");
			have_state = cmd;

			cmd->len = F_INSN_SIZE(ipfw_insn_limit);
			CHECK_CMDLEN;
			cmd->opcode = O_LIMIT;
			c->limit_mask = c->conn_limit = 0;

			while ( av[0] != NULL ) {
				if ((val = match_token(limit_masks, *av)) <= 0)
					break;
				c->limit_mask |= val;
				av++;
			}

			if (c->limit_mask == 0)
				errx(EX_USAGE, "limit: missing limit mask");

			GET_UINT_ARG(c->conn_limit, IPFW_ARG_MIN, IPFW_ARG_MAX,
			    TOK_LIMIT, rule_options);

			av++;
			break;
		}

		case TOK_PROTO:
			NEED1("missing protocol");
			if (add_proto(cmd, *av, &proto)) {
				av++;
			} else
				errx(EX_DATAERR, "invalid protocol ``%s''",
				    *av);
			break;

		case TOK_SRCIP:
			NEED1("missing source IP");
			if (add_srcip(cmd, *av, cblen)) {
				av++;
			}
			break;

		case TOK_DSTIP:
			NEED1("missing destination IP");
			if (add_dstip(cmd, *av, cblen)) {
				av++;
			}
			break;

		case TOK_SRCIP6:
			NEED1("missing source IP6");
			if (add_srcip6(cmd, *av, cblen)) {
				av++;
			}
			break;

		case TOK_DSTIP6:
			NEED1("missing destination IP6");
			if (add_dstip6(cmd, *av, cblen)) {
				av++;
			}
			break;

		case TOK_SRCPORT:
			NEED1("missing source port");
			if (_substrcmp(*av, "any") == 0 ||
			    add_ports(cmd, *av, proto, O_IP_SRCPORT, cblen)) {
				av++;
			} else
				errx(EX_DATAERR, "invalid source port %s", *av);
			break;

		case TOK_DSTPORT:
			NEED1("missing destination port");
			if (_substrcmp(*av, "any") == 0 ||
			    add_ports(cmd, *av, proto, O_IP_DSTPORT, cblen)) {
				av++;
			} else
				errx(EX_DATAERR, "invalid destination port %s",
				    *av);
			break;

		case TOK_MAC:
			if (add_mac(cmd, av, cblen))
				av += 2;
			break;

		case TOK_MACTYPE:
			NEED1("missing mac type");
			if (!add_mactype(cmd, *av, cblen))
				errx(EX_DATAERR, "invalid mac type %s", *av);
			av++;
			break;

		case TOK_VERREVPATH:
			fill_cmd(cmd, O_VERREVPATH, 0, 0);
			break;

		case TOK_VERSRCREACH:
			fill_cmd(cmd, O_VERSRCREACH, 0, 0);
			break;

		case TOK_ANTISPOOF:
			fill_cmd(cmd, O_ANTISPOOF, 0, 0);
			break;

		case TOK_IPSEC:
			fill_cmd(cmd, O_IPSEC, 0, 0);
			break;

		case TOK_IPV6:
			fill_cmd(cmd, O_IP6, 0, 0);
			break;

		case TOK_IPV4:
			fill_cmd(cmd, O_IP4, 0, 0);
			break;

		case TOK_EXT6HDR:
			fill_ext6hdr( cmd, *av );
			av++;
			break;

		case TOK_FLOWID:
			if (proto != IPPROTO_IPV6 )
				errx( EX_USAGE, "flow-id filter is active "
				    "only for ipv6 protocol\n");
			fill_flow6( (ipfw_insn_u32 *) cmd, *av, cblen);
			av++;
			break;

		case TOK_COMMENT:
			fill_comment(cmd, av, cblen);
			av[0]=NULL;
			break;

		case TOK_TAGGED:
			if (av[0] && strpbrk(*av, "-,")) {
				if (!add_ports(cmd, *av, 0, O_TAGGED, cblen))
					errx(EX_DATAERR, "tagged: invalid tag"
					    " list: %s", *av);
			}
			else {
				uint16_t tag;

				GET_UINT_ARG(tag, IPFW_ARG_MIN, IPFW_ARG_MAX,
				    TOK_TAGGED, rule_options);
				fill_cmd(cmd, O_TAGGED, 0, tag);
			}
			av++;
			break;

		case TOK_FIB:
			NEED1("fib requires fib number");
			fill_cmd(cmd, O_FIB, 0, strtoul(*av, NULL, 0));
			av++;
			break;
		case TOK_SOCKARG:
			fill_cmd(cmd, O_SOCKARG, 0, 0);
			break;

		case TOK_LOOKUP: {
			ipfw_insn_u32 *c = (ipfw_insn_u32 *)cmd;
			char *p;
			int j;

			if (!av[0] || !av[1])
				errx(EX_USAGE, "format: lookup argument tablenum");
			cmd->opcode = O_IP_DST_LOOKUP;
			cmd->len |= F_INSN_SIZE(ipfw_insn) + 2;
			i = match_token(rule_options, *av);
			for (j = 0; lookup_key[j] >= 0 ; j++) {
				if (i == lookup_key[j])
					break;
			}
			if (lookup_key[j] <= 0)
				errx(EX_USAGE, "format: cannot lookup on %s", *av);
			__PAST_END(c->d, 1) = j; // i converted to option
			av++;
			cmd->arg1 = strtoul(*av, &p, 0);
			if (p && *p)
				errx(EX_USAGE, "format: lookup argument tablenum");
			av++;
		    }
			break;

		default:
			if (!diffuse_parse_cmd(i, open_par, &cmd, &av))
				break;

			errx(EX_USAGE, "unrecognised option [%d] %s\n", i, s);
		}
		if (F_LEN(cmd) > 0) {	/* prepare to advance */
			prev = cmd;
			cmd = next_cmd(cmd, &cblen);
		}
	}

done:
	/*
	 * Now copy stuff into the rule.
	 * If we have a keep-state option, the first instruction
	 * must be a PROBE_STATE (which is generated here).
	 * If we have a LOG option, it was stored as the first command,
	 * and now must be moved to the top of the action part.
	 */
	dst = (ipfw_insn *)rule->cmd;

	/*
	 * First thing to write into the command stream is the match probability.
	 */
	if (match_prob != 1) { /* 1 means always match */
		dst->opcode = O_PROB;
		dst->len = 2;
		*((int32_t *)(dst+1)) = (int32_t)(match_prob * 0x7fffffff);
		dst += dst->len;
	}

	/* Allow DIFFUSE to manipulate the rule building. */
	diffuse_rule_build_1(cmdbuf, cmd, &dst);

	/*
	 * generate O_PROBE_STATE if necessary
	 */
	if (have_state && have_state->opcode != O_CHECK_STATE) {
		fill_cmd(dst, O_PROBE_STATE, 0, 0);
		dst = next_cmd(dst, &rblen);
	}

	/* copy all commands but O_LOG, O_KEEP_STATE, O_LIMIT, O_ALTQ, O_TAG */
	for (src = (ipfw_insn *)cmdbuf; src != cmd; src += i) {
		i = F_LEN(src);
		CHECK_RBUFLEN(i);

		switch (src->opcode) {
		case O_LOG:
		case O_KEEP_STATE:
		case O_LIMIT:
		case O_ALTQ:
		case O_TAG:
			break;
		default:
			bcopy(src, dst, i * sizeof(uint32_t));
			dst += i;
		}
	}

	/* Allow DIFFUSE to manipulate the rule building. */
	diffuse_rule_build_2(cmdbuf, cmd, &dst);

	/*
	 * put back the have_state command as last opcode
	 */
	if (have_state && have_state->opcode != O_CHECK_STATE) {
		i = F_LEN(have_state);
		CHECK_RBUFLEN(i);
		bcopy(have_state, dst, i * sizeof(uint32_t));
		dst += i;
	}
	/*
	 * start action section
	 */
	rule->act_ofs = dst - rule->cmd;

	/* put back O_LOG, O_ALTQ, O_TAG if necessary */
	if (have_log) {
		i = F_LEN(have_log);
		CHECK_RBUFLEN(i);
		bcopy(have_log, dst, i * sizeof(uint32_t));
		dst += i;
	}
	if (have_altq) {
		i = F_LEN(have_altq);
		CHECK_RBUFLEN(i);
		bcopy(have_altq, dst, i * sizeof(uint32_t));
		dst += i;
	}
	if (have_tag) {
		i = F_LEN(have_tag);
		CHECK_RBUFLEN(i);
		bcopy(have_tag, dst, i * sizeof(uint32_t));
		dst += i;
	}

	/*
	 * copy all other actions
	 */
	for (src = (ipfw_insn *)actbuf; src != action; src += i) {
		i = F_LEN(src);
		CHECK_RBUFLEN(i);
		bcopy(src, dst, i * sizeof(uint32_t));
		dst += i;
	}

	rule->cmd_len = (uint32_t *)dst - (uint32_t *)(rule->cmd);
	i = (char *)dst - (char *)rule;
	if (do_cmd(IP_FW_ADD, rule, (uintptr_t)&i) == -1)
		err(EX_UNAVAILABLE, "getsockopt(%s)", "IP_FW_ADD");
	if (!co.do_quiet)
		show_ipfw(rule, 0, 0);
}

/*
 * clear the counters or the log counters.
 */
void
ipfw_zero(int ac, char *av[], int optname /* 0 = IP_FW_ZERO, 1 = IP_FW_RESETLOG */)
{
	uint32_t arg, saved_arg;
	int failed = EX_OK;
	char const *errstr;
	char const *name = optname ? "RESETLOG" : "ZERO";

	optname = optname ? IP_FW_RESETLOG : IP_FW_ZERO;

	av++; ac--;

	if (!ac) {
		/* clear all entries */
		if (do_cmd(optname, NULL, 0) < 0)
			err(EX_UNAVAILABLE, "setsockopt(IP_FW_%s)", name);
		if (!co.do_quiet)
			printf("%s.\n", optname == IP_FW_ZERO ?
			    "Accounting cleared":"Logging counts reset");

		return;
	}

	while (ac) {
		/* Rule number */
		if (isdigit(**av)) {
			arg = strtonum(*av, 0, 0xffff, &errstr);
			if (errstr)
				errx(EX_DATAERR,
				    "invalid rule number %s\n", *av);
			saved_arg = arg;
			if (co.use_set)
				arg |= (1 << 24) | ((co.use_set - 1) << 16);
			av++;
			ac--;
			if (do_cmd(optname, &arg, sizeof(arg))) {
				warn("rule %u: setsockopt(IP_FW_%s)",
				    saved_arg, name);
				failed = EX_UNAVAILABLE;
			} else if (!co.do_quiet)
				printf("Entry %d %s.\n", saved_arg,
				    optname == IP_FW_ZERO ?
					"cleared" : "logging count reset");
		} else {
			errx(EX_USAGE, "invalid rule number ``%s''", *av);
		}
	}
	if (failed != EX_OK)
		exit(failed);
}

void
ipfw_flush(int force)
{
	int cmd = co.do_pipe ? IP_DUMMYNET_FLUSH : IP_FW_FLUSH;

	if (!force && !co.do_quiet) { /* need to ask user */
		int c;

		printf("Are you sure? [yn] ");
		fflush(stdout);
		do {
			c = toupper(getc(stdin));
			while (c != '\n' && getc(stdin) != '\n')
				if (feof(stdin))
					return; /* and do not flush */
		} while (c != 'Y' && c != 'N');
		printf("\n");
		if (c == 'N')	/* user said no */
			return;
	}
	if (co.do_pipe) {
		dummynet_flush();
		return;
	}
	/* `ipfw set N flush` - is the same that `ipfw delete set N` */
	if (co.use_set) {
		uint32_t arg = ((co.use_set - 1) & 0xffff) | (1 << 24);
		if (do_cmd(IP_FW_DEL, &arg, sizeof(arg)) < 0)
			err(EX_UNAVAILABLE, "setsockopt(IP_FW_DEL)");
	} else if (do_cmd(cmd, NULL, 0) < 0)
		err(EX_UNAVAILABLE, "setsockopt(IP_%s_FLUSH)",
		    co.do_pipe ? "DUMMYNET" : "FW");
	if (!co.do_quiet)
		printf("Flushed all %s.\n", co.do_pipe ? "pipes" : "rules");
}


static void table_list(uint16_t num, int need_header);
static void table_fill_xentry(char *arg, ipfw_table_xentry *xent);

/*
 * This one handles all table-related commands
 * 	ipfw table N add addr[/masklen] [value]
 * 	ipfw table N delete addr[/masklen]
 * 	ipfw table {N | all} flush
 * 	ipfw table {N | all} list
 */
void
ipfw_table_handler(int ac, char *av[])
{
	ipfw_table_xentry xent;
	int do_add;
	int is_all;
	size_t len;
	uint32_t a, mask;
	uint32_t tables_max;

	mask = 0;	// XXX uninitialized ?
	len = sizeof(tables_max);
	if (sysctlbyname("net.inet.ip.fw.tables_max", &tables_max, &len,
	    NULL, 0) == -1) {
		if (co.test_only)
			tables_max = 128; /* Old conservative default */
		else
			errx(1, "Can't determine maximum number of ipfw tables."
			    " Perhaps you forgot to load ipfw module?");
	}

	memset(&xent, 0, sizeof(xent));

	ac--; av++;
	if (ac && isdigit(**av)) {
		xent.tbl = atoi(*av);
		is_all = 0;
		ac--; av++;
	} else if (ac && _substrcmp(*av, "all") == 0) {
		xent.tbl = 0;
		is_all = 1;
		ac--; av++;
	} else
		errx(EX_USAGE, "table number or 'all' keyword required");
	if (xent.tbl >= tables_max)
		errx(EX_USAGE, "The table number exceeds the maximum allowed "
			"value (%d)", tables_max - 1);
	NEED1("table needs command");
	if (is_all && _substrcmp(*av, "list") != 0
		   && _substrcmp(*av, "flush") != 0)
		errx(EX_USAGE, "table number required");

	if (_substrcmp(*av, "add") == 0 ||
	    _substrcmp(*av, "delete") == 0) {
		do_add = **av == 'a';
		ac--; av++;
		if (!ac)
			errx(EX_USAGE, "address required");

		table_fill_xentry(*av, &xent);

		ac--; av++;
		if (do_add && ac) {
			unsigned int tval;
			/* isdigit is a bit of a hack here.. */
			if (strchr(*av, (int)'.') == NULL && isdigit(**av))  {
				xent.value = strtoul(*av, NULL, 0);
			} else {
				if (lookup_host(*av, (struct in_addr *)&tval) == 0) {
					/* The value must be stored in host order	 *
					 * so that the values < 65k can be distinguished */
		       			xent.value = ntohl(tval);
				} else {
					errx(EX_NOHOST, "hostname ``%s'' unknown", *av);
				}
			}
		} else
			xent.value = 0;
		if (do_setcmd3(do_add ? IP_FW_TABLE_XADD : IP_FW_TABLE_XDEL,
		    &xent, xent.len) < 0) {
			/* If running silent, don't bomb out on these errors. */
			if (!(co.do_quiet && (errno == (do_add ? EEXIST : ESRCH))))
				err(EX_OSERR, "setsockopt(IP_FW_TABLE_%s)",
				    do_add ? "XADD" : "XDEL");
			/* In silent mode, react to a failed add by deleting */
			if (do_add) {
				do_setcmd3(IP_FW_TABLE_XDEL, &xent, xent.len);
				if (do_setcmd3(IP_FW_TABLE_XADD, &xent, xent.len) < 0)
					err(EX_OSERR,
					    "setsockopt(IP_FW_TABLE_XADD)");
			}
		}
	} else if (_substrcmp(*av, "flush") == 0) {
		a = is_all ? tables_max : (uint32_t)(xent.tbl + 1);
		do {
			if (do_cmd(IP_FW_TABLE_FLUSH, &xent.tbl,
			    sizeof(xent.tbl)) < 0)
				err(EX_OSERR, "setsockopt(IP_FW_TABLE_FLUSH)");
		} while (++xent.tbl < a);
	} else if (_substrcmp(*av, "list") == 0) {
		a = is_all ? tables_max : (uint32_t)(xent.tbl + 1);
		do {
			table_list(xent.tbl, is_all);
		} while (++xent.tbl < a);
	} else
		errx(EX_USAGE, "invalid table command %s", *av);
}

static void
table_fill_xentry(char *arg, ipfw_table_xentry *xent)
{
	int addrlen, mask, masklen, type;
	struct in6_addr *paddr;
	uint32_t *pkey;
	char *p;
	uint32_t key;

	mask = 0;
	type = 0;
	addrlen = 0;
	masklen = 0;

	/* 
	 * Let's try to guess type by agrument.
	 * Possible types: 
	 * 1) IPv4[/mask]
	 * 2) IPv6[/mask]
	 * 3) interface name
	 * 4) port, uid/gid or other u32 key (base 10 format)
	 * 5) hostname
	 */
	paddr = &xent->k.addr6;
	if (ishexnumber(*arg) != 0 || *arg == ':') {
		/* Remove / if exists */
		if ((p = strchr(arg, '/')) != NULL) {
			*p = '\0';
			mask = atoi(p + 1);
		}

		if (inet_pton(AF_INET, arg, paddr) == 1) {
			if (p != NULL && mask > 32)
				errx(EX_DATAERR, "bad IPv4 mask width: %s",
				    p + 1);

			type = IPFW_TABLE_CIDR;
			masklen = p ? mask : 32;
			addrlen = sizeof(struct in_addr);
		} else if (inet_pton(AF_INET6, arg, paddr) == 1) {
			if (IN6_IS_ADDR_V4COMPAT(paddr))
				errx(EX_DATAERR,
				    "Use IPv4 instead of v4-compatible");
			if (p != NULL && mask > 128)
				errx(EX_DATAERR, "bad IPv6 mask width: %s",
				    p + 1);

			type = IPFW_TABLE_CIDR;
			masklen = p ? mask : 128;
			addrlen = sizeof(struct in6_addr);
		} else {
			/* Port or any other key */
			key = strtol(arg, &p, 10);
			/* Skip non-base 10 entries like 'fa1' */
			if (p != arg) {
				pkey = (uint32_t *)paddr;
				*pkey = htonl(key);
				type = IPFW_TABLE_CIDR;
				addrlen = sizeof(uint32_t);
			}
		}
	}

	if (type == 0 && strchr(arg, '.') == NULL) {
		/* Assume interface name. Copy significant data only */
		mask = MIN(strlen(arg), IF_NAMESIZE - 1);
		memcpy(xent->k.iface, arg, mask);
		/* Set mask to exact match */
		masklen = 8 * IF_NAMESIZE;
		type = IPFW_TABLE_INTERFACE;
		addrlen = IF_NAMESIZE;
	}

	if (type == 0) {
		if (lookup_host(arg, (struct in_addr *)paddr) != 0)
			errx(EX_NOHOST, "hostname ``%s'' unknown", arg);

		masklen = 32;
		type = IPFW_TABLE_CIDR;
		addrlen = sizeof(struct in_addr);
	}

	xent->type = type;
	xent->masklen = masklen;
	xent->len = offsetof(ipfw_table_xentry, k) + addrlen;
}

static void
table_list(uint16_t num, int need_header)
{
	ipfw_xtable *tbl;
	ipfw_table_xentry *xent;
	socklen_t l;
	uint32_t *a, sz, tval;
	char tbuf[128];
	struct in6_addr *addr6;
	ip_fw3_opheader *op3;

	/* Prepend value with IP_FW3 header */
	l = sizeof(ip_fw3_opheader) + sizeof(uint32_t);
	op3 = alloca(l);
	/* Zero reserved fields */
	memset(op3, 0, sizeof(ip_fw3_opheader));
	a = (uint32_t *)(op3 + 1);
	*a = num;
	op3->opcode = IP_FW_TABLE_XGETSIZE;
	if (do_cmd(IP_FW3, op3, (uintptr_t)&l) < 0)
		err(EX_OSERR, "getsockopt(IP_FW_TABLE_XGETSIZE)");

	/* If a is zero we have nothing to do, the table is empty. */
	if (*a == 0)
		return;

	l = *a;
	tbl = safe_calloc(1, l);
	tbl->opheader.opcode = IP_FW_TABLE_XLIST;
	tbl->tbl = num;
	if (do_cmd(IP_FW3, tbl, (uintptr_t)&l) < 0)
		err(EX_OSERR, "getsockopt(IP_FW_TABLE_XLIST)");
	if (tbl->cnt && need_header)
		printf("---table(%d)---\n", tbl->tbl);
	sz = tbl->size - sizeof(ipfw_xtable);
	xent = &tbl->xent[0];
	while (sz > 0) {
		switch (tbl->type) {
		case IPFW_TABLE_CIDR:
			/* IPv4 or IPv6 prefixes */
			tval = xent->value;
			addr6 = &xent->k.addr6;


			if (IN6_IS_ADDR_V4COMPAT(addr6)) {
				/* IPv4 address */
				inet_ntop(AF_INET, &addr6->s6_addr32[3], tbuf, sizeof(tbuf));
			} else {
				/* IPv6 address */
				inet_ntop(AF_INET6, addr6, tbuf, sizeof(tbuf));
			}

			if (co.do_value_as_ip) {
				tval = htonl(tval);
				printf("%s/%u %s\n", tbuf, xent->masklen,
				    inet_ntoa(*(struct in_addr *)&tval));
			} else
				printf("%s/%u %u\n", tbuf, xent->masklen, tval);
			break;
		case IPFW_TABLE_INTERFACE:
			/* Interface names */
			tval = xent->value;
			if (co.do_value_as_ip) {
				tval = htonl(tval);
				printf("%s %s\n", xent->k.iface,
				    inet_ntoa(*(struct in_addr *)&tval));
			} else
				printf("%s %u\n", xent->k.iface, tval);
		}

		if (sz < xent->len)
			break;
		sz -= xent->len;
		xent = (ipfw_table_xentry *)((char *)xent + xent->len);
	}

	free(tbl);
}<|MERGE_RESOLUTION|>--- conflicted
+++ resolved
@@ -2772,12 +2772,8 @@
 	 * Some things that need to go out of order (prob, action etc.)
 	 * go into actbuf[].
 	 */
-<<<<<<< HEAD
 	static uint32_t rulebuf[1024], actbuf[255], cmdbuf[1024];
-=======
-	static uint32_t rulebuf[255], actbuf[255], cmdbuf[255];
 	int rblen, ablen, cblen;
->>>>>>> fde3650f
 
 	ipfw_insn *src, *dst, *cmd, *action, *prev=NULL;
 	ipfw_insn *first_cmd;	/* first match pattern */
