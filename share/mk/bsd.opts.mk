--- conflicted
+++ resolved
@@ -86,14 +86,7 @@
 __DEFAULT_DEPENDENT_OPTIONS = \
     STAGING_MAN/STAGING \
     STAGING_PROG/STAGING \
-<<<<<<< HEAD
     
-# Enable FAST_DEPEND by default for the meta build.
-.if !empty(.MAKE.MODE:Mmeta)
-__DEFAULT_YES_OPTIONS+=	FAST_DEPEND
-__DEFAULT_NO_OPTIONS:=	${__DEFAULT_NO_OPTIONS:NFAST_DEPEND}
-.endif
-
 .if defined(WITH_CHERI)
 .warning WITH_CHERI should not be set directly.
 .warning Use WITH_CHERI128 or WITH_CHERI256 instead.
@@ -101,9 +94,6 @@
 WITH_CHERI256:=	yes
 .endif
 .endif
-=======
-
->>>>>>> 59f4cb81
 
 .include <bsd.mkopt.mk>
 
