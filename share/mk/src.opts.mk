# $FreeBSD$
#
# Option file for FreeBSD /usr/src builds.
#
# Users define WITH_FOO and WITHOUT_FOO on the command line or in /etc/src.conf
# and /etc/make.conf files. These translate in the build system to MK_FOO={yes,no}
# with sensible (usually) defaults.
#
# Makefiles must include bsd.opts.mk after defining specific MK_FOO options that
# are applicable for that Makefile (typically there are none, but sometimes there
# are exceptions). Recursive makes usually add MK_FOO=no for options that they wish
# to omit from that make.
#
# Makefiles must include bsd.mkopt.mk before they test the value of any MK_FOO
# variable.
#
# Makefiles may also assume that this file is included by src.opts.mk should it
# need variables defined there prior to the end of the Makefile where
# bsd.{subdir,lib.bin}.mk is traditionally included.
#
# The old-style YES_FOO and NO_FOO are being phased out. No new instances of them
# should be added. Old instances should be removed since they were just to
# bridge the gap between FreeBSD 4 and FreeBSD 5.
#
# Makefiles should never test WITH_FOO or WITHOUT_FOO directly (although an
# exception is made for _WITHOUT_SRCONF which turns off this mechanism
# completely inside bsd.*.mk files).
#

.if !target(__<src.opts.mk>__)
__<src.opts.mk>__:

.include <bsd.own.mk>

#
# Define MK_* variables (which are either "yes" or "no") for users
# to set via WITH_*/WITHOUT_* in /etc/src.conf and override in the
# make(1) environment.
# These should be tested with `== "no"' or `!= "no"' in makefiles.
# The NO_* variables should only be set by makefiles for variables
# that haven't been converted over.
#

# These options are used by src the builds

__DEFAULT_YES_OPTIONS = \
    ACCT \
    ACPI \
    AMD \
    APM \
    AT \
    ATM \
    AUDIT \
    AUTHPF \
    AUTOFS \
    BHYVE \
    BINUTILS \
    BINUTILS_BOOTSTRAP \
    BLUETOOTH \
    BOOT \
    BOOTPARAMD \
    BOOTPD \
    BSD_CPIO \
    BSDINSTALL \
    BSNMP \
    BZIP2 \
    CALENDAR \
    CAPSICUM \
    CASPER \
    CCD \
    CDDL \
    CPP \
    CROSS_COMPILER \
    CRYPT \
    CTM \
    CUSE \
    CXX \
    DICT \
    DMAGENT \
    DYNAMICROOT \
    ED_CRYPTO \
    EE \
    ELFTOOLCHAIN_BOOTSTRAP \
    EXAMPLES \
    FDT \
    FILE \
    FINGER \
    FLOPPY \
    FMTREE \
    FORTH \
    FP_LIBC \
    FREEBSD_UPDATE \
    FTP \
    GAMES \
    GCOV \
    GDB \
    GNU \
    GNU_GREP_COMPAT \
    GPIO \
    GPL_DTC \
    GROFF \
    HAST \
    HTML \
    HYPERV \
    ICONV \
    INET \
    INET6 \
    INETD \
    IPFILTER \
    IPFW \
    ISCSI \
    JAIL \
    KDUMP \
    KVM \
    LDNS \
    LDNS_UTILS \
    LEGACY_CONSOLE \
    LIB32 \
    LIBCHERI_ALL \
    LIBPTHREAD \
    LIBTHR \
    LINT \
    LOCALES \
    LOCATE \
    LPR \
    LS_COLORS \
    LZMA_SUPPORT \
    MAIL \
    MAILWRAPPER \
    MAKE \
    MANDOCDB \
    NDIS \
    NETCAT \
    NETGRAPH \
    NETSURF \
    NLS_CATALOGS \
    NS_CACHING \
    NTP \
    OPENSSL \
    PAM \
    PC_SYSINSTALL \
    PF \
    PKGBOOTSTRAP \
    PMC \
    PORTSNAP \
    PPP \
    QUOTAS \
    RADIUS_SUPPORT \
    RCMDS \
    RBOOTD \
    RCS \
    RESCUE \
    ROUTED \
    SENDMAIL \
    SETUID_LOGIN \
    SHAREDOCS \
    SOURCELESS \
    SOURCELESS_HOST \
    SOURCELESS_UCODE \
    SVNLITE \
    SYSCONS \
    TALK \
    TCP_WRAPPERS \
    TCSH \
    TELNET \
    TESTS \
    TEXTPROC \
    TFTP \
    TIMED \
    UNBOUND \
    USB \
    UTMPX \
    VI \
    VT \
    WIRELESS \
    WPA_SUPPLICANT_EAPOL \
    ZFS \
    ZONEINFO

__DEFAULT_NO_OPTIONS = \
    BSD_GREP \
    CLANG_EXTRAS \
    DTRACE_TESTS \
    EISA \
    HESIOD \
<<<<<<< HEAD
    LIBCHERI_BROKEN \
=======
    LIBSOFT \
>>>>>>> 462c7f24
    NAND \
    OFED \
    OPENLDAP \
    SHARED_TOOLCHAIN \
    SORT_THREADS \
    SVN

#
# Default behaviour of some options depends on the architecture.  Unfortunately
# this means that we have to test TARGET_ARCH (the buildworld case) as well
# as MACHINE_ARCH (the non-buildworld case).  Normally TARGET_ARCH is not
# used at all in bsd.*.mk, but we have to make an exception here if we want
# to allow defaults for some things like clang to vary by target architecture.
# Additional, per-target behavior should be rarely added only after much
# gnashing of teeth and grinding of gears.
#
.if defined(TARGET_ARCH)
__T=${TARGET_ARCH}
.else
__T=${MACHINE_ARCH}
.endif
.if defined(TARGET)
__TT=${TARGET}
.else
__TT=${MACHINE}
.endif

.include <bsd.compiler.mk>
# If the compiler is not C++11 capable, disable Clang and use GCC instead.
# This means that architectures that have GCC 4.2 as default can not
# build Clang without using an external compiler.

.if ${COMPILER_FEATURES:Mc++11} && (${__T} == "aarch64" || \
    ${__T} == "amd64" || ${__TT} == "arm" || ${__T} == "i386")
# Clang is enabled, and will be installed as the default /usr/bin/cc.
__DEFAULT_YES_OPTIONS+=CLANG CLANG_BOOTSTRAP CLANG_FULL CLANG_IS_CC
__DEFAULT_NO_OPTIONS+=GCC GCC_BOOTSTRAP GNUCXX
.elif ${COMPILER_FEATURES:Mc++11} && ${__T:Mpowerpc*}
# On powerpc, if an external compiler that supports C++11 is used as ${CC},
# then Clang is enabled, but GCC is installed as the default /usr/bin/cc.
__DEFAULT_YES_OPTIONS+=CLANG CLANG_FULL GCC GCC_BOOTSTRAP GNUCXX
__DEFAULT_NO_OPTIONS+=CLANG_BOOTSTRAP CLANG_IS_CC
.else
# Everything else disables Clang, and uses GCC instead.
__DEFAULT_YES_OPTIONS+=GCC GCC_BOOTSTRAP GNUCXX
__DEFAULT_NO_OPTIONS+=CLANG CLANG_BOOTSTRAP CLANG_FULL CLANG_IS_CC
.endif
# In-tree binutils/gcc are older versions without modern architecture support.
.if ${__T} == "aarch64" || ${__T} == "riscv64"
BROKEN_OPTIONS+=BINUTILS BINUTILS_BOOTSTRAP GCC GCC_BOOTSTRAP GDB
__DEFAULT_YES_OPTIONS+=ELFCOPY_AS_OBJCOPY
.else
__DEFAULT_NO_OPTIONS+=ELFCOPY_AS_OBJCOPY
.endif
.if ${__T} == "riscv64"
BROKEN_OPTIONS+=PROFILE # "sorry, unimplemented: profiler support for RISC-V"
BROKEN_OPTIONS+=TESTS   # "undefined reference to `_Unwind_Resume'"
BROKEN_OPTIONS+=CXX     # "libcxxrt.so: undefined reference to `_Unwind_Resume_or_Rethrow'"
.endif
.if ${__T} == "aarch64" || ${__T} == "amd64"
__DEFAULT_YES_OPTIONS+=LLDB
.else
__DEFAULT_NO_OPTIONS+=LLDB
.endif
# LLVM lacks support for FreeBSD 64-bit atomic operations for ARMv4/ARMv5
.if ${__T} == "arm" || ${__T} == "armeb"
BROKEN_OPTIONS+=LLDB
.endif
# Only doing soft float API stuff on armv6
.if ${__T} != "armv6"
BROKEN_OPTIONS+=LIBSOFT
.endif

.include <bsd.mkopt.mk>

#
# MK_* options that default to "yes" if the compiler is a C++11 compiler.
#
.for var in \
    LIBCPLUSPLUS
.if !defined(MK_${var})
.if ${COMPILER_FEATURES:Mc++11}
.if defined(WITHOUT_${var})
MK_${var}:=	no
.else
MK_${var}:=	yes
.endif
.else
.if defined(WITH_${var})
MK_${var}:=	yes
.else
MK_${var}:=	no
.endif
.endif
.endif
.endfor

#
# Force some options off if their dependencies are off.
# Order is somewhat important.
#
.if ${MK_LIBPTHREAD} == "no"
MK_LIBTHR:=	no
.endif

.if ${MK_LDNS} == "no"
MK_LDNS_UTILS:=	no
MK_UNBOUND:= no
.endif

.if ${MK_SOURCELESS} == "no"
MK_SOURCELESS_HOST:=	no
MK_SOURCELESS_UCODE:= no
.endif

.if ${MK_CDDL} == "no"
MK_ZFS:=	no
MK_CTF:=	no
.endif

.if ${MK_CRYPT} == "no"
MK_OPENSSL:=	no
MK_OPENSSH:=	no
MK_KERBEROS:=	no
.endif

.if ${MK_CXX} == "no"
MK_CLANG:=	no
MK_GROFF:=	no
MK_GNUCXX:=	no
.endif

.if ${MK_MAIL} == "no"
MK_MAILWRAPPER:= no
MK_SENDMAIL:=	no
MK_DMAGENT:=	no
.endif

.if ${MK_NETGRAPH} == "no"
MK_ATM:=	no
MK_BLUETOOTH:=	no
.endif

.if ${MK_OPENSSL} == "no"
MK_OPENSSH:=	no
MK_KERBEROS:=	no
.endif

.if ${MK_PF} == "no"
MK_AUTHPF:=	no
.endif

.if ${MK_TESTS} == "no"
MK_DTRACE_TESTS:= no
.endif

.if ${MK_TEXTPROC} == "no"
MK_GROFF:=	no
.endif

.if ${MK_CROSS_COMPILER} == "no"
MK_BINUTILS_BOOTSTRAP:= no
MK_CLANG_BOOTSTRAP:= no
MK_ELFTOOLCHAIN_BOOTSTRAP:= no
MK_GCC_BOOTSTRAP:= no
.endif

.if ${MK_TOOLCHAIN} == "no"
MK_BINUTILS:=	no
MK_CLANG:=	no
MK_GCC:=	no
MK_GDB:=	no
MK_INCLUDES:=	no
.endif

.if ${MK_CLANG} == "no"
MK_CLANG_EXTRAS:= no
MK_CLANG_FULL:= no
.endif

#
# Set defaults for the MK_*_SUPPORT variables.
#

#
# MK_*_SUPPORT options which default to "yes" unless their corresponding
# MK_* variable is set to "no".
#
.for var in \
    BZIP2 \
    GNU \
    INET \
    INET6 \
    KERBEROS \
    KVM \
    NETGRAPH \
    PAM \
    TESTS \
    WIRELESS
.if defined(WITHOUT_${var}_SUPPORT) || ${MK_${var}} == "no"
MK_${var}_SUPPORT:= no
.else
MK_${var}_SUPPORT:= yes
.endif
.endfor

#
# MK_* options whose default value depends on another option.
#
.for vv in \
    GSSAPI/KERBEROS \
    MAN_UTILS/MAN
.if defined(WITH_${vv:H})
MK_${vv:H}:=	yes
.elif defined(WITHOUT_${vv:H})
MK_${vv:H}:=	no
.else
MK_${vv:H}:=	${MK_${vv:T}}
.endif
.endfor

.if !${COMPILER_FEATURES:Mc++11}
MK_LLDB:=	no
.endif

# gcc 4.8 and newer supports libc++, so suppress gnuc++ in that case.
# while in theory we could build it with that, we don't want to do
# that since it creates too much confusion for too little gain.
.if ${COMPILER_TYPE} == "gcc" && ${COMPILER_VERSION} >= 40800
MK_GNUCXX:=no
MK_GCC:=no
.endif

.endif #  !target(__<src.opts.mk>__)<|MERGE_RESOLUTION|>--- conflicted
+++ resolved
@@ -183,11 +183,8 @@
     DTRACE_TESTS \
     EISA \
     HESIOD \
-<<<<<<< HEAD
     LIBCHERI_BROKEN \
-=======
     LIBSOFT \
->>>>>>> 462c7f24
     NAND \
     OFED \
     OPENLDAP \
