--- conflicted
+++ resolved
@@ -166,10 +166,9 @@
 LIBZFS_CORE?=	${DESTDIR}${LIBDIR}/libzfs_core.a
 LIBZPOOL?=	${DESTDIR}${LIBDIR}/libzpool.a
 
-<<<<<<< HEAD
 DPADD+=	${LIBADD:@L@${LIB${L:tu}:U"No LIB${L:tu} variable defined"}@}
 LDADD+=	${LIBADD:@L@${MINUSL${L:tu}:U${L:S/^/-l/}}@}
-=======
+
 # enforce the 2 -lpthread and -lc to always be the last in that exact order
 .if defined(LDADD)
 .if ${LDADD:M-lpthread}
@@ -178,5 +177,4 @@
 .if ${LDADD:M-lc}
 LDADD:=	${LDADD:N-lc} -lc
 .endif
-.endif
->>>>>>> edba26a6
+.endif