#	from: @(#)bsd.prog.mk	5.26 (Berkeley) 6/25/91
# $FreeBSD$

__BSD_PROG_MK=yes

.include <bsd.init.mk>
.include <bsd.cheri.mk>
.include <bsd.compiler.mk>

.SUFFIXES: .out .o .c .cc .cpp .cxx .C .m .y .l .ln .s .S .asm

# XXX The use of COPTS in modern makefiles is discouraged.
.if defined(COPTS)
CFLAGS+=${COPTS}
.endif

.if ${MK_ASSERT_DEBUG} == "no"
CFLAGS+= -DNDEBUG
NO_WERROR=
.endif

.if defined(DEBUG_FLAGS)
CFLAGS+=${DEBUG_FLAGS}
CXXFLAGS+=${DEBUG_FLAGS}

.if ${MK_CTF} != "no" && ${DEBUG_FLAGS:M-g} != ""
CTFFLAGS+= -g
.endif
.endif

.if defined(PROG_CXX)
PROG=	${PROG_CXX}
.endif

.if !empty(LDFLAGS:M-Wl,*--oformat,*) || !empty(LDFLAGS:M-static)
MK_DEBUG_FILES=	no
.endif

.if defined(CRUNCH_CFLAGS)
CFLAGS+=${CRUNCH_CFLAGS}
.else
.if ${MK_DEBUG_FILES} != "no" && empty(DEBUG_FLAGS:M-g) && \
    empty(DEBUG_FLAGS:M-gdwarf-*)
CFLAGS+= -g
CTFFLAGS+= -g
.endif
.endif

.if !defined(DEBUG_FLAGS)
STRIP?=	-s
.endif

.if defined(NO_SHARED) && (${NO_SHARED} != "no" && ${NO_SHARED} != "NO")
LDFLAGS+= -static
.endif

.if ${MK_DEBUG_FILES} != "no"
PROG_FULL=${PROG}.full
# Use ${DEBUGDIR} for base system debug files, else .debug subdirectory
.if defined(BINDIR) && (\
    ${BINDIR} == "/bin" ||\
    ${BINDIR:C%/libexec(/.*)?%/libexec%} == "/libexec" ||\
    ${BINDIR} == "/sbin" ||\
    ${BINDIR:C%/usr/(bin|bsdinstall|libcheri|libexec|lpr|sendmail|sm.bin|sbin|tests)(/.*)?%/usr/bin%} == "/usr/bin"\
     )
DEBUGFILEDIR=	${DEBUGDIR}${BINDIR}
.else
DEBUGFILEDIR?=	${BINDIR}/.debug
DEBUGMKDIR=
.endif
.else
PROG_FULL=	${PROG}
.endif

.if defined(STRIP) && !empty(STRIP) && defined(PROG) && !defined(INTERNALPROG)
PROG_INSTALL=	${PROG}.stripped
.else
PROG_INSTALL=	${PROG}
.endif

.if defined(PROG)
PROGNAME?=	${PROG}

.if defined(SRCS)

OBJS+=  ${SRCS:N*.h:R:S/$/.o/g}

.if target(beforelinking)
beforelinking: ${OBJS}
${PROG_FULL}: beforelinking
.endif
${PROG_FULL}: ${OBJS}
.if defined(PROG_CXX)
	${CXX:N${CCACHE_BIN}} ${CXXFLAGS:N-M*} ${LDFLAGS} -o ${.TARGET} \
	    ${OBJS} ${LDADD}
.else
	${CC:N${CCACHE_BIN}} ${CFLAGS:N-M*} ${LDFLAGS} -o ${.TARGET} ${OBJS} \
	    ${LDADD}
.endif
.if ${MK_CTF} != "no"
	${CTFMERGE} ${CTFFLAGS} -o ${.TARGET} ${OBJS}
.endif

.else	# !defined(SRCS)

.if !target(${PROG})
.if defined(PROG_CXX)
SRCS=	${PROG}.cc
.else
SRCS=	${PROG}.c
.endif

# Always make an intermediate object file because:
# - it saves time rebuilding when only the library has changed
# - the name of the object gets put into the executable symbol table instead of
#   the name of a variable temporary object.
# - it's useful to keep objects around for crunching.
OBJS+=	${PROG}.o

.if target(beforelinking)
beforelinking: ${OBJS}
${PROG_FULL}: beforelinking
.endif
${PROG_FULL}: ${OBJS}
.if defined(PROG_CXX)
	${CXX:N${CCACHE_BIN}} ${CXXFLAGS:N-M*} ${LDFLAGS} -o ${.TARGET} \
	    ${OBJS} ${LDADD}
.else
	${CC:N${CCACHE_BIN}} ${CFLAGS:N-M*} ${LDFLAGS} -o ${.TARGET} ${OBJS} \
	    ${LDADD}
.endif
.if ${MK_CTF} != "no"
	${CTFMERGE} ${CTFFLAGS} -o ${.TARGET} ${OBJS}
.endif
.endif # !target(${PROG})

.endif # !defined(SRCS)

.if ${MK_DEBUG_FILES} != "no"
${PROG}: ${PROG_FULL} ${PROGNAME}.debug
	${OBJCOPY} --strip-debug --add-gnu-debuglink=${PROGNAME}.debug \
	    ${PROG_FULL} ${.TARGET}

${PROGNAME}.debug: ${PROG_FULL}
	${OBJCOPY} --only-keep-debug ${PROG_FULL} ${.TARGET}
.endif

.if ${PROG_INSTALL} != ${PROG}
${PROG_INSTALL}: ${PROG}
	strip -o ${.TARGET} ${STRIP_FLAGS} ${PROG}
.endif

.if defined(WANT_DUMP)
${PROGNAME}.dump: ${PROG_FULL}
	${OBJDUMP} -xrsSD ${PROG_FULL} > ${.TARGET}
.endif

.if	${MK_MAN} != "no" && !defined(MAN) && \
	!defined(MAN1) && !defined(MAN2) && !defined(MAN3) && \
	!defined(MAN4) && !defined(MAN5) && !defined(MAN6) && \
	!defined(MAN7) && !defined(MAN8) && !defined(MAN9)
MAN=	${PROG}.1
MAN1=	${MAN}
.endif
.endif # defined(PROG)

.if defined(_SKIP_BUILD)
all:
.else
<<<<<<< HEAD
all: beforebuild .WAIT ${PROG_INSTALL} ${SCRIPTS}
beforebuild: objwarn
=======
all: ${PROG} ${SCRIPTS}
>>>>>>> 6943e659
.if ${MK_MAN} != "no"
all: _manpages
.endif
.endif

.if defined(PROG)
CLEANFILES+= ${PROG} ${PROG}.stripped
.if ${MK_DEBUG_FILES} != "no"
CLEANFILES+=	${PROG_FULL} ${PROGNAME}.debug
.endif
.if defined(WANT_DUMP)
CLEANFILES+=	${PROGNAME}.dump
.endif
.endif

.if defined(OBJS)
CLEANFILES+= ${OBJS}
.endif

.include <bsd.libnames.mk>

.if defined(PROG)
_EXTRADEPEND:
.if defined(LDFLAGS) && !empty(LDFLAGS:M-nostdlib)
.if defined(DPADD) && !empty(DPADD)
	echo ${PROG_FULL}: ${DPADD} >> ${DEPENDFILE}
.endif
.else
	echo ${PROG_FULL}: ${LIBC} ${DPADD} >> ${DEPENDFILE}
.if defined(PROG_CXX)
.if ${COMPILER_TYPE} == "clang" && empty(CXXFLAGS:M-stdlib=libstdc++)
	echo ${PROG_FULL}: ${LIBCPLUSPLUS} >> ${DEPENDFILE}
.else
	echo ${PROG_FULL}: ${LIBSTDCPLUSPLUS} >> ${DEPENDFILE}
.endif
.endif
.endif
.endif

.if !target(install)

.if defined(PRECIOUSPROG)
.if !defined(NO_FSCHG)
INSTALLFLAGS+= -fschg
.endif
INSTALLFLAGS+= -S
.endif

_INSTALLFLAGS:=	${INSTALLFLAGS}
.for ie in ${INSTALLFLAGS_EDIT}
_INSTALLFLAGS:=	${_INSTALLFLAGS${ie}}
.endfor

.if !target(realinstall) && !defined(INTERNALPROG)
realinstall: _proginstall
.ORDER: beforeinstall _proginstall
_proginstall:
.if defined(PROG)
	${INSTALL} -o ${BINOWN} -g ${BINGRP} -m ${BINMODE} \
	    ${_INSTALLFLAGS} ${PROG_INSTALL} ${DESTDIR}${BINDIR}/${PROGNAME}
.if ${MK_DEBUG_FILES} != "no"
.if defined(DEBUGMKDIR)
	${INSTALL} -T debug -d ${DESTDIR}${DEBUGFILEDIR}/
.endif
	${INSTALL} -T debug -o ${BINOWN} -g ${BINGRP} -m ${DEBUGMODE} \
	    ${PROGNAME}.debug ${DESTDIR}${DEBUGFILEDIR}/${PROGNAME}.debug
.endif
.endif
.endif	# !target(realinstall)

.if defined(WANT_DUMP)
FILES+=	${PROGNAME}.dump
.endif

.if defined(SCRIPTS) && !empty(SCRIPTS)
realinstall: _scriptsinstall
.ORDER: beforeinstall _scriptsinstall

SCRIPTSDIR?=	${BINDIR}
SCRIPTSOWN?=	${BINOWN}
SCRIPTSGRP?=	${BINGRP}
SCRIPTSMODE?=	${BINMODE}

STAGE_AS_SETS+= scripts
stage_as.scripts: ${SCRIPTS}
FLAGS.stage_as.scripts= -m ${SCRIPTSMODE}
STAGE_FILES_DIR.scripts= ${STAGE_OBJTOP}
.for script in ${SCRIPTS}
.if defined(SCRIPTSNAME)
SCRIPTSNAME_${script:T}?=	${SCRIPTSNAME}
.else
SCRIPTSNAME_${script:T}?=	${script:T:R}
.endif
SCRIPTSDIR_${script:T}?=	${SCRIPTSDIR}
SCRIPTSOWN_${script:T}?=	${SCRIPTSOWN}
SCRIPTSGRP_${script:T}?=	${SCRIPTSGRP}
SCRIPTSMODE_${script:T}?=	${SCRIPTSMODE}
STAGE_AS_${script:T}=		${SCRIPTSDIR_${script:T}}/${SCRIPTSNAME_${script:T}}
_scriptsinstall: _SCRIPTSINS_${script:T}
_SCRIPTSINS_${script:T}: ${script}
	${INSTALL} -o ${SCRIPTSOWN_${.ALLSRC:T}} \
	    -g ${SCRIPTSGRP_${.ALLSRC:T}} -m ${SCRIPTSMODE_${.ALLSRC:T}} \
	    ${.ALLSRC} \
	    ${DESTDIR}${SCRIPTSDIR_${.ALLSRC:T}}/${SCRIPTSNAME_${.ALLSRC:T}}
.endfor
.endif

NLSNAME?=	${PROG}
.include <bsd.nls.mk>

.include <bsd.confs.mk>
.include <bsd.files.mk>
.include <bsd.incs.mk>
.include <bsd.links.mk>

.if ${MK_MAN} != "no"
realinstall: _maninstall
.ORDER: beforeinstall _maninstall
.endif

.endif	# !target(install)

.if !target(lint)
lint: ${SRCS:M*.c}
.if defined(PROG)
	${LINT} ${LINTFLAGS} ${CFLAGS:M-[DIU]*} ${.ALLSRC}
.endif
.endif

.if ${MK_MAN} != "no"
.include <bsd.man.mk>
.endif

.include <bsd.dep.mk>

.if defined(PROG) && !exists(${.OBJDIR}/${DEPENDFILE})
${OBJS}: ${SRCS:M*.h}
.endif

.include <bsd.obj.mk>

.include <bsd.sys.mk><|MERGE_RESOLUTION|>--- conflicted
+++ resolved
@@ -167,12 +167,7 @@
 .if defined(_SKIP_BUILD)
 all:
 .else
-<<<<<<< HEAD
-all: beforebuild .WAIT ${PROG_INSTALL} ${SCRIPTS}
-beforebuild: objwarn
-=======
-all: ${PROG} ${SCRIPTS}
->>>>>>> 6943e659
+all: ${PROG_INSTALL} ${SCRIPTS}
 .if ${MK_MAN} != "no"
 all: _manpages
 .endif
