# $FreeBSD$
#
# The include file <bsd.own.mk> set common variables for owner,
# group, mode, and directories. Defaults are in brackets.
#
#
# +++ variables +++
#
# DESTDIR	Change the tree where the file gets installed. [not set]
#
# DISTDIR	Change the tree where the file for a distribution
# 		gets installed (see /usr/src/release/Makefile). [not set]
#
# COMPRESS_CMD	Program to compress documents.
#		Output is to stdout. [gzip -cn]
#
# COMPRESS_EXT	File name extension of ${COMPRESS_CMD} command. [.gz]
#
# BINOWN	Binary owner. [root]
#
# BINGRP	Binary group. [wheel]
#
# BINMODE	Binary mode. [555]
#
# NOBINMODE	Mode for non-executable files. [444]
#
# LIBDIR	Base path for libraries. [/usr/lib]
#
# LIBCOMPATDIR	Base path for compat libraries. [/usr/lib/compat]
#
# LIBDATADIR	Base path for misc. utility data files. [/usr/libdata]
#
# LIBEXECDIR	Base path for system daemons and utilities. [/usr/libexec]
#
# LINTLIBDIR	Base path for lint libraries. [/usr/libdata/lint]
#
# SHLIBDIR	Base path for shared libraries. [${LIBDIR}]
#
# LIBOWN	Library owner. [${BINOWN}]
#
# LIBGRP	Library group. [${BINGRP}]
#
# LIBMODE	Library mode. [${NOBINMODE}]
#
#
# KMODDIR	Base path for loadable kernel modules
#		(see kld(4)). [/boot/kernel]
#
# KMODOWN	Kernel and KLD owner. [${BINOWN}]
#
# KMODGRP	Kernel and KLD group. [${BINGRP}]
#
# KMODMODE	KLD mode. [${BINMODE}]
#
#
# SHAREDIR	Base path for architecture-independent ascii
#		text files. [/usr/share]
#
# SHAREOWN	ASCII text file owner. [root]
#
# SHAREGRP	ASCII text file group. [wheel]
#
# SHAREMODE	ASCII text file mode. [${NOBINMODE}]
#
#
# CONFDIR	Base path for configuration files. [/etc]
#
# CONFOWN	Configuration file owner. [root]
#
# CONFGRP	Configuration file group. [wheel]
#
# CONFMODE	Configuration file mode. [644]
#
#
# DOCDIR	Base path for system documentation (e.g. PSD, USD,
#		handbook, FAQ etc.). [${SHAREDIR}/doc]
#
# DOCOWN	Documentation owner. [${SHAREOWN}]
#
# DOCGRP	Documentation group. [${SHAREGRP}]
#
# DOCMODE	Documentation mode. [${NOBINMODE}]
#
#
# INFODIR	Base path for GNU's hypertext system
#		called Info (see info(1)). [${SHAREDIR}/info]
#
# INFOOWN	Info owner. [${SHAREOWN}]
#
# INFOGRP	Info group. [${SHAREGRP}]
#
# INFOMODE	Info mode. [${NOBINMODE}]
#
#
# MANDIR	Base path for manual installation. [${SHAREDIR}/man/man]
#
# MANOWN	Manual owner. [${SHAREOWN}]
#
# MANGRP	Manual group. [${SHAREGRP}]
#
# MANMODE	Manual mode. [${NOBINMODE}]
#
#
# NLSDIR	Base path for National Language Support files
#		installation. [${SHAREDIR}/nls]
#
# NLSOWN	National Language Support files owner. [${SHAREOWN}]
#
# NLSGRP	National Language Support files group. [${SHAREGRP}]
#
# NLSMODE	National Language Support files mode. [${NOBINMODE}]
#
# INCLUDEDIR	Base path for standard C include files [/usr/include]

.if !target(__<bsd.own.mk>__)
__<bsd.own.mk>__:

.if !defined(_WITHOUT_SRCCONF)
SRCCONF?=	/etc/src.conf
.if exists(${SRCCONF})
.include "${SRCCONF}"
.endif
.endif

# Binaries
BINOWN?=	root
BINGRP?=	wheel
BINMODE?=	555
NOBINMODE?=	444

.if defined(MODULES_WITH_WORLD)
KMODDIR?=	/boot/modules
.else
KMODDIR?=	/boot/kernel
.endif
KMODOWN?=	${BINOWN}
KMODGRP?=	${BINGRP}
KMODMODE?=	${BINMODE}

LIBDIR?=	/usr/lib
LIBCOMPATDIR?=	/usr/lib/compat
LIBDATADIR?=	/usr/libdata
LIBEXECDIR?=	/usr/libexec
LINTLIBDIR?=	/usr/libdata/lint
SHLIBDIR?=	${LIBDIR}
LIBOWN?=	${BINOWN}
LIBGRP?=	${BINGRP}
LIBMODE?=	${NOBINMODE}


# Share files
SHAREDIR?=	/usr/share
SHAREOWN?=	root
SHAREGRP?=	wheel
SHAREMODE?=	${NOBINMODE}

CONFDIR?=	/etc
CONFOWN?=	root
CONFGRP?=	wheel
CONFMODE?=	644

MANDIR?=	${SHAREDIR}/man/man
MANOWN?=	${SHAREOWN}
MANGRP?=	${SHAREGRP}
MANMODE?=	${NOBINMODE}

DOCDIR?=	${SHAREDIR}/doc
DOCOWN?=	${SHAREOWN}
DOCGRP?=	${SHAREGRP}
DOCMODE?=	${NOBINMODE}

INFODIR?=	${SHAREDIR}/info
INFOOWN?=	${SHAREOWN}
INFOGRP?=	${SHAREGRP}
INFOMODE?=	${NOBINMODE}

NLSDIR?=	${SHAREDIR}/nls
NLSOWN?=	${SHAREOWN}
NLSGRP?=	${SHAREGRP}
NLSMODE?=	${NOBINMODE}

INCLUDEDIR?=	/usr/include

# Common variables
.if !defined(DEBUG_FLAGS)
STRIP?=		-s
.endif

COMPRESS_CMD?=	gzip -cn
COMPRESS_EXT?=	.gz

.if !defined(_WITHOUT_SRCCONF)
#
# Define MK_* variables (which are either "yes" or "no") for users
# to set via WITH_*/WITHOUT_* in /etc/src.conf and override in the
# make(1) environment.
# These should be tested with `== "no"' or `!= "no"' in makefiles.
# The NO_* variables should only be set by makefiles.
#

#
# Supported NO_* options (if defined, MK_* will be forced to "no",
# regardless of user's setting).
#
.for var in \
    INSTALLLIB \
    MAN \
    PROFILE
.if defined(NO_${var})
WITHOUT_${var}=
.endif
.endfor

#
# Compat NO_* options (same as above, except their use is deprecated).
#
.if !defined(BURN_BRIDGES)
.for var in \
    ACPI \
    ATM \
    AUDIT \
    AUTHPF \
    BIND \
    BIND_DNSSEC \
    BIND_ETC \
    BIND_LIBS_LWRES \
    BIND_MTREE \
    BIND_NAMED \
    BIND_UTILS \
    BLUETOOTH \
    BOOT \
    CALENDAR \
    CPP \
    CRYPT \
    CVS \
    CXX \
    DICT \
    DYNAMICROOT \
    EXAMPLES \
    FORTH \
    FP_LIBC \
    GAMES \
    GCOV \
    GDB \
    GNU \
    GPIB \
    GROFF \
    HTML \
    INET6 \
    INFO \
    IPFILTER \
    IPX \
    KERBEROS \
    LIB32 \
    LIBPTHREAD \
    LIBTHR \
    LOCALES \
    LPR \
    MAILWRAPPER \
    NETCAT \
    NIS \
    NLS \
    NLS_CATALOGS \
    NS_CACHING \
    OPENSSH \
    OPENSSL \
    PAM \
    PF \
    RCMDS \
    RCS \
    RESCUE \
    SENDMAIL \
    SETUID_LOGIN \
    SHAREDOCS \
    SYSCONS \
    TCSH \
    TOOLCHAIN \
    USB \
    WPA_SUPPLICANT_EAPOL
.if defined(NO_${var})
#.warning NO_${var} is deprecated in favour of WITHOUT_${var}=
WITHOUT_${var}=
.endif
.endfor
.endif # !defined(BURN_BRIDGES)

#
# Older-style variables that enabled behaviour when set.
#
.if defined(YES_HESIOD)
WITH_HESIOD=
.endif
.if defined(MAKE_IDEA)
WITH_IDEA=
.endif

__DEFAULT_YES_OPTIONS = \
    ACCT \
    ACPI \
    AMD \
    APM \
    ASSERT_DEBUG \
    AT \
    ATM \
    AUDIT \
    AUTHPF \
    BIND \
    BIND_DNSSEC \
    BIND_ETC \
    BIND_LIBS_LWRES \
    BIND_MTREE \
    BIND_NAMED \
    BIND_UTILS \
    BINUTILS \
    BLUETOOTH \
    BOOT \
    BSD_CPIO \
    BSNMP \
    SOURCELESS \
    SOURCELESS_HOST \
    SOURCELESS_UCODE \
    BZIP2 \
    CALENDAR \
    CDDL \
    CPP \
    CRYPT \
    CTM \
    CVS \
    CXX \
    DICT \
    DYNAMICROOT \
    EXAMPLES \
    FLOPPY \
    FORTH \
    FP_LIBC \
    FREEBSD_UPDATE \
    GAMES \
    GCC \
    GCOV \
    GDB \
    GNU \
    GPIB \
    GPIO \
    GROFF \
    HTML \
    INET \
    INET6 \
    INFO \
    INSTALLLIB \
    IPFILTER \
    IPFW \
    IPX \
    JAIL \
    KERBEROS \
    KERNEL_SYMBOLS \
    KVM \
    LEGACY_CONSOLE \
    LIB32 \
    LIBPTHREAD \
    LIBTHR \
    LOCALES \
    LOCATE \
    LPR \
    MAIL \
    MAILWRAPPER \
    MAKE \
    MAN \
    NCP \
    NDIS \
    NETCAT \
    NETGRAPH \
    NIS \
    NLS \
    NLS_CATALOGS \
    NS_CACHING \
    NTP \
    OPENSSH \
    OPENSSL \
    PAM \
    PF \
    PKGTOOLS \
    PMC \
    PORTSNAP \
    PPP \
    PROFILE \
    QUOTAS \
    RCMDS \
    RCS \
    RESCUE \
    ROUTED \
    SENDMAIL \
    SETUID_LOGIN \
    SHAREDOCS \
    SSP \
    SYSINSTALL \
    SYMVER \
    SYSCONS \
    TCSH \
    TELNET \
    TEXTPROC \
    TOOLCHAIN \
    USB \
    UTMPX \
    WIRELESS \
    WPA_SUPPLICANT_EAPOL \
    ZFS \
    ZONEINFO

__DEFAULT_NO_OPTIONS = \
    BSD_GREP \
    BIND_IDN \
    BIND_LARGE_FILE \
    BIND_LIBS \
    BIND_SIGCHASE \
    BIND_XML \
    CLANG_EXTRAS \
    CLANG_IS_CC \
    HESIOD \
    ICONV \
    IDEA \
<<<<<<< HEAD
    OFED
=======
    LIBCPLUSPLUS \
    OFED \
    SHARED_TOOLCHAIN
>>>>>>> bd7daa88

#
# Default behaviour of some options depends on the architecture.  Unfortunately
# this means that we have to test TARGET_ARCH (the buildworld case) as well
# as MACHINE_ARCH (the non-buildworld case).  Normally TARGET_ARCH is not
# used at all in bsd.*.mk, but we have to make an exception here if we want
# to allow defaults for some things like clang and fdt to vary by target
# architecture.
#
.if defined(TARGET_ARCH)
__T=${TARGET_ARCH}
.else
__T=${MACHINE_ARCH}
.endif
# Clang is only for x86 and powerpc right now, by default.
.if ${__T} == "amd64" || ${__T} == "i386" || ${__T:Mpowerpc*}
__DEFAULT_YES_OPTIONS+=CLANG
.else
__DEFAULT_NO_OPTIONS+=CLANG
.endif
# FDT is needed only for arm and powerpc
.if ${__T:Marm*} || ${__T:Mpowerpc*}
__DEFAULT_YES_OPTIONS+=FDT
.else
__DEFAULT_NO_OPTIONS+=FDT
.endif
.undef __T

#
# MK_* options which default to "yes".
#
.for var in ${__DEFAULT_YES_OPTIONS}
.if defined(WITH_${var}) && defined(WITHOUT_${var})
.error WITH_${var} and WITHOUT_${var} can't both be set.
.endif
.if defined(MK_${var})
.error MK_${var} can't be set by a user.
.endif
.if defined(WITHOUT_${var})
MK_${var}:=	no
.else
MK_${var}:=	yes
.endif
.endfor
.undef __DEFAULT_YES_OPTIONS

#
# MK_* options which default to "no".
#
.for var in ${__DEFAULT_NO_OPTIONS}
.if defined(WITH_${var}) && defined(WITHOUT_${var})
.error WITH_${var} and WITHOUT_${var} can't both be set.
.endif
.if defined(MK_${var})
.error MK_${var} can't be set by a user.
.endif
.if defined(WITH_${var})
MK_${var}:=	yes
.else
MK_${var}:=	no
.endif
.endfor
.undef __DEFAULT_NO_OPTIONS

#
# Force some options off if their dependencies are off.
# Order is somewhat important.
#
.if ${MK_LIBPTHREAD} == "no"
MK_LIBTHR:=	no
.endif

.if ${MK_LIBTHR} == "no"
MK_BIND:=	no
.endif

.if ${MK_BIND} == "no"
MK_BIND_DNSSEC:= no
MK_BIND_ETC:=	no
MK_BIND_LIBS:=	no
MK_BIND_LIBS_LWRES:= no
MK_BIND_MTREE:=	no
MK_BIND_NAMED:=	no
MK_BIND_UTILS:=	no
.endif

.if ${MK_BIND_MTREE} == "no"
MK_BIND_ETC:=	no
.endif

.if ${MK_SOURCELESS} == "no"
MK_SOURCELESS_HOST:=	no
MK_SOURCELESS_UCODE:= no
.endif

.if ${MK_CDDL} == "no"
MK_ZFS:=	no
.endif

.if ${MK_CLANG} == "no"
MK_CLANG_EXTRAS:= no
.endif

.if ${MK_CRYPT} == "no"
MK_OPENSSL:=	no
MK_OPENSSH:=	no
MK_KERBEROS:=	no
.endif

.if ${MK_CXX} == "no"
MK_CLANG:=	no
MK_GROFF:=	no
.endif

.if ${MK_IPX} == "no"
MK_NCP:=	no
.endif

.if ${MK_MAIL} == "no"
MK_MAILWRAPPER:= no
MK_SENDMAIL:=	no
.endif

.if ${MK_NETGRAPH} == "no"
MK_ATM:=	no
MK_BLUETOOTH:=	no
.endif

.if ${MK_OPENSSL} == "no"
MK_OPENSSH:=	no
MK_KERBEROS:=	no
.endif

.if ${MK_PF} == "no"
MK_AUTHPF:=	no
.endif

.if ${MK_TEXTPROC} == "no"
MK_GROFF:=	no
.endif

.if ${MK_TOOLCHAIN} == "no"
MK_BINUTILS:=	no
MK_CLANG:=	no
MK_GCC:=	no
MK_GDB:=	no
.endif

.if ${MK_CLANG} == "no"
MK_CLANG_IS_CC:= no
.endif

#
# Set defaults for the MK_*_SUPPORT variables.
#

#
# MK_*_SUPPORT options which default to "yes" unless their corresponding
# MK_* variable is set to "no".
#
.for var in \
    BZIP2 \
    GNU \
    INET \
    INET6 \
    IPX \
    KERBEROS \
    KVM \
    NETGRAPH \
    PAM \
    WIRELESS
.if defined(WITH_${var}_SUPPORT) && defined(WITHOUT_${var}_SUPPORT)
.error WITH_${var}_SUPPORT and WITHOUT_${var}_SUPPORT can't both be set.
.endif
.if defined(MK_${var}_SUPPORT)
.error MK_${var}_SUPPORT can't be set by a user.
.endif
.if defined(WITHOUT_${var}_SUPPORT) || ${MK_${var}} == "no"
MK_${var}_SUPPORT:= no
.else
MK_${var}_SUPPORT:= yes
.endif
.endfor

#
# MK_* options whose default value depends on another option.
#
.for vv in \
    GSSAPI/KERBEROS \
    MAN_UTILS/MAN
.if defined(WITH_${vv:H}) && defined(WITHOUT_${vv:H})
.error WITH_${vv:H} and WITHOUT_${vv:H} can't both be set.
.endif
.if defined(MK_${vv:H})
.error MK_${vv:H} can't be set by a user.
.endif
.if defined(WITH_${vv:H})
MK_${vv:H}:=	yes
.elif defined(WITHOUT_${vv:H})
MK_${vv:H}:=	no
.else
MK_${vv:H}:=	${MK_${vv:T}}
.endif
.endfor

.endif # !_WITHOUT_SRCCONF

.endif	# !target(__<bsd.own.mk>__)<|MERGE_RESOLUTION|>--- conflicted
+++ resolved
@@ -418,13 +418,8 @@
     HESIOD \
     ICONV \
     IDEA \
-<<<<<<< HEAD
-    OFED
-=======
-    LIBCPLUSPLUS \
     OFED \
     SHARED_TOOLCHAIN
->>>>>>> bd7daa88
 
 #
 # Default behaviour of some options depends on the architecture.  Unfortunately
