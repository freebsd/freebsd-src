--- conflicted
+++ resolved
@@ -48,17 +48,14 @@
 GTAGSFLAGS?=	-o
 HTAGSFLAGS?=
 
-<<<<<<< HEAD
-MKDEPCMD?=	CC='${CC.${.IMPSRC:T}:U${CC}} ${DEPFLAGS}' mkdep
-=======
-_MKDEPCC:=	${CC:N${CCACHE_BIN}}
+# XXX-BD: Is _MKDEPCC:= in head, but we need to expand in the target
+_MKDEPCC=	${CC.${.IMPSRC:T}:U${CC}:N${CCACHE_BIN}}
 # XXX: DEPFLAGS can come out once Makefile.inc1 properly passes down
 # CXXFLAGS.
 .if !empty(DEPFLAGS)
 _MKDEPCC+=	${DEPFLAGS}
 .endif
 MKDEPCMD?=	CC='${_MKDEPCC}' mkdep
->>>>>>> 11710a07
 DEPENDFILE?=	.depend
 DEPENDFILES=	${DEPENDFILE}
 .if ${MK_FAST_DEPEND} == "yes" && ${.MAKE.MODE:Unormal:Mmeta*} == ""
