# $FreeBSD$
#
# The include file <bsd.dep.mk> handles Makefile dependencies.
#
#
# +++ variables +++
#
# CLEANDEPENDDIRS	Additional directories to remove for the cleandepend
# 			target.
#
# CLEANDEPENDFILES	Additional files to remove for the cleandepend target.
#
# CTAGS		A tags file generation program [gtags]
#
# CTAGSFLAGS	Options for ctags(1) [not set]
#
# DEPENDFILE	dependencies file [.depend]
#
# GTAGSFLAGS	Options for gtags(1) [-o]
#
# HTAGSFLAGS	Options for htags(1) [not set]
#
# MKDEP		Options for ${MKDEPCMD} [not set]
#
# MKDEPCMD	Makefile dependency list program [mkdep]
#
# SRCS          List of source files (c, c++, assembler)
#
# DPSRCS	List of source files which are needed for generating
#		dependencies, ${SRCS} are always part of it.
#
# +++ targets +++
#
#	cleandepend:
#		remove ${CLEANDEPENDFILES}; remove ${CLEANDEPENDDIRS} and all
#		contents.
#
#	depend:
#		Make the dependencies for the source files, and store
#		them in the file ${DEPENDFILE}.
#
#	tags:
#		In "ctags" mode, create a tags file for the source files.
#		In "gtags" mode, create a (GLOBAL) gtags file for the
#		source files.  If HTML is defined, htags(1) is also run
#		after gtags(1).

.if !target(__<bsd.init.mk>__)
.error bsd.dep.mk cannot be included directly.
.endif

CTAGS?=		gtags
CTAGSFLAGS?=
GTAGSFLAGS?=	-o
HTAGSFLAGS?=

# XXX-BD: Is _MKDEPCC:= in head, but we need to expand in the target
_MKDEPCC=	${CC.${.IMPSRC:T}:U${CC}:N${CCACHE_BIN}}
# XXX: DEPFLAGS can come out once Makefile.inc1 properly passes down
# CXXFLAGS.
.if !empty(DEPFLAGS)
_MKDEPCC+=	${DEPFLAGS}
.endif
MKDEPCMD?=	CC='${_MKDEPCC}' mkdep
DEPENDFILE?=	.depend
.if ${MK_DIRDEPS_BUILD} == "no"
.MAKE.DEPENDFILE= ${DEPENDFILE}
.endif
CLEANDEPENDFILES=	${DEPENDFILE} ${DEPENDFILE}.*

# Keep `tags' here, before SRCS are mangled below for `depend'.
.if !target(tags) && defined(SRCS) && !defined(NO_TAGS)
tags: ${SRCS}
.if ${CTAGS:T} == "gtags"
	@cd ${.CURDIR} && ${CTAGS} ${GTAGSFLAGS} ${.OBJDIR}
.if defined(HTML)
	@cd ${.CURDIR} && htags ${HTAGSFLAGS} -d ${.OBJDIR} ${.OBJDIR}
.endif
.else
	@${CTAGS} ${CTAGSFLAGS} -f /dev/stdout \
	    ${.ALLSRC:N*.h} | sed "s;${.CURDIR}/;;" > ${.TARGET}
.endif
.endif

# Skip reading .depend when not needed to speed up tree-walks
# and simple lookups.
.if !empty(.MAKEFLAGS:M-V${_V_READ_DEPEND}) || make(obj) || make(clean*) || \
    make(install*)
_SKIP_READ_DEPEND=	1
.if ${MK_DIRDEPS_BUILD} == "no"
.MAKE.DEPENDFILE=	/dev/null
.endif
.endif

.if defined(SRCS)
CLEANFILES?=

.for _S in ${SRCS:N*.[dhly]}
OBJS_DEPEND_GUESS.${_S:R}.o=	${_S}
.if ${MK_FAST_DEPEND} == "no" && !exists(${.OBJDIR}/${DEPENDFILE})
${_S:R}.o: ${OBJS_DEPEND_GUESS.${_S:R}.o}
.endif
.endfor

# Lexical analyzers
.for _LSRC in ${SRCS:M*.l:N*/*}
.for _LC in ${_LSRC:R}.c
${_LC}: ${_LSRC}
	${LEX} ${LFLAGS} -o${.TARGET} ${.ALLSRC}
OBJS_DEPEND_GUESS.${_LC:R}.o=	${_LC}
.if ${MK_FAST_DEPEND} == "no" && !exists(${.OBJDIR}/${DEPENDFILE})
${_LC:R}.o: ${OBJS_DEPEND_GUESS.${_LC:R}.o}
.endif
SRCS:=	${SRCS:S/${_LSRC}/${_LC}/}
CLEANFILES+= ${_LC}
.endfor
.endfor

# Yacc grammars
.for _YSRC in ${SRCS:M*.y:N*/*}
.for _YC in ${_YSRC:R}.c
SRCS:=	${SRCS:S/${_YSRC}/${_YC}/}
CLEANFILES+= ${_YC}
.if !empty(YFLAGS:M-d) && !empty(SRCS:My.tab.h)
.ORDER: ${_YC} y.tab.h
${_YC} y.tab.h: ${_YSRC}
	${YACC} ${YFLAGS} ${.ALLSRC}
	cp y.tab.c ${_YC}
CLEANFILES+= y.tab.c y.tab.h
.elif !empty(YFLAGS:M-d)
.for _YH in ${_YC:R}.h
.ORDER: ${_YC} ${_YH}
${_YC} ${_YH}: ${_YSRC}
	${YACC} ${YFLAGS} -o ${_YC} ${.ALLSRC}
SRCS+=	${_YH}
CLEANFILES+= ${_YH}
.endfor
.else
${_YC}: ${_YSRC}
	${YACC} ${YFLAGS} -o ${_YC} ${.ALLSRC}
.endif
OBJS_DEPEND_GUESS.${_YC:R}.o=	${_YC}
.if ${MK_FAST_DEPEND} == "no" && !exists(${.OBJDIR}/${DEPENDFILE})
${_YC:R}.o: ${OBJS_DEPEND_GUESS.${_YC:R}.o}
.endif
.endfor
.endfor

# DTrace probe definitions
.if ${SRCS:M*.d}
CFLAGS+=	-I${.OBJDIR}
.endif
.for _DSRC in ${SRCS:M*.d:N*/*}
.for _D in ${_DSRC:R}
SRCS+=	${_D}.h
${_D}.h: ${_DSRC}
	${DTRACE} ${DTRACEFLAGS} -h -s ${.ALLSRC}
SRCS:=	${SRCS:S/^${_DSRC}$//}
OBJS+=	${_D}.o
CLEANFILES+= ${_D}.h ${_D}.o
${_D}.o: ${_DSRC} ${OBJS:S/^${_D}.o$//}
	@rm -f ${.TARGET}
	${DTRACE} ${DTRACEFLAGS} -G -o ${.TARGET} -s ${.ALLSRC:N*.h}
.if defined(LIB)
CLEANFILES+= ${_D}.So ${_D}.po
${_D}.So: ${_DSRC} ${SOBJS:S/^${_D}.So$//}
	@rm -f ${.TARGET}
	${DTRACE} ${DTRACEFLAGS} -G -o ${.TARGET} -s ${.ALLSRC:N*.h}
${_D}.po: ${_DSRC} ${POBJS:S/^${_D}.po$//}
	@rm -f ${.TARGET}
	${DTRACE} ${DTRACEFLAGS} -G -o ${.TARGET} -s ${.ALLSRC:N*.h}
.endif
.endfor
.endfor


.if ${MK_FAST_DEPEND} == "yes" && \
    (${.MAKE.MODE:Mmeta} == "" || ${.MAKE.MODE:Mnofilemon} != "")
DEPEND_MP?=	-MP
# Handle OBJS=../somefile.o hacks.  Just replace '/' rather than use :T to
# avoid collisions.
DEPEND_FILTER=	C,/,_,g
DEPEND_CFLAGS+=	-MD ${DEPEND_MP} -MF${DEPENDFILE}.${.TARGET:${DEPEND_FILTER}}
DEPEND_CFLAGS+=	-MT${.TARGET}
.if defined(.PARSEDIR)
# Only add in DEPEND_CFLAGS for CFLAGS on files we expect from DEPENDOBJS
# as those are the only ones we will include.
DEPEND_CFLAGS_CONDITION= !empty(DEPENDOBJS:M${.TARGET:${DEPEND_FILTER}})
CFLAGS+=	${${DEPEND_CFLAGS_CONDITION}:?${DEPEND_CFLAGS}:}
.else
CFLAGS+=	${DEPEND_CFLAGS}
.endif
DEPENDSRCS=	${SRCS:M*.[cSC]} ${SRCS:M*.cxx} ${SRCS:M*.cpp} ${SRCS:M*.cc}
.if !empty(DEPENDSRCS)
DEPENDOBJS+=	${DEPENDSRCS:R:S,$,.o,}
.endif
DEPENDFILES_OBJS=	${DEPENDOBJS:O:u:${DEPEND_FILTER}:C/^/${DEPENDFILE}./}
.if !defined(_SKIP_READ_DEPEND)
.for __depend_obj in ${DEPENDFILES_OBJS}
.sinclude "${__depend_obj}"
.endfor
.endif	# !defined(_SKIP_READ_DEPEND)
.endif	# ${MK_FAST_DEPEND} == "yes"
.endif	# defined(SRCS)

.if ${MK_DIRDEPS_BUILD} == "yes"
.include <meta.autodep.mk>
# this depend: bypasses that below
# the dependency helps when bootstrapping
depend: beforedepend ${DPSRCS} ${SRCS} afterdepend
beforedepend:
afterdepend: beforedepend
.endif

# Guess some dependencies for when no ${DEPENDFILE}.OBJ is generated yet.
# Done here to support meta mode as well which does not always need
# the CFLAGS modifications or .depend.* included.
.if ${MK_FAST_DEPEND} == "yes"
.for __obj in ${DEPENDOBJS:O:u}
.if !exists(${.OBJDIR}/${DEPENDFILE}.${__obj})
${__obj}: ${OBJS_DEPEND_GUESS}
${__obj}: ${OBJS_DEPEND_GUESS.${__obj}}
.endif
.endfor
.endif

.if !target(depend)
.if defined(SRCS)
depend: beforedepend ${DEPENDFILE} afterdepend

# Tell bmake not to look for generated files via .PATH
.NOPATH: ${DEPENDFILE} ${DEPENDFILES_OBJS}

.if ${MK_FAST_DEPEND} == "no"
# Capture -include from CFLAGS.
# This could be simpler with bmake :tW but needs to support fmake for MFC.
_CFLAGS_INCLUDES= ${CFLAGS:Q:S/\\ /,/g:C/-include,/-include%/g:C/,/ /g:M-include*:C/%/ /g}
_CXXFLAGS_INCLUDES= ${CXXFLAGS:Q:S/\\ /,/g:C/-include,/-include%/g:C/,/ /g:M-include*:C/%/ /g}

# Different types of sources are compiled with slightly different flags.
# Split up the sources, and filter out headers and non-applicable flags.
MKDEP_CFLAGS=	${CFLAGS:M-nostdinc*} ${CFLAGS:M-[BIDU]*} ${CFLAGS:M-std=*} \
		${CFLAGS:M-ansi} ${_CFLAGS_INCLUDES}
MKDEP_CXXFLAGS=	${CXXFLAGS:M-nostdinc*} ${CXXFLAGS:M-[BIDU]*} \
		${CXXFLAGS:M-std=*} ${CXXFLAGS:M-ansi} ${CXXFLAGS:M-stdlib=*} \
		${_CXXFLAGS_INCLUDES}
.endif	# ${MK_FAST_DEPEND} == "no"

DPSRCS+= ${SRCS}
<<<<<<< HEAD
DPFILES+=	${DPSRCS:M*.[cS]:S/.c$/.dep_c/:S/.S$/.dep_S/} \
		${DPSRCS:M*.cc:S/.cc$/.dep_cc/} \
		${DPSRCS:M*.C:S/.C$/.dep_C/} \
		${DPSRCS:M*.cpp:S/.cpp$/.dep_cpp/} \
		${DPSRCS:M*.cxx:S/.cxx$/.dep_cxx/}
.SUFFIXES:	.dep_c .dep_S .dep_cc .dep_C .dep_cpp .dep_cxx
.c.dep_c .S.dep_S: ${DPSRCS}
	${MKDEPCMD} -f ${.TARGET} ${MKDEP} ${MKDEP_CFLAGS} ${.IMPSRC}
.cc.dep_cc .C.dep_C .cpp.dep_cpp .cxx.dep_cxx: ${DPSRCS}
	${MKDEPCMD} -f ${.TARGET} ${MKDEP} ${MKDEP_CXXFLAGS} ${.IMPSRC}

.if ${MK_FAST_DEPEND} == "no"
${DEPENDFILE}: ${DPFILES}
	cat ${.ALLSRC} > ${DEPENDFILE}
.else
${DEPENDFILE}: ${DPSRCS}
	: > ${.TARGET}
=======
# FAST_DEPEND will only generate a .depend if _EXTRADEPEND is used but
# the target is created to allow 'make depend' to generate files.
${DEPENDFILE}: ${DPSRCS}
.if ${MK_FAST_DEPEND} == "no"
	rm -f ${DEPENDFILE}
.if !empty(DPSRCS:M*.[cS])
	${MKDEPCMD} -f ${DEPENDFILE} -a ${MKDEP} \
	    ${MKDEP_CFLAGS} ${.ALLSRC:M*.[cS]}
.endif
.if !empty(DPSRCS:M*.cc) || !empty(DPSRCS:M*.C) || !empty(DPSRCS:M*.cpp) || \
    !empty(DPSRCS:M*.cxx)
	${MKDEPCMD} -f ${DEPENDFILE} -a ${MKDEP} \
	    ${MKDEP_CXXFLAGS} \
	    ${.ALLSRC:M*.cc} ${.ALLSRC:M*.C} ${.ALLSRC:M*.cpp} ${.ALLSRC:M*.cxx}
.else
.endif
>>>>>>> 7171d0bb
.endif	# ${MK_FAST_DEPEND} == "no"
.if target(_EXTRADEPEND)
_EXTRADEPEND: .USE
${DEPENDFILE}: _EXTRADEPEND
.endif

.ORDER: ${DEPENDFILE} afterdepend
.else
depend: beforedepend afterdepend
.endif
.if !target(beforedepend)
beforedepend:
.else
.ORDER: beforedepend ${DEPENDFILE}
.ORDER: beforedepend afterdepend
.endif
.if !target(afterdepend)
afterdepend:
.endif
.endif

.if defined(SRCS)
.if ${CTAGS:T} == "gtags"
CLEANDEPENDFILES+=	GPATH GRTAGS GSYMS GTAGS
.if defined(HTML)
CLEANDEPENDDIRS+=	HTML
.endif
.else
CLEANDEPENDFILES+=	tags
.endif
.endif
.if !target(cleandepend)
cleandepend:
.if !empty(CLEANDEPENDFILES)
	rm -f ${CLEANDEPENDFILES}
.endif
.if !empty(CLEANDEPENDDIRS)
	rm -rf ${CLEANDEPENDDIRS}
.endif
.endif

.if !target(checkdpadd) && (defined(DPADD) || defined(LDADD))
_LDADD_FROM_DPADD=	${DPADD:R:T:C;^lib(.*)$;-l\1;g}
# Ignore -Wl,--start-group/-Wl,--end-group as it might be required in the
# LDADD list due to unresolved symbols
_LDADD_CANONICALIZED=	${LDADD:N:R:T:C;^lib(.*)$;-l\1;g:N-Wl,--[es]*-group}
checkdpadd:
.if ${_LDADD_FROM_DPADD} != ${_LDADD_CANONICALIZED}
	@echo ${.CURDIR}
	@echo "DPADD -> ${_LDADD_FROM_DPADD}"
	@echo "LDADD -> ${_LDADD_CANONICALIZED}"
.endif
.endif<|MERGE_RESOLUTION|>--- conflicted
+++ resolved
@@ -247,25 +247,6 @@
 .endif	# ${MK_FAST_DEPEND} == "no"
 
 DPSRCS+= ${SRCS}
-<<<<<<< HEAD
-DPFILES+=	${DPSRCS:M*.[cS]:S/.c$/.dep_c/:S/.S$/.dep_S/} \
-		${DPSRCS:M*.cc:S/.cc$/.dep_cc/} \
-		${DPSRCS:M*.C:S/.C$/.dep_C/} \
-		${DPSRCS:M*.cpp:S/.cpp$/.dep_cpp/} \
-		${DPSRCS:M*.cxx:S/.cxx$/.dep_cxx/}
-.SUFFIXES:	.dep_c .dep_S .dep_cc .dep_C .dep_cpp .dep_cxx
-.c.dep_c .S.dep_S: ${DPSRCS}
-	${MKDEPCMD} -f ${.TARGET} ${MKDEP} ${MKDEP_CFLAGS} ${.IMPSRC}
-.cc.dep_cc .C.dep_C .cpp.dep_cpp .cxx.dep_cxx: ${DPSRCS}
-	${MKDEPCMD} -f ${.TARGET} ${MKDEP} ${MKDEP_CXXFLAGS} ${.IMPSRC}
-
-.if ${MK_FAST_DEPEND} == "no"
-${DEPENDFILE}: ${DPFILES}
-	cat ${.ALLSRC} > ${DEPENDFILE}
-.else
-${DEPENDFILE}: ${DPSRCS}
-	: > ${.TARGET}
-=======
 # FAST_DEPEND will only generate a .depend if _EXTRADEPEND is used but
 # the target is created to allow 'make depend' to generate files.
 ${DEPENDFILE}: ${DPSRCS}
@@ -282,7 +263,6 @@
 	    ${.ALLSRC:M*.cc} ${.ALLSRC:M*.C} ${.ALLSRC:M*.cpp} ${.ALLSRC:M*.cxx}
 .else
 .endif
->>>>>>> 7171d0bb
 .endif	# ${MK_FAST_DEPEND} == "no"
 .if target(_EXTRADEPEND)
 _EXTRADEPEND: .USE
