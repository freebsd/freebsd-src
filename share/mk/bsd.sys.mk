# $FreeBSD$
#
# This file contains common settings used for building FreeBSD
# sources.

# Enable various levels of compiler warning checks.  These may be
# overridden (e.g. if using a non-gcc compiler) by defining NO_WARNS.

# for GCC:   http://gcc.gnu.org/onlinedocs/gcc-4.2.1/gcc/Warning-Options.html

.include <bsd.compiler.mk>

# the default is gnu99 for now
CSTD?=		gnu99

.if ${CSTD} == "k&r"
CFLAGS+=	-traditional
.elif ${CSTD} == "c89" || ${CSTD} == "c90"
CFLAGS+=	-std=iso9899:1990
.elif ${CSTD} == "c94" || ${CSTD} == "c95"
CFLAGS+=	-std=iso9899:199409
.elif ${CSTD} == "c99"
CFLAGS+=	-std=iso9899:1999
.else # CSTD
CFLAGS+=	-std=${CSTD}
.endif # CSTD
.if !defined(NO_WARNS)
# -pedantic is problematic because it also imposes namespace restrictions
#CFLAGS+=	-pedantic
.if defined(WARNS)
.if ${WARNS} >= 1
CWARNFLAGS+=	-Wsystem-headers
.if !defined(NO_WERROR) && (${COMPILER_TYPE} != "clang" \
    || !defined(NO_WERROR.clang))
CWARNFLAGS+=	-Werror
.endif # !NO_WERROR && (!CLANG || !NO_WERROR.clang)
.endif # WARNS >= 1
.if ${WARNS} >= 2
CWARNFLAGS+=	-Wall -Wno-format-y2k
.endif # WARNS >= 2
.if ${WARNS} >= 3
CWARNFLAGS+=	-W -Wno-unused-parameter -Wstrict-prototypes\
		-Wmissing-prototypes -Wpointer-arith
.endif # WARNS >= 3
.if ${WARNS} >= 4
CWARNFLAGS+=	-Wreturn-type -Wcast-qual -Wwrite-strings -Wswitch -Wshadow\
		-Wunused-parameter
.if !defined(NO_WCAST_ALIGN) && (${COMPILER_TYPE} != "clang" \
    || !defined(NO_WCAST_ALIGN.clang))
CWARNFLAGS+=	-Wcast-align
.endif # !NO_WCAST_ALIGN && (!CLANG || !NO_WCAST_ALIGN.clang)
.endif # WARNS >= 4
# BDECFLAGS
.if ${WARNS} >= 6
CWARNFLAGS+=	-Wchar-subscripts -Winline -Wnested-externs -Wredundant-decls\
		-Wold-style-definition
.if ${COMPILER_TYPE} == "clang" && !defined(EARLY_BUILD) && \
    !defined(NO_WMISSING_VARIABLE_DECLARATIONS)
CWARNFLAGS+=	-Wmissing-variable-declarations
.endif
.endif # WARNS >= 6
.if ${WARNS} >= 2 && ${WARNS} <= 4
# XXX Delete -Wuninitialized by default for now -- the compiler doesn't
# XXX always get it right.
CWARNFLAGS+=	-Wno-uninitialized
.endif # WARNS >=2 && WARNS <= 4
CWARNFLAGS+=	-Wno-pointer-sign
# Clang has more warnings enabled by default, and when using -Wall, so if WARNS
# is set to low values, these have to be disabled explicitly.
.if ${COMPILER_TYPE} == "clang" && !defined(EARLY_BUILD)
.if ${WARNS} <= 6
CWARNFLAGS+=	-Wno-empty-body -Wno-string-plus-int -Wno-unused-const-variable
.endif # WARNS <= 6
.if ${WARNS} <= 3
CWARNFLAGS+=	-Wno-tautological-compare -Wno-unused-value\
		-Wno-parentheses-equality -Wno-unused-function -Wno-enum-conversion
.endif # WARNS <= 3
.if ${WARNS} <= 2
CWARNFLAGS+=	-Wno-switch -Wno-switch-enum -Wno-knr-promoted-parameter
.endif # WARNS <= 2
.if ${WARNS} <= 1
CWARNFLAGS+=	-Wno-parentheses
.endif # WARNS <= 1
.if defined(NO_WARRAY_BOUNDS)
CWARNFLAGS+=	-Wno-array-bounds
.endif # NO_WARRAY_BOUNDS
.endif # CLANG
.endif # WARNS

.if defined(FORMAT_AUDIT)
WFORMAT=	1
.endif # FORMAT_AUDIT
.if defined(WFORMAT)
.if ${WFORMAT} > 0
#CWARNFLAGS+=	-Wformat-nonliteral -Wformat-security -Wno-format-extra-args
CWARNFLAGS+=	-Wformat=2 -Wno-format-extra-args
.if ${COMPILER_TYPE} == "clang" && !defined(EARLY_BUILD)
.if ${WARNS} <= 3
CWARNFLAGS+=	-Wno-format-nonliteral
.endif # WARNS <= 3
.endif # CLANG
.if !defined(NO_WERROR) && (${COMPILER_TYPE} != "clang" \
    || !defined(NO_WERROR.clang))
CWARNFLAGS+=	-Werror
.endif # !NO_WERROR && (!CLANG || !NO_WERROR.clang)
.endif # WFORMAT > 0
.endif # WFORMAT
.if defined(NO_WFORMAT) || (${COMPILER_TYPE} == "clang" && defined(NO_WFORMAT.clang))
CWARNFLAGS+=	-Wno-format
.endif # NO_WFORMAT || (CLANG && NO_WFORMAT.clang)
.endif # !NO_WARNS

.if defined(IGNORE_PRAGMA)
CWARNFLAGS+=	-Wno-unknown-pragmas
.endif # IGNORE_PRAGMA

.if !defined(EARLY_BUILD)
.if ${COMPILER_TYPE} == "clang"
CLANG_NO_IAS=	 -no-integrated-as
CLANG_OPT_SMALL= -mstack-alignment=8 -mllvm -inline-threshold=3\
		 -mllvm -enable-load-pre=false -mllvm -simplifycfg-dup-ret
CFLAGS+=	 -Qunused-arguments
<<<<<<< HEAD
=======
# The libc++ headers use c++11 extensions.  These are normally silenced because
# they are treated as system headers, but we explicitly disable that warning
# suppression when building the base system to catch bugs in our headers.
# Eventually we'll want to start building the base system C++ code as C++11,
# but not yet.
CXXFLAGS+=	 -Wno-c++11-extensions
>>>>>>> 3c9c635c
CFLAGS+=	 ${CFLAGS.clang}
CXXFLAGS+=	 ${CXXFLAGS.clang}
.else # !CLANG
GCC_MS_EXTENSIONS= -fms-extensions
CFLAGS+=	 ${CFLAGS.gcc}
CXXFLAGS+=	 ${CXXFLAGS.gcc}
.endif # CLANG
.endif # !EARLY_BUILD

.if ${MK_SSP} != "no" && ${MACHINE_CPUARCH} != "ia64" && \
    ${MACHINE_CPUARCH} != "arm" && ${MACHINE_CPUARCH} != "mips"
# Don't use -Wstack-protector as it breaks world with -Werror.
SSP_CFLAGS?=	-fstack-protector
CFLAGS+=	${SSP_CFLAGS}
.endif # SSP && !IA64 && !ARM && !MIPS

# Allow user-specified additional warning flags
CFLAGS+=	${CWARNFLAGS}


# Tell bmake not to mistake standard targets for things to be searched for
# or expect to ever be up-to-date.
PHONY_NOTMAIN = afterdepend afterinstall all beforedepend beforeinstall \
		beforelinking build build-tools buildfiles buildincludes \
		checkdpadd clean cleandepend cleandir cleanobj configure \
		depend dependall distclean distribute exe extract fetch \
		html includes install installfiles installincludes lint \
		obj objlink objs objwarn patch realall realdepend \
		realinstall regress subdir-all subdir-depend subdir-install \
		tags whereobj

.PHONY: ${PHONY_NOTMAIN}
.NOTMAIN: ${PHONY_NOTMAIN}<|MERGE_RESOLUTION|>--- conflicted
+++ resolved
@@ -120,15 +120,12 @@
 CLANG_OPT_SMALL= -mstack-alignment=8 -mllvm -inline-threshold=3\
 		 -mllvm -enable-load-pre=false -mllvm -simplifycfg-dup-ret
 CFLAGS+=	 -Qunused-arguments
-<<<<<<< HEAD
-=======
 # The libc++ headers use c++11 extensions.  These are normally silenced because
 # they are treated as system headers, but we explicitly disable that warning
 # suppression when building the base system to catch bugs in our headers.
 # Eventually we'll want to start building the base system C++ code as C++11,
 # but not yet.
 CXXFLAGS+=	 -Wno-c++11-extensions
->>>>>>> 3c9c635c
 CFLAGS+=	 ${CFLAGS.clang}
 CXXFLAGS+=	 ${CXXFLAGS.clang}
 .else # !CLANG
