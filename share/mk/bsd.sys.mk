--- conflicted
+++ resolved
@@ -28,11 +28,7 @@
 . if defined(WARNS)
 .  if ${WARNS} >= 1
 CWARNFLAGS	+=	-Wsystem-headers
-<<<<<<< HEAD
-.   if !defined(NO_WERROR) && (${CC:T:Mclang} != "clang" || !defined(NO_WERROR.clang))
-=======
 .   if !defined(NO_WERROR) && ((${MK_CLANG_IS_CC} == "no" && ${CC:T:Mclang} != "clang") || !defined(NO_WERROR.clang))
->>>>>>> 0475ca5e
 CWARNFLAGS	+=	-Werror
 .   endif
 .  endif
@@ -46,11 +42,7 @@
 .  if ${WARNS} >= 4
 CWARNFLAGS	+=	-Wreturn-type -Wcast-qual -Wwrite-strings -Wswitch\
 			-Wshadow -Wunused-parameter
-<<<<<<< HEAD
-.   if !defined(NO_WCAST_ALIGN) && (${CC:T:Mclang} != "clang" || !defined(NO_WCAST_ALIGN.clang))
-=======
 .   if !defined(NO_WCAST_ALIGN) && ((${MK_CLANG_IS_CC} == "no" && ${CC:T:Mclang} != "clang") || !defined(NO_WCAST_ALIGN.clang))
->>>>>>> 0475ca5e
 CWARNFLAGS	+=	-Wcast-align
 .   endif
 .  endif
@@ -92,20 +84,12 @@
 .  if ${WFORMAT} > 0
 #CWARNFLAGS	+=	-Wformat-nonliteral -Wformat-security -Wno-format-extra-args
 CWARNFLAGS	+=	-Wformat=2 -Wno-format-extra-args
-<<<<<<< HEAD
-.   if !defined(NO_WERROR) && (${CC:T:Mclang} != "clang" || !defined(NO_WERROR.clang))
-=======
 .   if !defined(NO_WERROR) && ((${MK_CLANG_IS_CC} == "no" && ${CC:T:Mclang} != "clang") || !defined(NO_WERROR.clang))
->>>>>>> 0475ca5e
 CWARNFLAGS	+=	-Werror
 .   endif
 .  endif
 . endif
-<<<<<<< HEAD
-. if defined(NO_WFORMAT) || (${CC:T:Mclang} == "clang" && defined(NO_WFORMAT.clang))
-=======
 . if defined(NO_WFORMAT) || ((${MK_CLANG_IS_CC} != "no" || ${CC:T:Mclang} == "clang") && defined(NO_WFORMAT.clang))
->>>>>>> 0475ca5e
 CWARNFLAGS	+=	-Wno-format
 . endif
 .endif
@@ -114,11 +98,7 @@
 CWARNFLAGS	+=	-Wno-unknown-pragmas
 .endif
 
-<<<<<<< HEAD
-.if ${CC:T:Mclang} == "clang"
-=======
 .if ${MK_CLANG_IS_CC} != "no" || ${CC:T:Mclang} == "clang"
->>>>>>> 0475ca5e
 CLANG_NO_IAS	=	-no-integrated-as
 CLANG_OPT_SMALL	=	-mllvm -stack-alignment=8 -mllvm -inline-threshold=3 \
 			-mllvm -enable-load-pre=false
