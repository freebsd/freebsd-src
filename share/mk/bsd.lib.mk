#	from: @(#)bsd.lib.mk	5.26 (Berkeley) 5/2/91
# $FreeBSD$
#

.include <bsd.init.mk>

.include <bsd.cheri.mk>

.if defined(LIB_CXX)
LIB=	${LIB_CXX}
_LD=	${CXX}
.else
_LD=	${CC}
.endif

LIB_PRIVATE=	${PRIVATELIB:Dprivate}
# Set up the variables controlling shared libraries.  After this section,
# SHLIB_NAME will be defined only if we are to create a shared library.
# SHLIB_LINK will be defined only if we are to create a link to it.
# INSTALL_PIC_ARCHIVE will be defined only if we are to create a PIC archive.
.if defined(NO_PIC)
.undef SHLIB_NAME
.undef INSTALL_PIC_ARCHIVE
.elif defined(NO_SHARED)
.undef SHLIB_NAME
.else
.if !defined(SHLIB) && defined(LIB)
SHLIB=		${LIB}${LIB_SUFFIX}
.endif
.if !defined(SHLIB_NAME) && defined(SHLIB) && defined(SHLIB_MAJOR)
SHLIB_NAME=	lib${LIB_PRIVATE}${SHLIB}.so.${SHLIB_MAJOR}
.endif
.if defined(SHLIB_NAME) && !empty(SHLIB_NAME:M*.so.*)
SHLIB_LINK?=	${SHLIB_NAME:R}
.endif
SONAME?=	${SHLIB_NAME}
.endif

.if defined(CRUNCH_CFLAGS)
CFLAGS+=	${CRUNCH_CFLAGS}
.endif

.if ${MK_ASSERT_DEBUG} == "no"
CFLAGS+= -DNDEBUG
NO_WERROR=
.endif

.if defined(DEBUG_FLAGS)
CFLAGS+= ${DEBUG_FLAGS}

.if ${MK_CTF} != "no" && ${DEBUG_FLAGS:M-g} != ""
CTFFLAGS+= -g
.endif
.else
STRIP?=	-s
.endif

.if ${MK_DEBUG_FILES} != "no" && empty(DEBUG_FLAGS:M-g) && \
    empty(DEBUG_FLAGS:M-gdwarf*)
SHARED_CFLAGS+= -g
SHARED_CXXFLAGS+= -g
CTFFLAGS+= -g
.endif

.include <bsd.libnames.mk>

# prefer .s to a .c, add .po, remove stuff not used in the BSD libraries
# .So used for PIC object files
.SUFFIXES:
.SUFFIXES: .out .o .po .So .S .asm .s .c .cc .cpp .cxx .C .f .y .l .ln

.if !defined(PICFLAG)
.if ${MACHINE_CPUARCH} == "sparc64"
PICFLAG=-fPIC
.else
PICFLAG=-fpic
.endif
.endif

PO_FLAG=-pg

.c.o:
	${CC.${.IMPSRC:T}:U${CC}} ${STATIC_CFLAGS} ${CFLAGS} -c ${.IMPSRC} -o ${.TARGET}
	${CTFCONVERT_CMD}

.c.po:
	${CC.${.IMPSRC:T}:U${CC}} ${PO_FLAG} ${STATIC_CFLAGS} ${PO_CFLAGS} -c ${.IMPSRC} -o ${.TARGET}
	${CTFCONVERT_CMD}

.c.So:
	${CC.${.IMPSRC:T}:U${CC}} ${PICFLAG} -DPIC ${SHARED_CFLAGS} ${CFLAGS} -c ${.IMPSRC} -o ${.TARGET}
	${CTFCONVERT_CMD}

.cc.o .C.o .cpp.o .cxx.o:
	${CXX} ${STATIC_CXXFLAGS} ${CXXFLAGS} -c ${.IMPSRC} -o ${.TARGET}

.cc.po .C.po .cpp.po .cxx.po:
	${CXX} ${PO_FLAG} ${STATIC_CXXFLAGS} ${PO_CXXFLAGS} -c ${.IMPSRC} -o ${.TARGET}

.cc.So .C.So .cpp.So .cxx.So:
	${CXX} ${PICFLAG} -DPIC ${SHARED_CXXFLAGS} ${CXXFLAGS} -c ${.IMPSRC} -o ${.TARGET}

.f.po:
	${FC} -pg ${FFLAGS} -o ${.TARGET} -c ${.IMPSRC}
	${CTFCONVERT_CMD}

.f.So:
	${FC} ${PICFLAG} -DPIC ${FFLAGS} -o ${.TARGET} -c ${.IMPSRC}
	${CTFCONVERT_CMD}

.s.po .s.So:
	${AS} ${AFLAGS} -o ${.TARGET} ${.IMPSRC}
	${CTFCONVERT_CMD}

.asm.po:
	${CC} -x assembler-with-cpp -DPROF ${PO_CFLAGS} ${ACFLAGS} \
		-c ${.IMPSRC} -o ${.TARGET}
	${CTFCONVERT_CMD}

.asm.So:
	${CC} -x assembler-with-cpp ${PICFLAG} -DPIC ${CFLAGS} ${ACFLAGS} \
	    -c ${.IMPSRC} -o ${.TARGET}
	${CTFCONVERT_CMD}

.S.o:
	${CC.${.IMPSRC:T}:U${CC}} ${STATIC_CFLAGS} ${CFLAGS} ${ACFLAGS} -c ${.IMPSRC} -o ${.TARGET}
	${CTFCONVERT_CMD}

.S.po:
	${CC.${.IMPSRC:T}:U${CC}} -DPROF ${PO_CFLAGS} ${ACFLAGS} -c ${.IMPSRC} -o ${.TARGET}
	${CTFCONVERT_CMD}

.S.So:
	${CC.${.IMPSRC:T}:U${CC}} ${PICFLAG} -DPIC ${CFLAGS} ${ACFLAGS} -c ${.IMPSRC} -o ${.TARGET}
	${CTFCONVERT_CMD}

.if !defined(_SKIP_BUILD)
all: beforebuild .WAIT
beforebuild: objwarn
.endif

_LIBDIR:=${LIBDIR}
_SHLIBDIR:=${SHLIBDIR}

.if defined(SHLIB_NAME)
.if ${MK_DEBUG_FILES} != "no"
SHLIB_NAME_FULL=${SHLIB_NAME}.full
# Use ${DEBUGDIR} for base system debug files, else .debug subdirectory
.if ${_SHLIBDIR} == "/boot" ||\
    ${SHLIBDIR:C%/lib(/.*)?$%/lib%} == "/lib" ||\
    ${SHLIBDIR:C%/usr/lib(32)?(/.*)?%/usr/lib%} == "/usr/lib"
DEBUGFILEDIR=${DEBUGDIR}${_SHLIBDIR}
.else
DEBUGFILEDIR=${_SHLIBDIR}/.debug
DEBUGMKDIR=
.endif
.else
SHLIB_NAME_FULL=${SHLIB_NAME}
.endif
.if defined(STRIP) && !empty(STRIP)
SHLIB_NAME_INSTALL=${SHLIB_NAME}.stripped
.else
SHLIB_NAME_INSTALL=${SHLIB_NAME}
.endif
.endif

.include <bsd.symver.mk>

# Allow libraries to specify their own version map or have it
# automatically generated (see bsd.symver.mk above).
.if ${MK_SYMVER} == "yes" && !empty(VERSION_MAP)
${SHLIB_NAME_FULL}:	${VERSION_MAP}
LDFLAGS+=	-Wl,--version-script=${VERSION_MAP}
.endif

.if defined(LIB) && !empty(LIB) || defined(SHLIB_NAME)
OBJS+=		${SRCS:N*.h:R:S/$/.o/}
CLEANFILES+=	${OBJS} ${STATICOBJS}
.endif

.if defined(LIB) && !empty(LIB)
_LIBS=		lib${LIB_PRIVATE}${LIB}${LIB_SUFFIX}.a

lib${LIB_PRIVATE}${LIB}${LIB_SUFFIX}.a: ${OBJS} ${STATICOBJS}
	@${ECHO} building static ${LIB}${LIB_SUFFIX} library
	@rm -f ${.TARGET}
	${AR} ${ARFLAGS} ${.TARGET} `NM='${NM}' NMFLAGS='${NMFLAGS}' lorder ${OBJS} ${STATICOBJS} | tsort -q` ${ARADD}
	${RANLIB} ${RANLIBFLAGS} ${.TARGET}
.endif

.if !defined(INTERNALLIB)

.if ${MK_PROFILE} != "no" && defined(LIB) && !empty(LIB)
_LIBS+=		lib${LIB_PRIVATE}${LIB}${LIB_SUFFIX}_p.a
POBJS+=		${OBJS:.o=.po} ${STATICOBJS:.o=.po}
CLEANFILES+=	${POBJS}

lib${LIB_PRIVATE}${LIB}${LIB_SUFFIX}_p.a: ${POBJS}
	@${ECHO} building profiled ${LIB}${LIB_SUFFIX} library
	@rm -f ${.TARGET}
	${AR} ${ARFLAGS} ${.TARGET} `NM='${NM}' NMFLAGS='${NMFLAGS}' lorder ${POBJS} | tsort -q` ${ARADD}
	${RANLIB} ${RANLIBFLAGS} ${.TARGET}
.endif

.if defined(SHLIB_NAME) || \
    defined(INSTALL_PIC_ARCHIVE) && defined(LIB) && !empty(LIB)
SOBJS+=		${OBJS:.o=.So}
CLEANFILES+=	${SOBJS}
.endif

.if defined(SHLIB_NAME)
_LIBS+=		${SHLIB_NAME_INSTALL}

SOLINKOPTS=	-shared -Wl,-x
.if !defined(ALLOW_SHARED_TEXTREL)
.if defined(LD_FATAL_WARNINGS) && ${LD_FATAL_WARNINGS} == "no"
SOLINKOPTS+=	-Wl,--no-fatal-warnings
.else
SOLINKOPTS+=	-Wl,--fatal-warnings
.endif
SOLINKOPTS+=	-Wl,--warn-shared-textrel
.endif

.if target(beforelinking)
beforelinking: ${SOBJS}
${SHLIB_NAME_FULL}: beforelinking
.endif

.if defined(SHLIB_LINK)
# ${_LDSCRIPTROOT} is needed when cross-building
# and when building 32 bits library shims.
#
# ${_LDSCRIPTROOT} is the directory prefix that will be used when generating
# ld(1) scripts.  The crosstools' ld is configured to lookup libraries in an
# alternative directory which is called "sysroot", so during buildworld binaries
# won't be linked against the running system libraries but against the ones of
# the current source tree.  ${_LDSCRIPTROOT} behavior is twisted because of
# the location where we store them:
# - 64 bits libs are located under sysroot, so ${_LDSCRIPTROOT} must be empty
#   because ld(1) will manage to find them from sysroot;
# - 32 bits shims are not, so ${_LDSCRIPTROOT} is used to specify their full
#   path, outside of sysroot.
# Note that ld(1) scripts are generated both during buildworld and
# installworld; in the later case ${_LDSCRIPTROOT} must be obviously empty
# because on the target system, libraries are meant to be looked up from /.
.if defined(SHLIB_LDSCRIPT) && !empty(SHLIB_LDSCRIPT) && exists(${.CURDIR}/${SHLIB_LDSCRIPT})
${SHLIB_LINK:R}.ld: ${.CURDIR}/${SHLIB_LDSCRIPT}
	sed -e 's,@@SHLIB@@,${_LDSCRIPTROOT}${_SHLIBDIR}/${SHLIB_NAME},g' \
	    -e 's,@@LIBDIR@@,${_LDSCRIPTROOT}${_LIBDIR},g' \
	    -e 's,/[^ ]*/,,g' \
	    ${.ALLSRC} > ${.TARGET}

${SHLIB_NAME_FULL}: ${SHLIB_LINK:R}.ld
CLEANFILES+=	${SHLIB_LINK:R}.ld
.endif
CLEANFILES+=	${SHLIB_LINK}
.endif

${SHLIB_NAME_FULL}: ${SOBJS}
	@${ECHO} building shared library ${SHLIB_NAME}
	@rm -f ${SHLIB_NAME} ${SHLIB_LINK}
.if defined(SHLIB_LINK) && !commands(${SHLIB_LINK:R}.ld)
	@${INSTALL_SYMLINK} ${SHLIB_NAME} ${SHLIB_LINK}
.endif
	${_LD} ${LDFLAGS} ${SSP_CFLAGS} ${SOLINKOPTS} \
	    -o ${.TARGET} -Wl,-soname,${SONAME} \
	    `NM='${NM}' NMFLAGS='${NMFLAGS}' lorder ${SOBJS} | tsort -q` ${LDADD}
.if ${MK_CTF} != "no"
	${CTFMERGE} ${CTFFLAGS} -o ${.TARGET} ${SOBJS}
.endif

.if ${MK_DEBUG_FILES} != "no"
CLEANFILES+=	${SHLIB_NAME_FULL} ${SHLIB_NAME}.debug ${SHLIB_NAME}.stripped
${SHLIB_NAME}: ${SHLIB_NAME_FULL} ${SHLIB_NAME}.debug
	${OBJCOPY} --strip-debug --add-gnu-debuglink=${SHLIB_NAME}.debug \
	    ${SHLIB_NAME_FULL} ${.TARGET}

${SHLIB_NAME}.debug: ${SHLIB_NAME_FULL}
	${OBJCOPY} --only-keep-debug ${SHLIB_NAME_FULL} ${.TARGET}
.endif

.if ${SHLIB_NAME} != ${SHLIB_NAME_INSTALL}
${SHLIB_NAME_INSTALL}: ${SHLIB_NAME}
	strip -o ${.TARGET} ${STRIP_FLAGS} ${SHLIB_NAME}
.endif
.endif #defined(SHLIB_NAME)

.if defined(INSTALL_PIC_ARCHIVE) && defined(LIB) && !empty(LIB) && ${MK_TOOLCHAIN} != "no"
_LIBS+=		lib${LIB_PRIVATE}${LIB}${LIB_SUFFIX}_pic.a

lib${LIB_PRIVATE}${LIB}${LIB_SUFFIX}_pic.a: ${SOBJS}
	@${ECHO} building special pic ${LIB}${LIB_SUFFIX} library
	@rm -f ${.TARGET}
	${AR} ${ARFLAGS} ${.TARGET} ${SOBJS} ${ARADD}
	${RANLIB} ${RANLIBFLAGS} ${.TARGET}
.endif

.if defined(WANT_LINT) && !defined(NO_LINT) && defined(LIB) && !empty(LIB)
LINTLIB=	llib-l${LIB}${LIB_SUFFIX}.ln
_LIBS+=		${LINTLIB}
LINTOBJS+=	${SRCS:M*.c:.c=.ln}
CLEANFILES+=	${LINTOBJS}

${LINTLIB}: ${LINTOBJS}
	@${ECHO} building lint library ${.TARGET}
	@rm -f ${.TARGET}
	${LINT} ${LINTLIBFLAGS} ${CFLAGS:M-[DIU]*} ${.ALLSRC}
.endif

.endif # !defined(INTERNALLIB)

.if defined(_SKIP_BUILD)
all:
.else
.if defined(_LIBS) && !empty(_LIBS)
all: ${_LIBS}
CLEANFILES+=	${_LIBS}
.endif

.if ${MK_MAN} != "no" && !defined(LIBRARIES_ONLY)
all: _manpages
.endif
.endif

_EXTRADEPEND:
	@TMP=_depend$$$$; \
	sed -e 's/^\([^\.]*\).o[ ]*:/\1.o \1.po \1.So:/' < ${DEPENDFILE} \
	    > $$TMP; \
	mv $$TMP ${DEPENDFILE}
.if !defined(NO_EXTRADEPEND) && defined(SHLIB_NAME)
.if defined(DPADD) && !empty(DPADD)
	echo ${SHLIB_NAME_FULL}: ${DPADD} >> ${DEPENDFILE}
.endif
.endif

.if !target(install)

.if defined(PRECIOUSLIB)
.if !defined(NO_FSCHG)
SHLINSTALLFLAGS+= -fschg
.endif
SHLINSTALLFLAGS+= -S
.endif

_INSTALLFLAGS:=	${INSTALLFLAGS}
.for ie in ${INSTALLFLAGS_EDIT}
_INSTALLFLAGS:=	${_INSTALLFLAGS${ie}}
.endfor
_SHLINSTALLFLAGS:=	${SHLINSTALLFLAGS}
.for ie in ${INSTALLFLAGS_EDIT}
_SHLINSTALLFLAGS:=	${_SHLINSTALLFLAGS${ie}}
.endfor

.if !defined(INTERNALLIB)
realinstall: _libinstall
.ORDER: beforeinstall _libinstall
_libinstall:
.if defined(LIB) && !empty(LIB) && ${MK_INSTALLLIB} != "no"
	${INSTALL} -C -o ${LIBOWN} -g ${LIBGRP} -m ${LIBMODE} \
<<<<<<< HEAD
	    ${_INSTALLFLAGS} lib${LIB_PRIVATE}${LIB}${LIB_SUFFIX}.a \
	    ${DESTDIR}${_LIBDIR}
.endif
.if ${MK_PROFILE} != "no" && defined(LIB) && !empty(LIB)
	${INSTALL} -C -o ${LIBOWN} -g ${LIBGRP} -m ${LIBMODE} \
	    ${_INSTALLFLAGS} lib${LIB_PRIVATE}${LIB}${LIB_SUFFIX}_p.a \
	    ${DESTDIR}${_LIBDIR}
=======
	    ${_INSTALLFLAGS} lib${LIB_PRIVATE}${LIB}.a ${DESTDIR}${_LIBDIR}/
.endif
.if ${MK_PROFILE} != "no" && defined(LIB) && !empty(LIB)
	${INSTALL} -C -o ${LIBOWN} -g ${LIBGRP} -m ${LIBMODE} \
	    ${_INSTALLFLAGS} lib${LIB_PRIVATE}${LIB}_p.a ${DESTDIR}${_LIBDIR}/
>>>>>>> 1b224beb
.endif
.if defined(SHLIB_NAME)
	${INSTALL} -o ${LIBOWN} -g ${LIBGRP} -m ${LIBMODE} \
	    ${_INSTALLFLAGS} ${_SHLINSTALLFLAGS} \
<<<<<<< HEAD
	    ${SHLIB_NAME_INSTALL} ${DESTDIR}${_SHLIBDIR}/${SHLIB_NAME}
=======
	    ${SHLIB_NAME} ${DESTDIR}${_SHLIBDIR}/
>>>>>>> 1b224beb
.if ${MK_DEBUG_FILES} != "no"
.if defined(DEBUGMKDIR)
	${INSTALL} -T debug -d ${DESTDIR}${DEBUGFILEDIR}/
.endif
	${INSTALL} -T debug -o ${LIBOWN} -g ${LIBGRP} -m ${DEBUGMODE} \
	    ${_INSTALLFLAGS} \
	    ${SHLIB_NAME}.debug ${DESTDIR}${DEBUGFILEDIR}/
.endif
.if defined(SHLIB_LINK)
.if commands(${SHLIB_LINK:R}.ld)
	${INSTALL} -S -C -o ${LIBOWN} -g ${LIBGRP} -m ${LIBMODE} \
	    ${_INSTALLFLAGS} ${SHLIB_LINK:R}.ld \
	    ${DESTDIR}${_LIBDIR}/${SHLIB_LINK}
.else
.if ${_SHLIBDIR} == ${_LIBDIR}
	${INSTALL_SYMLINK} ${SHLIB_NAME} ${DESTDIR}${_LIBDIR}/${SHLIB_LINK}
.else
	${INSTALL_RSYMLINK} ${DESTDIR}${_SHLIBDIR}/${SHLIB_NAME} \
	    ${DESTDIR}${_LIBDIR}/${SHLIB_LINK}
.if exists(${DESTDIR}${_LIBDIR}/${SHLIB_NAME})
	-chflags noschg ${DESTDIR}${_LIBDIR}/${SHLIB_NAME}
	rm -f ${DESTDIR}${_LIBDIR}/${SHLIB_NAME}
.endif
.endif
.endif # SHLIB_LDSCRIPT
.endif # SHLIB_LINK
.endif # SHIB_NAME
.if defined(INSTALL_PIC_ARCHIVE) && defined(LIB) && !empty(LIB) && ${MK_TOOLCHAIN} != "no"
	${INSTALL} -o ${LIBOWN} -g ${LIBGRP} -m ${LIBMODE} \
<<<<<<< HEAD
	    ${_INSTALLFLAGS} lib${LIB}${LIB_SUFFIX}_pic.a ${DESTDIR}${_LIBDIR}
=======
	    ${_INSTALLFLAGS} lib${LIB}_pic.a ${DESTDIR}${_LIBDIR}/
>>>>>>> 1b224beb
.endif
.if defined(WANT_LINT) && !defined(NO_LINT) && defined(LIB) && !empty(LIB)
	${INSTALL} -o ${LIBOWN} -g ${LIBGRP} -m ${LIBMODE} \
	    ${_INSTALLFLAGS} ${LINTLIB} ${DESTDIR}${LINTLIBDIR}/
.endif
.endif # !defined(INTERNALLIB)

.if !defined(LIBRARIES_ONLY)
.include <bsd.nls.mk>
.include <bsd.files.mk>
.include <bsd.incs.mk>
.include <bsd.confs.mk>
.endif

.include <bsd.links.mk>

.if ${MK_MAN} != "no" && !defined(LIBRARIES_ONLY)
realinstall: _maninstall
.ORDER: beforeinstall _maninstall
.endif

.endif

.if !target(lint)
lint: ${SRCS:M*.c}
	${LINT} ${LINTFLAGS} ${CFLAGS:M-[DIU]*} ${.ALLSRC}
.endif

.if ${MK_MAN} != "no" && !defined(LIBRARIES_ONLY)
.include <bsd.man.mk>
.endif

.include <bsd.dep.mk>

.if !exists(${.OBJDIR}/${DEPENDFILE})
.if defined(LIB) && !empty(LIB)
${OBJS} ${STATICOBJS} ${POBJS}: ${SRCS:M*.h}
.for _S in ${SRCS:N*.[hly]}
${_S:R}.po: ${_S}
.endfor
.endif
.if defined(SHLIB_NAME) || \
    defined(INSTALL_PIC_ARCHIVE) && defined(LIB) && !empty(LIB)
${SOBJS}: ${SRCS:M*.h}
.for _S in ${SRCS:N*.[hly]}
${_S:R}.So: ${_S}
.endfor
.endif
.endif

.include <bsd.obj.mk>

.include <bsd.sys.mk><|MERGE_RESOLUTION|>--- conflicted
+++ resolved
@@ -357,30 +357,18 @@
 _libinstall:
 .if defined(LIB) && !empty(LIB) && ${MK_INSTALLLIB} != "no"
 	${INSTALL} -C -o ${LIBOWN} -g ${LIBGRP} -m ${LIBMODE} \
-<<<<<<< HEAD
 	    ${_INSTALLFLAGS} lib${LIB_PRIVATE}${LIB}${LIB_SUFFIX}.a \
-	    ${DESTDIR}${_LIBDIR}
+	    ${DESTDIR}${_LIBDIR}/
 .endif
 .if ${MK_PROFILE} != "no" && defined(LIB) && !empty(LIB)
 	${INSTALL} -C -o ${LIBOWN} -g ${LIBGRP} -m ${LIBMODE} \
 	    ${_INSTALLFLAGS} lib${LIB_PRIVATE}${LIB}${LIB_SUFFIX}_p.a \
-	    ${DESTDIR}${_LIBDIR}
-=======
-	    ${_INSTALLFLAGS} lib${LIB_PRIVATE}${LIB}.a ${DESTDIR}${_LIBDIR}/
-.endif
-.if ${MK_PROFILE} != "no" && defined(LIB) && !empty(LIB)
-	${INSTALL} -C -o ${LIBOWN} -g ${LIBGRP} -m ${LIBMODE} \
-	    ${_INSTALLFLAGS} lib${LIB_PRIVATE}${LIB}_p.a ${DESTDIR}${_LIBDIR}/
->>>>>>> 1b224beb
+	    ${DESTDIR}${_LIBDIR}/
 .endif
 .if defined(SHLIB_NAME)
 	${INSTALL} -o ${LIBOWN} -g ${LIBGRP} -m ${LIBMODE} \
 	    ${_INSTALLFLAGS} ${_SHLINSTALLFLAGS} \
-<<<<<<< HEAD
 	    ${SHLIB_NAME_INSTALL} ${DESTDIR}${_SHLIBDIR}/${SHLIB_NAME}
-=======
-	    ${SHLIB_NAME} ${DESTDIR}${_SHLIBDIR}/
->>>>>>> 1b224beb
 .if ${MK_DEBUG_FILES} != "no"
 .if defined(DEBUGMKDIR)
 	${INSTALL} -T debug -d ${DESTDIR}${DEBUGFILEDIR}/
@@ -410,11 +398,7 @@
 .endif # SHIB_NAME
 .if defined(INSTALL_PIC_ARCHIVE) && defined(LIB) && !empty(LIB) && ${MK_TOOLCHAIN} != "no"
 	${INSTALL} -o ${LIBOWN} -g ${LIBGRP} -m ${LIBMODE} \
-<<<<<<< HEAD
-	    ${_INSTALLFLAGS} lib${LIB}${LIB_SUFFIX}_pic.a ${DESTDIR}${_LIBDIR}
-=======
-	    ${_INSTALLFLAGS} lib${LIB}_pic.a ${DESTDIR}${_LIBDIR}/
->>>>>>> 1b224beb
+	    ${_INSTALLFLAGS} lib${LIB}${LIB_SUFFIX}_pic.a ${DESTDIR}${_LIBDIR}/
 .endif
 .if defined(WANT_LINT) && !defined(NO_LINT) && defined(LIB) && !empty(LIB)
 	${INSTALL} -o ${LIBOWN} -g ${LIBGRP} -m ${LIBMODE} \
