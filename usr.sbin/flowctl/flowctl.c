--- conflicted
+++ resolved
@@ -222,19 +222,12 @@
 static void
 do_show(int version, void (*func)(struct ngnf_show_header *))
 {
-<<<<<<< HEAD
-	struct ng_mesg ng_mesg[SORCVBUF_SIZE];
-	struct ngnf_show_header req, *resp;
-	int token, nread;
-
-=======
 	char buf[SORCVBUF_SIZE];
 	struct ng_mesg *ng_mesg;
 	struct ngnf_show_header req, *resp;
 	int token, nread;
 
 	ng_mesg = (struct ng_mesg *)buf;
->>>>>>> 45116d3e
 	req.version = version;
 	req.hash_id = req.list_id = 0;
 
