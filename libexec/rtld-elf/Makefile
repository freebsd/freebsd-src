# $FreeBSD$

.include <bsd.own.mk>
MK_SSP=		no

PROG?=		ld-elf.so.1
SRCS=		rtld_start.S \
		reloc.c rtld.c rtld_lock.c rtld_printf.c map_object.c \
		malloc.c xmalloc.c debug.c libmap.c
MAN=		rtld.1
CSTD?=		gnu99
TOPSRCDIR=	${.CURDIR}/../..
CFLAGS+=	-Wall -DFREEBSD_ELF -DIN_RTLD
CFLAGS+=	-I${TOPSRCDIR}/lib/csu/common
.if exists(${.CURDIR}/${MACHINE_ARCH})
RTLD_ARCH=	${MACHINE_ARCH}
.else
RTLD_ARCH=	${MACHINE_CPUARCH}
.endif
CFLAGS+=	-I${.CURDIR}/${RTLD_ARCH} -I${.CURDIR}
.if ${MACHINE_ARCH} == "powerpc64"
CFLAGS+=	-mcall-aixdesc
LDFLAGS+=	-nostdlib -e _rtld_start
.else
LDFLAGS+=	-nostdlib -e .rtld_start
.endif
WARNS?=		2
INSTALLFLAGS=	-C -b
PRECIOUSPROG=
BINDIR=		/libexec
SYMLINKS=	${BINDIR}/${PROG} /usr/libexec/${PROG}
MLINKS=		rtld.1 ld-elf.so.1.1 \
		rtld.1 ld.so.1

.if ${MACHINE_CPUARCH} == "sparc64"
CFLAGS+=	-fPIC
.else
CFLAGS+=	-fpic
.endif
CFLAGS+=	-DPIC $(DEBUG)
LDFLAGS+=	-shared -Wl,-Bsymbolic
DPADD=		${LIBC_PIC}
LDADD=		-lc_pic

<<<<<<< HEAD
.if ${MACHINE_CPUARCH} == "arm"
=======
.if ${MACHINE_CPUARCH} == "arm" && ${MK_ARM_EABI} != "no"
>>>>>>> ee70ac6d
# Some of the required math functions (div & mod) are implemented in libgcc
# on ARM. The library also needs to be placed first to be correctly linked.
# As some of the functions are used before we have shared libraries.
DPADD+=		${LIBGCC}
LDADD+=		-lgcc
.endif



.if ${MK_SYMVER} == "yes"
LIBCDIR=	${TOPSRCDIR}/lib/libc
VERSION_DEF=	${LIBCDIR}/Versions.def
SYMBOL_MAPS=	${.CURDIR}/Symbol.map
VERSION_MAP=	Version.map
LDFLAGS+=	-Wl,--version-script=${VERSION_MAP}

${PROG}:	${VERSION_MAP}

.if exists(${.CURDIR}/${RTLD_ARCH}/Symbol.map)
SYMBOL_MAPS+=	${.CURDIR}/${RTLD_ARCH}/Symbol.map
.endif
.endif

.sinclude "${.CURDIR}/${RTLD_ARCH}/Makefile.inc"

# Since moving rtld-elf to /libexec, we need to create a symlink.
# Fixup the existing binary that's there so we can symlink over it.
beforeinstall:
.if exists(${DESTDIR}/usr/libexec/${PROG})
	-chflags -h noschg ${DESTDIR}/usr/libexec/${PROG}
.endif

.PATH: ${.CURDIR}/${RTLD_ARCH}

.include <bsd.symver.mk>
.include <bsd.prog.mk><|MERGE_RESOLUTION|>--- conflicted
+++ resolved
@@ -42,11 +42,7 @@
 DPADD=		${LIBC_PIC}
 LDADD=		-lc_pic
 
-<<<<<<< HEAD
-.if ${MACHINE_CPUARCH} == "arm"
-=======
 .if ${MACHINE_CPUARCH} == "arm" && ${MK_ARM_EABI} != "no"
->>>>>>> ee70ac6d
 # Some of the required math functions (div & mod) are implemented in libgcc
 # on ARM. The library also needs to be placed first to be correctly linked.
 # As some of the functions are used before we have shared libraries.
