--- conflicted
+++ resolved
@@ -35,11 +35,7 @@
 .Nm
 .Op Fl CHhnX
 .Op Fl w Ar interval
-<<<<<<< HEAD
-.Op Fl L | M | S | b | c | e | f | i | j | k | l | r | s | t | v | x
-=======
-.Op Fl b | c | e | f | i | j | k | l | r | s | S | t | v | x
->>>>>>> 3f792c66
+.Op Fl L | M | O | S | b | c | e | f | i | j | k | l | r | s | t | v | x
 .Op Fl a | Ar pid | Ar core ...
 .Sh DESCRIPTION
 The
@@ -126,26 +122,21 @@
 .Fl S
 mode.
 .Pp
-<<<<<<< HEAD
 The
 .Fl X
 flag requests printing extended time information about in-process sandbox
 method invocations; this mode generates output wider than 80 characters.
 .Pp
-Some information, such as VM and file descriptor information, is available
+Information for VM, file descriptor, and cpuset options is available
 only to the owner of a process or the superuser.
+A cpuset value displayed as -1 means that the information is either invalid
+or not available.
 .Ss Sandbox Classes
 XXX: Fill this in.
 .Ss Sandbox Methods
 XXX: Fill this in.
 .Ss Sandbox Objects
 XXX: Fill this in.
-=======
-Information for VM, file descriptor, and cpuset options is available
-only to the owner of a process or the superuser.
-A cpuset value displayed as -1 means that the information is either invalid
-or not available.
->>>>>>> 3f792c66
 .Ss Binary Information
 Display the process ID, command, and path to the process binary:
 .Pp
