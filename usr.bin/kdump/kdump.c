--- conflicted
+++ resolved
@@ -1852,7 +1852,6 @@
 	printf("\n");
 }
 
-<<<<<<< HEAD
 static void
 printcap(const char *name, struct cheri_serial *cap)
 {
@@ -1907,46 +1906,6 @@
 	printcap("faulting capability", &ktr->ktr_cap);
 }
 
-#if defined(__amd64__) || defined(__i386__)
-void
-linux_ktrsysret(struct ktr_sysret *ktr, u_int sv_flags)
-{
-	register_t ret = ktr->ktr_retval;
-	int error = ktr->ktr_error;
-
-	syscallname(ktr->ktr_code, sv_flags);
-	printf(" ");
-
-	if (error == 0) {
-		if (fancy) {
-			printf("%ld", (long)ret);
-			if (ret < 0 || ret > 9)
-				printf("/%#lx", (unsigned long)ret);
-		} else {
-			if (decimal)
-				printf("%ld", (long)ret);
-			else
-				printf("%#lx", (unsigned long)ret);
-		}
-	} else if (error == ERESTART)
-		printf("RESTART");
-	else if (error == EJUSTRETURN)
-		printf("JUSTRETURN");
-	else {
-		if (ktr->ktr_error <= ELAST + 1)
-			error = abs(bsd_to_linux_errno[ktr->ktr_error]);
-		else
-			error = 999;
-		printf("-1 errno %d", error);
-		if (fancy)
-			printf(" %s", strerror(ktr->ktr_error));
-	}
-	putchar('\n');
-}
-#endif
-
-=======
->>>>>>> ca284988
 void
 usage(void)
 {
