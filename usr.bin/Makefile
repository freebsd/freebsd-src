#	From: @(#)Makefile	8.3 (Berkeley) 1/7/94
# $FreeBSD$

.include <src.opts.mk>

# XXX MISSING:		deroff diction graph learn plot
#			spell spline struct xsend
# XXX Use GNU versions: diff ld patch
# Moved to secure: bdes
#

SUBDIR=	alias \
	apply \
	asa \
	awk \
	banner \
	basename \
	brandelf \
	bsdiff \
	bzip2 \
	bzip2recover \
	cap_mkdb \
	chat \
	chpass \
	cksum \
	cmp \
	col \
	colldef \
	colrm \
	column \
	comm \
	compress \
	cpuset \
	csplit \
	ctlstat \
	cut \
	dirname \
	dpv \
	du \
	elf2aout \
	elfdump \
	enigma \
	env \
	expand \
	false \
	fetch \
	find \
	fmt \
	fold \
	fstat \
	fsync \
	gcore \
	gencat \
	getconf \
	getent \
	getopt \
	grep \
	gzip \
	head \
	hexdump \
	id \
	ident \
	ipcrm \
	ipcs \
	join \
	jot \
	keylogin \
	keylogout \
	killall \
	ktrace \
	ktrdump \
	lam \
	lastcomm \
	ldd \
	leave \
	less \
	lessecho \
	lesskey \
	limits \
	locale \
	lock \
	lockf \
	logger \
	login \
	logins \
	logname \
	look \
	lorder \
	lsvfs \
	lzmainfo \
	m4 \
	mandoc \
	mesg \
	minigzip \
	ministat \
	mkdep \
	mkfifo \
	mkimg \
	mklocale \
	mktemp \
	mkulzma \
	mkuzip \
	mt \
	ncal \
	netstat \
	newgrp \
	nfsstat \
	nice \
	nl \
	numactl \
	nohup \
	opieinfo \
	opiekey \
	opiepasswd \
	pagesize \
	passwd \
	paste \
	patch \
	pathchk \
	perror \
	pr \
	printenv \
	printf \
	procstat \
	protect \
	rctl \
	renice \
	rev \
	revoke \
	rpcinfo \
	rs \
	rup \
	rusers \
	rwall \
	script \
	sed \
	send-pr \
	seq \
	shar \
	showmount \
	sockstat \
	soelim \
	sort \
	split \
	stat \
	stdbuf \
	su \
	systat \
	tabs \
	tail \
	tar \
	tcopy \
	tee \
	time \
	timeout \
	tip \
	top \
	touch \
	tput \
	tr \
	true \
	truncate \
	tset \
	tsort \
	tty \
	uname \
	unexpand \
	uniq \
	unzip \
	units \
	unvis \
	uudecode \
	uuencode \
	vis \
	vmstat \
	w \
	wall \
	wc \
	what \
	whereis \
	which \
	whois \
	write \
	xargs \
	xinstall \
	xo \
	xz \
	xzdec \
	yes

# NB: keep these sorted by MK_* knobs

.if ${MK_AT} != "no"
SUBDIR+=	at
.endif

.if ${MK_ATM} != "no"
SUBDIR+=	atm
.endif

.if ${MK_BLUETOOTH} != "no"
SUBDIR+=	bluetooth
.endif

.if ${MK_BSD_CPIO} != "no"
SUBDIR+=	cpio
.endif

.if ${MK_CALENDAR} != "no"
SUBDIR+=	calendar
.endif

.if ${MK_CHERI} != "no"
.if ${MK_NETSURF} != "no"
SUBDIR+=	nsfb
SUBDIR+=	nsfb_sb
.endif
SUBDIR+=	libpng_sb_test
.endif

.if ${MK_CLANG} != "no"
SUBDIR+=	clang
.endif

.if ${MK_EE} != "no"
SUBDIR+=	ee
.endif

.if ${MK_FILE} != "no"
SUBDIR+=	file
.endif

.if ${MK_FINGER} != "no"
SUBDIR+=	finger
.endif

.if ${MK_FTP} != "no"
SUBDIR+=	ftp
.endif

.if ${MK_GPL_DTC} != "yes"
SUBDIR+=	dtc
.endif

.if ${MK_GROFF} != "no"
SUBDIR+=	vgrind
.endif

.if ${MK_HESIOD} != "no"
SUBDIR+=	hesinfo
.endif

.if ${MK_ICONV} != "no"
SUBDIR+=	iconv
SUBDIR+=	mkcsmapper
SUBDIR+=	mkesdb
.endif

.if ${MK_ISCSI} != "no"
SUBDIR+=	iscsictl
.endif

.if ${MK_KDUMP} != "no"
SUBDIR+=        kdump
.if ${MACHINE_ARCH} != "aarch64" # ARM64TODO truss does not build
SUBDIR+=        truss
.endif
.endif

.if ${MK_KERBEROS_SUPPORT} != "no"
SUBDIR+=	compile_et
.endif

.if ${MK_LDNS_UTILS} != "no"
SUBDIR+=	drill
SUBDIR+=	host
.endif

.if ${MK_LOCATE} != "no"
SUBDIR+=	locate
.endif

# XXX msgs?
.if ${MK_MAIL} != "no"
SUBDIR+=	biff
SUBDIR+=	from
SUBDIR+=	mail
SUBDIR+=	msgs
.endif

.if ${MK_MAKE} != "no"
SUBDIR+=	bmake
.endif

.if ${MK_MAN_UTILS} != "no"
SUBDIR+=	catman
.if ${MK_MANDOCDB} == "no"
SUBDIR+=	makewhatis
.endif
SUBDIR+=	man
.endif

.if ${MK_NETCAT} != "no"
SUBDIR+=	nc
.endif

.if ${MK_NIS} != "no"
SUBDIR+=	ypcat
SUBDIR+=	ypmatch
SUBDIR+=	ypwhich
.endif

.if ${MK_OPENSSH} != "no"
SUBDIR+=	ssh-copy-id
.endif

.if ${MK_OPENSSL} != "no"
SUBDIR+=	bc
SUBDIR+=	chkey
SUBDIR+=	dc
SUBDIR+=	newkey
.endif

.if ${MK_QUOTAS} != "no"
SUBDIR+=	quota
.endif

.if ${MK_RCMDS} != "no"
SUBDIR+=	rlogin
SUBDIR+=	rsh
SUBDIR+=	ruptime
SUBDIR+=	rwho
.endif

.if ${MK_SENDMAIL} != "no"
SUBDIR+=	vacation
.endif

.if ${MK_TALK} != "no"
SUBDIR+=	talk
.endif

.if ${MK_TELNET} != "no"
SUBDIR+=	telnet
.endif

.if ${MK_TESTS} != "no"
SUBDIR+=	tests
.endif

.if ${MK_TEXTPROC} != "no"
SUBDIR+=	checknr
SUBDIR+=	colcrt
SUBDIR+=	ul
.endif

.if ${MK_TFTP} != "no"
SUBDIR+=	tftp
.endif

.if ${MK_TOOLCHAIN} != "no"
SUBDIR+=	addr2line
SUBDIR+=	ar
SUBDIR+=	c89
SUBDIR+=	c99
SUBDIR+=	ctags
SUBDIR+=	cxxfilt
SUBDIR+=	elfcopy
SUBDIR+=	file2c
.if ${MACHINE_ARCH} != "aarch64" # ARM64TODO gprof does not build
SUBDIR+=	gprof
.endif
SUBDIR+=	indent
SUBDIR+=	lex
SUBDIR+=	mkstr
SUBDIR+=	nm
SUBDIR+=	readelf
SUBDIR+=	rpcgen
SUBDIR+=	sysinit
SUBDIR+=	unifdef
<<<<<<< HEAD
.if ${MK_LINT} != "no"
=======
SUBDIR+=	size
SUBDIR+=	strings
>>>>>>> 828e7848
.if ${MACHINE_ARCH} != "aarch64" # ARM64TODO xlint does not build
SUBDIR+=	xlint
.endif
.endif
SUBDIR+=	xstr
SUBDIR+=	yacc
.endif

.if ${MK_VI} != "no"
SUBDIR+=	vi
.endif

.if ${MK_VT} != "no"
SUBDIR+=	vtfontcvt
.endif

.if ${MK_USB} != "no"
SUBDIR+=	usbhidaction
SUBDIR+=	usbhidctl
.endif

.if ${MK_UTMPX} != "no"
SUBDIR+=	last
SUBDIR+=	users
SUBDIR+=	who
.endif

.if ${MK_SVN} == "yes" || ${MK_SVNLITE} == "yes"
SUBDIR+=	svn
.endif

.include <bsd.arch.inc.mk>

SUBDIR:=	${SUBDIR:O}

SUBDIR_PARALLEL=

.include <bsd.subdir.mk><|MERGE_RESOLUTION|>--- conflicted
+++ resolved
@@ -378,12 +378,9 @@
 SUBDIR+=	rpcgen
 SUBDIR+=	sysinit
 SUBDIR+=	unifdef
-<<<<<<< HEAD
-.if ${MK_LINT} != "no"
-=======
 SUBDIR+=	size
 SUBDIR+=	strings
->>>>>>> 828e7848
+.if ${MK_LINT} != "no"
 .if ${MACHINE_ARCH} != "aarch64" # ARM64TODO xlint does not build
 SUBDIR+=	xlint
 .endif
